--- conflicted
+++ resolved
@@ -1,10 +1,7 @@
 *.go text eol=lf
-<<<<<<< HEAD
 **/testdata/**/*.snap text eol=lf
 **/testdata/**/*.md text eol=lf
 *.txt text eol=lf
-=======
 *.snap text eol=lf
 *.txt text eol=lf
-*.sh text eol=lf
->>>>>>> 996efe1c
+*.sh text eol=lf