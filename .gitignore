--- conflicted
+++ resolved
@@ -36,10 +36,6 @@
 bin/
 node_modules/
 test-results/
-<<<<<<< HEAD
-playwright-report/
-=======
->>>>>>> 725f5a04
 
 # terraform .tfstate files
 **/.terraform
