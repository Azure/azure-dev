# Copyright (c) Microsoft Corporation. All rights reserved.
# Licensed under the MIT License.

# cspell settings for ALL projects in the repo

version: 0.2
language: en
ignorePaths:
    - ./go.mod
    - ./go.sum
    - ./NOTICE.txt
    - ./templates/common/NOTICE.txt
words:
    - opentelemetry
    - bson
    - azdo
ignoreWords:
    - magefile
    - afwp
    - appcs
    - appi
    - arck
    - Bfor
    - bicepcli
    - cdne
    - cdnp
    - databricks
    - dedb
    - dnsz
    - evgd
    - evgs
    - evgt
    - evhns
    - execfn
    - execmock
    - fdfp
    - Frontdoor
    - httpclient
    - inputhelper
    - ippre
    - kubernetes
    - kusto
    - migr
    - mockconsole
    - mockexec
    - mockhttp
    - nsgsr
    - ntfns
    - osdisk
    - pcert
    - pdnsz
    - Peerings
    - provs
    - psql
    - pview
    - sigr
    - snet
    - sqldb
    - sqldw
    - sqlmi
    - sqlstrdb
    - srch
    - ssimp
    - stapp
    - stvm
    - syndp
    - synsp
    - synw
    - TEAMPROJECTID
    - traf
    - useragent
    - vmss
    - vnet
    - vpng
    - vwan
    - wafrg
    - Wans
    - apim
    - Retryable
    - httptrigger
    - resourcegroups
    - devcontainer
    - azurecaf
    - azurerm
<<<<<<< HEAD
=======
    - aztfmod
>>>>>>> 725f5a04
    - menuid
useGitignore: true
dictionaryDefinitions:
    - name: gitHubUserAliases
      path: ./cspell-github-user-aliases.txt
      description: Custom Workspace Dictionary
      addWords: true
      scope: workspace
    - name: noticeMd
      path: ./cspell-notice.txt
      description: Custom Notice Dictionary
      addWords: true
      scope: workspace
dictionaries:
    - powershell
    - go
    - gitHubUserAliases
    - noticeMd<|MERGE_RESOLUTION|>--- conflicted
+++ resolved
@@ -82,10 +82,7 @@
     - devcontainer
     - azurecaf
     - azurerm
-<<<<<<< HEAD
-=======
     - aztfmod
->>>>>>> 725f5a04
     - menuid
 useGitignore: true
 dictionaryDefinitions:
