--- conflicted
+++ resolved
@@ -20,18 +20,15 @@
     - appcs
     - appi
     - arck
-<<<<<<< HEAD
     - azconnection
     - Azdo
     - aztfmod
     - azurecaf
     - azuredevops
     - azurerm
-=======
     - armresources
     - azcore
     - azidentity
->>>>>>> bea465b9
     - Bfor
     - bicepcli
     - cdne
@@ -111,8 +108,6 @@
     - vwan
     - wafrg
     - Wans
-<<<<<<< HEAD
-=======
     - apim
     - Retryable
     - httptrigger
@@ -126,7 +121,6 @@
     - aztfmod
     - menuid
     - PLACEHOLDERIACTOOLS
->>>>>>> bea465b9
 useGitignore: true
 dictionaryDefinitions:
     - name: gitHubUserAliases
