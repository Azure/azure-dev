# hyphen is optional, "re-authentication" and "reauthentication" are equivalent.
AADSTS
ABRT
alphafeatures
apimanagement
apims
appconfiguration
appinsights
appinsightsexporter
appinsightsstorage
appplatform
appservice
armapimanagement
armappconfiguration
armappplatform
armcognitiveservices
AZCLI
azcorelog
azdcli
azdcontext
azddeploy
azdev
azdexec
azdinternal
azdtempl
azdtempl
azdtest
azfile
azureedge
azruntime
azsdk
AZURECLI
azurestaticapps
azuretools
azureutil
azureyaml
Backticks
BOOLSLICE
BUILDID
BUILDNUMBER
buildpacks
cflags
circleci
cmdsubst
cognitiveservices
consolesize
containerapp
containerapps
contoso
createdby
csharpapp
csharpapptest
cupaloy
deletedservices
devel
discarder
docf
dockerproject
dskip
eastus
endregion
envlist
envname
errcheck
errorinfo
errorlint
executil
funcapp
functestapp
functionapp
GOARCH
GOCOVERDIR
godotenv
golangci
<<<<<<< HEAD
goterm
=======
gosec
>>>>>>> 2c4976d8
hotspot
ineffassign
javac
jmes
keychain
LASTEXITCODE
ldflags
lechnerc77
microsoftonline
mgmt
mgutz
mockarmresources
mockazcli
mvnw
nobanner
nodeapp
nolint
notrail
omitempty
oneline
opentelemetry
ostest
osutil
osversion
otel
otlp
otlpconfig
otlptrace
otlptracehttp
pflag
preinit
proxying
pulumi
pyapp
pyvenv
reauthentication
relogin
restoreapp
retriable
rzip
secureobject
securestring
semconv
serverfarms
servicebus
setenvs
snapshotter
springapp
sstore
staticcheck
staticwebapp
stdouttrace
STRINGSLICE
structs
substr
swacli
Syncer
teamcity
testdata
tracesdk
tracetest
trafficmanager
Truef
typeflag
unmarshaled
unmarshalling
unsetenvs
unsets
utsname
westus2
wireinject
yacspin
zerr<|MERGE_RESOLUTION|>--- conflicted
+++ resolved
@@ -26,10 +26,10 @@
 azdtempl
 azdtest
 azfile
-azureedge
 azruntime
 azsdk
 AZURECLI
+azureedge
 azurestaticapps
 azuretools
 azureutil
@@ -72,11 +72,8 @@
 GOCOVERDIR
 godotenv
 golangci
-<<<<<<< HEAD
+gosec
 goterm
-=======
-gosec
->>>>>>> 2c4976d8
 hotspot
 ineffassign
 javac
@@ -85,9 +82,9 @@
 LASTEXITCODE
 ldflags
 lechnerc77
-microsoftonline
 mgmt
 mgutz
+microsoftonline
 mockarmresources
 mockazcli
 mvnw
