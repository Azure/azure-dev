import: ../../../.vscode/cspell.global.yaml
words:
  - azcloud
  - azdext
  - azurefd
  - backoff
  - Canonicalize
  - chinacloudapi
  - Codespace
  - Codespaces
  - devcontainers
  - extendee
  - eiannone
  # CDN host name
  - gfgac2cmf7b8cuay
  - goversioninfo
  - nosec
  - oneof
  - idxs
  # Looks like the protogen has a spelling error for panics
  - pancis
  - proto
  - protobuf
  - protoc
  - protoreflect
  - protoimpl
  - Retryable
  - runcontext
  - unmarshals
  - unmarshaling
  - unsetting
  - usgovcloudapi
  - jdbc
  - springframework
languageSettings:
  - languageId: go
    ignoreRegExpList:
      - /mock.*/
dictionaryDefinitions:
  - name: azdProjectDictionary
    path: ./cspell-azd-dictionary.txt
    description: Custom Workspace Dictionary
    addWords: true
    scope: workspace
dictionaries:
  - azdProjectDictionary
overrides:
  - filename: internal/tracing/fields/domains.go
    words:
      - azmk
      - azurecontainerapps
      - azureedge
      - azurefd
      - cloudapp
      - mediaservices
      - msecnd
  - filename: docs/docgen.go
    words:
      - alexwolf
      - alexwolfmsft
      - pname
      - puichan
      - devx
      - azdevcli
      - azdeveloper
      - hannahhunter
      - hhunter
  - filename: pkg/tools/python/python.go
    words:
      - venv
  - filename: pkg/spin/run.go
    words:
      - errored
  - filename: pkg/project/project_utils.go
    words:
      - __pycache__
      - Venv
  - filename: pkg/project/project_test.go
    words:
      - Aapi
      - Aweb
      - Aworker
      - azdtempl
  - filename: pkg/executil/executil_windows.go
    words:
      - hndl
      - JOBOBJECT
  - filename: pkg/environment/azdcontext/azdcontext.go
    words:
      - ents
      - unmarshalled
  - filename: pkg/exec/util_test.go
    words:
      - keychain
      - crusername
      - azurecr
  - filename: pkg/tools/dotnet/dotnet.go
    words:
      - PWORD
  - filename: pkg/tools/kubectl/kubectl.go
    words:
      - tmpl
  - filename: pkg/experimentation/assignment.go
    words:
      - assignmentcache
      - machineid
      - azdversion
  - filename: pkg/experimentation/client.go
    words:
      - variantassignment
  - filename: pkg/azsdk/storage/storage_blob_client.go
    words:
      - azblob
  - filename: pkg/project/service_target_aks.go
    words:
      - kustomization
      - templating
  - filename: pkg/project/scaffold_gen.go
    words:
      - GUNICORN
      - MULTIWORKERS
  - filename: CHANGELOG.md
    words:
      - aistudio
      - apiserver
      - azdevify
      - creds
      - Moby
      - upsert
  - filename: docs/proxy-configuration.md
    words:
      - Telerik
  - filename: test/recording/recording.go
    words:
      - oidctoken
  - filename: test/recording/proxy.go
    words:
      - WSAECONNRESET
  - filename: test/functional/testdata/samples/funcapp/getting_started.md
    words:
      - funcignore
  - filename: internal/vsrpc/handler.go
    words:
      - arity
  - filename: test/internal/tfoidc/main.go
    words:
      - tfoidc
      - OIDCREQUESTURI
      - oidctoken
  - filename: CHANGELOG.md
    words:
      - GHSA
      - gjrc
  - filename: pkg/apphost/generate.go
    words:
      - alue
  - filename: docs/extension-framework.md
    words:
      - getenv
      - errorf
      - println
  - filename: extensions/microsoft.azd.ai.builder/internal/cmd/start.go
    words:
      - dall
      - datasource
      - vectorizing
  - filename: docs/new-azd-command.md
    words:
      - pflag
      - struct
      - Errorf
      - Sprintf
      - mycommand
      - omitempty
      - Fprintf
      - tabwriter
      - azdcontext
      - azapi
      - eastus
  - filename: .github/copilot-instructions.md
    words:
      - golines
      - technicalterm
      - Errorf
<<<<<<< HEAD
=======
  - filename: internal/mcp/tools/azd_yaml_schema.go
    words:
      - santhosh
      - tekuri
      - jsonschema
>>>>>>> 5ee0b022
ignorePaths:
  - "**/*_test.go"
  - "**/mock*.go"
  - "**/*.pb.go"<|MERGE_RESOLUTION|>--- conflicted
+++ resolved
@@ -182,14 +182,11 @@
       - golines
       - technicalterm
       - Errorf
-<<<<<<< HEAD
-=======
   - filename: internal/mcp/tools/azd_yaml_schema.go
     words:
       - santhosh
       - tekuri
       - jsonschema
->>>>>>> 5ee0b022
 ignorePaths:
   - "**/*_test.go"
   - "**/mock*.go"
