--- conflicted
+++ resolved
@@ -4,11 +4,8 @@
 
 ### Features Added
 
-<<<<<<< HEAD
 - [[#1515]](https://github.com/Azure/azure-dev/pull/1515) Remove gh-cli as external dependency for `azd pipeline config`.
-=======
 - [[#1558]](https://github.com/Azure/azure-dev/pull/1558) Upgrade bicep version to 0.14.46 and fetch ARM specific version on ARM platforms.
->>>>>>> afd63c23
 
 ### Breaking Changes
 
