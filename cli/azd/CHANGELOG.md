--- conflicted
+++ resolved
@@ -24,10 +24,7 @@
 - [[#1631]](https://github.com/Azure/azure-dev/pull/1631) Fail fast during `azd init` when `git` is not installed.
 - [[#1559]](https://github.com/Azure/azure-dev/pull/1559) No feedback output during provisioning some templates.
 - [[#1683]](https://github.com/Azure/azure-dev/pull/1683) Fix `azd pipeline config` to honor provider from `azure.yaml`.
-<<<<<<< HEAD
-=======
 - [[#1578]](https://github.com/Azure/azure-dev/pull/1578) Fix crash while running `azd login`, due to a tenant `DisplayName` being nil.
->>>>>>> fc743d7a
 
 Thanks to community members: @pamelafox, @tonybaloney, @cobey for their contributions in this release.
 
