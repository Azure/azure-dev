--- conflicted
+++ resolved
@@ -10,11 +10,10 @@
 
 ### Other Changes
 
-<<<<<<< HEAD
 - [[3800]](https://github.com/Azure/azure-dev/pull/3800) Write ACA Container Manifests in the `infra` directory under the AppHost during `infra synth`.
 
 **Note:** If you had previously used `infra synth`, you will need to move the container app manifests from their old location to the new one for `azd` to use them. If you do not do so, `azd` will generate the default IaC based on your current app host. To do this, move the `containerApp.tmpl.yaml` file in the `manifests` folder under each individual project into an `infra` folder next to the `.csproj` file for your project's Aspire App Hos and rename it from `containerApp.tmpl.yaml` to `<name-passed-to-AddProject>.tmpl.yaml` (e.g. `apiserver.tmpl.yaml`, if you write `builder.AddProject<...>("apiserver")`).
-=======
+
 ## 1.8.2 (2024-04-30)
 
 ### Features Added
@@ -31,7 +30,6 @@
 ### Other Changes
 
 - [[3798]](https://github.com/Azure/azure-dev/pull/3798) Update provider.tf files with skip_provider_registration = "true"
->>>>>>> 89903acc
 
 ## 1.8.1 (2024-04-23)
 
