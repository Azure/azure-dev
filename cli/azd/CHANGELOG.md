--- conflicted
+++ resolved
@@ -1,6 +1,5 @@
 # Release History
 
-<<<<<<< HEAD
 ## 1.20.0-beta.1 (Unreleased)
 
 ### Features Added
@@ -11,10 +10,7 @@
 
 ### Other Changes
 
-## 1.19.0 (2025-09-11)
-=======
 ## 1.19.0 (2025-09-12)
->>>>>>> 423d2613
 
 ### Features Added
 
