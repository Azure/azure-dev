# Release History

## 1.4.4 (2023-11-10)

### Features Added

<<<<<<< HEAD
- [[2893]](https://github.com/Azure/azure-dev/pull/2893) Added command `azd show`.
=======
- [[2925]](https://github.com/Azure/azure-dev/pull/2925) Promote simplified `azd init` and Cloud Native buildpacks features to beta
>>>>>>> d07ef0c7

### Breaking Changes

### Bugs Fixed

### Other Changes

## 1.4.3 (2023-10-24)

### Features Added

- [[2787]](https://github.com/Azure/azure-dev/pull/2787) Added `azd config show` and deprecated `azd config list`.

### Other Changes

- [[2887]](https://github.com/Azure/azure-dev/pull/2887) Update the subscription and location information during `azd provision`.

## 1.4.2 (2023-10-12)

### Features Added

- [[2845]](https://github.com/Azure/azure-dev/pull/2845) Feature Clickable Template Links in Terminal (azd template list). Thanks @john0isaac for the contribution
- [[2829]](https://github.com/Azure/azure-dev/pull/2829) Feature Display the Subscription Name and ID (azd provision). Thanks @john0isaac for the contribution

### Bugs Fixed

- [[2858]](https://github.com/Azure/azure-dev/pull/2858) Fixes issue with running VS Code Tasks that rely on environment configuration path.

## 1.4.1 (2023-10-06)

### Bugs Fixed

- [[2837]](https://github.com/Azure/azure-dev/pull/2837) `azd down` does not clear provision state.

## 1.4.0 (2023-10-05)

### Features Added

- [[2725]](https://github.com/Azure/azure-dev/pull/2725) Adds support for provision state to the bicep provider.
- [[2765]](https://github.com/Azure/azure-dev/pull/2765) Support for remote environments.
- [[1642]](https://github.com/Azure/azure-dev/pull/1642) A new `azd hooks run` command for running and testing your hooks.

### Bugs Fixed

- [[2793]](https://github.com/Azure/azure-dev/pull/2793) Support user defined types for the bicep provider.
- [[2543]](https://github.com/Azure/azure-dev/pull/2543) `azd package` now allows users to specify `--output-path` parameter to control the output location of file-based packages.
- [[2302]](https://github.com/Azure/azure-dev/pull/2302) `azd config --help` doesn't show help for `AZD_CONFIG_DIR`.
- [[2050]](https://github.com/Azure/azure-dev/pull/2050) `azd init` now supports `--subscription`.
- [[2695]](https://github.com/Azure/azure-dev/pull/2695) `azd` now honors `@allowed` locations in Bicep to filter the list of possible deploy locations.
- [[2599]](https://github.com/Azure/azure-dev/pull/2599) ARM64 support is now generally available.
- [[2683]](https://github.com/Azure/azure-dev/pull/2683) Bicep installer prefers MUSL variant over glibc.
- [[2794]](https://github.com/Azure/azure-dev/pull/2794) When running `azd init`, the Starter - Bicep template is unavailable.
  
### Other Changes

- [[#2796]](https://github.com/Azure/azure-dev/pull/2796) Update `terraform` provider from alpha to beta.

## 1.3.1 (2023-09-20)

### Minor Changes

- [[2737]](https://github.com/Azure/azure-dev/pull/2737) Update bicep to 0.21.1
- [[2696]](https://github.com/Azure/azure-dev/pull/2696) Support filtering for azd location in bicep
- [[2721]](https://github.com/Azure/azure-dev/pull/2721) `azd package` support for user specified output paths
- [[2756]](https://github.com/Azure/azure-dev/pull/2756) Minor enhancements to simplified init

### Bugs Fixed

- [[2719]](https://github.com/Azure/azure-dev/pull/2719) Fix mistypes in soft delete warning message
- [[2722]](https://github.com/Azure/azure-dev/pull/2722) Prefer glibc based Bicep when both musl and glibc are installed
- [[2726]](https://github.com/Azure/azure-dev/pull/2726) Mention `AZD_CONFIG_DIR` in `azd config --help` help text

## 1.3.0 (2023-09-06)

### Features Added

- [[2573]](https://github.com/Azure/azure-dev/pull/2573) Adds support for custom template sources.
- [[2637]](https://github.com/Azure/azure-dev/pull/2637) Awesome azd templates are now shown by default in `azd init` template listing.
- [[2628]](https://github.com/Azure/azure-dev/pull/2628) Support for `.bicepparam`.
- [[2700]](https://github.com/Azure/azure-dev/pull/2700) New simplified `azd init` to initialize your existing application for Azure (alpha feature)
- [[2678]](https://github.com/Azure/azure-dev/pull/2678) Support for Cloud Native Buildpacks (alpha feature)

### Breaking Changes

### Bugs Fixed

- [[2624]](https://github.com/Azure/azure-dev/pull/2624) Fix provisioning deployment display not showing progress when certain errors occur.
- [[2676]](https://github.com/Azure/azure-dev/pull/2676) Fix `buildArgs` support for docker build.
- [[2698]](https://github.com/Azure/azure-dev/pull/2698) Fix `azd auth login` default browser prompt in Codespaces environments.
- [[2664]](https://github.com/Azure/azure-dev/pull/2664) Fix `azd auth login` login loop after upgrading to 1.2.0.
- [[2630]](https://github.com/Azure/azure-dev/pull/2630) Fix coloring for ignored operations in `azd provision --preview`

### Other Changes

- [[2660]](https://github.com/Azure/azure-dev/pull/2660) Starter templates now include `core` libraries by default.

## 1.2.0 (2023-08-09)

### Features Added

- [[2550]](https://github.com/Azure/azure-dev/pull/2550) Add `--preview` to `azd provision` to get the changes.
- [[2521]](https://github.com/Azure/azure-dev/pull/2521) Support `--principal-id` param for azd pipeline config to reuse existing service principal.
- [[2455]](https://github.com/Azure/azure-dev/pull/2455) Adds optional support for text templates in AKS k8s manifests.

### Bugs Fixed

- [[2569]](https://github.com/Azure/azure-dev/pull/2569) Fix `azd down` so it works after a failed `azd provision`.
- [[2367]](https://github.com/Azure/azure-dev/pull/2367) Don't fail AKS deployment for failed environment substitution.
- [[2576]](https://github.com/Azure/azure-dev/pull/2576) Fix `azd auth login` unable to launch browser on WSL.

### Other changes

- [[2572]](https://github.com/Azure/azure-dev/pull/2572) Decrease expiration time of service principal secret from default (24 months) to 180 days.
- [[2500]](https://github.com/Azure/azure-dev/pull/2500) Promoted Azure Spring Apps from `alpha` to `beta`.

## 1.1.0 (2023-07-12)

### Features Added

- [[2364]](https://github.com/Azure/azure-dev/pull/2364) Display docker output during `package` and `deploy`.
- [[2463]](https://github.com/Azure/azure-dev/pull/2463) Support `--docs` flag for all azd commands to show official documentation website.

### Bugs Fixed

- [[2390]](https://github.com/Azure/azure-dev/pull/2367) Fixes unmarshalling of k8s ingress resources with TLS hosts
- [[2402]](https://github.com/Azure/azure-dev/pull/2279) Support for workload profiles in Azure Container Apps
- [[2428, 2040]](https://github.com/Azure/azure-dev/pull/2468) Include current git branch in GitHub federated credentials

### Other Changes

- [[1118]](https://github.com/Azure/azure-dev/pull/1118) Add `azd` as a devcontainer feature. Thanks [aaronpowell](https://github.com/aaronpowell) for their contributions to this feature and for updating our templates to use this new feature!

## 1.0.2 (2023-06-14)

### Features Added

- [[2266]](https://github.com/Azure/azure-dev/pull/2266) Support for buildArgs on Docker builds.
- [[2322]](https://github.com/Azure/azure-dev/pull/2322) Support Azure Spring Apps consumption dedicated plan.

### Bugs Fixed

- [[2348]](https://github.com/Azure/azure-dev/pull/2279) Support purging Managed HSMs.
- [[2362]](https://github.com/Azure/azure-dev/pull/2362) Prevent more errors from interrupting console progress.
- [[2366]](https://github.com/Azure/azure-dev/pull/2366) Fixes issue where hooks inline script slashes are replaced.
- [[2375]](https://github.com/Azure/azure-dev/pull/2375) Store numeric values with leading zeros in .env correctly.
- [[2401]](https://github.com/Azure/azure-dev/pull/2401) Fix the application url fetched from ASA consumption plan.
- [[2426]](https://github.com/Azure/azure-dev/pull/2426) Fix saving of subscription and location defaults.

### Other Changes

- [[2337]](https://github.com/Azure/azure-dev/pull/2337) Update device-code auth flow.

## 1.0.1 (2023-05-25)

### Bugs Fixed

- [[2300]](https://github.com/Azure/azure-dev/pull/2300) Fix `azd auth login` failing with error "reauthentication required: run `azd auth login` to log in" due to stale cache data.

## 1.0.0 (2023-05-22)

### Bugs Fixed

- [[2279]](https://github.com/Azure/azure-dev/pull/2279) Fetch k8s GPG key from alternate location.
- [[2278]](https://github.com/Azure/azure-dev/pull/2278) Remove infrastructure outputs from .env on azd down.
- [[2274]](https://github.com/Azure/azure-dev/pull/2274) Change AKS service spec 'targetPort' from int to string.

## 0.9.0-beta.3 (2023-05-19)

### Features Added
 
- [[2245]](https://github.com/Azure/azure-dev/pull/2245) Add support to login to Azure Container Registry with current identity.
- [[2228]](https://github.com/Azure/azure-dev/pull/2228) Add error classification and reporting for external errors to `azd`.
- [[2219]](https://github.com/Azure/azure-dev/pull/2219) Support environment name as explicit argument for `azd env refresh`.
- [[2164]](https://github.com/Azure/azure-dev/pull/2164) Add timing information on `up`,`package`,`build`, `provision`,`deploy`, `down` and `restore` commands.

#### Template Feature

- [[2157]](https://github.com/Azure/azure-dev/pull/2157) Add `Dapr` and container configuration properties to Azure Container Apps modules.

### Bugs Fixed

- [[2257]](https://github.com/Azure/azure-dev/pull/2257) Add purge option of cognitive accounts for `azd down`.
- [[2243]](https://github.com/Azure/azure-dev/pull/2243) Return error when login fails.
- [[2251]](https://github.com/Azure/azure-dev/pull/2251) Create an `alpha` version of azure.yaml schema with `terraform`.
- [[2028]](https://github.com/Azure/azure-dev/pull/2028) Add check on required role assignments for `azd pipeline config`.

### Other Changes

- [[2218]](https://github.com/Azure/azure-dev/pull/2218) Update `azd pipeline config` default roles to include `User Access Administrator`.
- [[2185]](https://github.com/Azure/azure-dev/pull/2185) Improve error messages on `auth` command.

## 0.9.0-beta.2 (2023-05-11)

### Bugs Fixed

- [[2177]](https://github.com/Azure/azure-dev/issues/2177) Use information in `.installed-by.txt` to advise the user on how to upgrade azd.
- [[2183]](https://github.com/Azure/azure-dev/pull/2182) Statically link CRT in MSI custom action.

## 0.9.0-beta.1 (2023-05-11)

### Features Added

- [[1808]](https://github.com/Azure/azure-dev/pull/1808) Support for Azure Spring Apps(alpha feature).
- [[2083]](https://github.com/Azure/azure-dev/pull/2083) Allow resource group scope deployments(alpha feature).

### Breaking Changes

- [[2066]](https://github.com/Azure/azure-dev/pull/2066) `azd` no longer assumes `dotnet` by default when `services.language` is not set, or empty in `azure.yaml`. If you receive an error message 'language property must not be empty', specify `language: dotnet` explicitly in `azure.yaml`.
- [[2100]](https://github.com/Azure/azure-dev/pull/2100) As a follow up from the change for [azd up ordering](#azd-up-ordering), automatic `.env` file injection when building `staticwebapp` services have been removed. For more details, read more about [Static Web App Dynamic Configuration](#static-web-app-dynamic-configuration) below.
- [[2126]](https://github.com/Azure/azure-dev/pull/2126) During `azd pipeline config` commands `azd` will no longer store non-secret configuration values in [GitHub secrets](https://docs.github.com/actions/automating-your-workflow-with-github-actions/creating-and-using-encrypted-secrets) and instead will be stored in [GitHub variables](https://docs.github.com/actions/learn-github-actions/variables). Non-secret variables should be referenced using the `vars` context instead of the `secrets` context within your GitHub actions.
- [[1989]](https://github.com/Azure/azure-dev/pull/1989) Refactor Container App service target. Deploy will fail if you are using Azure Container Apps that are not deploying the Azure Container Apps resources as part of the initial `provision` step.

### Bugs Fixed

- [[2071]](https://github.com/Azure/azure-dev/pull/2071) Fix `azd config reset` causing a logout to occur.
- [[2048]](https://github.com/Azure/azure-dev/pull/2048) Fix `azd down` deletion on an empty resource group environment.
- [[2088]](https://github.com/Azure/azure-dev/pull/2088) Fix error when running `azd pipeline config --provider azdo` on Codespaces.
- [[2094]](https://github.com/Azure/azure-dev/pull/2094) Add error check for pipeline yml file and ssh interaction when running `azd pipeline config`.

#### Template Fix
- [[2013]](https://github.com/Azure/azure-dev/pull/2013) Fix `load template missing` error in `azd env list`.
- [[2001]](https://github.com/Azure/azure-dev/pull/2001) Fix Azure Container Apps CORS strategy for Java, NodeJs and Python.

### Other Changes

- [[2026]](https://github.com/Azure/azure-dev/pull/2026) Improve provisioning performance for `dotnet` services by batching `dotnet user-secret` updates.
- [[2004]](https://github.com/Azure/azure-dev/pull/2004) Improve error message when no subscriptions are found.
- [[1792]](https://github.com/Azure/azure-dev/pull/1792) Add `java postgresql terraform` template.
- [[2055]](https://github.com/Azure/azure-dev/pull/2055) Add new starter templates for bicep and terraform.
- [[2090]](https://github.com/Azure/azure-dev/pull/2090) Update todo templates names and descriptions.

#### Static Web App Dynamic Configuration

This change affects `staticwebapp` services that are currently relying on azd provided `.env` file variables during `azd deploy`. If you have an application initialized from an older `azd` provided Static Web App template (before April 10, 2023), we recommend uptaking the latest changes if you're relying on `.env` variables being present. A way to check whether this affects you is by looking at contents in `azure.yaml`:

Old, uptake needed:

```yaml
# yaml-language-server: $schema=https://raw.githubusercontent.com/Azure/azure-dev/main/schemas/v1.0/azure.yaml.json

name: <your project>
metadata:
  template: todo-nodejs-mongo-swa-func@0.0.1-beta
services:
  web:
    project: ./src/web
    dist: build
    language: js
    host: staticwebapp
  api:
    project: ./src/api
    language: js
    host: function
```

New, no changes necessary:

```yaml
# yaml-language-server: $schema=https://raw.githubusercontent.com/Azure/azure-dev/main/schemas/v1.0/azure.yaml.json

name: <your project>
metadata:
  template: todo-python-mongo-swa-func@0.0.1-beta
services:
  web:
    project: ./src/web
    dist: build
    language: js
    host: staticwebapp
    hooks:
      predeploy:
        posix:
          shell: sh
          run: node entrypoint.js -o ./build/env-config.js
          continueOnError: false
          interactive: false
        windows:
          shell: pwsh
          run: node entrypoint.js -o ./build/env-config.js
          continueOnError: false
          interactive: false
  api:
    project: ./src/api
    language: py
    host: function
```

From the example above, dynamic configuration can still be generated from azd `.env` files by creating a `predeploy` hook that embeds the configuration into web assets. See an example change [here](https://github.com/Azure-Samples/todo-nodejs-mongo-swa-func/commit/50f9268881717a796167c371cb60525f83be8a59#diff-fa5d677aeff171483fa03a69284506672cb9afafa0a7139e03a336e4fb7b773f).

## 0.8.0-beta.2 (2023-04-20)

### Features Added

- [[#1931]](https://github.com/Azure/azure-dev/pull/1931) Support *.war and *.ear java archive files, and specify a specific archive file if multiple archives are present.
- [[#1704]](https://github.com/Azure/azure-dev/pull/1704) Add `requiredVersions` to `azure.yaml`.
- [[#1924]](https://github.com/Azure/azure-dev/pull/1924) Improve UX on `azd down`.
- [[#1807]](https://github.com/Azure/azure-dev/pull/1807) Retrieves credentials using the token endpoint on `CloudShell`.

### Bugs Fixed

- [[#1923]](https://github.com/Azure/azure-dev/pull/1923) Fix `Python CLI not installed` error when Python is installed.
- [[#1963]](https://github.com/Azure/azure-dev/pull/1963) Update GitHub federated auth token provider to allow for fetching of tokens when tokens expire.
- [[#1967]](https://github.com/Azure/azure-dev/pull/1967) Display provisioning resources in `Failed` state.
- [[#1940]](https://github.com/Azure/azure-dev/pull/1940) Detect and update environment changes before and after hook executions.
- [[#1970]](https://github.com/Azure/azure-dev/pull/1970) Fix `pipeline config` issues on Codespaces for `ghcli` and `gitcli` auth.
- [[#1982]](https://github.com/Azure/azure-dev/pull/1982) Ensure directory has user "execute" permissions.

## 0.8.0-beta.1 (2023-04-10)

### Features Added

- [[#1715]](https://github.com/Azure/azure-dev/pull/1715) Adding feature alpha toggle:
  - Moving terraform provider as alpha feature. Use `azd config set alpha.terraform on` to have it enabled.
- [[#1833]](https://github.com/Azure/azure-dev/pull/1833) Deploy from existing package using `--from-package` flag.

### Breaking Changes

- [[#1715]](https://github.com/Azure/azure-dev/pull/1715) Using `terraform` as provisioning provider will fail and require user to enable terraform running `azd config set alpha.terraform on`.
- [[#1801]](https://github.com/Azure/azure-dev/pull/1801) Restructuring specific command flags.
  - `azd up` no longer runs `azd init`. As a result, the following flags have been removed from `azd up`:
    - `--template` / `-t`
    - `--location` / `-l`
    - `--branch` / `-b`
    - `--subscription`
  - Use of `--service` and `--no-progress` in `azd up` is being deprecated.
  - `azd deploy` now accepts a positional argument. Use `azd deploy <web>` instead of `azd deploy --service <web>`
  - Deprecate `--no-progress` flag as it currently does nothing. A warning message is shown when used.
  - Hide `--output` flag in the usage printout to correctly reflect the current it's current alpha-preview status. The output contract for structured schema such as JSON has yet been finalized.
- [[#1804]](https://github.com/Azure/azure-dev/pull/1804) Adjust command aliases.
  - `azd login` and `azd logout` are now available as `azd auth login` and `azd auth logout` respectively. `azd login` and `azd logout` are still available for use, but will be removed in a future release.
  - `azd infra create` and `azd infra delete`, which have always been aliases for `azd provision` and `azd down`, are now deprecated. The commands are still available for use, but will be removed in a future release.
- [[#1824]](https://github.com/Azure/azure-dev/pull/1824) Add working directory sensitivity for `restore` and `deploy`.
  - `azd deploy` will now deploy the current service, when the current working directory is set to a service directory.
  - `azd deploy` will deploy all services, when the current working directory is set to the project directory containing `azure.yaml`
  - In other directories, `azd deploy` will not attempt a deployment and instead error out with suggestions. `azd deploy --all` can be used to deploy all services, or `azd deploy <service>` to deploy a given service always.
- [[#1752]](https://github.com/Azure/azure-dev/pull/1752) Ask fewer questions during `init`.
  - `azd init` will now only prompt for the environment name. Azure subscription and location values are prompted only when infrastructure provisioning is needed, when running `azd provision`, and consequently when running `azd up`.

### Bugs Fixed

- [[#1734]](https://github.com/Azure/azure-dev/pull/1734) Fix setting `AZURE_PRINCIPAL_ID` on multi-tenant directory.
- [[#1738]](https://github.com/Azure/azure-dev/pull/1738) Fix generating auth token on multi-tenant directory.
- [[#1762]](https://github.com/Azure/azure-dev/pull/1762) Allow local files to be kept when running `init`.
- [[#1764]](https://github.com/Azure/azure-dev/pull/1764) Enhance zip-deploy during build for:
  - Python: Do not include virtual environments for python.
  - Node: Update node modules detection to exclude it from build.
- [[#1857]](https://github.com/Azure/azure-dev/pull/1857) Adds `package` command hooks to azd schema.
- [[#1878]](https://github.com/Azure/azure-dev/pull/1878) Ensure default generated docker repo/tags are all lowercase.
- [[#1875]](https://github.com/Azure/azure-dev/pull/1875) Fixes panic for `postpackage` hook errors.

### Other Changes

#### `azd up` no longer runs `azd init`

The behavior of `azd up -t <template>` can be reproduced with:

```bash
cd <empty dir>
azd init -t <template>
azd up
```

#### `azd deploy` no longer deploys all services when ran in any directory

The new behavior is as follows:

1. `azd deploy` will now deploy the current service, when the current working directory is set to a service directory.
2. `azd deploy` will deploy all services, when the current working directory is set to the project directory containing `azure.yaml`.
3. In other directories, `azd deploy` will not attempt a deployment and error out with suggestions. `azd deploy --all` can be used to deploy all services, or `azd deploy <service>` to deploy a given service always.

#### `azd up` ordering

`azd up` now packages artifacts prior to running `azd provision` and `azd deploy`. This should not affect most users, with the exception of users that may be taking advantage of `azd`'s environment values in packaging `staticwebapp` services. If `azd up` no longer works as expected, and you are currently taking advantage of `azd`'s provided environment values to package your application, a `predeploy` hook may be used to generate configuration files from `azd` environment values. See the working example in our ToDo templates that leverage `staticwebapp`, example [here](https://github.com/Azure-Samples/todo-python-mongo-swa-func/blob/main/azure.yaml). Note that script `hooks` automatically have `azd` environment values loaded in the shell environment.

## 0.7.0-beta.1 (2023-03-09)

### Features Added

- [[#1515]](https://github.com/Azure/azure-dev/pull/1515) Remove gh-cli as external dependency for `azd pipeline config`.
- [[#1558]](https://github.com/Azure/azure-dev/pull/1558) Upgrade bicep version to 0.14.46 and fetch ARM specific version on ARM platforms.
- [[#1611]](https://github.com/Azure/azure-dev/pull/1611) Updated formatting for displaying command's help.
- [[#1629]](https://github.com/Azure/azure-dev/pull/1629) Add support for Azure Kubernetes Service (AKS) target.

### Bugs Fixed

- [[#1631]](https://github.com/Azure/azure-dev/pull/1631) Fail fast during `azd init` when `git` is not installed.
- [[#1559]](https://github.com/Azure/azure-dev/pull/1559) No feedback output during provisioning some templates.
- [[#1683]](https://github.com/Azure/azure-dev/pull/1683) Fix `azd pipeline config` to honor provider from `azure.yaml`.
- [[#1578]](https://github.com/Azure/azure-dev/pull/1578) Fix crash while running `azd login`, due to a tenant `DisplayName` being nil.

Thanks to community members: @pamelafox, @tonybaloney, @cobey for their contributions in this release.

## 0.6.0-beta.2 (2023-02-10)

### Bugs Fixed

- [[#1527]](https://github.com/Azure/azure-dev/pull/1527) Fix running specific commands with `--output json`  causing stack overflow errors to occur.
- [[#1534]](https://github.com/Azure/azure-dev/pull/1534) Fix running commands with `-e <environment name>` flag or with `AZURE_ENV_NAME` set not being respected. When running in CI environments, this caused prompting to occur, and failing if `--no-prompt` is specified.

## 0.6.0-beta.1 (2023-02-08)

### Features Added

- [[#1236]](https://github.com/Azure/azure-dev/pull/1236) Support for command and service hooks
- [[#1414]](https://github.com/Azure/azure-dev/pull/1414) Support for installation via Homebrew. Windows Package Manager, and Chocolatey are also now supported.
- [[#1407]](https://github.com/Azure/azure-dev/pull/1407) Improve UX styling for `azd pipeline config`.
- [[#1478]](https://github.com/Azure/azure-dev/pull/1478) Support for multiple Azure tenants.

- [[#1345]](https://github.com/Azure/azure-dev/pull/1345) Core bicep module `appservice.bicep` now supports `ftpsState` as a parameter to configure FTPS upload behavior.
- [[#1497]](https://github.com/Azure/azure-dev/pull/1497) Core bicep module `appservice.bicep` now supports `healthCheckPath` as a parameter to configure the health-check endpoint.
- [[#1403]](https://github.com/Azure/azure-dev/pull/1403) Core bicep module `apim-api.bicep` now links Web App or Function App instances. This allows users on the Azure Portal to navigate to the API management resource directly from the Web App or Function App.

### Bugs Fixed

- [[#1406]](https://github.com/Azure/azure-dev/pull/1424) On Windows, fix MSI installation not updating `azd` in some cases (reported by @lechnerc77, fixed by @heaths)
- [[#1418]](https://github.com/Azure/azure-dev/pull/1418) Display `provision` progress for PostgreSQL server resources.
- [[#1483]](https://github.com/Azure/azure-dev/pull/1483) For Python projects, skip packaging of virtual environment (`.venv` folders)
- [[#1495]](https://github.com/Azure/azure-dev/pull/1495) `init` now restores file executable permissions and initializes a `git` repository automatically.
- [[#1470]](https://github.com/Azure/azure-dev/pull/1470) Improve performance of `azd --help` on Windows for domain-joined users.
- [[#1503]](https://github.com/Azure/azure-dev/pull/1503) Fix display for Function App types in `provision` progress

Thanks to community members: @pamelafox, @lechnerc77 for their contributions in this release.

## 0.5.0-beta.3 (2023-01-13)

### Bugs Fixed

- [[#1394]](https://github.com/Azure/azure-dev/pull/1394) Bug when running azd up with a template.

## 0.5.0-beta.2 (2023-01-12)

### Bugs Fixed

- [[#1366]](https://github.com/Azure/azure-dev/issues/1366) Login not possible with personal account after upgrade to 0.5.0.

## 0.5.0-beta.1 (2023-01-11)

### Features Added

- [[#1311]](https://github.com/Azure/azure-dev/pull/1311) Add support to install script with MSI on Windows.
- [[#1312]](https://github.com/Azure/azure-dev/pull/1312) Allow users to configure service endpoints using `SERVICE_<service>_ENDPOINTS`.
- [[#1323]](https://github.com/Azure/azure-dev/pull/1323) Add API Management Service support for all templates.
- [[#1326]](https://github.com/Azure/azure-dev/pull/1326) Add purge support for API Management Service.
- [[#1076]](https://github.com/Azure/azure-dev/pull/1076) Refactor the Bicep tool in azd to use the standalone API vs az command wrapper.
- [[#1087]](https://github.com/Azure/azure-dev/pull/1087) Add NodeJs and Terraform devcontainer.
- [[#965]](https://github.com/Azure/azure-dev/pull/965) Add UX style for `azd init`.
- [[#1100]](https://github.com/Azure/azure-dev/pull/1100) Add Shell completion.
- [[#1086]](https://github.com/Azure/azure-dev/pull/1086) Add FederatedIdentityCredentials (FICS).
- [[#1177]](https://github.com/Azure/azure-dev/pull/1177) Add command `azd auth token`.
- [[#1210]](https://github.com/Azure/azure-dev/pull/1210) Have azd acquire Bicep.
- [[#1133]](https://github.com/Azure/azure-dev/pull/1133) Add UX style for `azd provision`.
- [[#1248]](https://github.com/Azure/azure-dev/pull/1248) Support `redirect port` for `azd login`.
- [[#1269]](https://github.com/Azure/azure-dev/pull/1269) Add UX style for `azd deploy`.

### Breaking Changes

- [[#1129]](https://github.com/Azure/azure-dev/pull/1129) Remove all dependencies on az cli. 
- [[#1105]](https://github.com/Azure/azure-dev/pull/1105) `azd env new` now accepts the name of the environment as the first argument, i.e. `azd env new <environment>`. Previously, this behavior was accomplished via the global environment flag `-e`, i.e. `azd env new -e <environment>`.
- [[#1022]](https://github.com/Azure/azure-dev/pull/1022) `azd` no longer uses the `az` CLI to authenticate with Azure by default. You will need to run `azd login` after upgrading. You may run `azd config set auth.useAzCliAuth true` to restore the old behavior of using `az` for authentication.

### Bugs Fixed

- [[#1107]](https://github.com/Azure/azure-dev/pull/1107) Fix Bicep path not found.
- [[#1096]](https://github.com/Azure/azure-dev/pull/1096) Fix Java version check for major-only release.
- [[#1105]](https://github.com/Azure/azure-dev/pull/1105) Fix `env new` to use positional argument.
- [[#1168]](https://github.com/Azure/azure-dev/pull/1168) Fix purge option for command `azd down --force --purge` to purge key vaults and app configurations resources.

If you have existing pipelines that use `azd`, you will need to update your pipelines to use the new `azd` login methods when authenticating against Azure.

**GitHub Actions pipelines**:

Update your `azure-dev.yml` to stop using the `azure/login@v1` action, and instead log in using `azd` directly. To do so, replace:

```yaml
- name: Log in with Azure
  uses: azure/login@v1
  with:
    creds: ${{ secrets.AZURE_CREDENTIALS }}
```

with

```yaml
- name: Log in with Azure
  run: |
    $info = $Env:AZURE_CREDENTIALS | ConvertFrom-Json -AsHashtable;
    Write-Host "::add-mask::$($info.clientSecret)"

    azd login `
      --client-id "$($info.clientId)" `
      --client-secret "$($info.clientSecret)" `
      --tenant-id "$($info.tenantId)"
  shell: pwsh
  env:
    AZURE_CREDENTIALS: ${{ secrets.AZURE_CREDENTIALS }}
```

**Azure DevOps pipelines**:

Update your `azure-dev.yml` file to force `azd` to use `az` for authentication.  To do so, add a new step before any other steps which use `azd`:

```yaml
- pwsh: |
    azd config set auth.useAzCliAuth "true"
  displayName: Configure azd to Use az CLI Authentication.
```

We plan to improve this behavior with [[#1126]](https://github.com/Azure/azure-dev/issues/1126).

## 0.4.0-beta.1 (2022-11-02)

### Features Added

- [[#773]](https://github.com/Azure/azure-dev/pull/773) Add support for Java with Maven.
- [[#1026]](https://github.com/Azure/azure-dev/pull/1026), [[#1021]](https://github.com/Azure/azure-dev/pull/1021) New official templates: ToDo with Java on App Service, ToDo with Java on Azure Container Apps, ToDo with C# on Azure Functions
- [[#967]](https://github.com/Azure/azure-dev/pull/967) New `azd config` command for managing default subscription and location selections.
- [[#1035]](https://github.com/Azure/azure-dev/pull/1035) Add terraform support for Azure Pipelines created using `azd pipeline config`.

### Bugs Fixed

- [[#1060]](https://github.com/Azure/azure-dev/pull/1060) Fix color rendering on Windows.
- [[#1011]](https://github.com/Azure/azure-dev/pull/1011) Improve error printout for deployment failures.
- [[#991]](https://github.com/Azure/azure-dev/pull/991) Fix `devcontainers.json` to use non-deprecated syntax.
- [[#996]](https://github.com/Azure/azure-dev/pull/996) ToDo templates:
  - Fix cases where provisioning of app settings would succeed, but app settings configuration would not take place.
  - Move resource naming to `main.bicep` and remove `resources.bicep` from templates.

## 0.3.0-beta.5 (2022-10-26)

### Bugs Fixed

- [[#979]](https://github.com/Azure/azure-dev/pull/979) Fix provisioning template with non string outputs.

## 0.3.0-beta.4 (2022-10-25 **DEPRECATED**)

### Bugs Fixed

- [[#979]](https://github.com/Azure/azure-dev/pull/979) Fix provisioning template with non string outputs.

## 0.3.0-beta.3 (2022-10-21)

### Features Added

- [[#878]](https://github.com/Azure/azure-dev/pull/878) `azd down` supports purge of app configuration stores.

### Bugs Fixed

- [[#925]](https://github.com/Azure/azure-dev/pull/925) Fix issues where running `azd infra create` with `--output==json` would emit invalid JSON.  As part of this change, we now no longer emit multiple objects to `stdout` as part of an operation. Instead, progress messages are streamed in a structured way to `stderr`.

### Other Changes

- [[#691]](https://github.com/Azure/azure-dev/pull/691) Rearrange Terraform templates by extracting common resources and using these common modules.
- [[#892]](https://github.com/Azure/azure-dev/pull/892) Simplify template bicep modules.

## 0.3.0-beta.2 (2022-10-05)

### Bugs Fixed

- [[#795]](https://github.com/Azure/azure-dev/pull/795) Fix cases where clicking the Azure deployment progress link provided in `azd provision` might result in a 404 NotFound error page due to timing.
- [[#755]](https://github.com/Azure/azure-dev/pull/755) Fix cases where `azd pipeline config` might fail in pushing the repository due to cached credentials.

## 0.3.0-beta.1 (2022-09-30)

### Features Added

- [[#743]](https://github.com/Azure/azure-dev/pull/743) Azure DevOps support for pipeline config command.

### Bugs Fixed

- [[#730]](https://github.com/Azure/azure-dev/pull/730) Fix hierarchical configuration keys for dotnet to show up correctly when stored as dotnet user-secrets. Thanks community member [@sebastianmattar](https://github.com/sebastianmattar) for providing the initial fix!
- [[#761]](https://github.com/Azure/azure-dev/pull/761) Fix error in `azd deploy` when multiple resource groups are defined in bicep

## 0.2.0-beta.2 (2022-09-21)

### Bugs Fixed

- [[#724]](https://github.com/Azure/azure-dev/pull/724) Fix version check for supporting Docker CE / Moby schemes. 

### Other Changes

- [[#548]](https://github.com/Azure/azure-dev/pull/548) Refactor template bicep into modules.

## 0.2.0-beta.1 (2022-09-14)

### Features Added

- [[#172]](https://github.com/Azure/azure-dev/pull/172) Implement Infrastructure Provision Provider Model.
- [[#573]](https://github.com/Azure/azure-dev/pull/573) Add support for Terraform for infrastructure as code (IaC).
- [[#532]](https://github.com/Azure/azure-dev/pull/532) Add Terraform support for Python template.
- [[#646]](https://github.com/Azure/azure-dev/pull/646) Add Terraform support for Node.js template.
- [[#550]](https://github.com/Azure/azure-dev/pull/550) Add C# + Azure SQL template.

### Breaking Changes

- [[#588]](https://github.com/Azure/azure-dev/pull/588) Update default view from `azd monitor` to overview dashboard.

## 0.1.0-beta.5 (2022-08-25)

### Bugs Fixed

- [[#461]](https://github.com/Azure/azure-dev/pull/461) Fix for using a command output other than JSON.
- [[#480]](https://github.com/Azure/azure-dev/pull/480) Fix deploy error when using an environment name with capital letters.

## 0.1.0-beta.4 (2022-08-10)

### Features Added

- [[#140]](https://github.com/Azure/azure-dev/pull/140) Add consistent resource abbreviations.

### Bugs Fixed

- [[#245]](https://github.com/Azure/azure-dev/issues/245) Fix Windows installer script modifying `PATH` environment variable to `REG_SZ` (reported by [@alexandair](https://github.com/alexandair))

## 0.1.0-beta.3 (2022-07-28)

### Features Added

- [[#100]](https://github.com/Azure/azure-dev/pull/100) Add support for an optional `docker` section in service configuration to control advanced docker options.
- [[#152]](https://github.com/Azure/azure-dev/pull/152) While provisioning in interactive mode (default), Azure resources are now logged to console as they are created.

### Breaking Changes

- [[#117]](https://github.com/Azure/azure-dev/issues/117) When specifying a custom module within a service the configuration key has been changed from `moduleName` to `module` and accepts a relative path to the infra module.

### Bugs Fixed

- [[#77]](https://github.com/Azure/azure-dev/issues/77) Use the correct command to log into the GitHub CLI in error messages. Thanks to community member [@TheEskhaton](https://github.com/TheEskhaton) for the fix!
- [[#115]](https://github.com/Azure/azure-dev/issues/115) Fix deploy error when using a resource name with capital letters.

### Other Changes
- [[#188]](https://github.com/Azure/azure-dev/issues/188) Update the minimum Bicep version to `v0.8.9`.

## 0.1.0-beta.2 (2022-07-13)

### Bugs Fixed

- Fixed an issue where passing `--help` to `azd` would result in an error message being printed to standard error before the help was printed.
- [[#71]](https://github.com/Azure/azure-dev/issues/71) Fixed detection for disabled GitHub actions on new created repos.
- [[#70]](https://github.com/Azure/azure-dev/issues/70) Ensure SWA app is in READY state after deployment completes
- [[#53]](https://github.com/Azure/azure-dev/issues/53) SWA app is deployed to incorrect environment

## 0.1.0-beta.1 (2022-07-11)

Initial public release of the Azure Developer CLI.<|MERGE_RESOLUTION|>--- conflicted
+++ resolved
@@ -4,11 +4,8 @@
 
 ### Features Added
 
-<<<<<<< HEAD
 - [[2893]](https://github.com/Azure/azure-dev/pull/2893) Added command `azd show`.
-=======
 - [[2925]](https://github.com/Azure/azure-dev/pull/2925) Promote simplified `azd init` and Cloud Native buildpacks features to beta
->>>>>>> d07ef0c7
 
 ### Breaking Changes
 
