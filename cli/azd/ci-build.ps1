param(
    [string] $Version = (Get-Content "$PSScriptRoot/../version.txt"),
    [string] $SourceVersion = (git rev-parse HEAD)
)

# On Windows, use the goversioninfo tool to embed the version information into the executable.
if ($IsWindows) {
    Write-Host "Windows build, set version info and run 'go generate'"
    if (! (Get-Command "goversioninfo" -ErrorAction SilentlyContinue)) {
        Write-Host "goversioninfo not found, installing"
        go install github.com/josephspurrier/goversioninfo/cmd/goversioninfo@v1.4.0
        Get-Command "goversioninfo" -ErrorAction Stop
    }

    $VERSION_INFO_PATH = "$PSScriptRoot/versioninfo.json"

    $exeFileVersion = ."$PSScriptRoot/../../eng/scripts/Get-MsiVersion.ps1" -CliVersion $Version
    $splitExeFileVersion = $exeFileVersion -split '\.'
    $versionInfo = Get-Content $VERSION_INFO_PATH | ConvertFrom-Json

    $versionInfo.FixedFileInfo.FileVersion.Major = [int]$splitExeFileVersion[0]
    $versionInfo.FixedFileInfo.FileVersion.Minor = [int]$splitExeFileVersion[1]
    $versionInfo.FixedFileInfo.FileVersion.Patch = [int]$splitExeFileVersion[2]
    $versionInfo.FixedFileInfo.FileVersion.Build = 0

    # Product verison is the same as the file version
    $versioninfo.FixedFileInfo.ProductVersion = $versionInfo.FixedFileInfo.FileVersion

    $versionInfo.StringFileInfo.ProductVersion = $Version

    $versionInfoJson = ConvertTo-Json $versionInfo -Depth 10
    Set-Content $VERSION_INFO_PATH $versionInfoJson
    Write-Host "go generate"
    go generate
    if ($LASTEXITCODE) {
        Write-Host "Error running go generate"
        exit $LASTEXITCODE
    }
    Write-Host "go generate succeeded"
}

# Run `go help build` to obtain detailed information about `go build` flags.
$buildFlags = @(
    # Remove file system paths from the compiled binary
    "-gcflags=-trimpath",
    # Remove file system paths from the assembled code
    "-asmflags=-trimpath",
    # remove all file system paths from the resulting executable.
    # Instead of absolute file system paths, the recorded file names
    # will begin either a module path@version (when using modules),
    # or a plain import path (when using the standard library, or GOPATH).
    "-trimpath"
)

# Build constraint tags
# cfi: Enable Control Flow Integrity (CFI),
# cfg: Enable Control Flow Guard (CFG),
# osusergo: Optimize for OS user accounts
# netgo: Optimize for network I/O performance
$tagsFlag = "-tags=cfi,cfg,osusergo,netgo"

# ld linker flags
# -s: Omit symbol table and debug information
# -w: Omit DWARF symbol table
# -X: Set variable at link time. Used to set the version in source.
$ldFlag = "-ldflags=`"-s -w -X 'github.com/azure/azure-dev/cli/azd/internal.Version=$Version (commit $SourceVersion)' "

if ($IsWindows) {
<<<<<<< HEAD
    Write-Host "Building for windows"
    $buildFlags += @(
        "-buildmode=exe",
        $tagsFlag,
        # -extldflags=-Wl,--high-entropy-va: Pass the high-entropy VA flag to the linker to enable high entropy virtual addresses
        ($ldFlag + "-linkmode=auto -extldflags=-Wl,--high-entropy-va`"")
    )
}
elseif ($IsLinux) {
    Write-Host "Building for linux"
    $buildFlags += @(
        "-buildmode=pie",
        ($tagsFlag + ",cfgo"),
        # -extldflags=-Wl,--high-entropy-va: Pass the high-entropy VA flag to the linker to enable high entropy virtual addresses
        ($ldFlag + "-extldflags=-Wl,--high-entropy-va`"")
    )
}
elseif ($IsMacOS) {
    Write-Host "Building for macOS"
    $buildFlags += @(
        "-buildmode=pie",
        ($tagsFlag + ",cfgo"),
        # -linkmode=auto: Link Go object files and C object files together
        ($ldFlag + "-linkmode=auto`"")
    )
}

Write-Host "Running: go build ``"

# Attempt to format flags so that they are easily copy-pastable to be ran inside pwsh
$i = 0
foreach ($buildFlag in $buildFlags) {
    # If the flag has a value, wrap it in quotes. This is not required when invoking directly below,
    # but when repasted into a shell for execution, the quotes can help escape special characters such as ','.
    $argWithValue = $buildFlag -split "="
    if ($argWithValue.Length -eq 2 -and !$argWithValue[1].StartsWith("`"")) {
        $buildFlag = "$($argWithValue[0])=`"$($argWithValue[1])`""
    }

    if ($i -eq $buildFlags.Length - 1) {
        Write-Host "  $buildFlag"
    }
    else {
        Write-Host "  $buildFlag ``"
    }
    $i++
=======
    Write-Host "go build (windows)"
    go build `
        -buildmode=exe `
        -tags="cfi,cfg,osusergo" `
        -trimpath `
        -gcflags="-trimpath" `
        -asmflags="-trimpath" `
        -ldflags="-s -w -X 'github.com/azure/azure-dev/cli/azd/internal.Version=$Version (commit $SourceVersion)' -linkmode=auto -extldflags=-Wl,--high-entropy-va"
}
elseif ($IsLinux) {
    Write-Host "go build (linux)"
    go build `
        -buildmode=pie `
        -tags="cfi,cfg,cfgo,osusergo" `
        -gcflags="-trimpath" `
        -asmflags="-trimpath" `
        -ldflags="-s -w -X 'github.com/azure/azure-dev/cli/azd/internal.Version=$Version (commit $SourceVersion)' -extldflags=-Wl,--high-entropy-va"
}
elseif ($IsMacOS) {
    Write-Host "go build (macos)"
    go build `
        -buildmode=pie `
        -tags="cfi,cfg,cfgo,osusergo" `
        -gcflags="-trimpath" `
        -asmflags="-trimpath" `
        -ldflags="-s -w -X 'github.com/azure/azure-dev/cli/azd/internal.Version=$Version (commit $SourceVersion)' -linkmode=auto"
>>>>>>> f5b35861
}

go build @buildFlags

if ($LASTEXITCODE) {
    Write-Host "Error running go build"
    exit $LASTEXITCODE
}
Write-Host "go build succeeded"

if ($IsWindows) {
    Write-Host "Windows exe file version info"
    $azdExe = Get-Item azd.exe
    Write-Host "File Version: $($azdExe.VersionInfo.FileVersionRaw)"
    Write-Host "Product Version: $($azdExe.VersionInfo.ProductVersionRaw)"
}<|MERGE_RESOLUTION|>--- conflicted
+++ resolved
@@ -56,8 +56,7 @@
 # cfi: Enable Control Flow Integrity (CFI),
 # cfg: Enable Control Flow Guard (CFG),
 # osusergo: Optimize for OS user accounts
-# netgo: Optimize for network I/O performance
-$tagsFlag = "-tags=cfi,cfg,osusergo,netgo"
+$tagsFlag = "-tags=cfi,cfg,osusergo"
 
 # ld linker flags
 # -s: Omit symbol table and debug information
@@ -66,7 +65,6 @@
 $ldFlag = "-ldflags=`"-s -w -X 'github.com/azure/azure-dev/cli/azd/internal.Version=$Version (commit $SourceVersion)' "
 
 if ($IsWindows) {
-<<<<<<< HEAD
     Write-Host "Building for windows"
     $buildFlags += @(
         "-buildmode=exe",
@@ -113,34 +111,6 @@
         Write-Host "  $buildFlag ``"
     }
     $i++
-=======
-    Write-Host "go build (windows)"
-    go build `
-        -buildmode=exe `
-        -tags="cfi,cfg,osusergo" `
-        -trimpath `
-        -gcflags="-trimpath" `
-        -asmflags="-trimpath" `
-        -ldflags="-s -w -X 'github.com/azure/azure-dev/cli/azd/internal.Version=$Version (commit $SourceVersion)' -linkmode=auto -extldflags=-Wl,--high-entropy-va"
-}
-elseif ($IsLinux) {
-    Write-Host "go build (linux)"
-    go build `
-        -buildmode=pie `
-        -tags="cfi,cfg,cfgo,osusergo" `
-        -gcflags="-trimpath" `
-        -asmflags="-trimpath" `
-        -ldflags="-s -w -X 'github.com/azure/azure-dev/cli/azd/internal.Version=$Version (commit $SourceVersion)' -extldflags=-Wl,--high-entropy-va"
-}
-elseif ($IsMacOS) {
-    Write-Host "go build (macos)"
-    go build `
-        -buildmode=pie `
-        -tags="cfi,cfg,cfgo,osusergo" `
-        -gcflags="-trimpath" `
-        -asmflags="-trimpath" `
-        -ldflags="-s -w -X 'github.com/azure/azure-dev/cli/azd/internal.Version=$Version (commit $SourceVersion)' -linkmode=auto"
->>>>>>> f5b35861
 }
 
 go build @buildFlags
