--- conflicted
+++ resolved
@@ -53,24 +53,9 @@
     # Remove file system paths from the compiled binary
     "-gcflags=-trimpath",
     # Remove file system paths from the assembled code
-<<<<<<< HEAD
-    "-asmflags=-trimpath",
-    # remove all file system paths from the resulting executable.
-    # Instead of absolute file system paths, the recorded file names
-    # will begin either a module path@version (when using modules),
-    # or a plain import path (when using the standard library, or GOPATH).
-    "-trimpath"
-)
-
-if ($CodeCoverageEnabled) {
-    $buildFlags += "-cover"
-}
-
-=======
     "-asmflags=-trimpath"
 )
 
->>>>>>> 7d3fc8a8
 # Build constraint tags
 # cfi: Enable Control Flow Integrity (CFI),
 # cfg: Enable Control Flow Guard (CFG),
@@ -87,14 +72,11 @@
     Write-Host "Building for windows"
     $buildFlags += @(
         "-buildmode=exe",
-<<<<<<< HEAD
-=======
         # remove all file system paths from the resulting executable.
         # Instead of absolute file system paths, the recorded file names
         # will begin either a module path@version (when using modules),
         # or a plain import path (when using the standard library, or GOPATH).
         "-trimpath",
->>>>>>> 7d3fc8a8
         $tagsFlag,
         # -extldflags=-Wl,--high-entropy-va: Pass the high-entropy VA flag to the linker to enable high entropy virtual addresses
         ($ldFlag + "-linkmode=auto -extldflags=-Wl,--high-entropy-va`"")
@@ -117,31 +99,6 @@
         # -linkmode=auto: Link Go object files and C object files together
         ($ldFlag + "-linkmode=auto`"")
     )
-<<<<<<< HEAD
-}
-
-Write-Host "Running: go build ``"
-
-# Attempt to format flags so that they are easily copy-pastable to be ran inside pwsh
-$i = 0
-foreach ($buildFlag in $buildFlags) {
-    # If the flag has a value, wrap it in quotes. This is not required when invoking directly below,
-    # but when repasted into a shell for execution, the quotes can help escape special characters such as ','.
-    $argWithValue = $buildFlag -split "="
-    if ($argWithValue.Length -eq 2 -and !$argWithValue[1].StartsWith("`"")) {
-        $buildFlag = "$($argWithValue[0])=`"$($argWithValue[1])`""
-    }
-
-    if ($i -eq $buildFlags.Length - 1) {
-        Write-Host "  $buildFlag"
-    }
-    else {
-        Write-Host "  $buildFlag ``"
-    }
-    $i++
-}
-
-=======
 }
 
 Write-Host "Running: go build ``"
@@ -166,7 +123,6 @@
     $i++
 }
 
->>>>>>> 7d3fc8a8
 go build @buildFlags
 
 if ($LASTEXITCODE) {
