--- conflicted
+++ resolved
@@ -1,10 +1,6 @@
 param(
-<<<<<<< HEAD
-    [string] $Timeout = '20m'
-=======
-    [string] $Timeout = '15m',
+    [string] $Timeout = '20m',
     [string] $CoverageFileOut = 'cover.out'
->>>>>>> df988b65
 )
 
 go test -timeout $Timeout -v -coverprofile $CoverageFileOut ./...