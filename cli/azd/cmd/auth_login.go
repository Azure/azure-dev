--- conflicted
+++ resolved
@@ -465,15 +465,7 @@
 			return err
 		}
 	} else {
-<<<<<<< HEAD
-		_, err := la.authManager.LoginInteractive(
-			ctx, la.flags.redirectPort, la.flags.tenantID, la.flags.scopes, func(url string) error {
-				openWithDefaultBrowser(ctx, la.console, url)
-				return nil
-			})
-=======
 		useDevCode, err := parseUseDeviceCode(ctx, la.flags.useDeviceCode, la.commandRunner)
->>>>>>> 4a0fd5fb
 		if err != nil {
 			return err
 		}
@@ -484,7 +476,11 @@
 				return fmt.Errorf("logging in: %w", err)
 			}
 		} else {
-			_, err := la.authManager.LoginInteractive(ctx, la.flags.redirectPort, la.flags.tenantID, la.flags.scopes)
+			_, err := la.authManager.LoginInteractive(
+				ctx, la.flags.redirectPort, la.flags.tenantID, la.flags.scopes, func(url string) error {
+					openWithDefaultBrowser(ctx, la.console, url)
+					return nil
+				})
 			if err != nil {
 				return fmt.Errorf("logging in: %w", err)
 			}
