package cmd

import (
	"context"
	"fmt"
	"io"
	"path/filepath"
	"runtime"

	"github.com/azure/azure-dev/cli/azd/cmd/actions"
	"github.com/azure/azure-dev/cli/azd/internal"
	"github.com/azure/azure-dev/cli/azd/pkg/commands"
	"github.com/azure/azure-dev/cli/azd/pkg/config"
	"github.com/azure/azure-dev/cli/azd/pkg/output"
	"github.com/spf13/cobra"
)

var userConfigPath string

// Setup account command category
func configCmd(rootOptions *internal.GlobalCommandOptions) *cobra.Command {
	userConfigDir, err := config.GetUserConfigDir()
	if err != nil {
		userConfigPath = output.WithBackticks(filepath.Join("$AZURE_CONFIG_DIR", "config.json"))
	} else {
		userConfigPath = output.WithBackticks(filepath.Join(userConfigDir, "config.json"))
	}

	var defaultConfigPath string
	if runtime.GOOS == "windows" {
		defaultConfigPath = filepath.Join("%USERPROFILE%", ".azd")
	} else {
		defaultConfigPath = filepath.Join("$HOME", ".azd")
	}

	root := &cobra.Command{
		Use:   "config",
		Short: "Manage Azure Developer CLI configuration",
		Long: `Manage the Azure Developer CLI user configuration, which includes your default Azure subscription and location.

The easiest way to initially configure azd is to run ` + output.WithBackticks(
			"azd init",
		) + `.
The subscription and location you select will be stored at ` + userConfigPath + `.
The default configuration path is ` + output.WithBackticks(
			defaultConfigPath,
		) + `.`,
	}

	root.Flags().BoolP("help", "h", false, fmt.Sprintf("Gets help for %s.", root.Name()))
	root.AddCommand(BuildCmd(rootOptions, configListCmdDesign, initConfigListAction, nil))
	root.AddCommand(BuildCmd(rootOptions, configGetCmdDesign, initConfigGetAction, nil))
	root.AddCommand(BuildCmd(rootOptions, configSetCmdDesign, initConfigSetAction, nil))
	root.AddCommand(BuildCmd(rootOptions, configUnsetCmdDesign, initConfigUnsetAction, nil))
	root.AddCommand(BuildCmd(rootOptions, configResetCmdDesign, initConfigResetAction, nil))

	return root
}

// azd config list

func configListCmdDesign(global *internal.GlobalCommandOptions) (*cobra.Command, *struct{}) {
	cmd := &cobra.Command{
		Use:   "list",
		Short: "Lists all configuration values",
		Long:  `Lists all configuration values in ` + userConfigPath + `.`,
		Annotations: map[string]string{
			commands.RequireNoLoginAnnotation: "true",
		},
	}

	output.AddOutputParam(
		cmd,
		[]output.Format{output.JsonFormat},
		output.JsonFormat,
	)

	return cmd, &struct{}{}
}

type configListAction struct {
	configManager config.Manager
	formatter     output.Formatter
	writer        io.Writer
}

func newConfigListAction(configManager config.Manager, formatter output.Formatter, writer io.Writer) *configListAction {
	return &configListAction{
		configManager: configManager,
		formatter:     formatter,
		writer:        writer,
	}
}

// Executes the `azd config list` action
<<<<<<< HEAD
func (a *configListAction) Run(ctx context.Context) error {
	azdConfig, err := config.GetUserConfig(a.configManager)
=======
func (a *configListAction) Run(ctx context.Context) (*actions.ActionResult, error) {
	azdConfig, err := getUserConfig(a.configManager)
>>>>>>> 207c2161
	if err != nil {
		return nil, err
	}

	values := azdConfig.Raw()

	if a.formatter.Kind() == output.JsonFormat {
		err := a.formatter.Format(values, a.writer, nil)
		if err != nil {
			return nil, fmt.Errorf("failing formatting config values: %w", err)
		}
	}

	return nil, nil
}

// azd config get <path>

func configGetCmdDesign(global *internal.GlobalCommandOptions) (*cobra.Command, *struct{}) {
	cmd := &cobra.Command{
		Use:   "get <path>",
		Short: "Gets a configuration",
		Long:  `Gets a configuration in ` + userConfigPath + `.`,
		Annotations: map[string]string{
			commands.RequireNoLoginAnnotation: "true",
		},
	}

	output.AddOutputParam(
		cmd,
		[]output.Format{output.JsonFormat},
		output.JsonFormat,
	)

	cmd.Args = cobra.ExactArgs(1)
	return cmd, &struct{}{}
}

type configGetAction struct {
	configManager config.Manager
	formatter     output.Formatter
	writer        io.Writer
	args          []string
}

func newConfigGetAction(
	configManager config.Manager,
	formatter output.Formatter,
	writer io.Writer,
	args []string,
) *configGetAction {
	return &configGetAction{
		configManager: configManager,
		formatter:     formatter,
		writer:        writer,
		args:          args,
	}
}

// Executes the `azd config get <path>` action
<<<<<<< HEAD
func (a *configGetAction) Run(ctx context.Context) error {
	azdConfig, err := config.GetUserConfig(a.configManager)
=======
func (a *configGetAction) Run(ctx context.Context) (*actions.ActionResult, error) {
	azdConfig, err := getUserConfig(a.configManager)
>>>>>>> 207c2161
	if err != nil {
		return nil, err
	}

	key := a.args[0]
	value, ok := azdConfig.Get(key)

	if !ok {
		return nil, fmt.Errorf("no value stored at path '%s'", key)
	}

	if a.formatter.Kind() == output.JsonFormat {
		err := a.formatter.Format(value, a.writer, nil)
		if err != nil {
			return nil, fmt.Errorf("failing formatting config values: %w", err)
		}
	}

	return nil, nil
}

// azd config set <path> <value>

func configSetCmdDesign(global *internal.GlobalCommandOptions) (*cobra.Command, *struct{}) {
	cmd := &cobra.Command{
		Use:   "set <path> <value>",
		Short: "Sets a configuration",
		Long:  `Sets a configuration in ` + userConfigPath + `.`,
		Example: `$ azd config set defaults.subscription <yourSubscriptionID>
$ azd config set defaults.location eastus`,
		Annotations: map[string]string{
			commands.RequireNoLoginAnnotation: "true",
		},
	}
	cmd.Args = cobra.ExactArgs(2)
	return cmd, &struct{}{}
}

type configSetAction struct {
	configManager config.Manager
	args          []string
}

func newConfigSetAction(configManager config.Manager, args []string) *configSetAction {
	return &configSetAction{
		configManager: configManager,
		args:          args,
	}
}

// Executes the `azd config set <path> <value>` action
<<<<<<< HEAD
func (a *configSetAction) Run(ctx context.Context) error {
	azdConfig, err := config.GetUserConfig(a.configManager)
=======
func (a *configSetAction) Run(ctx context.Context) (*actions.ActionResult, error) {
	azdConfig, err := getUserConfig(a.configManager)
>>>>>>> 207c2161
	if err != nil {
		return nil, err
	}

	path := a.args[0]
	value := a.args[1]

	err = azdConfig.Set(path, value)
	if err != nil {
		return nil, fmt.Errorf("failed setting configuration value '%s' to '%s'. %w", path, value, err)
	}

<<<<<<< HEAD
	return config.SaveUserConfig(a.configManager, azdConfig)
=======
	userConfigFilePath, err := config.GetUserConfigFilePath()
	if err != nil {
		return nil, fmt.Errorf("failed getting user config file path. %w", err)
	}

	err = a.configManager.Save(azdConfig, userConfigFilePath)
	if err != nil {
		return nil, fmt.Errorf("failed saving configuration. %w", err)
	}

	return nil, nil
>>>>>>> 207c2161
}

// azd config unset <path>

func configUnsetCmdDesign(global *internal.GlobalCommandOptions) (*cobra.Command, *struct{}) {
	cmd := &cobra.Command{
		Use:     "unset <path>",
		Short:   "Unsets a configuration",
		Long:    `Removes a configuration in ` + userConfigPath + `.`,
		Example: `$ azd config unset defaults.location`,
		Annotations: map[string]string{
			commands.RequireNoLoginAnnotation: "true",
		},
	}

	cmd.Args = cobra.ExactArgs(1)
	return cmd, &struct{}{}
}

type configUnsetAction struct {
	configManager config.Manager
	args          []string
}

func newConfigUnsetAction(configManager config.Manager, args []string) *configUnsetAction {
	return &configUnsetAction{
		configManager: configManager,
		args:          args,
	}
}

// Executes the `azd config unset <path>` action
<<<<<<< HEAD
func (a *configUnsetAction) Run(ctx context.Context) error {
	azdConfig, err := config.GetUserConfig(a.configManager)
=======
func (a *configUnsetAction) Run(ctx context.Context) (*actions.ActionResult, error) {
	azdConfig, err := getUserConfig(a.configManager)
>>>>>>> 207c2161
	if err != nil {
		return nil, err
	}

	path := a.args[0]

	err = azdConfig.Unset(path)
	if err != nil {
		return nil, fmt.Errorf("failed removing configuration with path '%s'. %w", path, err)
	}

<<<<<<< HEAD
	return config.SaveUserConfig(a.configManager, azdConfig)
=======
	userConfigFilePath, err := config.GetUserConfigFilePath()
	if err != nil {
		return nil, fmt.Errorf("failed getting user config file path. %w", err)
	}

	err = a.configManager.Save(azdConfig, userConfigFilePath)
	if err != nil {
		return nil, fmt.Errorf("failed saving configuration. %w", err)
	}

	return nil, nil
>>>>>>> 207c2161
}

// azd config reset

func configResetCmdDesign(global *internal.GlobalCommandOptions) (*cobra.Command, *struct{}) {
	cmd := &cobra.Command{
		Use:   "reset",
		Short: "Resets configuration to default",
		Long:  `Resets all configuration in ` + userConfigPath + ` to the default.`,
		Annotations: map[string]string{
			commands.RequireNoLoginAnnotation: "true",
		},
	}

	return cmd, &struct{}{}
}

type configResetAction struct {
	configManager config.Manager
	args          []string
}

func newConfigResetAction(configManager config.Manager, args []string) *configResetAction {
	return &configResetAction{
		configManager: configManager,
		args:          args,
	}
}

// Executes the `azd config reset` action
<<<<<<< HEAD
func (a *configResetAction) Run(ctx context.Context) error {
	emptyConfig := config.NewConfig(nil)
	return config.SaveUserConfig(a.configManager, emptyConfig)
=======
func (a *configResetAction) Run(ctx context.Context) (*actions.ActionResult, error) {
	userConfigFilePath, err := config.GetUserConfigFilePath()
	if err != nil {
		return nil, fmt.Errorf("failed getting user config file path. %w", err)
	}

	emptyConfig := config.NewConfig(nil)

	err = a.configManager.Save(emptyConfig, userConfigFilePath)
	if err != nil {
		return nil, fmt.Errorf("failed saving configuration. %w", err)
	}

	return nil, nil
}

func getUserConfig(configManager config.Manager) (config.Config, error) {
	var azdConfig config.Config

	configFilePath, err := config.GetUserConfigFilePath()
	if err != nil {
		return nil, err
	}

	azdConfig, err = configManager.Load(configFilePath)
	if err != nil {
		// Ignore missing file errors
		// File will automatically be created on first `set` operation
		if errors.Is(err, os.ErrNotExist) {
			log.Printf("failed loading azd user config from '%s'. %s\n", configFilePath, err.Error())
			return config.NewConfig(nil), nil
		}

		return nil, fmt.Errorf("failed loading azd user config from '%s'. %w", configFilePath, err)
	}

	return azdConfig, nil
>>>>>>> 207c2161
}<|MERGE_RESOLUTION|>--- conflicted
+++ resolved
@@ -2,8 +2,11 @@
 
 import (
 	"context"
+	"errors"
 	"fmt"
 	"io"
+	"log"
+	"os"
 	"path/filepath"
 	"runtime"
 
@@ -93,13 +96,8 @@
 }
 
 // Executes the `azd config list` action
-<<<<<<< HEAD
-func (a *configListAction) Run(ctx context.Context) error {
+func (a *configListAction) Run(ctx context.Context) (*actions.ActionResult, error) {
 	azdConfig, err := config.GetUserConfig(a.configManager)
-=======
-func (a *configListAction) Run(ctx context.Context) (*actions.ActionResult, error) {
-	azdConfig, err := getUserConfig(a.configManager)
->>>>>>> 207c2161
 	if err != nil {
 		return nil, err
 	}
@@ -160,13 +158,8 @@
 }
 
 // Executes the `azd config get <path>` action
-<<<<<<< HEAD
-func (a *configGetAction) Run(ctx context.Context) error {
+func (a *configGetAction) Run(ctx context.Context) (*actions.ActionResult, error) {
 	azdConfig, err := config.GetUserConfig(a.configManager)
-=======
-func (a *configGetAction) Run(ctx context.Context) (*actions.ActionResult, error) {
-	azdConfig, err := getUserConfig(a.configManager)
->>>>>>> 207c2161
 	if err != nil {
 		return nil, err
 	}
@@ -218,13 +211,8 @@
 }
 
 // Executes the `azd config set <path> <value>` action
-<<<<<<< HEAD
-func (a *configSetAction) Run(ctx context.Context) error {
+func (a *configSetAction) Run(ctx context.Context) (*actions.ActionResult, error) {
 	azdConfig, err := config.GetUserConfig(a.configManager)
-=======
-func (a *configSetAction) Run(ctx context.Context) (*actions.ActionResult, error) {
-	azdConfig, err := getUserConfig(a.configManager)
->>>>>>> 207c2161
 	if err != nil {
 		return nil, err
 	}
@@ -237,21 +225,7 @@
 		return nil, fmt.Errorf("failed setting configuration value '%s' to '%s'. %w", path, value, err)
 	}
 
-<<<<<<< HEAD
-	return config.SaveUserConfig(a.configManager, azdConfig)
-=======
-	userConfigFilePath, err := config.GetUserConfigFilePath()
-	if err != nil {
-		return nil, fmt.Errorf("failed getting user config file path. %w", err)
-	}
-
-	err = a.configManager.Save(azdConfig, userConfigFilePath)
-	if err != nil {
-		return nil, fmt.Errorf("failed saving configuration. %w", err)
-	}
-
-	return nil, nil
->>>>>>> 207c2161
+	return nil, config.SaveUserConfig(a.configManager, azdConfig)
 }
 
 // azd config unset <path>
@@ -284,13 +258,8 @@
 }
 
 // Executes the `azd config unset <path>` action
-<<<<<<< HEAD
-func (a *configUnsetAction) Run(ctx context.Context) error {
+func (a *configUnsetAction) Run(ctx context.Context) (*actions.ActionResult, error) {
 	azdConfig, err := config.GetUserConfig(a.configManager)
-=======
-func (a *configUnsetAction) Run(ctx context.Context) (*actions.ActionResult, error) {
-	azdConfig, err := getUserConfig(a.configManager)
->>>>>>> 207c2161
 	if err != nil {
 		return nil, err
 	}
@@ -302,21 +271,7 @@
 		return nil, fmt.Errorf("failed removing configuration with path '%s'. %w", path, err)
 	}
 
-<<<<<<< HEAD
-	return config.SaveUserConfig(a.configManager, azdConfig)
-=======
-	userConfigFilePath, err := config.GetUserConfigFilePath()
-	if err != nil {
-		return nil, fmt.Errorf("failed getting user config file path. %w", err)
-	}
-
-	err = a.configManager.Save(azdConfig, userConfigFilePath)
-	if err != nil {
-		return nil, fmt.Errorf("failed saving configuration. %w", err)
-	}
-
-	return nil, nil
->>>>>>> 207c2161
+	return nil, config.SaveUserConfig(a.configManager, azdConfig)
 }
 
 // azd config reset
@@ -347,25 +302,9 @@
 }
 
 // Executes the `azd config reset` action
-<<<<<<< HEAD
-func (a *configResetAction) Run(ctx context.Context) error {
+func (a *configResetAction) Run(ctx context.Context) (*actions.ActionResult, error) {
 	emptyConfig := config.NewConfig(nil)
-	return config.SaveUserConfig(a.configManager, emptyConfig)
-=======
-func (a *configResetAction) Run(ctx context.Context) (*actions.ActionResult, error) {
-	userConfigFilePath, err := config.GetUserConfigFilePath()
-	if err != nil {
-		return nil, fmt.Errorf("failed getting user config file path. %w", err)
-	}
-
-	emptyConfig := config.NewConfig(nil)
-
-	err = a.configManager.Save(emptyConfig, userConfigFilePath)
-	if err != nil {
-		return nil, fmt.Errorf("failed saving configuration. %w", err)
-	}
-
-	return nil, nil
+	return nil, config.SaveUserConfig(a.configManager, emptyConfig)
 }
 
 func getUserConfig(configManager config.Manager) (config.Config, error) {
@@ -389,5 +328,4 @@
 	}
 
 	return azdConfig, nil
->>>>>>> 207c2161
 }