// Copyright (c) Microsoft Corporation. All rights reserved.
// Licensed under the MIT License.

package cmd

import (
	"context"
	"fmt"
	"io"
	"strings"
	"time"

	"github.com/azure/azure-dev/cli/azd/internal"
	"github.com/azure/azure-dev/cli/azd/pkg/convert"
	"github.com/azure/azure-dev/cli/azd/pkg/environment/azdcontext"
	"github.com/azure/azure-dev/cli/azd/pkg/input"
	"github.com/azure/azure-dev/cli/azd/pkg/output"
	"github.com/azure/azure-dev/cli/azd/pkg/project"
	"github.com/azure/azure-dev/cli/azd/pkg/spin"
	"github.com/azure/azure-dev/cli/azd/pkg/tools"
	"github.com/azure/azure-dev/cli/azd/pkg/tools/azcli"
	"github.com/spf13/cobra"
	"github.com/spf13/pflag"
)

<<<<<<< HEAD
type deployFlags struct {
	serviceName  string
	outputFormat *string // pointer to allow delay-initialization when used in "azd up"
	global       *internal.GlobalCommandOptions
}

func (d *deployFlags) Bind(flags *pflag.FlagSet, global *internal.GlobalCommandOptions) {
	d.bind(flags, global)

	d.outputFormat = convert.RefOf("")
	output.AddOutputFlag(
		flags,
		d.outputFormat,
		[]output.Format{output.JsonFormat, output.NoneFormat},
		output.NoneFormat)
}

func (d *deployFlags) bind(flags *pflag.FlagSet, global *internal.GlobalCommandOptions) {
	flags.StringVar(&d.serviceName, "service", "", "Deploys a specific service (when the string is unspecified, all services that are listed in the "+azdcontext.ProjectFileName+" file are deployed).")
=======
func deployCmd(rootOptions *internal.GlobalCommandOptions) *cobra.Command {
	cmd := commands.Build(
		&deployAction{rootOptions: rootOptions},
		rootOptions,
		"deploy",
		"Deploy the application's code to Azure.",
		&commands.BuildOptions{
			//nolint:lll
			Long: `Deploy the application's code to Azure.
>>>>>>> ed1a6adc

	d.global = global
}

func deployCmdDesign(rootOptions *internal.GlobalCommandOptions) (*cobra.Command, *deployFlags) {
	cmd := &cobra.Command{
		Use:   "deploy",
		Short: "Deploy the application's code to Azure.",
		Long: `Deploy the application's code to Azure.
When no ` + output.WithBackticks("--service") + ` value is specified, all services in the ` + output.WithBackticks("azure.yaml") + ` file (found in the root of your project) are deployed.

Examples:

	$ azd deploy
	$ azd deploy --service api
	$ azd deploy --service web
	
After the deployment is complete, the endpoint is printed. To start the service, select the endpoint or paste it in a browser.`,
	}
	df := deployFlags{}
	df.Bind(cmd.Flags(), rootOptions)

	return cmd, &df
}

type deployAction struct {
	flags     deployFlags
	azdCtx    *azdcontext.AzdContext
	azCli     azcli.AzCli
	formatter output.Formatter
	writer    io.Writer
	console   input.Console
}

func newDeployAction(flags deployFlags, azdCtx *azdcontext.AzdContext, azCli azcli.AzCli, console input.Console, formatter output.Formatter, writer io.Writer) (*deployAction, error) {
	da := &deployAction{
		flags:     flags,
		azdCtx:    azdCtx,
		azCli:     azCli,
		formatter: formatter,
		writer:    writer,
		console:   console,
	}

	return da, nil
}

type DeploymentResult struct {
	Timestamp time.Time                         `json:"timestamp"`
	Services  []project.ServiceDeploymentResult `json:"services"`
}

<<<<<<< HEAD
func (d *deployAction) Run(ctx context.Context) error {
	if err := ensureProject(d.azdCtx.ProjectPath()); err != nil {
=======
func (d *deployAction) SetupFlags(
	persis *pflag.FlagSet,
	local *pflag.FlagSet,
) {
	local.StringVar(
		&d.serviceName,
		"service",
		"",
		"Deploys a specific service (when the string is unspecified, "+
			"all services that are listed in the "+azdcontext.ProjectFileName+" file are deployed).",
	)
}

func (d *deployAction) Run(ctx context.Context, cmd *cobra.Command, args []string, azdCtx *azdcontext.AzdContext) error {
	azCli := azcli.GetAzCli(ctx)
	console := input.GetConsole(ctx)

	if err := ensureProject(azdCtx.ProjectPath()); err != nil {
>>>>>>> ed1a6adc
		return err
	}

	if err := tools.EnsureInstalled(ctx, d.azCli); err != nil {
		return err
	}

	if err := ensureLoggedIn(ctx); err != nil {
		return fmt.Errorf("failed to ensure login: %w", err)
	}

	env, ctx, err := loadOrInitEnvironment(ctx, &d.flags.global.EnvironmentName, d.azdCtx, d.console)
	if err != nil {
		return fmt.Errorf("loading environment: %w", err)
	}

	projConfig, err := project.LoadProjectConfig(d.azdCtx.ProjectPath(), env)
	if err != nil {
		return fmt.Errorf("loading project: %w", err)
	}

	if d.flags.serviceName != "" && !projConfig.HasService(d.flags.serviceName) {
		return fmt.Errorf("service name '%s' doesn't exist", d.flags.serviceName)
	}

	proj, err := projConfig.GetProject(&ctx, env)
	if err != nil {
		return fmt.Errorf("creating project: %w", err)
	}

	// Collect all the tools we will need to do the deployment and validate that
	// the are installed. When a single project is being deployed, we need just
	// the tools for that project, otherwise we need the tools from all project.
	var allTools []tools.ExternalTool
	for _, svc := range proj.Services {
		if d.flags.serviceName == "" || d.flags.serviceName == svc.Config.Name {
			allTools = append(allTools, svc.RequiredExternalTools()...)
		}
	}

	if err := tools.EnsureInstalled(ctx, tools.Unique(allTools)...); err != nil {
		return err
	}

	interactive := d.formatter.Kind() == output.NoneFormat

	var svcDeploymentResult project.ServiceDeploymentResult
	var deploymentResults []project.ServiceDeploymentResult

	for _, svc := range proj.Services {
		// Skip this service if both cases are true:
		// 1. The user specified a service name
		// 2. This service is not the one the user specified
		if d.flags.serviceName != "" && svc.Config.Name != d.flags.serviceName {
			continue
		}

		deployAndReportProgress := func(ctx context.Context, showProgress func(string)) error {
			result, progress := svc.Deploy(ctx, d.azdCtx)

			// Report any progress
			go func() {
				for message := range progress {
					showProgress(fmt.Sprintf("- %s...", message))
				}
			}()

			response := <-result
			if response.Error != nil {
				return fmt.Errorf("deploying service: %w", response.Error)
			}

			svcDeploymentResult = *response.Result
			deploymentResults = append(deploymentResults, svcDeploymentResult)

			return nil
		}

		if interactive {
			deployMsg := fmt.Sprintf("Deploying service %s...", output.WithHighLightFormat(svc.Config.Name))
			d.console.Message(ctx, deployMsg)

			spinner, ctx := spin.GetOrCreateSpinner(ctx, console.Handles().Stdout, deployMsg)

			spinner.Start()
			err = deployAndReportProgress(ctx, spinner.Title)
			spinner.Stop()

			if err == nil {
				reportServiceDeploymentResultInteractive(ctx, d.console, svc, &svcDeploymentResult)
			}
		} else {
			err = deployAndReportProgress(ctx, nil)
		}
		if err != nil {
			return err
		}
	}

	if d.formatter.Kind() == output.JsonFormat {
		aggregateDeploymentResult := DeploymentResult{
			Timestamp: time.Now(),
			Services:  deploymentResults,
		}

		if fmtErr := d.formatter.Format(aggregateDeploymentResult, d.writer, nil); fmtErr != nil {
			return fmt.Errorf("deployment result could not be displayed: %w", fmtErr)
		}
	}

	return nil
}

func reportServiceDeploymentResultInteractive(
	ctx context.Context,
	console input.Console,
	svc *project.Service,
	sdr *project.ServiceDeploymentResult,
) {
	var builder strings.Builder

	builder.WriteString(fmt.Sprintf("Deployed service %s\n", output.WithHighLightFormat(svc.Config.Name)))

	for _, endpoint := range sdr.Endpoints {
		builder.WriteString(fmt.Sprintf(" - Endpoint: %s\n", output.WithLinkFormat(endpoint)))
	}

	console.Message(ctx, builder.String())
}<|MERGE_RESOLUTION|>--- conflicted
+++ resolved
@@ -23,7 +23,6 @@
 	"github.com/spf13/pflag"
 )
 
-<<<<<<< HEAD
 type deployFlags struct {
 	serviceName  string
 	outputFormat *string // pointer to allow delay-initialization when used in "azd up"
@@ -43,17 +42,6 @@
 
 func (d *deployFlags) bind(flags *pflag.FlagSet, global *internal.GlobalCommandOptions) {
 	flags.StringVar(&d.serviceName, "service", "", "Deploys a specific service (when the string is unspecified, all services that are listed in the "+azdcontext.ProjectFileName+" file are deployed).")
-=======
-func deployCmd(rootOptions *internal.GlobalCommandOptions) *cobra.Command {
-	cmd := commands.Build(
-		&deployAction{rootOptions: rootOptions},
-		rootOptions,
-		"deploy",
-		"Deploy the application's code to Azure.",
-		&commands.BuildOptions{
-			//nolint:lll
-			Long: `Deploy the application's code to Azure.
->>>>>>> ed1a6adc
 
 	d.global = global
 }
@@ -62,6 +50,7 @@
 	cmd := &cobra.Command{
 		Use:   "deploy",
 		Short: "Deploy the application's code to Azure.",
+		//nolint:lll
 		Long: `Deploy the application's code to Azure.
 When no ` + output.WithBackticks("--service") + ` value is specified, all services in the ` + output.WithBackticks("azure.yaml") + ` file (found in the root of your project) are deployed.
 
@@ -106,29 +95,8 @@
 	Services  []project.ServiceDeploymentResult `json:"services"`
 }
 
-<<<<<<< HEAD
 func (d *deployAction) Run(ctx context.Context) error {
 	if err := ensureProject(d.azdCtx.ProjectPath()); err != nil {
-=======
-func (d *deployAction) SetupFlags(
-	persis *pflag.FlagSet,
-	local *pflag.FlagSet,
-) {
-	local.StringVar(
-		&d.serviceName,
-		"service",
-		"",
-		"Deploys a specific service (when the string is unspecified, "+
-			"all services that are listed in the "+azdcontext.ProjectFileName+" file are deployed).",
-	)
-}
-
-func (d *deployAction) Run(ctx context.Context, cmd *cobra.Command, args []string, azdCtx *azdcontext.AzdContext) error {
-	azCli := azcli.GetAzCli(ctx)
-	console := input.GetConsole(ctx)
-
-	if err := ensureProject(azdCtx.ProjectPath()); err != nil {
->>>>>>> ed1a6adc
 		return err
 	}
 
