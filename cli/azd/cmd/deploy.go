--- conflicted
+++ resolved
@@ -111,15 +111,6 @@
 		return err
 	}
 
-<<<<<<< HEAD
-	if err := tools.EnsureInstalled(ctx, d.azCli); err != nil {
-		return err
-=======
-	if err := ensureLoggedIn(ctx); err != nil {
-		return fmt.Errorf("failed to ensure login: %w", err)
->>>>>>> e2b43ea7
-	}
-
 	env, ctx, err := loadOrInitEnvironment(ctx, &d.flags.global.EnvironmentName, d.azdCtx, d.console)
 	if err != nil {
 		return fmt.Errorf("loading environment: %w", err)
