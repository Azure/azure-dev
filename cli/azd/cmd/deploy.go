// Copyright (c) Microsoft Corporation. All rights reserved.
// Licensed under the MIT License.

package cmd

import (
	"context"
	"fmt"
	"io"
	"time"

	"github.com/azure/azure-dev/cli/azd/cmd/actions"
	"github.com/azure/azure-dev/cli/azd/cmd/middleware"
	"github.com/azure/azure-dev/cli/azd/internal"
	"github.com/azure/azure-dev/cli/azd/pkg/account"
	"github.com/azure/azure-dev/cli/azd/pkg/alpha"
	"github.com/azure/azure-dev/cli/azd/pkg/environment"
	"github.com/azure/azure-dev/cli/azd/pkg/environment/azdcontext"
	"github.com/azure/azure-dev/cli/azd/pkg/exec"
	"github.com/azure/azure-dev/cli/azd/pkg/input"
	"github.com/azure/azure-dev/cli/azd/pkg/output"
	"github.com/azure/azure-dev/cli/azd/pkg/output/ux"
	"github.com/azure/azure-dev/cli/azd/pkg/project"
	"github.com/azure/azure-dev/cli/azd/pkg/tools/azcli"
	"github.com/spf13/cobra"
	"github.com/spf13/pflag"
)

type deployFlags struct {
	serviceName string
	all         bool
	global      *internal.GlobalCommandOptions
	*envFlag
}

func (d *deployFlags) Bind(local *pflag.FlagSet, global *internal.GlobalCommandOptions) {
	d.bindNonCommon(local, global)
	d.bindCommon(local, global)
}

func (d *deployFlags) bindNonCommon(
	local *pflag.FlagSet,
	global *internal.GlobalCommandOptions) {
	local.StringVar(
		&d.serviceName,
		"service",
		"",
		//nolint:lll
		"Deploys a specific service (when the string is unspecified, all services that are listed in the "+azdcontext.ProjectFileName+" file are deployed).",
	)
	//deprecate:flag hide --service
	_ = local.MarkHidden("service")
	d.global = global
}

func (d *deployFlags) bindCommon(local *pflag.FlagSet, global *internal.GlobalCommandOptions) {
	d.envFlag = &envFlag{}
	d.envFlag.Bind(local, global)

	local.BoolVar(
		&d.all,
		"all",
		false,
		"Deploys all services that are listed in "+azdcontext.ProjectFileName,
	)
}

func (d *deployFlags) setCommon(envFlag *envFlag) {
	d.envFlag = envFlag
}

func newDeployFlags(cmd *cobra.Command, global *internal.GlobalCommandOptions) *deployFlags {
	flags := &deployFlags{}
	flags.Bind(cmd.Flags(), global)

	return flags
}

func newDeployCmd() *cobra.Command {
	cmd := &cobra.Command{
		Use:   "deploy <service>",
		Short: "Deploy the application's code to Azure.",
	}
	cmd.Args = cobra.MaximumNArgs(1)

	return cmd
}

type deployAction struct {
<<<<<<< HEAD
	flags               *deployFlags
	args                []string
	projectConfig       *project.ProjectConfig
	azdCtx              *azdcontext.AzdContext
	env                 *environment.Environment
	projectManager      project.ProjectManager
	serviceManager      project.ServiceManager
	resourceManager     project.ResourceManager
	accountManager      account.Manager
	azCli               azcli.AzCli
	formatter           output.Formatter
	writer              io.Writer
	console             input.Console
	commandRunner       exec.CommandRunner
	alphaFeatureManager *alpha.FeatureManager
=======
	flags                    *deployFlags
	args                     []string
	projectConfig            *project.ProjectConfig
	azdCtx                   *azdcontext.AzdContext
	env                      *environment.Environment
	projectManager           project.ProjectManager
	serviceManager           project.ServiceManager
	resourceManager          project.ResourceManager
	accountManager           account.Manager
	azCli                    azcli.AzCli
	formatter                output.Formatter
	writer                   io.Writer
	console                  input.Console
	commandRunner            exec.CommandRunner
	middlewareRunner         middleware.MiddlewareContext
	packageActionInitializer actions.ActionInitializer[*packageAction]
>>>>>>> 11810b69
}

func newDeployAction(
	flags *deployFlags,
	args []string,
	projectConfig *project.ProjectConfig,
	projectManager project.ProjectManager,
	serviceManager project.ServiceManager,
	resourceManager project.ResourceManager,
	azdCtx *azdcontext.AzdContext,
	environment *environment.Environment,
	accountManager account.Manager,
	azCli azcli.AzCli,
	commandRunner exec.CommandRunner,
	console input.Console,
	formatter output.Formatter,
	writer io.Writer,
<<<<<<< HEAD
	alphaFeatureManager *alpha.FeatureManager,
) actions.Action {
	return &deployAction{
		flags:               flags,
		args:                args,
		projectConfig:       projectConfig,
		azdCtx:              azdCtx,
		env:                 environment,
		projectManager:      projectManager,
		serviceManager:      serviceManager,
		resourceManager:     resourceManager,
		accountManager:      accountManager,
		azCli:               azCli,
		formatter:           formatter,
		writer:              writer,
		console:             console,
		commandRunner:       commandRunner,
		alphaFeatureManager: alphaFeatureManager,
=======
	middlewareRunner middleware.MiddlewareContext,
	packageActionInitializer actions.ActionInitializer[*packageAction],
) actions.Action {
	return &deployAction{
		flags:                    flags,
		args:                     args,
		projectConfig:            projectConfig,
		azdCtx:                   azdCtx,
		env:                      environment,
		projectManager:           projectManager,
		serviceManager:           serviceManager,
		resourceManager:          resourceManager,
		accountManager:           accountManager,
		azCli:                    azCli,
		formatter:                formatter,
		writer:                   writer,
		console:                  console,
		commandRunner:            commandRunner,
		middlewareRunner:         middlewareRunner,
		packageActionInitializer: packageActionInitializer,
>>>>>>> 11810b69
	}
}

type DeploymentResult struct {
	Timestamp time.Time                               `json:"timestamp"`
	Services  map[string]*project.ServiceDeployResult `json:"services"`
}

func (da *deployAction) Run(ctx context.Context) (*actions.ActionResult, error) {
	targetServiceName := da.flags.serviceName
	if len(da.args) == 1 {
		targetServiceName = da.args[0]
	}

	packageAction, err := da.packageActionInitializer()
	if err != nil {
		return nil, err
	}

	packageAction.flags.all = da.flags.all
	packageAction.args = []string{targetServiceName}

	packageOptions := &middleware.Options{CommandPath: "package"}
	_, err = da.middlewareRunner.RunChildAction(ctx, packageOptions, packageAction)
	if err != nil {
		return nil, err
	}

	// Command title
	da.console.MessageUxItem(ctx, &ux.MessageTitle{
		Title: "Deploying services (azd deploy)",
	})

	serviceNameWarningCheck(da.console, da.flags.serviceName, "deploy")

	targetServiceName, err = getTargetServiceName(
		ctx,
		da.projectManager,
		da.projectConfig,
		string(project.ServiceEventDeploy),
		targetServiceName,
		da.flags.all,
	)
	if err != nil {
		return nil, err
	}

	if err := da.projectManager.EnsureServiceTargetTools(ctx, da.projectConfig, func(svc *project.ServiceConfig) bool {
		return targetServiceName == "" || svc.Name == targetServiceName
	}); err != nil {
		return nil, err
	}

	if err := da.projectManager.Initialize(ctx, da.projectConfig); err != nil {
		return nil, err
	}

	deployResults := map[string]*project.ServiceDeployResult{}

	for _, svc := range da.projectConfig.GetServicesStable() {
		stepMessage := fmt.Sprintf("Deploying service %s", svc.Name)
		da.console.ShowSpinner(ctx, stepMessage, input.Step)

		// Skip this service if both cases are true:
		// 1. The user specified a service name
		// 2. This service is not the one the user specified
		if targetServiceName != "" && targetServiceName != svc.Name {
			da.console.StopSpinner(ctx, stepMessage, input.StepSkipped)
			continue
		}

		deployTask := da.serviceManager.Deploy(ctx, svc, nil)
		go func() {
			for deployProgress := range deployTask.Progress() {
				progressMessage := fmt.Sprintf("Deploying service %s (%s)", svc.Name, deployProgress.Message)
				da.console.ShowSpinner(ctx, progressMessage, input.Step)
			}
		}()

		deployResult, err := deployTask.Await()
		if err != nil {
			da.console.StopSpinner(ctx, stepMessage, input.StepFailed)
			return nil, err
		}

		da.console.StopSpinner(ctx, stepMessage, input.StepDone)
		deployResults[svc.Name] = deployResult

		// report build outputs
		da.console.MessageUxItem(ctx, deployResult)
	}

	if da.formatter.Kind() == output.JsonFormat {
		deployResult := DeploymentResult{
			Timestamp: time.Now(),
			Services:  deployResults,
		}

		if fmtErr := da.formatter.Format(deployResult, da.writer, nil); fmtErr != nil {
			return nil, fmt.Errorf("deploy result could not be displayed: %w", fmtErr)
		}
	}

	return &actions.ActionResult{
		Message: &actions.ResultMessage{
			Header:   "Your Azure app has been deployed!",
			FollowUp: getResourceGroupFollowUp(ctx, da.formatter, da.azCli, da.projectConfig, da.resourceManager, da.env),
		},
	}, nil
}

func getCmdDeployHelpDescription(*cobra.Command) string {
	return generateCmdHelpDescription("Deploy application to Azure.", []string{
		formatHelpNote(
			"By default, deploys all services listed in 'azure.yaml' in the current directory," +
				" or the service described in the project that matches the current directory."),
		formatHelpNote(
			fmt.Sprintf("When %s is set, only the specific service is deployed.", output.WithHighLightFormat("<service>"))),
		formatHelpNote("After the deployment is complete, the endpoint is printed. To start the service, select" +
			" the endpoint or paste it in a browser."),
	})
}

func getCmdDeployHelpFooter(*cobra.Command) string {
	return generateCmdHelpSamplesBlock(map[string]string{
		"Deploy all services in the current project to Azure.": output.WithHighLightFormat("azd deploy --all"),
		"Deploy the service named 'api' to Azure.":             output.WithHighLightFormat("azd deploy api"),
		"Deploy the service named 'web' to Azure.":             output.WithHighLightFormat("azd deploy web"),
	})
}<|MERGE_RESOLUTION|>--- conflicted
+++ resolved
@@ -87,23 +87,6 @@
 }
 
 type deployAction struct {
-<<<<<<< HEAD
-	flags               *deployFlags
-	args                []string
-	projectConfig       *project.ProjectConfig
-	azdCtx              *azdcontext.AzdContext
-	env                 *environment.Environment
-	projectManager      project.ProjectManager
-	serviceManager      project.ServiceManager
-	resourceManager     project.ResourceManager
-	accountManager      account.Manager
-	azCli               azcli.AzCli
-	formatter           output.Formatter
-	writer              io.Writer
-	console             input.Console
-	commandRunner       exec.CommandRunner
-	alphaFeatureManager *alpha.FeatureManager
-=======
 	flags                    *deployFlags
 	args                     []string
 	projectConfig            *project.ProjectConfig
@@ -120,7 +103,7 @@
 	commandRunner            exec.CommandRunner
 	middlewareRunner         middleware.MiddlewareContext
 	packageActionInitializer actions.ActionInitializer[*packageAction]
->>>>>>> 11810b69
+	alphaFeatureManager      *alpha.FeatureManager
 }
 
 func newDeployAction(
@@ -138,28 +121,9 @@
 	console input.Console,
 	formatter output.Formatter,
 	writer io.Writer,
-<<<<<<< HEAD
-	alphaFeatureManager *alpha.FeatureManager,
-) actions.Action {
-	return &deployAction{
-		flags:               flags,
-		args:                args,
-		projectConfig:       projectConfig,
-		azdCtx:              azdCtx,
-		env:                 environment,
-		projectManager:      projectManager,
-		serviceManager:      serviceManager,
-		resourceManager:     resourceManager,
-		accountManager:      accountManager,
-		azCli:               azCli,
-		formatter:           formatter,
-		writer:              writer,
-		console:             console,
-		commandRunner:       commandRunner,
-		alphaFeatureManager: alphaFeatureManager,
-=======
 	middlewareRunner middleware.MiddlewareContext,
 	packageActionInitializer actions.ActionInitializer[*packageAction],
+	alphaFeatureManager *alpha.FeatureManager,
 ) actions.Action {
 	return &deployAction{
 		flags:                    flags,
@@ -178,7 +142,7 @@
 		commandRunner:            commandRunner,
 		middlewareRunner:         middlewareRunner,
 		packageActionInitializer: packageActionInitializer,
->>>>>>> 11810b69
+		alphaFeatureManager:      alphaFeatureManager,
 	}
 }
 
