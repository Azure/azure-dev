--- conflicted
+++ resolved
@@ -5,6 +5,7 @@
 
 import (
 	"context"
+	"errors"
 	"fmt"
 	"io"
 	"time"
@@ -176,19 +177,13 @@
 		Title: "Deploying services (azd deploy)",
 	})
 
-<<<<<<< HEAD
-	if d.env.GetSubscriptionId() == "" {
+	serviceNameWarningCheck(da.console, da.flags.serviceName, "deploy")
+
+	if da.env.GetSubscriptionId() == "" {
 		return nil, errors.New(
 			"infrastructure has not been provisioned. Please run `azd provision`",
 		)
 	}
-
-	if err := d.projectManager.Initialize(ctx, d.projectConfig); err != nil {
-		return nil, err
-	}
-=======
-	serviceNameWarningCheck(da.console, da.flags.serviceName, "deploy")
->>>>>>> 648a80cd
 
 	targetServiceName, err = getTargetServiceName(
 		ctx,
@@ -261,11 +256,7 @@
 	return &actions.ActionResult{
 		Message: &actions.ResultMessage{
 			Header:   "Your Azure app has been deployed!",
-<<<<<<< HEAD
-			FollowUp: getResourceGroupFollowUp(ctx, d.formatter, d.projectConfig, d.resourceManager, d.env),
-=======
-			FollowUp: getResourceGroupFollowUp(ctx, da.formatter, da.azCli, da.projectConfig, da.resourceManager, da.env),
->>>>>>> 648a80cd
+			FollowUp: getResourceGroupFollowUp(ctx, da.formatter, da.projectConfig, da.resourceManager, da.env),
 		},
 	}, nil
 }
