// Copyright (c) Microsoft Corporation. All rights reserved.
// Licensed under the MIT License.

package cmd

import (
	"context"
	"fmt"
	"io"
	"strings"
	"time"

	"github.com/azure/azure-dev/cli/azd/cmd/actions"
	"github.com/azure/azure-dev/cli/azd/internal"
	"github.com/azure/azure-dev/cli/azd/pkg/convert"
	"github.com/azure/azure-dev/cli/azd/pkg/environment/azdcontext"
	"github.com/azure/azure-dev/cli/azd/pkg/input"
	"github.com/azure/azure-dev/cli/azd/pkg/output"
	"github.com/azure/azure-dev/cli/azd/pkg/project"
	"github.com/azure/azure-dev/cli/azd/pkg/spin"
	"github.com/azure/azure-dev/cli/azd/pkg/tools"
	"github.com/spf13/cobra"
	"github.com/spf13/pflag"
)

type deployFlags struct {
	serviceName  string
	outputFormat *string // pointer to allow delay-initialization when used in "azd up"
	global       *internal.GlobalCommandOptions
}

func (d *deployFlags) Bind(local *pflag.FlagSet, global *internal.GlobalCommandOptions) {
	d.bindWithoutOutput(local, global)

	d.outputFormat = convert.RefOf("")
	output.AddOutputFlag(
		local,
		d.outputFormat,
		[]output.Format{output.JsonFormat, output.NoneFormat},
		output.NoneFormat)
}

// bindWithoutOutput binds all flags except for the output flag. This is used when multiple actions are attached
// to the same command.
func (d *deployFlags) bindWithoutOutput(local *pflag.FlagSet, global *internal.GlobalCommandOptions) {
	local.StringVar(
		&d.serviceName,
		"service",
		"",
		//nolint:lll
		"Deploys a specific service (when the string is unspecified, all services that are listed in the "+azdcontext.ProjectFileName+" file are deployed).",
	)

	d.global = global
}

func deployCmdDesign(rootOptions *internal.GlobalCommandOptions) (*cobra.Command, *deployFlags) {
	cmd := &cobra.Command{
		Use:   "deploy",
		Short: "Deploy the application's code to Azure.",
		//nolint:lll
		Long: `Deploy the application's code to Azure.
When no ` + output.WithBackticks("--service") + ` value is specified, all services in the ` + output.WithBackticks("azure.yaml") + ` file (found in the root of your project) are deployed.

Examples:

	$ azd deploy
	$ azd deploy --service api
	$ azd deploy --service web
	
After the deployment is complete, the endpoint is printed. To start the service, select the endpoint or paste it in a browser.`,
	}
	df := deployFlags{}
	df.Bind(cmd.Flags(), rootOptions)

	return cmd, &df
}

type deployAction struct {
	flags     deployFlags
	azdCtx    *azdcontext.AzdContext
	formatter output.Formatter
	writer    io.Writer
	console   input.Console
}

func newDeployAction(
	flags deployFlags,
	azdCtx *azdcontext.AzdContext,
	console input.Console,
	formatter output.Formatter,
	writer io.Writer,
) (*deployAction, error) {
	da := &deployAction{
		flags:     flags,
		azdCtx:    azdCtx,
		formatter: formatter,
		writer:    writer,
		console:   console,
	}

	return da, nil
}

type DeploymentResult struct {
	Timestamp time.Time                         `json:"timestamp"`
	Services  []project.ServiceDeploymentResult `json:"services"`
}

func (d *deployAction) Run(ctx context.Context) (*actions.ActionResult, error) {
	if err := ensureProject(d.azdCtx.ProjectPath()); err != nil {
		return nil, err
	}

<<<<<<< HEAD
	if err := tools.EnsureInstalled(ctx, d.azCli); err != nil {
		return nil, err
	}

=======
>>>>>>> e2b43ea7
	if err := ensureLoggedIn(ctx); err != nil {
		return nil, fmt.Errorf("failed to ensure login: %w", err)
	}

	env, ctx, err := loadOrInitEnvironment(ctx, &d.flags.global.EnvironmentName, d.azdCtx, d.console)
	if err != nil {
		return nil, fmt.Errorf("loading environment: %w", err)
	}

	projConfig, err := project.LoadProjectConfig(d.azdCtx.ProjectPath(), env)
	if err != nil {
		return nil, fmt.Errorf("loading project: %w", err)
	}

	if d.flags.serviceName != "" && !projConfig.HasService(d.flags.serviceName) {
		return nil, fmt.Errorf("service name '%s' doesn't exist", d.flags.serviceName)
	}

	proj, err := projConfig.GetProject(&ctx, env)
	if err != nil {
		return nil, fmt.Errorf("creating project: %w", err)
	}

	// Collect all the tools we will need to do the deployment and validate that
	// the are installed. When a single project is being deployed, we need just
	// the tools for that project, otherwise we need the tools from all project.
	var allTools []tools.ExternalTool
	for _, svc := range proj.Services {
		if d.flags.serviceName == "" || d.flags.serviceName == svc.Config.Name {
			allTools = append(allTools, svc.RequiredExternalTools()...)
		}
	}

	if err := tools.EnsureInstalled(ctx, tools.Unique(allTools)...); err != nil {
		return nil, err
	}

	interactive := d.formatter.Kind() == output.NoneFormat

	var svcDeploymentResult project.ServiceDeploymentResult
	var deploymentResults []project.ServiceDeploymentResult

	for _, svc := range proj.Services {
		// Skip this service if both cases are true:
		// 1. The user specified a service name
		// 2. This service is not the one the user specified
		if d.flags.serviceName != "" && svc.Config.Name != d.flags.serviceName {
			continue
		}

		deployAndReportProgress := func(ctx context.Context, showProgress func(string)) error {
			result, progress := svc.Deploy(ctx, d.azdCtx)

			// Report any progress
			go func() {
				for message := range progress {
					showProgress(fmt.Sprintf("- %s...", message))
				}
			}()

			response := <-result
			if response.Error != nil {
				return fmt.Errorf("deploying service: %w", response.Error)
			}

			svcDeploymentResult = *response.Result
			deploymentResults = append(deploymentResults, svcDeploymentResult)

			return nil
		}

		if interactive {
			deployMsg := fmt.Sprintf("Deploying service %s...", output.WithHighLightFormat(svc.Config.Name))
			d.console.Message(ctx, deployMsg)

			spinner, ctx := spin.GetOrCreateSpinner(ctx, d.console.Handles().Stdout, deployMsg)

			spinner.Start()
			err = deployAndReportProgress(ctx, spinner.Title)
			spinner.Stop()

			if err == nil {
				reportServiceDeploymentResultInteractive(ctx, d.console, svc, &svcDeploymentResult)
			}
		} else {
			err = deployAndReportProgress(ctx, nil)
		}
		if err != nil {
			return nil, err
		}
	}

	if d.formatter.Kind() == output.JsonFormat {
		aggregateDeploymentResult := DeploymentResult{
			Timestamp: time.Now(),
			Services:  deploymentResults,
		}

		if fmtErr := d.formatter.Format(aggregateDeploymentResult, d.writer, nil); fmtErr != nil {
			return nil, fmt.Errorf("deployment result could not be displayed: %w", fmtErr)
		}
	}

	return nil, nil
}

func reportServiceDeploymentResultInteractive(
	ctx context.Context,
	console input.Console,
	svc *project.Service,
	sdr *project.ServiceDeploymentResult,
) {
	var builder strings.Builder

	builder.WriteString(fmt.Sprintf("Deployed service %s\n", output.WithHighLightFormat(svc.Config.Name)))

	for _, endpoint := range sdr.Endpoints {
		builder.WriteString(fmt.Sprintf(" - Endpoint: %s\n", output.WithLinkFormat(endpoint)))
	}

	console.Message(ctx, builder.String())
}<|MERGE_RESOLUTION|>--- conflicted
+++ resolved
@@ -112,13 +112,6 @@
 		return nil, err
 	}
 
-<<<<<<< HEAD
-	if err := tools.EnsureInstalled(ctx, d.azCli); err != nil {
-		return nil, err
-	}
-
-=======
->>>>>>> e2b43ea7
 	if err := ensureLoggedIn(ctx); err != nil {
 		return nil, fmt.Errorf("failed to ensure login: %w", err)
 	}
