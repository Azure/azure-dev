--- conflicted
+++ resolved
@@ -232,9 +232,9 @@
 			da.console.WarnForFeature(ctx, alphaFeatureId)
 		}
 
-		da.console.ShowSpinner(ctx, stepMessage, input.Step)
 		da.serviceManager.SetProgressDisplay(func(msg string) {
-			da.console.ShowSpinner(ctx, fmt.Sprintf("Deploying service %s (%s)", svc.Name, msg), input.Step)
+			stepMessage = fmt.Sprintf("Deploying service %s (%s)", svc.Name, msg)
+			da.console.ShowSpinner(ctx, stepMessage, input.Step)
 		})
 
 		var packageResult project.ServicePackageResult
@@ -245,49 +245,16 @@
 			}
 		} else {
 			//  --from-package not set, package the application
-<<<<<<< HEAD
 			packageResult, err = da.serviceManager.Package(ctx, svc, nil)
-=======
-			packageTask := da.serviceManager.Package(ctx, svc, nil)
-			done := make(chan struct{})
-			go func() {
-				for packageProgress := range packageTask.Progress() {
-					progressMessage := fmt.Sprintf("Deploying service %s (%s)", svc.Name, packageProgress.Message)
-					da.console.ShowSpinner(ctx, progressMessage, input.Step)
-				}
-				close(done)
-			}()
-
-			packageResult, err = packageTask.Await()
-			// wait for console updates to complete
-			<-done
-			// do not stop progress here as next step is to deploy
->>>>>>> 572e7f47
 			if err != nil {
 				da.console.StopSpinner(ctx, stepMessage, input.StepFailed)
 				return nil, err
 			}
 		}
 
-<<<<<<< HEAD
 		deployResult, err := da.serviceManager.Deploy(ctx, svc, &packageResult)
-=======
-		deployTask := da.serviceManager.Deploy(ctx, svc, packageResult)
-		done := make(chan struct{})
-		go func() {
-			for deployProgress := range deployTask.Progress() {
-				progressMessage := fmt.Sprintf("Deploying service %s (%s)", svc.Name, deployProgress.Message)
-				da.console.ShowSpinner(ctx, progressMessage, input.Step)
-			}
-			close(done)
-		}()
-
-		deployResult, err := deployTask.Await()
-		// wait for console updates to complete
-		<-done
-		da.console.StopSpinner(ctx, stepMessage, input.GetStepResultFormat(err))
->>>>>>> 572e7f47
 		if err != nil {
+			da.console.StopSpinner(ctx, stepMessage, input.StepFailed)
 			return nil, err
 		}
 
