--- conflicted
+++ resolved
@@ -55,18 +55,6 @@
 }
 
 type downAction struct {
-<<<<<<< HEAD
-	flags              *downFlags
-	accountManager     account.Manager
-	azCli              azcli.AzCli
-	azdCtx             *azdcontext.AzdContext
-	env                *environment.Environment
-	console            input.Console
-	commandRunner      exec.CommandRunner
-	projectConfig      *project.ProjectConfig
-	userProfileService *azcli.UserProfileService
-	subResolver        account.SubscriptionTenantResolver
-=======
 	flags               *downFlags
 	accountManager      account.Manager
 	azCli               azcli.AzCli
@@ -75,8 +63,9 @@
 	console             input.Console
 	commandRunner       exec.CommandRunner
 	projectConfig       *project.ProjectConfig
+	userProfileService  *azcli.UserProfileService
+	subResolver         account.SubscriptionTenantResolver
 	alphaFeatureManager *alpha.FeatureManager
->>>>>>> 648a80cd
 }
 
 func newDownAction(
@@ -88,22 +77,8 @@
 	projectConfig *project.ProjectConfig,
 	console input.Console,
 	commandRunner exec.CommandRunner,
-<<<<<<< HEAD
 	userProfileService *azcli.UserProfileService,
 	subResolver account.SubscriptionTenantResolver,
-) actions.Action {
-	return &downAction{
-		flags:              flags,
-		accountManager:     accountManager,
-		azCli:              azCli,
-		azdCtx:             azdCtx,
-		env:                env,
-		console:            console,
-		commandRunner:      commandRunner,
-		projectConfig:      projectConfig,
-		userProfileService: userProfileService,
-		subResolver:        subResolver,
-=======
 	alphaFeatureManager *alpha.FeatureManager,
 ) actions.Action {
 	return &downAction{
@@ -115,8 +90,9 @@
 		console:             console,
 		commandRunner:       commandRunner,
 		projectConfig:       projectConfig,
+		userProfileService:  userProfileService,
+		subResolver:         subResolver,
 		alphaFeatureManager: alphaFeatureManager,
->>>>>>> 648a80cd
 	}
 }
 
@@ -131,12 +107,9 @@
 		a.console,
 		a.commandRunner,
 		a.accountManager,
-<<<<<<< HEAD
 		a.userProfileService,
 		a.subResolver,
-=======
 		a.alphaFeatureManager,
->>>>>>> 648a80cd
 	)
 
 	if err != nil {
