// Copyright (c) Microsoft Corporation. All rights reserved.
// Licensed under the MIT License.

package cmd

import (
	"context"
	"fmt"
	"io"

	"github.com/azure/azure-dev/cli/azd/cmd/actions"
	"github.com/azure/azure-dev/cli/azd/internal"
	"github.com/azure/azure-dev/cli/azd/pkg/account"
	"github.com/azure/azure-dev/cli/azd/pkg/alphafeatures"
	"github.com/azure/azure-dev/cli/azd/pkg/auth"
	"github.com/azure/azure-dev/cli/azd/pkg/environment"
	"github.com/azure/azure-dev/cli/azd/pkg/environment/azdcontext"
	"github.com/azure/azure-dev/cli/azd/pkg/exec"
	"github.com/azure/azure-dev/cli/azd/pkg/infra"
	"github.com/azure/azure-dev/cli/azd/pkg/infra/provisioning"
	"github.com/azure/azure-dev/cli/azd/pkg/input"
	"github.com/azure/azure-dev/cli/azd/pkg/output"
	"github.com/azure/azure-dev/cli/azd/pkg/project"
	"github.com/azure/azure-dev/cli/azd/pkg/tools/azcli"
	"github.com/spf13/cobra"
	"github.com/spf13/pflag"
)

func envActions(root *actions.ActionDescriptor) *actions.ActionDescriptor {
	group := root.Add("env", &actions.ActionDescriptorOptions{
		Command: &cobra.Command{
			Use:   "env",
			Short: "Manage environments.",
		},
		HelpOptions: actions.ActionHelpOptions{
			Description: getCmdEnvHelpDescription,
		},
		GroupingOptions: actions.CommandGroupOptions{
			RootLevelHelp: actions.CmdGroupManage,
		},
	})

	group.Add("set", &actions.ActionDescriptorOptions{
		Command:        newEnvSetCmd(),
		FlagsResolver:  newEnvSetFlags,
		ActionResolver: newEnvSetAction,
	})

	group.Add("select", &actions.ActionDescriptorOptions{
		Command:        newEnvSelectCmd(),
		ActionResolver: newEnvSelectAction,
	})

	group.Add("new", &actions.ActionDescriptorOptions{
		Command:        newEnvNewCmd(),
		FlagsResolver:  newEnvNewFlags,
		ActionResolver: newEnvNewAction,
	})

	group.Add("list", &actions.ActionDescriptorOptions{
		Command:        newEnvListCmd(),
		ActionResolver: newEnvListAction,
		OutputFormats:  []output.Format{output.JsonFormat, output.TableFormat},
		DefaultFormat:  output.TableFormat,
	})

	group.Add("refresh", &actions.ActionDescriptorOptions{
		Command:        newEnvRefreshCmd(),
		FlagsResolver:  newEnvRefreshFlags,
		ActionResolver: newEnvRefreshAction,
		OutputFormats:  []output.Format{output.JsonFormat, output.NoneFormat},
		DefaultFormat:  output.NoneFormat,
	})

	group.Add("get-values", &actions.ActionDescriptorOptions{
		Command:        newEnvGetValuesCmd(),
		FlagsResolver:  newEnvGetValuesFlags,
		ActionResolver: newEnvGetValuesAction,
		OutputFormats:  []output.Format{output.JsonFormat, output.EnvVarsFormat},
		DefaultFormat:  output.EnvVarsFormat,
	})

	return group
}

func newEnvSetFlags(cmd *cobra.Command, global *internal.GlobalCommandOptions) *envSetFlags {
	flags := &envSetFlags{}
	flags.Bind(cmd.Flags(), global)

	return flags
}

func newEnvSetCmd() *cobra.Command {
	return &cobra.Command{
		Use:   "set <key> <value>",
		Short: "Manage your environment settings.",
		Args:  cobra.ExactArgs(2),
	}
}

type envSetFlags struct {
	envFlag
	global *internal.GlobalCommandOptions
}

func (f *envSetFlags) Bind(local *pflag.FlagSet, global *internal.GlobalCommandOptions) {
	f.envFlag.Bind(local, global)
	f.global = global
}

type envSetAction struct {
	azCli   azcli.AzCli
	console input.Console
	azdCtx  *azdcontext.AzdContext
	env     *environment.Environment
	flags   *envSetFlags
	args    []string
}

func newEnvSetAction(
	azdCtx *azdcontext.AzdContext,
	azCli azcli.AzCli,
	env *environment.Environment,
	console input.Console,
	flags *envSetFlags,
	args []string,
) actions.Action {
	return &envSetAction{
		azCli:   azCli,
		console: console,
		azdCtx:  azdCtx,
		env:     env,
		flags:   flags,
		args:    args,
	}
}

func (e *envSetAction) Run(ctx context.Context) (*actions.ActionResult, error) {
	e.env.Values[e.args[0]] = e.args[1]

	if err := e.env.Save(); err != nil {
		return nil, fmt.Errorf("saving environment: %w", err)
	}

	return nil, nil
}

func newEnvSelectCmd() *cobra.Command {
	return &cobra.Command{
		Use:   "select <environment>",
		Short: "Set the default environment.",
		Args:  cobra.ExactArgs(1),
	}
}

type envSelectAction struct {
	azdCtx *azdcontext.AzdContext
	args   []string
}

func newEnvSelectAction(azdCtx *azdcontext.AzdContext, args []string) actions.Action {
	return &envSelectAction{
		azdCtx: azdCtx,
		args:   args,
	}
}

func (e *envSelectAction) Run(ctx context.Context) (*actions.ActionResult, error) {
	if err := e.azdCtx.SetDefaultEnvironmentName(e.args[0]); err != nil {
		return nil, fmt.Errorf("setting default environment: %w", err)
	}

	return nil, nil
}

func newEnvListCmd() *cobra.Command {
	return &cobra.Command{
		Use:     "list",
		Short:   "List environments.",
		Aliases: []string{"ls"},
	}
}

type envListAction struct {
	azdCtx    *azdcontext.AzdContext
	formatter output.Formatter
	writer    io.Writer
}

func newEnvListAction(azdCtx *azdcontext.AzdContext, formatter output.Formatter, writer io.Writer) actions.Action {
	return &envListAction{
		azdCtx:    azdCtx,
		formatter: formatter,
		writer:    writer,
	}
}

func (e *envListAction) Run(ctx context.Context) (*actions.ActionResult, error) {
	envs, err := e.azdCtx.ListEnvironments()

	if err != nil {
		return nil, fmt.Errorf("listing environments: %w", err)
	}

	if e.formatter.Kind() == output.TableFormat {
		columns := []output.Column{
			{
				Heading:       "NAME",
				ValueTemplate: "{{.Name}}",
			},
			{
				Heading:       "DEFAULT",
				ValueTemplate: "{{.IsDefault}}",
			},
		}

		err = e.formatter.Format(envs, e.writer, output.TableFormatterOptions{
			Columns: columns,
		})
	} else {
		err = e.formatter.Format(envs, e.writer, nil)
	}
	if err != nil {
		return nil, err
	}

	return nil, nil
}

type envNewFlags struct {
	subscription string
	location     string
	global       *internal.GlobalCommandOptions
}

func (f *envNewFlags) Bind(local *pflag.FlagSet, global *internal.GlobalCommandOptions) {
	local.StringVar(
		&f.subscription,
		"subscription",
		"",
		"Name or ID of an Azure subscription to use for the new environment",
	)
	local.StringVarP(&f.location, "location", "l", "", "Azure location for the new environment")

	f.global = global
}

func newEnvNewFlags(cmd *cobra.Command, global *internal.GlobalCommandOptions) *envNewFlags {
	flags := &envNewFlags{}
	flags.Bind(cmd.Flags(), global)

	return flags
}

func newEnvNewCmd() *cobra.Command {
	cmd := &cobra.Command{
		Use:   "new <environment>",
		Short: "Create a new environment.",
	}
	cmd.Args = cobra.MaximumNArgs(1)

	return cmd
}

type envNewAction struct {
	azdCtx             *azdcontext.AzdContext
	userProfileService *azcli.UserProfileService
	subResolver        account.SubscriptionTenantResolver
	accountManager     account.Manager
	flags              *envNewFlags
	args               []string
	console            input.Console
}

func newEnvNewAction(
	azdCtx *azdcontext.AzdContext,
	userProfileService *azcli.UserProfileService,
	subResolver account.SubscriptionTenantResolver,
	_ auth.LoggedInGuard,
	accountManager account.Manager,
	flags *envNewFlags,
	args []string,
	console input.Console,
) actions.Action {
	return &envNewAction{
		azdCtx:             azdCtx,
		accountManager:     accountManager,
		userProfileService: userProfileService,
		flags:              flags,
		args:               args,
		console:            console,
		subResolver:        subResolver,
	}
}

func (en *envNewAction) Run(ctx context.Context) (*actions.ActionResult, error) {
	environmentName := ""
	if len(en.args) >= 1 {
		environmentName = en.args[0]
	}

	envSpec := environmentSpec{
		environmentName: environmentName,
		subscription:    en.flags.subscription,
		location:        en.flags.location,
	}
	if _, err := createAndInitEnvironment(
		ctx, &envSpec, en.azdCtx, en.console, en.accountManager, en.userProfileService, en.subResolver); err != nil {
		return nil, fmt.Errorf("creating new environment: %w", err)
	}

	if err := en.azdCtx.SetDefaultEnvironmentName(envSpec.environmentName); err != nil {
		return nil, fmt.Errorf("saving default environment: %w", err)
	}

	return nil, nil
}

type envRefreshFlags struct {
	global *internal.GlobalCommandOptions
	envFlag
}

func (er *envRefreshFlags) Bind(local *pflag.FlagSet, global *internal.GlobalCommandOptions) {
	er.envFlag.Bind(local, global)
	er.global = global
}

func newEnvRefreshFlags(cmd *cobra.Command, global *internal.GlobalCommandOptions) *envRefreshFlags {
	flags := &envRefreshFlags{}
	flags.Bind(cmd.Flags(), global)

	return flags
}

func newEnvRefreshCmd() *cobra.Command {
	return &cobra.Command{
		Use:   "refresh",
		Short: "Refresh environment settings by using information from a previous infrastructure provision.",
	}
}

type envRefreshAction struct {
<<<<<<< HEAD
	azdCtx              *azdcontext.AzdContext
	projectConfig       *project.ProjectConfig
	accountManager      account.Manager
	azCli               azcli.AzCli
	env                 *environment.Environment
	flags               *envRefreshFlags
	console             input.Console
	formatter           output.Formatter
	writer              io.Writer
	commandRunner       exec.CommandRunner
	alphaFeatureManager *alphafeatures.AlphaFeatureManager
=======
	azdCtx         *azdcontext.AzdContext
	projectConfig  *project.ProjectConfig
	projectManager project.ProjectManager
	accountManager account.Manager
	azCli          azcli.AzCli
	env            *environment.Environment
	flags          *envRefreshFlags
	console        input.Console
	formatter      output.Formatter
	writer         io.Writer
	commandRunner  exec.CommandRunner
>>>>>>> 42b349ed
}

func newEnvRefreshAction(
	azdCtx *azdcontext.AzdContext,
	projectConfig *project.ProjectConfig,
	azCli azcli.AzCli,
	accountManager account.Manager,
	projectManager project.ProjectManager,
	env *environment.Environment,
	commandRunner exec.CommandRunner,
	flags *envRefreshFlags,
	console input.Console,
	formatter output.Formatter,
	writer io.Writer,
	alphaFeatureManager *alphafeatures.AlphaFeatureManager,
) actions.Action {
	return &envRefreshAction{
<<<<<<< HEAD
		azdCtx:              azdCtx,
		azCli:               azCli,
		accountManager:      accountManager,
		env:                 env,
		flags:               flags,
		console:             console,
		formatter:           formatter,
		projectConfig:       projectConfig,
		writer:              writer,
		commandRunner:       commandRunner,
		alphaFeatureManager: alphaFeatureManager,
=======
		azdCtx:         azdCtx,
		azCli:          azCli,
		accountManager: accountManager,
		projectManager: projectManager,
		env:            env,
		flags:          flags,
		console:        console,
		formatter:      formatter,
		projectConfig:  projectConfig,
		writer:         writer,
		commandRunner:  commandRunner,
>>>>>>> 42b349ed
	}
}

func (ef *envRefreshAction) Run(ctx context.Context) (*actions.ActionResult, error) {
	infraManager, err := provisioning.NewManager(
		ctx,
		ef.env,
		ef.projectConfig.Path,
		ef.projectConfig.Infra,
		!ef.flags.global.NoPrompt,
		ef.azCli,
		ef.console,
		ef.commandRunner,
		ef.accountManager,
		ef.alphaFeatureManager,
	)
	if err != nil {
		return nil, fmt.Errorf("creating provisioning manager: %w", err)
	}

	scope := infra.NewSubscriptionScope(ef.azCli, ef.env.GetLocation(), ef.env.GetSubscriptionId(), ef.env.GetEnvName())

	getStateResult, err := infraManager.State(ctx, scope)
	if err != nil {
		return nil, fmt.Errorf("getting deployment: %w", err)
	}

	if err := provisioning.UpdateEnvironment(ef.env, getStateResult.State.Outputs); err != nil {
		return nil, err
	}

	ef.console.Message(ctx, "Environments setting refresh completed")

	if ef.formatter.Kind() == output.JsonFormat {
		err = ef.formatter.Format(provisioning.NewEnvRefreshResultFromState(getStateResult.State), ef.writer, nil)
		if err != nil {
			return nil, fmt.Errorf("writing deployment result in JSON format: %w", err)
		}
	}

	if err = ef.projectManager.Initialize(ctx, ef.projectConfig); err != nil {
		return nil, err
	}

	for _, svc := range ef.projectConfig.Services {
		eventArgs := project.ServiceLifecycleEventArgs{
			Project: ef.projectConfig,
			Service: svc,
			Args: map[string]any{
				"bicepOutput": getStateResult.State.Outputs,
			},
		}

		if err := svc.RaiseEvent(ctx, project.ServiceEventEnvUpdated, eventArgs); err != nil {
			return nil, err
		}
	}

	return nil, nil
}

func newEnvGetValuesFlags(cmd *cobra.Command, global *internal.GlobalCommandOptions) *envGetValuesFlags {
	flags := &envGetValuesFlags{}
	flags.Bind(cmd.Flags(), global)

	return flags
}

func newEnvGetValuesCmd() *cobra.Command {
	return &cobra.Command{
		Use:   "get-values",
		Short: "Get all environment values.",
	}
}

type envGetValuesFlags struct {
	envFlag
	global *internal.GlobalCommandOptions
}

func (eg *envGetValuesFlags) Bind(local *pflag.FlagSet, global *internal.GlobalCommandOptions) {
	eg.envFlag.Bind(local, global)
	eg.global = global
}

type envGetValuesAction struct {
	azdCtx    *azdcontext.AzdContext
	console   input.Console
	env       *environment.Environment
	formatter output.Formatter
	writer    io.Writer
	flags     *envGetValuesFlags
}

func newEnvGetValuesAction(
	azdCtx *azdcontext.AzdContext,
	env *environment.Environment,
	console input.Console,
	formatter output.Formatter,
	writer io.Writer,
	flags *envGetValuesFlags,
) actions.Action {
	return &envGetValuesAction{
		azdCtx:    azdCtx,
		console:   console,
		env:       env,
		formatter: formatter,
		writer:    writer,
		flags:     flags,
	}
}

func (eg *envGetValuesAction) Run(ctx context.Context) (*actions.ActionResult, error) {
	err := eg.formatter.Format(eg.env.Values, eg.writer, nil)
	if err != nil {
		return nil, err
	}

	return nil, nil
}

func getCmdEnvHelpDescription(*cobra.Command) string {
	return generateCmdHelpDescription(
		"Manage your application environments. With this command group, you can create a new environment or get, set,"+
			" and list your application environments.",
		[]string{
			formatHelpNote("An Application can have multiple environments (ex: dev, test, prod)."),
			formatHelpNote("Each environment may have a different configuration (that is, connectivity information)" +
				" for accessing Azure resources."),
			formatHelpNote(fmt.Sprintf("You can find all environment configuration under the %s folder.",
				output.WithLinkFormat(".azure/<environment-name>"))),
			formatHelpNote(fmt.Sprintf("The environment name is stored as the %s environment variable in the %s file.",
				output.WithHighLightFormat("AZURE_ENV_NAME"),
				output.WithLinkFormat(".azure/<environment-name>/.env"))),
		})
}<|MERGE_RESOLUTION|>--- conflicted
+++ resolved
@@ -341,9 +341,9 @@
 }
 
 type envRefreshAction struct {
-<<<<<<< HEAD
 	azdCtx              *azdcontext.AzdContext
 	projectConfig       *project.ProjectConfig
+	projectManager      project.ProjectManager
 	accountManager      account.Manager
 	azCli               azcli.AzCli
 	env                 *environment.Environment
@@ -353,19 +353,6 @@
 	writer              io.Writer
 	commandRunner       exec.CommandRunner
 	alphaFeatureManager *alphafeatures.AlphaFeatureManager
-=======
-	azdCtx         *azdcontext.AzdContext
-	projectConfig  *project.ProjectConfig
-	projectManager project.ProjectManager
-	accountManager account.Manager
-	azCli          azcli.AzCli
-	env            *environment.Environment
-	flags          *envRefreshFlags
-	console        input.Console
-	formatter      output.Formatter
-	writer         io.Writer
-	commandRunner  exec.CommandRunner
->>>>>>> 42b349ed
 }
 
 func newEnvRefreshAction(
@@ -383,10 +370,10 @@
 	alphaFeatureManager *alphafeatures.AlphaFeatureManager,
 ) actions.Action {
 	return &envRefreshAction{
-<<<<<<< HEAD
 		azdCtx:              azdCtx,
 		azCli:               azCli,
 		accountManager:      accountManager,
+		projectManager:      projectManager,
 		env:                 env,
 		flags:               flags,
 		console:             console,
@@ -395,19 +382,6 @@
 		writer:              writer,
 		commandRunner:       commandRunner,
 		alphaFeatureManager: alphaFeatureManager,
-=======
-		azdCtx:         azdCtx,
-		azCli:          azCli,
-		accountManager: accountManager,
-		projectManager: projectManager,
-		env:            env,
-		flags:          flags,
-		console:        console,
-		formatter:      formatter,
-		projectConfig:  projectConfig,
-		writer:         writer,
-		commandRunner:  commandRunner,
->>>>>>> 42b349ed
 	}
 }
 
