--- conflicted
+++ resolved
@@ -356,15 +356,7 @@
 		return nil, err
 	}
 
-<<<<<<< HEAD
-	env, ctx, err := loadOrInitEnvironment(ctx, &ef.global.EnvironmentName, ef.azdCtx, ef.console)
-=======
-	if err := tools.EnsureInstalled(ctx, ef.azCli); err != nil {
-		return nil, err
-	}
-
 	env, ctx, err := loadOrInitEnvironment(ctx, &ef.flags.environmentName, ef.azdCtx, ef.console)
->>>>>>> 2330d93d
 	if err != nil {
 		return nil, fmt.Errorf("loading environment: %w", err)
 	}
