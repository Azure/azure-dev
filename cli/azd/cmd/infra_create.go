package cmd

import (
	"context"
	"fmt"

	"github.com/azure/azure-dev/cli/azd/cmd/actions"
	"github.com/azure/azure-dev/cli/azd/internal"
<<<<<<< HEAD
	"github.com/azure/azure-dev/cli/azd/pkg/account"
	"github.com/azure/azure-dev/cli/azd/pkg/alphafeatures"
	"github.com/azure/azure-dev/cli/azd/pkg/environment"
	"github.com/azure/azure-dev/cli/azd/pkg/environment/azdcontext"
	"github.com/azure/azure-dev/cli/azd/pkg/exec"
	"github.com/azure/azure-dev/cli/azd/pkg/infra"
	"github.com/azure/azure-dev/cli/azd/pkg/infra/provisioning"
=======
>>>>>>> 1d5cc5dd
	"github.com/azure/azure-dev/cli/azd/pkg/input"
	"github.com/azure/azure-dev/cli/azd/pkg/output"
	"github.com/spf13/cobra"
)

type infraCreateFlags struct {
	provisionFlags
}

func newInfraCreateFlags(cmd *cobra.Command, global *internal.GlobalCommandOptions) *infraCreateFlags {
	flags := &infraCreateFlags{}
	flags.Bind(cmd.Flags(), global)

	return flags
}

func newInfraCreateCmd() *cobra.Command {
	return &cobra.Command{
		Use:    "create",
		Short:  "Provision the Azure resources for an application.",
		Hidden: true,
	}
}

type infraCreateAction struct {
<<<<<<< HEAD
	flags               *infraCreateFlags
	accountManager      account.Manager
	projectManager      project.ProjectManager
	resourceManager     project.ResourceManager
	azdCtx              *azdcontext.AzdContext
	azCli               azcli.AzCli
	env                 *environment.Environment
	formatter           output.Formatter
	projectConfig       *project.ProjectConfig
	writer              io.Writer
	console             input.Console
	commandRunner       exec.CommandRunner
	alphaFeatureManager *alphafeatures.AlphaFeatureManager
=======
	infraCreate *provisionAction
	console     input.Console
>>>>>>> 1d5cc5dd
}

func newInfraCreateAction(
	createFlags *infraCreateFlags,
	provision *provisionAction,
	console input.Console,
<<<<<<< HEAD
	formatter output.Formatter,
	writer io.Writer,
	commandRunner exec.CommandRunner,
	alphaFeatureManager *alphafeatures.AlphaFeatureManager,
=======
>>>>>>> 1d5cc5dd
) actions.Action {
	// Required to ensure the sub action flags are bound correctly to the actions
	provision.flags = &createFlags.provisionFlags

	return &infraCreateAction{
<<<<<<< HEAD
		flags:               flags,
		accountManager:      accountManager,
		projectManager:      projectManager,
		resourceManager:     resourceManager,
		azdCtx:              azdCtx,
		azCli:               azCli,
		env:                 env,
		formatter:           formatter,
		projectConfig:       projectConfig,
		writer:              writer,
		console:             console,
		commandRunner:       commandRunner,
		alphaFeatureManager: alphaFeatureManager,
	}
}

func (i *infraCreateAction) Run(ctx context.Context) (*actions.ActionResult, error) {
	// Command title
	i.console.MessageUxItem(ctx, &ux.MessageTitle{
		Title:     "Provisioning Azure resources (azd provision)",
		TitleNote: "Provisioning Azure resources can take some time"},
	)

	if err := i.projectManager.Initialize(ctx, i.projectConfig); err != nil {
		return nil, err
	}

	infraManager, err := provisioning.NewManager(
		ctx,
		i.env,
		i.projectConfig.Path,
		i.projectConfig.Infra,
		i.console.IsUnformatted(),
		i.azCli,
		i.console,
		i.commandRunner,
		i.accountManager,
		i.alphaFeatureManager,
=======
		infraCreate: provision,
		console:     console,
	}
}

func (a *infraCreateAction) Run(ctx context.Context) (*actions.ActionResult, error) {
	fmt.Fprintln(
		a.console.Handles().Stderr,
		output.WithWarningFormat(
			"`azd infra create` is deprecated and will be removed in a future release. Please use `azd provision` instead."),
>>>>>>> 1d5cc5dd
	)
	return a.infraCreate.Run(ctx)
}<|MERGE_RESOLUTION|>--- conflicted
+++ resolved
@@ -6,16 +6,7 @@
 
 	"github.com/azure/azure-dev/cli/azd/cmd/actions"
 	"github.com/azure/azure-dev/cli/azd/internal"
-<<<<<<< HEAD
-	"github.com/azure/azure-dev/cli/azd/pkg/account"
 	"github.com/azure/azure-dev/cli/azd/pkg/alphafeatures"
-	"github.com/azure/azure-dev/cli/azd/pkg/environment"
-	"github.com/azure/azure-dev/cli/azd/pkg/environment/azdcontext"
-	"github.com/azure/azure-dev/cli/azd/pkg/exec"
-	"github.com/azure/azure-dev/cli/azd/pkg/infra"
-	"github.com/azure/azure-dev/cli/azd/pkg/infra/provisioning"
-=======
->>>>>>> 1d5cc5dd
 	"github.com/azure/azure-dev/cli/azd/pkg/input"
 	"github.com/azure/azure-dev/cli/azd/pkg/output"
 	"github.com/spf13/cobra"
@@ -41,84 +32,24 @@
 }
 
 type infraCreateAction struct {
-<<<<<<< HEAD
-	flags               *infraCreateFlags
-	accountManager      account.Manager
-	projectManager      project.ProjectManager
-	resourceManager     project.ResourceManager
-	azdCtx              *azdcontext.AzdContext
-	azCli               azcli.AzCli
-	env                 *environment.Environment
-	formatter           output.Formatter
-	projectConfig       *project.ProjectConfig
-	writer              io.Writer
+	infraCreate         *provisionAction
 	console             input.Console
-	commandRunner       exec.CommandRunner
 	alphaFeatureManager *alphafeatures.AlphaFeatureManager
-=======
-	infraCreate *provisionAction
-	console     input.Console
->>>>>>> 1d5cc5dd
 }
 
 func newInfraCreateAction(
 	createFlags *infraCreateFlags,
 	provision *provisionAction,
 	console input.Console,
-<<<<<<< HEAD
-	formatter output.Formatter,
-	writer io.Writer,
-	commandRunner exec.CommandRunner,
 	alphaFeatureManager *alphafeatures.AlphaFeatureManager,
-=======
->>>>>>> 1d5cc5dd
 ) actions.Action {
 	// Required to ensure the sub action flags are bound correctly to the actions
 	provision.flags = &createFlags.provisionFlags
 
 	return &infraCreateAction{
-<<<<<<< HEAD
-		flags:               flags,
-		accountManager:      accountManager,
-		projectManager:      projectManager,
-		resourceManager:     resourceManager,
-		azdCtx:              azdCtx,
-		azCli:               azCli,
-		env:                 env,
-		formatter:           formatter,
-		projectConfig:       projectConfig,
-		writer:              writer,
+		infraCreate:         provision,
 		console:             console,
-		commandRunner:       commandRunner,
 		alphaFeatureManager: alphaFeatureManager,
-	}
-}
-
-func (i *infraCreateAction) Run(ctx context.Context) (*actions.ActionResult, error) {
-	// Command title
-	i.console.MessageUxItem(ctx, &ux.MessageTitle{
-		Title:     "Provisioning Azure resources (azd provision)",
-		TitleNote: "Provisioning Azure resources can take some time"},
-	)
-
-	if err := i.projectManager.Initialize(ctx, i.projectConfig); err != nil {
-		return nil, err
-	}
-
-	infraManager, err := provisioning.NewManager(
-		ctx,
-		i.env,
-		i.projectConfig.Path,
-		i.projectConfig.Infra,
-		i.console.IsUnformatted(),
-		i.azCli,
-		i.console,
-		i.commandRunner,
-		i.accountManager,
-		i.alphaFeatureManager,
-=======
-		infraCreate: provision,
-		console:     console,
 	}
 }
 
@@ -127,7 +58,6 @@
 		a.console.Handles().Stderr,
 		output.WithWarningFormat(
 			"`azd infra create` is deprecated and will be removed in a future release. Please use `azd provision` instead."),
->>>>>>> 1d5cc5dd
 	)
 	return a.infraCreate.Run(ctx)
 }