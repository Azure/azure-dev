package cmd

import (
	"context"
	"fmt"
	"io"

	"github.com/azure/azure-dev/cli/azd/cmd/actions"
	"github.com/azure/azure-dev/cli/azd/internal"
	"github.com/azure/azure-dev/cli/azd/pkg/convert"
	"github.com/azure/azure-dev/cli/azd/pkg/environment/azdcontext"
	"github.com/azure/azure-dev/cli/azd/pkg/infra"
	"github.com/azure/azure-dev/cli/azd/pkg/infra/provisioning"
	"github.com/azure/azure-dev/cli/azd/pkg/input"
	"github.com/azure/azure-dev/cli/azd/pkg/output"
	"github.com/azure/azure-dev/cli/azd/pkg/project"
	"github.com/spf13/cobra"
	"github.com/spf13/pflag"
	"go.uber.org/multierr"
)

type infraCreateFlags struct {
	noProgress   bool
	outputFormat *string // pointer to allow delay-initialization when used in "azd up"
	global       *internal.GlobalCommandOptions
}

func (i *infraCreateFlags) Bind(local *pflag.FlagSet, global *internal.GlobalCommandOptions) {
	i.bindWithoutOutput(local, global)

	i.outputFormat = convert.RefOf("")
	output.AddOutputFlag(
		local,
		i.outputFormat,
		[]output.Format{output.JsonFormat, output.NoneFormat},
		output.NoneFormat)
}

// bindWithoutOutput binds all flags except for the output flag. This is used when multiple actions are attached
// to the same command.
func (i *infraCreateFlags) bindWithoutOutput(local *pflag.FlagSet, global *internal.GlobalCommandOptions) {
	local.BoolVar(&i.noProgress, "no-progress", false, "Suppresses progress information.")

	i.global = global
}

func infraCreateCmdDesign(rootOptions *internal.GlobalCommandOptions) (*cobra.Command, *infraCreateFlags) {
	cmd := &cobra.Command{
		Use:     "create",
		Short:   "Create Azure resources for an application.",
		Aliases: []string{"provision"},
	}
	f := &infraCreateFlags{}
	f.Bind(cmd.Flags(), rootOptions)

	return cmd, f
}

type infraCreateAction struct {
	flags     infraCreateFlags
	azdCtx    *azdcontext.AzdContext
	formatter output.Formatter
	writer    io.Writer
	console   input.Console
	// If set, redirects the final command printout to the channel
	finalOutputRedirect *[]string
}

func newInfraCreateAction(
	f infraCreateFlags,
	azdCtx *azdcontext.AzdContext,
	console input.Console,
	formatter output.Formatter,
	writer io.Writer,
) *infraCreateAction {
	return &infraCreateAction{
		flags:               f,
		azdCtx:              azdCtx,
		formatter:           formatter,
		writer:              writer,
		console:             console,
		finalOutputRedirect: nil,
	}
}

func (i *infraCreateAction) Run(ctx context.Context) (*actions.ActionResult, error) {
	if err := ensureProject(i.azdCtx.ProjectPath()); err != nil {
		return nil, err
	}

	if err := ensureLoggedIn(ctx); err != nil {
		return nil, fmt.Errorf("failed to ensure login: %w", err)
	}

	env, ctx, err := loadOrInitEnvironment(ctx, &i.flags.global.EnvironmentName, i.azdCtx, i.console)
	if err != nil {
		return nil, fmt.Errorf("loading environment: %w", err)
	}

	prj, err := project.LoadProjectConfig(i.azdCtx.ProjectPath(), env)
	if err != nil {
		return nil, fmt.Errorf("loading project: %w", err)
	}

	if err = prj.Initialize(ctx, env); err != nil {
		return nil, err
	}

<<<<<<< HEAD
	// Command title
	i.console.MessageUxItem(ctx, input.NewWithNoteMessageTitle(
		"Provisioning Azure resources (azd provision)",
		"Provisioning Azure resources can take some time",
	))

	infraManager, err := provisioning.NewManager(ctx, env, prj.Path, prj.Infra, !i.flags.global.NoPrompt)
=======
	infraManager, err := provisioning.NewManager(ctx, env, prj.Path, prj.Infra, i.console.IsUnformatted())
>>>>>>> 634d65a1
	if err != nil {
		return nil, fmt.Errorf("creating provisioning manager: %w", err)
	}

	// No expected output from plan and/or deploy until we get the link for Azure portal.
	// Anyway, suggesting an extra step here to avoid a freeze in terminal until we get the link from deploy.
	i.console.ShowSpinner(ctx, "Creating a plan to provision", input.Step)
	deploymentPlan, err := infraManager.Plan(ctx)
	i.console.StopSpinner(ctx, "Planning provisioning", input.GetStepResultFormat(err))

	if err != nil {
		return nil, fmt.Errorf("planning deployment: %w", err)
	}

	i.console.ShowSpinner(ctx, "Provisioning resources", input.Step)
	provisioningScope := infra.NewSubscriptionScope(ctx, env.GetLocation(), env.GetSubscriptionId(), env.GetEnvName())
	deployResult, err := infraManager.Deploy(ctx, deploymentPlan, provisioningScope)
	i.console.StopSpinner(ctx, "Provisioning", input.GetStepResultFormat(err))

	if err != nil {
		return nil, fmt.Errorf("deploying infrastructure: %w", err)
	}

	if err != nil {
		if i.formatter.Kind() == output.JsonFormat {
			stateResult, err := infraManager.State(ctx, provisioningScope)
			if err != nil {
				return nil, fmt.Errorf(
					"deployment failed and the deployment result is unavailable: %w",
					multierr.Combine(err, err),
				)
			}

			if err := i.formatter.Format(
				provisioning.NewEnvRefreshResultFromState(stateResult.State), i.writer, nil); err != nil {
				return nil, fmt.Errorf(
					"deployment failed and the deployment result could not be displayed: %w",
					multierr.Combine(err, err),
				)
			}
		}

		return nil, fmt.Errorf("deployment failed: %w", err)
	}

	for _, svc := range prj.Services {
		if err := svc.RaiseEvent(
			ctx, project.Deployed,
			map[string]any{"bicepOutput": deployResult.Deployment.Outputs}); err != nil {
			return nil, err
		}
	}

	if i.formatter.Kind() != output.JsonFormat {
		resourceGroupName, err := project.GetResourceGroupName(ctx, prj, env)
		if err == nil { // Presentation only -- skip print if we failed to resolve the resource group
			i.displayResourceGroupCreatedMessage(ctx, i.console, env.GetSubscriptionId(), resourceGroupName)
		}
	}

	if i.formatter.Kind() == output.JsonFormat {
		stateResult, err := infraManager.State(ctx, provisioningScope)
		if err != nil {
			return nil, fmt.Errorf(
				"deployment succeeded but the deployment result is unavailable: %w",
				multierr.Combine(err, err),
			)
		}

		if err := i.formatter.Format(
			provisioning.NewEnvRefreshResultFromState(stateResult.State), i.writer, nil); err != nil {
			return nil, fmt.Errorf(
				"deployment succeeded but the deployment result could not be displayed: %w",
				multierr.Combine(err, err),
			)
		}
	}

	return nil, nil
}

func (ica *infraCreateAction) displayResourceGroupCreatedMessage(
	ctx context.Context,
	console input.Console,
	subscriptionId string,
	resourceGroup string,
) {
	resourceGroupCreatedMessage := resourceGroupCreatedMessage(ctx, subscriptionId, resourceGroup)
	if ica.finalOutputRedirect != nil {
		*ica.finalOutputRedirect = append(*ica.finalOutputRedirect, resourceGroupCreatedMessage)
	} else {
		console.Message(ctx, resourceGroupCreatedMessage)
	}
}

func resourceGroupCreatedMessage(ctx context.Context, subscriptionId string, resourceGroup string) string {
	resourcesGroupURL := fmt.Sprintf(
		"https://portal.azure.com/#@/resource/subscriptions/%s/resourceGroups/%s/overview",
		subscriptionId,
		resourceGroup)

	return fmt.Sprintf(
		"View the resources created under the resource group %s in Azure Portal:\n%s\n",
		output.WithHighLightFormat(resourceGroup),
		output.WithLinkFormat(resourcesGroupURL),
	)
}<|MERGE_RESOLUTION|>--- conflicted
+++ resolved
@@ -106,17 +106,12 @@
 		return nil, err
 	}
 
-<<<<<<< HEAD
 	// Command title
 	i.console.MessageUxItem(ctx, input.NewWithNoteMessageTitle(
 		"Provisioning Azure resources (azd provision)",
 		"Provisioning Azure resources can take some time",
 	))
-
-	infraManager, err := provisioning.NewManager(ctx, env, prj.Path, prj.Infra, !i.flags.global.NoPrompt)
-=======
 	infraManager, err := provisioning.NewManager(ctx, env, prj.Path, prj.Infra, i.console.IsUnformatted())
->>>>>>> 634d65a1
 	if err != nil {
 		return nil, fmt.Errorf("creating provisioning manager: %w", err)
 	}
