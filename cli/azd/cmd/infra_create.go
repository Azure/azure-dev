--- conflicted
+++ resolved
@@ -238,17 +238,10 @@
 			"Provisioning Azure resources can take some time.\n\nYou can view detailed progress in the Azure Portal:\n%s",
 			deploymentURL)
 
-<<<<<<< HEAD
-		spinner := spin.New("Creating Azure resources")
-		_ = spinner.Start()
-		err = deployAndReportProgress(spinner)
-		_ = spinner.Stop()
-=======
 		spinner := spin.NewSpinner("Creating Azure resources")
 		spinner.Start()
-		err = deployAndReportProgress(spinner.Title)
+		err = deployAndReportProgress(spinner)
 		spinner.Stop()
->>>>>>> 181ae60a
 
 		if err == nil {
 			fmt.Println("Created Azure resources")
