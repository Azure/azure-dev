--- conflicted
+++ resolved
@@ -342,7 +342,6 @@
 		}
 	}
 
-<<<<<<< HEAD
 	status := ""
 
 	if len(operations) > 0 {
@@ -352,10 +351,6 @@
 	}
 
 	spinnerUpdater.UpdatePrefix(status)
-=======
-	status := fmt.Sprintf("Creating Azure resources (%d of ~%d completed)", succeededCount, len(*operations))
-	showProgress(status)
->>>>>>> 45bde311
 }
 
 type progressReport struct {
