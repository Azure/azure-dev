package cmd

import (
	"context"
	"fmt"

	"github.com/azure/azure-dev/cli/azd/internal"
	"github.com/azure/azure-dev/cli/azd/pkg/environment/azdcontext"
	"github.com/azure/azure-dev/cli/azd/pkg/infra/provisioning"
	"github.com/azure/azure-dev/cli/azd/pkg/input"
	"github.com/azure/azure-dev/cli/azd/pkg/project"
	"github.com/spf13/cobra"
	"github.com/spf13/pflag"
)

type infraDeleteFlags struct {
	forceDelete bool
	purgeDelete bool
	global      *internal.GlobalCommandOptions
}

func (i *infraDeleteFlags) Bind(local *pflag.FlagSet, global *internal.GlobalCommandOptions) {
	local.BoolVar(&i.forceDelete, "force", false, "Does not require confirmation before it deletes resources.")
	local.BoolVar(
		&i.purgeDelete,
		"purge",
		false,
		//nolint:lll
		"Does not require confirmation before it permanently deletes resources that are soft-deleted by default (for example, key vaults).",
	)
	i.global = global
}

func infraDeleteCmdDesign(global *internal.GlobalCommandOptions) (*cobra.Command, *infraDeleteFlags) {
	cmd := &cobra.Command{
		Use:   "delete",
		Short: "Delete Azure resources for an application.",
	}

	idf := &infraDeleteFlags{}
	idf.Bind(cmd.Flags(), global)

	return cmd, idf
}

type infraDeleteAction struct {
	flags   infraDeleteFlags
	azdCtx  *azdcontext.AzdContext
	console input.Console
}

func newInfraDeleteAction(
	flags infraDeleteFlags,
	azdCtx *azdcontext.AzdContext,
	console input.Console,
) *infraDeleteAction {
	return &infraDeleteAction{
		flags:   flags,
		azdCtx:  azdCtx,
		console: console,
	}
}

func (a *infraDeleteAction) Run(ctx context.Context) error {
	if err := ensureProject(a.azdCtx.ProjectPath()); err != nil {
		return err
	}

<<<<<<< HEAD
	if err := tools.EnsureInstalled(ctx, a.azCli); err != nil {
		return err
=======
	if err := ensureLoggedIn(ctx); err != nil {
		return fmt.Errorf("failed to ensure login: %w", err)
>>>>>>> e2b43ea7
	}

	env, ctx, err := loadOrInitEnvironment(ctx, &a.flags.global.EnvironmentName, a.azdCtx, a.console)
	if err != nil {
		return fmt.Errorf("loading environment: %w", err)
	}

	prj, err := project.LoadProjectConfig(a.azdCtx.ProjectPath(), env)
	if err != nil {
		return fmt.Errorf("loading project: %w", err)
	}

	infraManager, err := provisioning.NewManager(ctx, env, prj.Path, prj.Infra, !a.flags.global.NoPrompt)
	if err != nil {
		return fmt.Errorf("creating provisioning manager: %w", err)
	}

	deploymentPlan, err := infraManager.Plan(ctx)
	if err != nil {
		return fmt.Errorf("planning destroy: %w", err)
	}

	destroyOptions := provisioning.NewDestroyOptions(a.flags.forceDelete, a.flags.purgeDelete)
	destroyResult, err := infraManager.Destroy(ctx, &deploymentPlan.Deployment, destroyOptions)
	if err != nil {
		return fmt.Errorf("destroying infrastructure: %w", err)
	}

	// Remove any outputs from the template from the environment since destroying the infrastructure
	// invalidated them all.
	for outputName := range destroyResult.Outputs {
		delete(env.Values, outputName)
	}

	if err := env.Save(); err != nil {
		return fmt.Errorf("saving environment: %w", err)
	}

	return nil
}<|MERGE_RESOLUTION|>--- conflicted
+++ resolved
@@ -66,15 +66,6 @@
 		return err
 	}
 
-<<<<<<< HEAD
-	if err := tools.EnsureInstalled(ctx, a.azCli); err != nil {
-		return err
-=======
-	if err := ensureLoggedIn(ctx); err != nil {
-		return fmt.Errorf("failed to ensure login: %w", err)
->>>>>>> e2b43ea7
-	}
-
 	env, ctx, err := loadOrInitEnvironment(ctx, &a.flags.global.EnvironmentName, a.azdCtx, a.console)
 	if err != nil {
 		return fmt.Errorf("loading environment: %w", err)
