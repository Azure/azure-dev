--- conflicted
+++ resolved
@@ -67,13 +67,6 @@
 		return nil, err
 	}
 
-<<<<<<< HEAD
-=======
-	if err := ensureLoggedIn(ctx); err != nil {
-		return nil, fmt.Errorf("failed to ensure login: %w", err)
-	}
-
->>>>>>> 207c2161
 	env, ctx, err := loadOrInitEnvironment(ctx, &a.flags.global.EnvironmentName, a.azdCtx, a.console)
 	if err != nil {
 		return nil, fmt.Errorf("loading environment: %w", err)
