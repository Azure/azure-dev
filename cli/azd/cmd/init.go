--- conflicted
+++ resolved
@@ -16,10 +16,6 @@
 	"github.com/azure/azure-dev/cli/azd/cmd/actions"
 	"github.com/azure/azure-dev/cli/azd/internal"
 	"github.com/azure/azure-dev/cli/azd/internal/agent"
-<<<<<<< HEAD
-	"github.com/azure/azure-dev/cli/azd/internal/agent/logging"
-=======
->>>>>>> 5ee0b022
 	"github.com/azure/azure-dev/cli/azd/internal/repository"
 	"github.com/azure/azure-dev/cli/azd/internal/tracing"
 	"github.com/azure/azure-dev/cli/azd/internal/tracing/fields"
@@ -140,11 +136,7 @@
 	featuresManager   *alpha.FeatureManager
 	extensionsManager *extensions.Manager
 	azd               workflow.AzdCommandRunner
-<<<<<<< HEAD
-	llmManager        *llm.Manager
-=======
 	agentFactory      *agent.AgentFactory
->>>>>>> 5ee0b022
 }
 
 func newInitAction(
@@ -159,11 +151,7 @@
 	featuresManager *alpha.FeatureManager,
 	extensionsManager *extensions.Manager,
 	azd workflow.AzdCommandRunner,
-<<<<<<< HEAD
-	llmManager *llm.Manager,
-=======
 	agentFactory *agent.AgentFactory,
->>>>>>> 5ee0b022
 ) actions.Action {
 	return &initAction{
 		lazyAzdCtx:        lazyAzdCtx,
@@ -177,11 +165,7 @@
 		featuresManager:   featuresManager,
 		extensionsManager: extensionsManager,
 		azd:               azd,
-<<<<<<< HEAD
-		llmManager:        llmManager,
-=======
 		agentFactory:      agentFactory,
->>>>>>> 5ee0b022
 	}
 }
 
@@ -368,13 +352,8 @@
 
 		header = fmt.Sprintf("Initialized environment %s.", env.Name())
 		followUp = ""
-<<<<<<< HEAD
-	case initWithCopilot:
-		if err := i.initAppWithCopilot(ctx); err != nil {
-=======
 	case initWithAgent:
 		if err := i.initAppWithAgent(ctx); err != nil {
->>>>>>> 5ee0b022
 			return nil, err
 		}
 	default:
@@ -393,48 +372,19 @@
 	}, nil
 }
 
-<<<<<<< HEAD
-func (i *initAction) initAppWithCopilot(ctx context.Context) error {
-	// Warn user that this is an alpha feature
-	i.console.WarnForFeature(ctx, llm.FeatureLlm)
-
-	fileLogger, cleanup, err := logging.NewFileLoggerDefault()
-	if err != nil {
-		return err
-	}
-	defer cleanup()
-
-	defaultModelContainer, err := i.llmManager.GetDefaultModel(llm.WithLogger(fileLogger))
-	if err != nil {
-		return err
-	}
-
-	samplingModelContainer, err := i.llmManager.GetDefaultModel()
-	if err != nil {
-		return err
-	}
-
-	azdAgent, err := agent.NewConversationalAzdAiAgent(
-		defaultModelContainer.Model,
-		agent.WithSamplingModel(samplingModelContainer.Model),
-=======
 func (i *initAction) initAppWithAgent(ctx context.Context) error {
 	// Warn user that this is an alpha feature
 	i.console.WarnForFeature(ctx, llm.FeatureLlm)
 
 	azdAgent, cleanup, err := i.agentFactory.Create(
->>>>>>> 5ee0b022
 		agent.WithDebug(i.flags.global.EnableDebugLogging),
 	)
 	if err != nil {
 		return err
 	}
 
-<<<<<<< HEAD
-=======
 	defer cleanup()
 
->>>>>>> 5ee0b022
 	type initStep struct {
 		Name        string
 		Description string
@@ -505,11 +455,7 @@
 
 		i.console.StopSpinner(ctx, step.Name, input.StepDone)
 		i.console.Message(ctx, "")
-<<<<<<< HEAD
-		i.console.Message(ctx, color.MagentaString("🤖 AZD Copilot:"))
-=======
 		i.console.Message(ctx, fmt.Sprintf("%s:", output.AzdAgentLabel()))
->>>>>>> 5ee0b022
 		i.console.Message(ctx, output.WithMarkdown(agentOutput))
 		i.console.Message(ctx, "")
 	}
@@ -525,11 +471,7 @@
 // collectAndApplyFeedback prompts for user feedback and applies it using the agent in a loop
 func (i *initAction) collectAndApplyFeedback(
 	ctx context.Context,
-<<<<<<< HEAD
-	azdAgent *agent.ConversationalAzdAiAgent,
-=======
 	azdAgent agent.Agent,
->>>>>>> 5ee0b022
 	promptMessage string,
 ) error {
 	// Loop to allow multiple rounds of feedback
@@ -577,11 +519,7 @@
 
 			i.console.StopSpinner(ctx, "Submitting feedback", input.StepDone)
 			i.console.Message(ctx, "")
-<<<<<<< HEAD
-			i.console.Message(ctx, color.MagentaString("🤖 AZD Copilot:"))
-=======
 			i.console.Message(ctx, fmt.Sprintf("%s:", output.AzdAgentLabel()))
->>>>>>> 5ee0b022
 			i.console.Message(ctx, output.WithMarkdown(feedbackOutput))
 			i.console.Message(ctx, "")
 		}
@@ -591,11 +529,7 @@
 }
 
 // postCompletionFeedbackLoop provides a final opportunity for feedback after all steps complete
-<<<<<<< HEAD
-func (i *initAction) postCompletionFeedbackLoop(ctx context.Context, azdAgent *agent.ConversationalAzdAiAgent) error {
-=======
 func (i *initAction) postCompletionFeedbackLoop(ctx context.Context, azdAgent agent.Agent) error {
->>>>>>> 5ee0b022
 	i.console.Message(ctx, "")
 	i.console.Message(ctx, "🎉 All initialization steps completed!")
 	i.console.Message(ctx, "")
@@ -610,11 +544,7 @@
 	initFromApp
 	initAppTemplate
 	initEnvironment
-<<<<<<< HEAD
-	initWithCopilot
-=======
 	initWithAgent
->>>>>>> 5ee0b022
 )
 
 func promptInitType(console input.Console, ctx context.Context, featuresManager *alpha.FeatureManager) (initType, error) {
@@ -623,15 +553,9 @@
 		"Select a template",
 	}
 
-<<<<<<< HEAD
-	// Only include AZD Copilot option if the LLM feature is enabled
-	if featuresManager.IsEnabled(llm.FeatureLlm) {
-		options = append(options, fmt.Sprintf("AZD Copilot %s", color.YellowString("(Alpha)")))
-=======
 	// Only include AZD agent option if the LLM feature is enabled
 	if featuresManager.IsEnabled(llm.FeatureLlm) {
 		options = append(options, fmt.Sprintf("%s %s", output.AzdAgentLabel(), color.YellowString("(Alpha)")))
->>>>>>> 5ee0b022
 	}
 
 	selection, err := console.Select(ctx, input.ConsoleOptions{
@@ -650,11 +574,7 @@
 	case 2:
 		// Only return initWithCopilot if the LLM feature is enabled and we have 3 options
 		if featuresManager.IsEnabled(llm.FeatureLlm) {
-<<<<<<< HEAD
-			return initWithCopilot, nil
-=======
 			return initWithAgent, nil
->>>>>>> 5ee0b022
 		}
 		fallthrough
 	default:
