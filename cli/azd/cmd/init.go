// Copyright (c) Microsoft Corporation. All rights reserved.
// Licensed under the MIT License.

package cmd

import (
	"bufio"
	"context"
	"errors"
	"fmt"
	"io/fs"
	"log"
	"os"
	"path/filepath"
	"strings"

	"github.com/azure/azure-dev/cli/azd/cmd/actions"
	"github.com/azure/azure-dev/cli/azd/internal"
	"github.com/azure/azure-dev/cli/azd/pkg/account"
	"github.com/azure/azure-dev/cli/azd/pkg/environment"
	"github.com/azure/azure-dev/cli/azd/pkg/environment/azdcontext"
	"github.com/azure/azure-dev/cli/azd/pkg/exec"
	"github.com/azure/azure-dev/cli/azd/pkg/input"
	"github.com/azure/azure-dev/cli/azd/pkg/osutil"
	"github.com/azure/azure-dev/cli/azd/pkg/output"
	"github.com/azure/azure-dev/cli/azd/pkg/project"
	"github.com/azure/azure-dev/cli/azd/pkg/templates"
	"github.com/azure/azure-dev/cli/azd/pkg/tools"
	"github.com/azure/azure-dev/cli/azd/pkg/tools/git"
	"github.com/otiai10/copy"
	"github.com/spf13/cobra"
	"github.com/spf13/pflag"
)

func initCmdDesign(rootOptions *internal.GlobalCommandOptions) (*cobra.Command, *initFlags) {
	cmd := &cobra.Command{
		Use:   "init",
		Short: "Initialize a new application.",
		//nolint:lll
		Long: `Initialize a new application.

When no template is supplied, you can optionally select an Azure Developer CLI template for cloning. Otherwise, ` + output.WithBackticks("azd init") + ` initializes the current directory and creates resources so that your project is compatible with Azure Developer CLI.

When a template is provided, the sample code is cloned to the current directory.`,
	}

	f := &initFlags{}
	f.Bind(cmd.Flags(), rootOptions)

	return cmd, f
}

type initFlags struct {
	template       templates.Template
	templateBranch string
	subscription   string
	location       string
	rootOptions    *internal.GlobalCommandOptions
}

func (i *initFlags) Bind(local *pflag.FlagSet, global *internal.GlobalCommandOptions) {
	local.StringVarP(
		&i.template.Name,
		"template",
		"t",
		"",
		//nolint:lll
		"The template to use when you initialize the project. You can use Full URI, <owner>/<repository>, or <repository> if it's part of the azure-samples organization.",
	)
	local.StringVarP(&i.templateBranch, "branch", "b", "", "The template branch to initialize from.")
	local.StringVar(
		&i.subscription,
		"subscription",
		"",
		"Name or ID of an Azure subscription to use for the new environment",
	)
	local.StringVarP(&i.location, "location", "l", "", "Azure location for the new environment")

	i.rootOptions = global
}

type initAction struct {
<<<<<<< HEAD
	azdCtx                *azdcontext.AzdContext
	accountManager        *account.Manager
	console               input.Console
	cmdRun                exec.CommandRunner
	azCli                 azcli.AzCli
	gitCli                git.GitCli
	flags                 initFlags
	formattedWithColorCwd string // this is used to print the path with color in the console
=======
	azdCtx         *azdcontext.AzdContext
	accountManager *account.Manager
	console        input.Console
	cmdRun         exec.CommandRunner
	gitCli         git.GitCli
	flags          initFlags
>>>>>>> e2b43ea7
}

func newInitAction(
	azdCtx *azdcontext.AzdContext,
	accountManager *account.Manager,
	cmdRun exec.CommandRunner,
	console input.Console,
	gitCli git.GitCli,
	flags initFlags) (*initAction, error) {
	return &initAction{
		azdCtx:         azdCtx,
		accountManager: accountManager,
		console:        console,
		cmdRun:         cmdRun,
		gitCli:         gitCli,
		flags:          flags,
	}, nil
}

func (i *initAction) Run(ctx context.Context) (*actions.ActionResult, error) {
	// In the case where `init` is run and a parent folder already has an `azure.yaml` file, the
	// current ProjectDirectory will be set to that folder. That's not what we want here. We want
	// to force using the current working directory as a project root (since we are initializing a
	// new project).
	wd, err := os.Getwd()
	i.formattedWithColorCwd = output.WithLinkFormat("%s", wd)
	if err != nil {
		return nil, fmt.Errorf("getting cwd: %w", err)
	}

	log.Printf("forcing project directory to %s", wd)
	i.azdCtx.SetProjectDirectory(wd)

	if i.flags.templateBranch != "" && i.flags.template.Name == "" {
		return nil, errors.New("template name required when specifying a branch name")
	}

	requiredTools := []tools.ExternalTool{}

	// When using a template, we also require `git`, to acquire the template.
	if i.flags.template.Name != "" {
		requiredTools = append(requiredTools, i.gitCli)
	}

	if err := tools.EnsureInstalled(ctx, requiredTools...); err != nil {
		return nil, err
	}

	// Project not initialized and no template specified
	// NOTE: Adding `azure.yaml` to a folder removes the option from selecting a template
	if _, err := os.Stat(i.azdCtx.ProjectPath()); err != nil && errors.Is(err, os.ErrNotExist) {
		// Command title
		i.console.MessageUx(ctx, "Initializing a new project (azd init)", input.Title)

		if i.flags.template.Name == "" {
			i.flags.template, err = templates.PromptTemplate(ctx, "Select a project template:")

			if err != nil {
				return nil, err
			}
		}
	}

	if i.flags.template.Name != "" {
		var templateUrl string

		if i.flags.template.RepositoryPath == "" {
			// using template name directly from command line
			i.flags.template.RepositoryPath = i.flags.template.Name
		}

		// treat names that start with http or git as full URLs and don't change them
		if strings.HasPrefix(i.flags.template.RepositoryPath, "git") ||
			strings.HasPrefix(i.flags.template.RepositoryPath, "http") {
			templateUrl = i.flags.template.RepositoryPath
		} else {
			switch strings.Count(i.flags.template.RepositoryPath, "/") {
			case 0:
				templateUrl = fmt.Sprintf("https://github.com/Azure-Samples/%s", i.flags.template.RepositoryPath)
			case 1:
				templateUrl = fmt.Sprintf("https://github.com/%s", i.flags.template.RepositoryPath)
			default:
				return nil, fmt.Errorf(
					"template '%s' should be either <repository> or <repo>/<repository>", i.flags.template.RepositoryPath)
			}
		}

		templateStagingDir, err := os.MkdirTemp("", "az-dev-template")
		if err != nil {
			return nil, fmt.Errorf("creating temp folder: %w", err)
		}

		// Attempt to remove the temporary directory we cloned the template into, but don't fail the
		// overall operation if we can't.
		defer func() {
			_ = os.RemoveAll(templateStagingDir)
		}()

		stepMessage := fmt.Sprintf("Downloading template code to: %s", i.formattedWithColorCwd)
		i.console.ShowSpinner(ctx, stepMessage, input.Step)

		// perform the work while the spinner is running
		err = i.gitCli.FetchCode(ctx, templateUrl, i.flags.templateBranch, templateStagingDir)

		// stop the spinner based on the result
		i.console.StopSpinner(ctx, stepMessage, getStepResultFormat(err))

		if err != nil {
			return nil, fmt.Errorf("\nfetching template: %w", err)
		}

		log.Printf(
			"template init, checking for duplicates. source: %s target: %s",
			templateStagingDir,
			i.azdCtx.ProjectDirectory(),
		)

		// If there are any existing files in the destination that would be overwritten by files from the
		// template, have the user confirm they would like to overwrite these files. This is a more relaxed
		// check than just failing the init operation when a template is provided if there are any files
		// present (a scenario we'd like to support for cases where someone may say initialize a git repository
		// in the target directory or create a virtual env before running init).
		var duplicateFiles []string
		if err := filepath.WalkDir(templateStagingDir, func(path string, d fs.DirEntry, walkErr error) error {
			if walkErr != nil {
				return walkErr
			}

			if d.IsDir() {
				return nil
			}

			partial, err := filepath.Rel(templateStagingDir, path)
			if err != nil {
				return fmt.Errorf("computing relative path: %w", err)
			}

			if _, err := os.Stat(filepath.Join(i.azdCtx.ProjectDirectory(), partial)); err == nil {
				duplicateFiles = append(duplicateFiles, partial)
			}

			return nil
		}); err != nil {
			return nil, fmt.Errorf("enumerating template files: %w", err)
		}

		if len(duplicateFiles) > 0 {
			fmt.Fprintf(
				i.console.Handles().Stdout,
				"warning: the following files will be overwritten with the versions from the template: \n")
			for _, file := range duplicateFiles {
				fmt.Fprintf(i.console.Handles().Stdout, " * %s\n", file)
			}

			overwrite, err := i.console.Confirm(ctx, input.ConsoleOptions{
				Message:      "Overwrite files with versions from template?",
				DefaultValue: false,
			})

			if err != nil {
				return nil, fmt.Errorf("prompting to overwrite: %w", err)
			}

			if !overwrite {
				return nil, errors.New("confirmation declined")
			}
		}

		if err := copy.Copy(templateStagingDir, i.azdCtx.ProjectDirectory()); err != nil {
			return nil, fmt.Errorf("copying template contents: %w", err)
		}
	}

	envName, err := i.azdCtx.GetDefaultEnvironmentName()
	if err != nil {
		return nil, fmt.Errorf("retrieving default environment name: %w", err)
	}

	if envName != "" {
		return nil, environment.NewEnvironmentInitError(envName)
	}

	// Check to see if `azure.yaml` exists, and if it doesn't, create it.
	_, err = os.Stat(i.azdCtx.ProjectPath())

	if errors.Is(err, os.ErrNotExist) {
		stepMessage := fmt.Sprintf("Creating a new %s file.", azdcontext.ProjectFileName)

		i.console.ShowSpinner(ctx, stepMessage, input.Step)
		_, err = project.NewProject(i.azdCtx.ProjectPath(), i.azdCtx.GetDefaultProjectName())
		i.console.StopSpinner(ctx, stepMessage, getStepResultFormat(err))

		if err != nil {
			return nil, fmt.Errorf("failed to create a project file: %w", err)
		}
	}

	//create .azure when running azd init
	err = os.MkdirAll(
		filepath.Join(i.azdCtx.ProjectDirectory(), azdcontext.EnvironmentDirectoryName),
		osutil.PermissionDirectory,
	)
	if err != nil {
		return nil, fmt.Errorf("failed to create a directory: %w", err)
	}

	//create .gitignore or open existing .gitignore file, and contains .azure
	gitignoreFile, err := os.OpenFile(
		filepath.Join(i.azdCtx.ProjectDirectory(), ".gitignore"),
		os.O_APPEND|os.O_RDWR|os.O_CREATE,
		osutil.PermissionFile,
	)
	if err != nil {
		return nil, fmt.Errorf("fail to create or open .gitignore: %w", err)
	}
	defer gitignoreFile.Close()

	writeGitignoreFile := true
	//bufio scanner splits on new lines by default
	scanner := bufio.NewScanner(gitignoreFile)
	for scanner.Scan() {
		if azdcontext.EnvironmentDirectoryName == scanner.Text() {
			writeGitignoreFile = false
		}
	}

	if writeGitignoreFile {
		newLine := osutil.GetNewLineSeparator()
		_, err := gitignoreFile.WriteString(newLine + azdcontext.EnvironmentDirectoryName + newLine)
		if err != nil {
			return nil, fmt.Errorf("fail to write '%s' in .gitignore: %w", azdcontext.EnvironmentDirectoryName, err)
		}
	}

	envSpec := environmentSpec{
		environmentName: i.flags.rootOptions.EnvironmentName,
		subscription:    i.flags.subscription,
		location:        i.flags.location,
	}
	env, ctx, err := createAndInitEnvironment(ctx, &envSpec, i.azdCtx, i.console)
	if err != nil {
		return nil, fmt.Errorf("loading environment: %w", err)
	}

	if err := i.azdCtx.SetDefaultEnvironmentName(envSpec.environmentName); err != nil {
		return nil, fmt.Errorf("saving default environment: %w", err)
	}

	// If the configuration is empty, set default subscription & location
	// This will be the case for first run experience
	if !i.accountManager.HasDefaults() {
		_, err = i.accountManager.SetDefaultSubscription(ctx, env.GetSubscriptionId())
		if err != nil {
			log.Printf("failed setting default subscription. %s\n", err.Error())
		}
		_, err = i.accountManager.SetDefaultLocation(ctx, env.GetSubscriptionId(), env.GetLocation())
		if err != nil {
			log.Printf("failed setting default location. %s\n", err.Error())
		}
	}

	return &actions.ActionResult{
		Message: &actions.ResultMessage{
			Header:   "New project initialized!",
			FollowUp: fmt.Sprintf("You can view the template code in your directory: %s", i.formattedWithColorCwd),
		},
	}, nil
}

func getStepResultFormat(result error) input.MessageUxType {
	formatResult := input.StepDone
	if result != nil {
		formatResult = input.StepFailed
	}
	return formatResult
}<|MERGE_RESOLUTION|>--- conflicted
+++ resolved
@@ -80,23 +80,13 @@
 }
 
 type initAction struct {
-<<<<<<< HEAD
 	azdCtx                *azdcontext.AzdContext
 	accountManager        *account.Manager
 	console               input.Console
 	cmdRun                exec.CommandRunner
-	azCli                 azcli.AzCli
 	gitCli                git.GitCli
 	flags                 initFlags
 	formattedWithColorCwd string // this is used to print the path with color in the console
-=======
-	azdCtx         *azdcontext.AzdContext
-	accountManager *account.Manager
-	console        input.Console
-	cmdRun         exec.CommandRunner
-	gitCli         git.GitCli
-	flags          initFlags
->>>>>>> e2b43ea7
 }
 
 func newInitAction(
