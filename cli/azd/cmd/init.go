--- conflicted
+++ resolved
@@ -418,12 +418,8 @@
 		i.console.Message(ctx, "")
 	}
 
-<<<<<<< HEAD
-	azdAgent, err := i.agentFactory.Create(ctx,
-=======
 	azdAgent, err := i.agentFactory.Create(
 		ctx,
->>>>>>> 0f2dc068
 		agent.WithDebug(i.flags.global.EnableDebugLogging),
 	)
 	if err != nil {
