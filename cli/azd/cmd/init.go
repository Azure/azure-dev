// Copyright (c) Microsoft Corporation. All rights reserved.
// Licensed under the MIT License.

package cmd

import (
	"context"
	"errors"
	"fmt"
	"os"
	"path/filepath"
<<<<<<< HEAD
	"strings"
=======
>>>>>>> 1280db44

	"github.com/MakeNowJust/heredoc/v2"
	"github.com/azure/azure-dev/cli/azd/cmd/actions"
	"github.com/azure/azure-dev/cli/azd/internal"
	"github.com/azure/azure-dev/cli/azd/internal/appdetect"
	"github.com/azure/azure-dev/cli/azd/internal/repository"
	"github.com/azure/azure-dev/cli/azd/pkg/environment"
	"github.com/azure/azure-dev/cli/azd/pkg/environment/azdcontext"
	"github.com/azure/azure-dev/cli/azd/pkg/exec"
	"github.com/azure/azure-dev/cli/azd/pkg/input"
	"github.com/azure/azure-dev/cli/azd/pkg/output"
	"github.com/azure/azure-dev/cli/azd/pkg/output/ux"
	"github.com/azure/azure-dev/cli/azd/pkg/templates"
	"github.com/azure/azure-dev/cli/azd/pkg/tools"
	"github.com/azure/azure-dev/cli/azd/pkg/tools/git"
	"github.com/spf13/cobra"
	"github.com/spf13/pflag"
	"golang.org/x/exp/maps"
	"golang.org/x/exp/slices"
)

func newInitFlags(cmd *cobra.Command, global *internal.GlobalCommandOptions) *initFlags {
	flags := &initFlags{}
	flags.Bind(cmd.Flags(), global)

	return flags
}

func newInitCmd() *cobra.Command {
	return &cobra.Command{
		Use:   "init",
		Short: "Initialize a new application.",
	}
}

type initFlags struct {
	templatePath   string
	templateBranch string
	subscription   string
	location       string
	global         *internal.GlobalCommandOptions
	envFlag
}

func (i *initFlags) Bind(local *pflag.FlagSet, global *internal.GlobalCommandOptions) {
	local.StringVarP(
		&i.templatePath,
		"template",
		"t",
		"",
		//nolint:lll
		"The template to use when you initialize the project. You can use Full URI, <owner>/<repository>, or <repository> if it's part of the azure-samples organization.",
	)
	local.StringVarP(&i.templateBranch, "branch", "b", "", "The template branch to initialize from.")
	local.StringVar(
		&i.subscription,
		"subscription",
		"",
		"Name or ID of an Azure subscription to use for the new environment",
	)
	local.StringVarP(&i.location, "location", "l", "", "Azure location for the new environment")
	i.envFlag.Bind(local, global)

	i.global = global
}

type initAction struct {
	console         input.Console
	cmdRun          exec.CommandRunner
	gitCli          git.GitCli
	flags           *initFlags
	repoInitializer *repository.Initializer
}

func newInitAction(
	cmdRun exec.CommandRunner,
	console input.Console,
	gitCli git.GitCli,
	flags *initFlags,
	repoInitializer *repository.Initializer) actions.Action {
	return &initAction{
		console:         console,
		cmdRun:          cmdRun,
		gitCli:          gitCli,
		flags:           flags,
		repoInitializer: repoInitializer,
	}
}

func (i *initAction) Run(ctx context.Context) (*actions.ActionResult, error) {
	wd, err := os.Getwd()
	if err != nil {
		return nil, fmt.Errorf("getting cwd: %w", err)
	}

	azdCtx := azdcontext.NewAzdContextWithDirectory(wd)

	if i.flags.templateBranch != "" && i.flags.templatePath == "" {
		return nil, errors.New("template required when specifying a branch name")
	}

	// ensure that git is available
	if err := tools.EnsureInstalled(ctx, []tools.ExternalTool{i.gitCli}...); err != nil {
		return nil, err
	}

	// Command title
	i.console.MessageUxItem(ctx, &ux.MessageTitle{
		Title: "Initializing a new project (azd init)",
	})

<<<<<<< HEAD
	if i.flags.template.Name != "" {
		// Explicit template specified, always initialize
		err = i.initializeFromTemplate(ctx, azdCtx, &i.flags.template, i.flags.templateBranch)
		if err != nil {
			return nil, err
		}
	} else if _, err := os.Stat(azdCtx.ProjectPath()); errors.Is(err, os.ErrNotExist) {
		// Only prompt if azure.yaml is not present
		choice, err := i.console.Select(ctx, input.ConsoleOptions{
			Message: "How would you like to initialize your app?",
			Options: []string{
				"Select an official template",
				"Enter a template URL",
				"Scaffold my existing app",
			},
		})
=======
	// If azure.yaml project already exists, we should do the following:
	//   - Not prompt for template selection (user can specify --template if needed to refresh from an existing template)
	//   - Not overwrite azure.yaml (unless --template is explicitly specified)
	//   - Allow for environment initialization
	var existingProject bool
	if _, err := os.Stat(azdCtx.ProjectPath()); err == nil {
		existingProject = true
	} else if errors.Is(err, os.ErrNotExist) {
		existingProject = false
	} else {
		return nil, fmt.Errorf("checking if project exists: %w", err)
	}

	if !existingProject {
		err = i.repoInitializer.PromptIfNonEmpty(ctx, azdCtx)
>>>>>>> 1280db44
		if err != nil {
			return nil, err
		}

<<<<<<< HEAD
		if choice == 0 {
			i.flags.template, err = templates.PromptTemplate(ctx, "Select a project template:", i.console)
			if err != nil {
				return nil, err
			}
=======
		if i.flags.templatePath == "" {
			template, err := templates.PromptTemplate(ctx, "Select a project template:", i.console)
			i.flags.templatePath = template.RepositoryPath
>>>>>>> 1280db44

			if i.flags.template.Name == "" {
				err = i.repoInitializer.InitializeEmpty(ctx, azdCtx)
				if err != nil {
					return nil, fmt.Errorf("init empty repository: %w", err)
				}
			} else {
				err = i.initializeFromTemplate(ctx, azdCtx, &i.flags.template, i.flags.templateBranch)
				if err != nil {
					return nil, err
				}
			}
		} else if choice == 1 {
			i.console.Message(
				ctx,
				"Template URL formats: <owner>/<repository> for a GitHub repository, or a full git URL.")
			answer, err := i.console.Prompt(ctx, input.ConsoleOptions{
				Message: "Enter a template URL",
			})
			if err != nil {
				return nil, err
			}

<<<<<<< HEAD
			i.flags.template.Name = answer
			err = i.initializeFromTemplate(ctx, azdCtx, &i.flags.template, i.flags.templateBranch)
			if err != nil {
				return nil, err
			}
		} else {
			if _, err := os.Stat(filepath.Join(azdCtx.ProjectDirectory(), "azure.draft.yaml")); err == nil {
				i.console.Message(ctx, "Resuming scaffolding from azure.draft.yaml")
				err = os.Rename(filepath.Join(azdCtx.ProjectDirectory(), "azure.draft.yaml"), azdCtx.ProjectPath())
				if err != nil {
					return nil, err
				}
				i.console.MessageUxItem(ctx, &ux.DoneMessage{Message: "Renaming to " + output.WithLinkFormat("azure.yaml")})
			}

			i.console.ShowSpinner(ctx, "Analyzing code under current directory...", input.Step)

			projects, err := appdetect.Detect(azdCtx.ProjectDirectory())
			if err != nil {
				return nil, fmt.Errorf("failed app detection: %w", err)
			}

			i.console.StopSpinner(
				ctx, "Analyzed code under current directory.\n", input.StepDone)

			useOptions := repository.InfraUseOptions{}
			c := templates.Characteristics{}

			if len(projects) > 0 {
				extractCharacteristics(projects, &c, &useOptions)

				i.console.Message(ctx, "The following languages were detected:")
				msg, err := describe(projects, c.Type, azdCtx)
				if err != nil {
					return nil, err
				}
				i.console.Message(ctx, msg)

				confirm, err := i.console.Confirm(ctx, input.ConsoleOptions{Message: "\nIs this correct?"})
				if err != nil {
					return nil, err
				}

				if !confirm {
					err = i.repoInitializer.ScaffoldProject(ctx, "azure.draft.yaml", azdCtx, useOptions.Projects)
					if err != nil {
						return nil, err
					}
					i.console.Message(
						ctx,
						//nolint:lll
						"Saved draft as azure.draft.yaml. Make edits to this file, and rerun `azd init`. For more information, visit https://aka.ms/azd")
					return nil, nil
				}
			} else if len(projects) == 0 {
				i.console.Message(ctx, "Could not find any projects under the current directory.")
				i.console.Message(
					ctx,
					//nolint:lll
					"Saved draft as azure.draft.yaml. Make edits to this file, and rerun `azd init`. For more information, visit https://aka.ms/azd")
				err = i.repoInitializer.ScaffoldProject(ctx, "azure.draft.yaml", azdCtx, useOptions.Projects)
				if err != nil {
					return nil, err
				}

				return nil, nil
			}

			err = i.repoInitializer.ScaffoldProject(ctx, "azure.yaml", azdCtx, useOptions.Projects)
			if err != nil {
				return nil, err
			}

			i.flags.template, err = templates.MatchOne(ctx, i.console, c)
			if err != nil {
				return nil, err
			}

			if i.flags.template.RepositoryPath == string(templates.ApiApp) {
				options := repository.DatabaseDisplayOptions(repository.DatabaseCosmos)
				display := maps.Keys(options)
				slices.Sort(display)

				sel, err := i.console.Select(ctx, input.ConsoleOptions{
					Message: "Would you like to create a database for your app?",
					Options: display,
				})
				if err != nil {
					return nil, fmt.Errorf("prompting for database: %w", err)
				}

				useOptions.Database = options[display[sel]]

				if useOptions.Database != repository.DatabaseNone {
					ans, err := i.console.Prompt(ctx, input.ConsoleOptions{
						Message: "Enter a name for your database",
					})
					if err != nil {
						return nil, fmt.Errorf("prompting for database name: %w", err)
					}

					useOptions.DatabaseName = ans

					ans, err = i.console.Prompt(ctx, input.ConsoleOptions{
						Message: "Enter a name for the database connection string application setting",
					})
					if err != nil {
						return nil, fmt.Errorf("prompting for database connection string: %w", err)
					}

					useOptions.ConnectionStringKey = ans
				}
			}

			err = i.repoInitializer.InitializeInfra(ctx, azdCtx, i.flags.template.RepositoryPath, "", useOptions)
			if err != nil {
				return nil, fmt.Errorf("generating infrastructure: %w", err)
			}

			return &actions.ActionResult{
				Message: &actions.ResultMessage{
					Header: "New project initialized!",
					FollowUp: heredoc.Docf(`
						Make changes to infrastructure-as-code (IaC) files under the %s folder as needed.
						To deploy your app to Azure, run 'azd up'
					`,
						output.WithLinkFormat("infra")),
				},
			}, nil
=======
	if i.flags.templatePath != "" {
		gitUri, err := templates.Absolute(i.flags.templatePath)
		if err != nil {
			return nil, err
		}

		err = i.repoInitializer.Initialize(ctx, azdCtx, gitUri, i.flags.templateBranch)
		if err != nil {
			return nil, fmt.Errorf("init from template repository: %w", err)
		}
	} else if !existingProject { // do not initialize for empty if azure.yaml is present
		err = i.repoInitializer.InitializeMinimal(ctx, azdCtx)
		if err != nil {
			return nil, fmt.Errorf("init empty repository: %w", err)
>>>>>>> 1280db44
		}
	} else if err != nil {
		return nil, err
	}

	envName, err := azdCtx.GetDefaultEnvironmentName()
	if err != nil {
		return nil, fmt.Errorf("retrieving default environment name: %w", err)
	}

	if envName != "" {
		return nil, environment.NewEnvironmentInitError(envName)
	}

	suggest := environment.CleanName(filepath.Base(wd) + "-dev")
	if len(suggest) > environment.EnvironmentNameMaxLength {
		suggest = suggest[len(suggest)-environment.EnvironmentNameMaxLength:]
	}

	envSpec := environmentSpec{
		environmentName: i.flags.environmentName,
		subscription:    i.flags.subscription,
		location:        i.flags.location,
		suggest:         suggest,
	}

	env, err := createEnvironment(ctx, envSpec, azdCtx, i.console)
	if err != nil {
		return nil, fmt.Errorf("loading environment: %w", err)
	}

	if err := azdCtx.SetDefaultEnvironmentName(env.GetEnvName()); err != nil {
		return nil, fmt.Errorf("saving default environment: %w", err)
	}

	return &actions.ActionResult{
		Message: &actions.ResultMessage{
			Header: "New project initialized!",
			FollowUp: heredoc.Docf(`
			You can view the template code in your directory: %s
			Learn more about running 3rd party code on our DevHub: %s`,
				output.WithLinkFormat("%s", wd),
				output.WithLinkFormat("%s", "https://aka.ms/azd-third-party-code-notice")),
		},
	}, nil
}

<<<<<<< HEAD
func extractCharacteristics(
	projects []appdetect.Project,
	character *templates.Characteristics,
	useOptions *repository.InfraUseOptions) {
	hasOneWeb := false
	for _, project := range projects {
		if project.HasWebUIFramework() {
			hasOneWeb = true
			break
		}
	}

	if hasOneWeb && len(projects) == 1 {
		character.Type = templates.WebApp
	} else if hasOneWeb && len(projects) > 1 {
		character.Type = templates.ApiWeb
	} else {
		character.Type = templates.ApiApp
	}

	for _, project := range projects {
		character.LanguageTags = append(character.LanguageTags, string(project.Language))

		if project.HasWebUIFramework() {
			spec := repository.ProjectSpec{
				Language:  string(project.Language),
				Host:      "appservice",
				Path:      project.Path,
				HackIsWeb: true,
			}

			if project.Frameworks[0] == appdetect.React {
				spec.OutputPath = "build"
			} else if project.Frameworks[0] == appdetect.VueJs || project.Frameworks[0] == appdetect.Angular {
				spec.OutputPath = "dist"
			}

			useOptions.Projects = append(useOptions.Projects, spec)
		} else {
			useOptions.Language = string(project.Language)
			useOptions.Projects = append(useOptions.Projects, repository.ProjectSpec{
				Language: string(project.Language),
				Host:     "appservice",
				Path:     project.Path,
			})
		}
	}
}

func (i *initAction) initializeFromTemplate(
	ctx context.Context,
	azdCtx *azdcontext.AzdContext,
	template *templates.Template,
	templateBranch string) error {
	var templateUrl string

	if template.RepositoryPath == "" {
		// using template name directly from command line
		template.RepositoryPath = template.Name
	}

	// treat names that start with http or git as full URLs and don't change them
	if strings.HasPrefix(template.RepositoryPath, "git") ||
		strings.HasPrefix(template.RepositoryPath, "http") {
		templateUrl = template.RepositoryPath
	} else {
		switch strings.Count(template.RepositoryPath, "/") {
		case 0:
			templateUrl = fmt.Sprintf("https://github.com/Azure-Samples/%s", template.RepositoryPath)
		case 1:
			templateUrl = fmt.Sprintf("https://github.com/%s", template.RepositoryPath)
		default:
			return fmt.Errorf(
				"template '%s' should be either <repository> or <repo>/<repository>", template.RepositoryPath)
		}
	}

	err := i.repoInitializer.Initialize(ctx, azdCtx, templateUrl, templateBranch)
	if err != nil {
		return fmt.Errorf("init from template repository: %w", err)
	}

	return nil
}
func describe(
	projects []appdetect.Project,
	appType templates.ApplicationType,
	azdCtx *azdcontext.AzdContext) (string, error) {
	var b strings.Builder
	for _, p := range projects {
		hasWeb := p.HasWebUIFramework()
		lang := p.Language.Display()
		if p.Docker != nil {
			lang += " using containers"
		}

		if hasWeb {
			frameworks := []string{}
			for _, f := range p.Frameworks {
				if f.IsWebUIFramework() {
					frameworks = append(frameworks, f.Display())
				}
			}

			lang = strings.Join(frameworks, ", ")
		}

		b.WriteString(fmt.Sprintf("  - %s", output.WithBold(lang)))

		if appType == templates.ApiWeb {
			if hasWeb {
				b.WriteString(" (Web App)\n")
			} else {
				b.WriteString(" (Web API)\n")
			}
		}
	}

	return b.String(), nil
}

func getCmdInitHelpDescription(c *cobra.Command) string {
=======
func getCmdInitHelpDescription(*cobra.Command) string {
>>>>>>> 1280db44
	return generateCmdHelpDescription("Initialize a new application in your current directory.",
		[]string{
			formatHelpNote(
				fmt.Sprintf("Running %s without a template will prompt "+
					"you to start with a minimal template or select from a curated list of presets.",
					output.WithHighLightFormat("init"),
				)),
			formatHelpNote(
				"To view all available sample templates, including those submitted by the azd community, visit: " +
					output.WithLinkFormat("https://azure.github.io/awesome-azd") + "."),
		})
}

func getCmdInitHelpFooter(*cobra.Command) string {
	return generateCmdHelpSamplesBlock(map[string]string{
		"Initialize a template to your current local directory from a GitHub repo.": fmt.Sprintf("%s %s",
			output.WithHighLightFormat("azd init --template"),
			output.WithWarningFormat("[GitHub repo URL]"),
		),
		"Initialize a template to your current local directory from a branch other than main.": fmt.Sprintf("%s %s %s %s",
			output.WithHighLightFormat("azd init --template"),
			output.WithWarningFormat("[GitHub repo URL]"),
			output.WithHighLightFormat("--branch"),
			output.WithWarningFormat("[Branch name]"),
		),
	})
}<|MERGE_RESOLUTION|>--- conflicted
+++ resolved
@@ -9,10 +9,6 @@
 	"fmt"
 	"os"
 	"path/filepath"
-<<<<<<< HEAD
-	"strings"
-=======
->>>>>>> 1280db44
 
 	"github.com/MakeNowJust/heredoc/v2"
 	"github.com/azure/azure-dev/cli/azd/cmd/actions"
@@ -124,24 +120,6 @@
 		Title: "Initializing a new project (azd init)",
 	})
 
-<<<<<<< HEAD
-	if i.flags.template.Name != "" {
-		// Explicit template specified, always initialize
-		err = i.initializeFromTemplate(ctx, azdCtx, &i.flags.template, i.flags.templateBranch)
-		if err != nil {
-			return nil, err
-		}
-	} else if _, err := os.Stat(azdCtx.ProjectPath()); errors.Is(err, os.ErrNotExist) {
-		// Only prompt if azure.yaml is not present
-		choice, err := i.console.Select(ctx, input.ConsoleOptions{
-			Message: "How would you like to initialize your app?",
-			Options: []string{
-				"Select an official template",
-				"Enter a template URL",
-				"Scaffold my existing app",
-			},
-		})
-=======
 	// If azure.yaml project already exists, we should do the following:
 	//   - Not prompt for template selection (user can specify --template if needed to refresh from an existing template)
 	//   - Not overwrite azure.yaml (unless --template is explicitly specified)
@@ -157,176 +135,18 @@
 
 	if !existingProject {
 		err = i.repoInitializer.PromptIfNonEmpty(ctx, azdCtx)
->>>>>>> 1280db44
 		if err != nil {
 			return nil, err
 		}
 
-<<<<<<< HEAD
-		if choice == 0 {
-			i.flags.template, err = templates.PromptTemplate(ctx, "Select a project template:", i.console)
+		if i.flags.templatePath == "" {
+			template, err := templates.PromptTemplate(ctx, "Select a project template:", i.console)
+			i.flags.templatePath = template.RepositoryPath
+
 			if err != nil {
 				return nil, err
 			}
-=======
-		if i.flags.templatePath == "" {
-			template, err := templates.PromptTemplate(ctx, "Select a project template:", i.console)
-			i.flags.templatePath = template.RepositoryPath
->>>>>>> 1280db44
-
-			if i.flags.template.Name == "" {
-				err = i.repoInitializer.InitializeEmpty(ctx, azdCtx)
-				if err != nil {
-					return nil, fmt.Errorf("init empty repository: %w", err)
-				}
-			} else {
-				err = i.initializeFromTemplate(ctx, azdCtx, &i.flags.template, i.flags.templateBranch)
-				if err != nil {
-					return nil, err
-				}
-			}
-		} else if choice == 1 {
-			i.console.Message(
-				ctx,
-				"Template URL formats: <owner>/<repository> for a GitHub repository, or a full git URL.")
-			answer, err := i.console.Prompt(ctx, input.ConsoleOptions{
-				Message: "Enter a template URL",
-			})
-			if err != nil {
-				return nil, err
-			}
-
-<<<<<<< HEAD
-			i.flags.template.Name = answer
-			err = i.initializeFromTemplate(ctx, azdCtx, &i.flags.template, i.flags.templateBranch)
-			if err != nil {
-				return nil, err
-			}
-		} else {
-			if _, err := os.Stat(filepath.Join(azdCtx.ProjectDirectory(), "azure.draft.yaml")); err == nil {
-				i.console.Message(ctx, "Resuming scaffolding from azure.draft.yaml")
-				err = os.Rename(filepath.Join(azdCtx.ProjectDirectory(), "azure.draft.yaml"), azdCtx.ProjectPath())
-				if err != nil {
-					return nil, err
-				}
-				i.console.MessageUxItem(ctx, &ux.DoneMessage{Message: "Renaming to " + output.WithLinkFormat("azure.yaml")})
-			}
-
-			i.console.ShowSpinner(ctx, "Analyzing code under current directory...", input.Step)
-
-			projects, err := appdetect.Detect(azdCtx.ProjectDirectory())
-			if err != nil {
-				return nil, fmt.Errorf("failed app detection: %w", err)
-			}
-
-			i.console.StopSpinner(
-				ctx, "Analyzed code under current directory.\n", input.StepDone)
-
-			useOptions := repository.InfraUseOptions{}
-			c := templates.Characteristics{}
-
-			if len(projects) > 0 {
-				extractCharacteristics(projects, &c, &useOptions)
-
-				i.console.Message(ctx, "The following languages were detected:")
-				msg, err := describe(projects, c.Type, azdCtx)
-				if err != nil {
-					return nil, err
-				}
-				i.console.Message(ctx, msg)
-
-				confirm, err := i.console.Confirm(ctx, input.ConsoleOptions{Message: "\nIs this correct?"})
-				if err != nil {
-					return nil, err
-				}
-
-				if !confirm {
-					err = i.repoInitializer.ScaffoldProject(ctx, "azure.draft.yaml", azdCtx, useOptions.Projects)
-					if err != nil {
-						return nil, err
-					}
-					i.console.Message(
-						ctx,
-						//nolint:lll
-						"Saved draft as azure.draft.yaml. Make edits to this file, and rerun `azd init`. For more information, visit https://aka.ms/azd")
-					return nil, nil
-				}
-			} else if len(projects) == 0 {
-				i.console.Message(ctx, "Could not find any projects under the current directory.")
-				i.console.Message(
-					ctx,
-					//nolint:lll
-					"Saved draft as azure.draft.yaml. Make edits to this file, and rerun `azd init`. For more information, visit https://aka.ms/azd")
-				err = i.repoInitializer.ScaffoldProject(ctx, "azure.draft.yaml", azdCtx, useOptions.Projects)
-				if err != nil {
-					return nil, err
-				}
-
-				return nil, nil
-			}
-
-			err = i.repoInitializer.ScaffoldProject(ctx, "azure.yaml", azdCtx, useOptions.Projects)
-			if err != nil {
-				return nil, err
-			}
-
-			i.flags.template, err = templates.MatchOne(ctx, i.console, c)
-			if err != nil {
-				return nil, err
-			}
-
-			if i.flags.template.RepositoryPath == string(templates.ApiApp) {
-				options := repository.DatabaseDisplayOptions(repository.DatabaseCosmos)
-				display := maps.Keys(options)
-				slices.Sort(display)
-
-				sel, err := i.console.Select(ctx, input.ConsoleOptions{
-					Message: "Would you like to create a database for your app?",
-					Options: display,
-				})
-				if err != nil {
-					return nil, fmt.Errorf("prompting for database: %w", err)
-				}
-
-				useOptions.Database = options[display[sel]]
-
-				if useOptions.Database != repository.DatabaseNone {
-					ans, err := i.console.Prompt(ctx, input.ConsoleOptions{
-						Message: "Enter a name for your database",
-					})
-					if err != nil {
-						return nil, fmt.Errorf("prompting for database name: %w", err)
-					}
-
-					useOptions.DatabaseName = ans
-
-					ans, err = i.console.Prompt(ctx, input.ConsoleOptions{
-						Message: "Enter a name for the database connection string application setting",
-					})
-					if err != nil {
-						return nil, fmt.Errorf("prompting for database connection string: %w", err)
-					}
-
-					useOptions.ConnectionStringKey = ans
-				}
-			}
-
-			err = i.repoInitializer.InitializeInfra(ctx, azdCtx, i.flags.template.RepositoryPath, "", useOptions)
-			if err != nil {
-				return nil, fmt.Errorf("generating infrastructure: %w", err)
-			}
-
-			return &actions.ActionResult{
-				Message: &actions.ResultMessage{
-					Header: "New project initialized!",
-					FollowUp: heredoc.Docf(`
-						Make changes to infrastructure-as-code (IaC) files under the %s folder as needed.
-						To deploy your app to Azure, run 'azd up'
-					`,
-						output.WithLinkFormat("infra")),
-				},
-			}, nil
-=======
+
 	if i.flags.templatePath != "" {
 		gitUri, err := templates.Absolute(i.flags.templatePath)
 		if err != nil {
@@ -341,7 +161,6 @@
 		err = i.repoInitializer.InitializeMinimal(ctx, azdCtx)
 		if err != nil {
 			return nil, fmt.Errorf("init empty repository: %w", err)
->>>>>>> 1280db44
 		}
 	} else if err != nil {
 		return nil, err
@@ -389,132 +208,7 @@
 	}, nil
 }
 
-<<<<<<< HEAD
-func extractCharacteristics(
-	projects []appdetect.Project,
-	character *templates.Characteristics,
-	useOptions *repository.InfraUseOptions) {
-	hasOneWeb := false
-	for _, project := range projects {
-		if project.HasWebUIFramework() {
-			hasOneWeb = true
-			break
-		}
-	}
-
-	if hasOneWeb && len(projects) == 1 {
-		character.Type = templates.WebApp
-	} else if hasOneWeb && len(projects) > 1 {
-		character.Type = templates.ApiWeb
-	} else {
-		character.Type = templates.ApiApp
-	}
-
-	for _, project := range projects {
-		character.LanguageTags = append(character.LanguageTags, string(project.Language))
-
-		if project.HasWebUIFramework() {
-			spec := repository.ProjectSpec{
-				Language:  string(project.Language),
-				Host:      "appservice",
-				Path:      project.Path,
-				HackIsWeb: true,
-			}
-
-			if project.Frameworks[0] == appdetect.React {
-				spec.OutputPath = "build"
-			} else if project.Frameworks[0] == appdetect.VueJs || project.Frameworks[0] == appdetect.Angular {
-				spec.OutputPath = "dist"
-			}
-
-			useOptions.Projects = append(useOptions.Projects, spec)
-		} else {
-			useOptions.Language = string(project.Language)
-			useOptions.Projects = append(useOptions.Projects, repository.ProjectSpec{
-				Language: string(project.Language),
-				Host:     "appservice",
-				Path:     project.Path,
-			})
-		}
-	}
-}
-
-func (i *initAction) initializeFromTemplate(
-	ctx context.Context,
-	azdCtx *azdcontext.AzdContext,
-	template *templates.Template,
-	templateBranch string) error {
-	var templateUrl string
-
-	if template.RepositoryPath == "" {
-		// using template name directly from command line
-		template.RepositoryPath = template.Name
-	}
-
-	// treat names that start with http or git as full URLs and don't change them
-	if strings.HasPrefix(template.RepositoryPath, "git") ||
-		strings.HasPrefix(template.RepositoryPath, "http") {
-		templateUrl = template.RepositoryPath
-	} else {
-		switch strings.Count(template.RepositoryPath, "/") {
-		case 0:
-			templateUrl = fmt.Sprintf("https://github.com/Azure-Samples/%s", template.RepositoryPath)
-		case 1:
-			templateUrl = fmt.Sprintf("https://github.com/%s", template.RepositoryPath)
-		default:
-			return fmt.Errorf(
-				"template '%s' should be either <repository> or <repo>/<repository>", template.RepositoryPath)
-		}
-	}
-
-	err := i.repoInitializer.Initialize(ctx, azdCtx, templateUrl, templateBranch)
-	if err != nil {
-		return fmt.Errorf("init from template repository: %w", err)
-	}
-
-	return nil
-}
-func describe(
-	projects []appdetect.Project,
-	appType templates.ApplicationType,
-	azdCtx *azdcontext.AzdContext) (string, error) {
-	var b strings.Builder
-	for _, p := range projects {
-		hasWeb := p.HasWebUIFramework()
-		lang := p.Language.Display()
-		if p.Docker != nil {
-			lang += " using containers"
-		}
-
-		if hasWeb {
-			frameworks := []string{}
-			for _, f := range p.Frameworks {
-				if f.IsWebUIFramework() {
-					frameworks = append(frameworks, f.Display())
-				}
-			}
-
-			lang = strings.Join(frameworks, ", ")
-		}
-
-		b.WriteString(fmt.Sprintf("  - %s", output.WithBold(lang)))
-
-		if appType == templates.ApiWeb {
-			if hasWeb {
-				b.WriteString(" (Web App)\n")
-			} else {
-				b.WriteString(" (Web API)\n")
-			}
-		}
-	}
-
-	return b.String(), nil
-}
-
-func getCmdInitHelpDescription(c *cobra.Command) string {
-=======
 func getCmdInitHelpDescription(*cobra.Command) string {
->>>>>>> 1280db44
 	return generateCmdHelpDescription("Initialize a new application in your current directory.",
 		[]string{
 			formatHelpNote(
