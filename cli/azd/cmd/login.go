// Copyright (c) Microsoft Corporation. All rights reserved.
// Licensed under the MIT License.

package cmd

import (
	"context"
	"errors"
	"fmt"
	"io"
	"os"

	"github.com/azure/azure-dev/cli/azd/cmd/contracts"
	"github.com/azure/azure-dev/cli/azd/internal"
<<<<<<< HEAD
=======
	"github.com/azure/azure-dev/cli/azd/pkg/commands"
	"github.com/azure/azure-dev/cli/azd/pkg/environment/azdcontext"
	"github.com/azure/azure-dev/cli/azd/pkg/input"
>>>>>>> ed1a6adc
	"github.com/azure/azure-dev/cli/azd/pkg/output"
	"github.com/azure/azure-dev/cli/azd/pkg/tools"
	"github.com/azure/azure-dev/cli/azd/pkg/tools/azcli"
	"github.com/spf13/cobra"
	"github.com/spf13/pflag"
)

type loginFlags struct {
	onlyCheckStatus bool
	useDeviceCode   bool
	outputFormat    string
	global          *internal.GlobalCommandOptions
}

<<<<<<< HEAD
func (lf *loginFlags) Setup(local *pflag.FlagSet, global *internal.GlobalCommandOptions) {
	local.BoolVar(&lf.onlyCheckStatus, "check-status", false, "Checks the log-in status instead of logging in.")
	local.BoolVar(&lf.useDeviceCode, "use-device-code", false, "When true, log in by using a device code instead of a browser.")
	output.AddOutputFlag(
		local,
		&lf.outputFormat,
		[]output.Format{output.JsonFormat, output.TableFormat},
		output.TableFormat,
=======
	return output.AddOutputParam(
		cmd,
		[]output.Format{output.JsonFormat, output.NoneFormat},
		output.NoneFormat,
>>>>>>> ed1a6adc
	)

	lf.global = global
}

func loginCmdDesign(global *internal.GlobalCommandOptions) (*cobra.Command, *loginFlags) {
	cmd := &cobra.Command{
		Use:   "login",
		Short: "Log in to Azure.",
	}

	flags := &loginFlags{}
	flags.Setup(cmd.Flags(), global)
	return cmd, flags
}

type loginAction struct {
	formatter output.Formatter
	writer    io.Writer
	azCli     azcli.AzCli
	flags     loginFlags
}

<<<<<<< HEAD
func newLoginAction(formatter output.Formatter, writer io.Writer, azcli azcli.AzCli, flags loginFlags) *loginAction {
	return &loginAction{
		formatter: formatter,
		writer:    writer,
		azCli:     azcli,
		flags:     flags,
	}
}
=======
func (la *loginAction) Run(ctx context.Context, cmd *cobra.Command, args []string, azdCtx *azdcontext.AzdContext) error {
	formatter := output.GetFormatter(ctx)
	console := input.GetConsole(ctx)
	writer := output.GetWriter(ctx)
>>>>>>> ed1a6adc

func (la *loginAction) Run(ctx context.Context) error {
	if err := tools.EnsureInstalled(ctx, la.azCli); err != nil {
		return err
	}

	if !la.flags.onlyCheckStatus {
		if err := runLogin(ctx, la.flags.useDeviceCode); err != nil {
			return fmt.Errorf("logging in: %w", err)
		}
	}

<<<<<<< HEAD
	token, err := la.azCli.GetAccessToken(ctx)
	if errors.Is(err, azcli.ErrAzCliNotLoggedIn) {
		return azcli.ErrAzCliNotLoggedIn
=======
	var res contracts.LoginResult

	if token, err := azCli.GetAccessToken(ctx); errors.Is(err, azcli.ErrAzCliNotLoggedIn) ||
		errors.Is(err, azcli.ErrAzCliRefreshTokenExpired) {
		res.Status = contracts.LoginStatusUnauthenticated
>>>>>>> ed1a6adc
	} else if err != nil {
		return fmt.Errorf("checking auth status: %w", err)
	} else {
		res.Status = contracts.LoginStatusSuccess
		res.ExpiresOn = token.ExpiresOn
	}

<<<<<<< HEAD
	if la.formatter.Kind() == output.TableFormat {
		fmt.Println("Logged in to Azure.")
		return nil
	}
=======
	if formatter.Kind() == output.NoneFormat {
		if res.Status == contracts.LoginStatusSuccess {
			fmt.Fprintln(console.Handles().Stdout, "Logged in to Azure.")
		} else {
			fmt.Fprintln(console.Handles().Stdout, "Not logged in, run `azd login` to login to Azure.")
		}
>>>>>>> ed1a6adc

		return nil
	}

<<<<<<< HEAD
	res.Status = "success"
	res.ExpiresOn = token.ExpiresOn

	return la.formatter.Format(res, la.writer, nil)
=======
	return formatter.Format(res, writer, nil)
}

func (la *loginAction) SetupFlags(persistent *pflag.FlagSet, local *pflag.FlagSet) {
	local.BoolVar(&la.onlyCheckStatus, "check-status", false, "Checks the log-in status instead of logging in.")
	local.BoolVar(
		&la.useDeviceCode,
		"use-device-code",
		false,
		"When true, log in by using a device code instead of a browser.",
	)
>>>>>>> ed1a6adc
}

// ensureLoggedIn checks to see if the user is currently logged in. If not, the equivalent of `az login` is run.
func ensureLoggedIn(ctx context.Context) error {
	azCli := azcli.GetAzCli(ctx)
	_, err := azCli.GetAccessToken(ctx)
	if errors.Is(err, azcli.ErrAzCliNotLoggedIn) || errors.Is(err, azcli.ErrAzCliRefreshTokenExpired) {
		if err := runLogin(ctx, false); err != nil {
			return fmt.Errorf("logging in: %w", err)
		}
	} else if err != nil {
		return fmt.Errorf("fetching access token: %w", err)
	}

	return nil
}

// runLogin runs an interactive login. When running in a Codespace or Remote Container, a device code based is
// preformed since the default browser login needs UI. A device code login can be forced with `forceDeviceCode`.
func runLogin(ctx context.Context, forceDeviceCode bool) error {
	console := input.GetConsole(ctx)
	if console == nil {
		panic("need console")
	}

	const (
		// CodespacesEnvVarName is the name of the env variable set when you're in a Github codespace. It's
		// just set to 'true'.
		CodespacesEnvVarName = "CODESPACES"

		// RemoteContainersEnvVarName is the name of the env variable set when you're in a remote container. It's
		// just set to 'true'.
		RemoteContainersEnvVarName = "REMOTE_CONTAINERS"
	)

	azCli := azcli.GetAzCli(ctx)
	useDeviceCode := forceDeviceCode || os.Getenv(CodespacesEnvVarName) == "true" ||
		os.Getenv(RemoteContainersEnvVarName) == "true"

	return azCli.Login(ctx, useDeviceCode, console.Handles().Stdout)
}<|MERGE_RESOLUTION|>--- conflicted
+++ resolved
@@ -12,12 +12,6 @@
 
 	"github.com/azure/azure-dev/cli/azd/cmd/contracts"
 	"github.com/azure/azure-dev/cli/azd/internal"
-<<<<<<< HEAD
-=======
-	"github.com/azure/azure-dev/cli/azd/pkg/commands"
-	"github.com/azure/azure-dev/cli/azd/pkg/environment/azdcontext"
-	"github.com/azure/azure-dev/cli/azd/pkg/input"
->>>>>>> ed1a6adc
 	"github.com/azure/azure-dev/cli/azd/pkg/output"
 	"github.com/azure/azure-dev/cli/azd/pkg/tools"
 	"github.com/azure/azure-dev/cli/azd/pkg/tools/azcli"
@@ -32,7 +26,6 @@
 	global          *internal.GlobalCommandOptions
 }
 
-<<<<<<< HEAD
 func (lf *loginFlags) Setup(local *pflag.FlagSet, global *internal.GlobalCommandOptions) {
 	local.BoolVar(&lf.onlyCheckStatus, "check-status", false, "Checks the log-in status instead of logging in.")
 	local.BoolVar(&lf.useDeviceCode, "use-device-code", false, "When true, log in by using a device code instead of a browser.")
@@ -41,12 +34,6 @@
 		&lf.outputFormat,
 		[]output.Format{output.JsonFormat, output.TableFormat},
 		output.TableFormat,
-=======
-	return output.AddOutputParam(
-		cmd,
-		[]output.Format{output.JsonFormat, output.NoneFormat},
-		output.NoneFormat,
->>>>>>> ed1a6adc
 	)
 
 	lf.global = global
@@ -70,7 +57,6 @@
 	flags     loginFlags
 }
 
-<<<<<<< HEAD
 func newLoginAction(formatter output.Formatter, writer io.Writer, azcli azcli.AzCli, flags loginFlags) *loginAction {
 	return &loginAction{
 		formatter: formatter,
@@ -79,12 +65,6 @@
 		flags:     flags,
 	}
 }
-=======
-func (la *loginAction) Run(ctx context.Context, cmd *cobra.Command, args []string, azdCtx *azdcontext.AzdContext) error {
-	formatter := output.GetFormatter(ctx)
-	console := input.GetConsole(ctx)
-	writer := output.GetWriter(ctx)
->>>>>>> ed1a6adc
 
 func (la *loginAction) Run(ctx context.Context) error {
 	if err := tools.EnsureInstalled(ctx, la.azCli); err != nil {
@@ -97,17 +77,9 @@
 		}
 	}
 
-<<<<<<< HEAD
 	token, err := la.azCli.GetAccessToken(ctx)
 	if errors.Is(err, azcli.ErrAzCliNotLoggedIn) {
 		return azcli.ErrAzCliNotLoggedIn
-=======
-	var res contracts.LoginResult
-
-	if token, err := azCli.GetAccessToken(ctx); errors.Is(err, azcli.ErrAzCliNotLoggedIn) ||
-		errors.Is(err, azcli.ErrAzCliRefreshTokenExpired) {
-		res.Status = contracts.LoginStatusUnauthenticated
->>>>>>> ed1a6adc
 	} else if err != nil {
 		return fmt.Errorf("checking auth status: %w", err)
 	} else {
@@ -115,41 +87,20 @@
 		res.ExpiresOn = token.ExpiresOn
 	}
 
-<<<<<<< HEAD
 	if la.formatter.Kind() == output.TableFormat {
 		fmt.Println("Logged in to Azure.")
 		return nil
 	}
-=======
-	if formatter.Kind() == output.NoneFormat {
-		if res.Status == contracts.LoginStatusSuccess {
-			fmt.Fprintln(console.Handles().Stdout, "Logged in to Azure.")
-		} else {
-			fmt.Fprintln(console.Handles().Stdout, "Not logged in, run `azd login` to login to Azure.")
-		}
->>>>>>> ed1a6adc
 
-		return nil
+	var res struct {
+		Status    string     `json:"status"`
+		ExpiresOn *time.Time `json:"expiresOn"`
 	}
 
-<<<<<<< HEAD
 	res.Status = "success"
 	res.ExpiresOn = token.ExpiresOn
 
 	return la.formatter.Format(res, la.writer, nil)
-=======
-	return formatter.Format(res, writer, nil)
-}
-
-func (la *loginAction) SetupFlags(persistent *pflag.FlagSet, local *pflag.FlagSet) {
-	local.BoolVar(&la.onlyCheckStatus, "check-status", false, "Checks the log-in status instead of logging in.")
-	local.BoolVar(
-		&la.useDeviceCode,
-		"use-device-code",
-		false,
-		"When true, log in by using a device code instead of a browser.",
-	)
->>>>>>> ed1a6adc
 }
 
 // ensureLoggedIn checks to see if the user is currently logged in. If not, the equivalent of `az login` is run.
