--- conflicted
+++ resolved
@@ -7,14 +7,6 @@
 	"context"
 	"fmt"
 	"io"
-<<<<<<< HEAD
-
-	"github.com/azure/azure-dev/cli/azd/cmd/actions"
-	"github.com/azure/azure-dev/cli/azd/internal"
-	"github.com/azure/azure-dev/cli/azd/internal/mcp/tools"
-	"github.com/azure/azure-dev/cli/azd/pkg/input"
-	"github.com/azure/azure-dev/cli/azd/pkg/output"
-=======
 	"strings"
 
 	"github.com/azure/azure-dev/cli/azd/cmd/actions"
@@ -25,7 +17,6 @@
 	"github.com/azure/azure-dev/cli/azd/pkg/input"
 	"github.com/azure/azure-dev/cli/azd/pkg/output"
 	"github.com/azure/azure-dev/cli/azd/pkg/output/ux"
->>>>>>> 5ee0b022
 	"github.com/mark3labs/mcp-go/server"
 	"github.com/spf13/cobra"
 	"github.com/spf13/pflag"
@@ -35,17 +26,11 @@
 func mcpActions(root *actions.ActionDescriptor) *actions.ActionDescriptor {
 	group := root.Add("mcp", &actions.ActionDescriptorOptions{
 		Command: &cobra.Command{
-<<<<<<< HEAD
-			Use:    "mcp",
-			Short:  "Manage Model Context Protocol (MCP) server.",
-			Hidden: true,
-=======
 			Use:   "mcp",
 			Short: "Manage Model Context Protocol (MCP) server.",
 		},
 		GroupingOptions: actions.CommandGroupOptions{
 			RootLevelHelp: actions.CmdGroupAlpha,
->>>>>>> 5ee0b022
 		},
 	})
 
@@ -55,53 +40,6 @@
 			Use:   "start",
 			Short: "Starts the MCP server.",
 			Long: `Starts the Model Context Protocol (MCP) server.
-<<<<<<< HEAD
-
-This command starts an MCP server that can be used by MCP clients to access
-azd functionality through the Model Context Protocol interface.`,
-			Args: cobra.NoArgs,
-		},
-		OutputFormats:  []output.Format{output.NoneFormat},
-		DefaultFormat:  output.NoneFormat,
-		ActionResolver: newMcpStartAction,
-		FlagsResolver:  newMcpStartFlags,
-	})
-
-	return group
-}
-
-// Flags for MCP start command
-type mcpStartFlags struct {
-	global *internal.GlobalCommandOptions
-}
-
-func newMcpStartFlags(cmd *cobra.Command, global *internal.GlobalCommandOptions) *mcpStartFlags {
-	flags := &mcpStartFlags{}
-	flags.Bind(cmd.Flags(), global)
-	return flags
-}
-
-func (f *mcpStartFlags) Bind(local *pflag.FlagSet, global *internal.GlobalCommandOptions) {
-	f.global = global
-}
-
-// Action for MCP start command
-type mcpStartAction struct {
-	flags   *mcpStartFlags
-	console input.Console
-	writer  io.Writer
-}
-
-func newMcpStartAction(
-	flags *mcpStartFlags,
-	console input.Console,
-	writer io.Writer,
-) actions.Action {
-	return &mcpStartAction{
-		flags:   flags,
-		console: console,
-		writer:  writer,
-=======
 
 This command starts an MCP server that can be used by MCP clients to access
 azd functionality through the Model Context Protocol interface.`,
@@ -204,7 +142,6 @@
 ) actions.Action {
 	return &mcpStartAction{
 		flags: flags,
->>>>>>> 5ee0b022
 	}
 }
 
@@ -215,11 +152,7 @@
 	)
 	s.EnableSampling()
 
-<<<<<<< HEAD
-	s.AddTools(
-=======
 	allTools := []server.ServerTool{
->>>>>>> 5ee0b022
 		tools.NewAzdPlanInitTool(),
 		tools.NewAzdDiscoveryAnalysisTool(),
 		tools.NewAzdArchitecturePlanningTool(),
@@ -229,15 +162,10 @@
 		tools.NewAzdIacGenerationRulesTool(),
 		tools.NewAzdProjectValidationTool(),
 		tools.NewAzdYamlSchemaTool(),
-<<<<<<< HEAD
-		tools.NewAzdErrorTroubleShootingTool(),
-	)
-=======
 		tools.NewSamplingTool(),
 	}
 
 	s.AddTools(allTools...)
->>>>>>> 5ee0b022
 
 	// Start the server using stdio transport
 	if err := server.ServeStdio(s); err != nil {
@@ -245,8 +173,6 @@
 	}
 
 	return nil, nil
-<<<<<<< HEAD
-=======
 }
 
 // Flags for MCP consent list command
@@ -764,5 +690,4 @@
 		string(rule.Target),
 		string(rule.Permission),
 	)
->>>>>>> 5ee0b022
 }