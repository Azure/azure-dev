// Copyright (c) Microsoft Corporation. All rights reserved.
// Licensed under the MIT License.

package cmd

import (
	"context"
	"fmt"

	"github.com/azure/azure-dev/cli/azd/internal"
	"github.com/azure/azure-dev/cli/azd/pkg/environment/azdcontext"
	"github.com/azure/azure-dev/cli/azd/pkg/infra"
	"github.com/azure/azure-dev/cli/azd/pkg/input"
	"github.com/azure/azure-dev/cli/azd/pkg/tools"
	"github.com/azure/azure-dev/cli/azd/pkg/tools/azcli"
	"github.com/pbnj/go-open"
	"github.com/spf13/cobra"
	"github.com/spf13/pflag"
)

type monitorFlags struct {
	monitorLive     bool
	monitorLogs     bool
	monitorOverview bool
	global          *internal.GlobalCommandOptions
}

func (m *monitorFlags) Setup(local *pflag.FlagSet, global *internal.GlobalCommandOptions) {
	local.BoolVar(&m.monitorLive, "live", false, "Open a browser to Application Insights Live Metrics. Live Metrics is currently not supported for Python applications.")
	local.BoolVar(&m.monitorLogs, "logs", false, "Open a browser to Application Insights Logs.")
	local.BoolVar(&m.monitorOverview, "overview", false, "Open a browser to Application Insights Overview Dashboard.")
	m.global = global
}

func monitorCmdDesign(global *internal.GlobalCommandOptions) (*cobra.Command, *monitorFlags) {
	cmd := &cobra.Command{
		Use:   "monitor",
		Short: "Monitor a deployed application.",
		Long: `Monitor a deployed application.
		
Examples:

	$ azd monitor --overview
	$ azd monitor -–live
	$ azd monitor --logs
		
For more information, go to https://aka.ms/azure-dev/monitor.`,
	}
	flags := &monitorFlags{}
	flags.Setup(cmd.Flags(), global)
	return cmd, flags
}

type monitorAction struct {
	azdCtx  *azdcontext.AzdContext
	azCli   azcli.AzCli
	console input.Console
	flags   monitorFlags
}

<<<<<<< HEAD
func newMonitorAction(azdCtx *azdcontext.AzdContext, azCli azcli.AzCli, console input.Console, flags monitorFlags) *monitorAction {
	return &monitorAction{
		azdCtx:  azdCtx,
		azCli:   azCli,
		console: console,
		flags:   flags,
	}
=======
func (m *monitorAction) SetupFlags(
	persis *pflag.FlagSet,
	local *pflag.FlagSet,
) {
	persis.BoolVar(
		&m.monitorLive,
		"live",
		false,
		"Open a browser to Application Insights Live Metrics. Live Metrics is currently not supported for Python applications.",
	)
	persis.BoolVar(&m.monitorLogs, "logs", false, "Open a browser to Application Insights Logs.")
	persis.BoolVar(&m.monitorOverview, "overview", false, "Open a browser to Application Insights Overview Dashboard.")
>>>>>>> ed1a6adc
}

func (m *monitorAction) Run(ctx context.Context) error {
	if err := ensureProject(m.azdCtx.ProjectPath()); err != nil {
		return err
	}

	if err := tools.EnsureInstalled(ctx, m.azCli); err != nil {
		return err
	}

	if err := ensureLoggedIn(ctx); err != nil {
		return fmt.Errorf("failed to ensure login: %w", err)
	}

	if !m.flags.monitorLive && !m.flags.monitorLogs && !m.flags.monitorOverview {
		m.flags.monitorOverview = true
	}

	env, ctx, err := loadOrInitEnvironment(ctx, &m.flags.global.EnvironmentName, m.azdCtx, m.console)
	if err != nil {
		return fmt.Errorf("loading environment: %w", err)
	}

	tenantId, err := m.azCli.GetSubscriptionTenant(ctx, env.GetSubscriptionId())
	if err != nil {
		return fmt.Errorf("getting tenant id for subscription: %w", err)
	}

	resourceManager := infra.NewAzureResourceManager(ctx)
	resourceGroups, err := resourceManager.GetResourceGroupsForEnvironment(ctx, env)
	if err != nil {
		return fmt.Errorf("discovering resource groups from deployment: %w", err)
	}

	var insightsResources []azcli.AzCliResource
	var portalResources []azcli.AzCliResource

	for _, resourceGroup := range resourceGroups {
		resources, err := m.azCli.ListResourceGroupResources(ctx, env.GetSubscriptionId(), resourceGroup.Name, nil)
		if err != nil {
			return fmt.Errorf("listing resources: %w", err)
		}

		for _, resource := range resources {
			switch resource.Type {
			case string(infra.AzureResourceTypePortalDashboard):
				portalResources = append(portalResources, resource)
			case string(infra.AzureResourceTypeAppInsightComponent):
				insightsResources = append(insightsResources, resource)
			}
		}
	}

	if len(insightsResources) == 0 && (m.flags.monitorLive || m.flags.monitorLogs) {
		return fmt.Errorf("application does not contain an Application Insights resource")
	}

	if len(portalResources) == 0 && m.flags.monitorOverview {
		return fmt.Errorf("application does not contain an Application Insights dashboard")
	}

	openWithDefaultBrowser := func(url string) {
		fmt.Fprintf(console.Handles().Stdout, "Opening %s in the default browser...\n", url)

		if err := open.Open(url); err != nil {
			fmt.Fprintf(console.Handles().Stderr, "warning: failed to open default browser: %s\n", err.Error())
		}
	}

	for _, insightsResource := range insightsResources {
		if m.flags.monitorLive {
			openWithDefaultBrowser(fmt.Sprintf("https://app.azure.com/%s%s/quickPulse", tenantId, insightsResource.Id))
		}

		if m.flags.monitorLogs {
			openWithDefaultBrowser(fmt.Sprintf("https://app.azure.com/%s%s/logs", tenantId, insightsResource.Id))
		}
	}

	for _, portalResource := range portalResources {
		if m.flags.monitorOverview {
			openWithDefaultBrowser(fmt.Sprintf("https://portal.azure.com/#@%s/dashboard/arm%s", tenantId, portalResource.Id))
		}
	}

	return nil
}<|MERGE_RESOLUTION|>--- conflicted
+++ resolved
@@ -26,7 +26,12 @@
 }
 
 func (m *monitorFlags) Setup(local *pflag.FlagSet, global *internal.GlobalCommandOptions) {
-	local.BoolVar(&m.monitorLive, "live", false, "Open a browser to Application Insights Live Metrics. Live Metrics is currently not supported for Python applications.")
+	local.BoolVar(
+		&m.monitorLive,
+		"live",
+		false,
+		"Open a browser to Application Insights Live Metrics. Live Metrics is currently not supported for Python applications.",
+	)
 	local.BoolVar(&m.monitorLogs, "logs", false, "Open a browser to Application Insights Logs.")
 	local.BoolVar(&m.monitorOverview, "overview", false, "Open a browser to Application Insights Overview Dashboard.")
 	m.global = global
@@ -58,7 +63,6 @@
 	flags   monitorFlags
 }
 
-<<<<<<< HEAD
 func newMonitorAction(azdCtx *azdcontext.AzdContext, azCli azcli.AzCli, console input.Console, flags monitorFlags) *monitorAction {
 	return &monitorAction{
 		azdCtx:  azdCtx,
@@ -66,20 +70,6 @@
 		console: console,
 		flags:   flags,
 	}
-=======
-func (m *monitorAction) SetupFlags(
-	persis *pflag.FlagSet,
-	local *pflag.FlagSet,
-) {
-	persis.BoolVar(
-		&m.monitorLive,
-		"live",
-		false,
-		"Open a browser to Application Insights Live Metrics. Live Metrics is currently not supported for Python applications.",
-	)
-	persis.BoolVar(&m.monitorLogs, "logs", false, "Open a browser to Application Insights Logs.")
-	persis.BoolVar(&m.monitorOverview, "overview", false, "Open a browser to Application Insights Overview Dashboard.")
->>>>>>> ed1a6adc
 }
 
 func (m *monitorAction) Run(ctx context.Context) error {
