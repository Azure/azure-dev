--- conflicted
+++ resolved
@@ -146,42 +146,20 @@
 			continue
 		}
 
-<<<<<<< HEAD
 		pa.serviceManager.SetProgressDisplay(func(msg string) {
 			pa.console.ShowSpinner(ctx, fmt.Sprintf("Packaging service %s (%s)", svc.Name, msg), input.Step)
 		})
 		packageResult, err := pa.serviceManager.Package(ctx, svc, nil)
-=======
-		packageTask := pa.serviceManager.Package(ctx, svc, nil)
-		done := make(chan struct{})
-		go func() {
-			for packageProgress := range packageTask.Progress() {
-				progressMessage := fmt.Sprintf("Packaging service %s (%s)", svc.Name, packageProgress.Message)
-				pa.console.ShowSpinner(ctx, progressMessage, input.Step)
-			}
-			close(done)
-		}()
-
-		packageResult, err := packageTask.Await()
-		// adding a few seconds to wait for all async ops to be flush
-		<-done
-		pa.console.StopSpinner(ctx, stepMessage, input.GetStepResultFormat(err))
-
->>>>>>> 572e7f47
 		if err != nil {
 			return nil, err
 		}
 		packageResults[svc.Name] = packageResult
 
 		// report package output
-<<<<<<< HEAD
 		pa.console.MessageUxItem(ctx, &packageResult)
-=======
-		pa.console.MessageUxItem(ctx, packageResult)
 		if index < serviceCount-1 {
 			pa.console.Message(ctx, "")
 		}
->>>>>>> 572e7f47
 	}
 
 	if pa.formatter.Kind() == output.JsonFormat {
