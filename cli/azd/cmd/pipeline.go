--- conflicted
+++ resolved
@@ -76,34 +76,7 @@
 		console: console,
 	}
 
-<<<<<<< HEAD
 	return pca
-=======
-// SetupFlags implements action interface
-func (p *pipelineConfigAction) SetupFlags(
-	persis *pflag.FlagSet,
-	local *pflag.FlagSet,
-) {
-	local.StringVar(
-		&p.manager.PipelineServicePrincipalName,
-		"principal-name",
-		"",
-		"The name of the service principal to use to grant access to Azure resources as part of the pipeline.",
-	)
-	local.StringVar(
-		&p.manager.PipelineRemoteName,
-		"remote-name",
-		"origin",
-		"The name of the git remote to configure the pipeline to run on.",
-	)
-	local.StringVar(
-		&p.manager.PipelineRoleName,
-		"principal-role",
-		"Contributor",
-		"The role to assign to the service principal.",
-	)
-	local.StringVar(&p.manager.PipelineProvider, "provider", "", "The pipeline provider to use (GitHub and Azdo supported).")
->>>>>>> ed1a6adc
 }
 
 // Run implements action interface
