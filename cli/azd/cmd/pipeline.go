// Copyright (c) Microsoft Corporation. All rights reserved.
// Licensed under the MIT License.

package cmd

import (
	"context"
	"fmt"
	"log"

	"github.com/azure/azure-dev/cli/azd/internal"
	"github.com/azure/azure-dev/cli/azd/pkg/commands"
	"github.com/azure/azure-dev/cli/azd/pkg/commands/pipeline"
	"github.com/azure/azure-dev/cli/azd/pkg/environment/azdcontext"
	"github.com/azure/azure-dev/cli/azd/pkg/input"
	"github.com/spf13/cobra"
	"github.com/spf13/pflag"
)

func pipelineCmd(rootOptions *internal.GlobalCommandOptions) *cobra.Command {
	cmd := &cobra.Command{
		Use:   "pipeline",
		Short: "Manage GitHub Actions pipelines.",
		Long: `Manage GitHub Actions pipelines.

The Azure Developer CLI template includes a GitHub Actions pipeline configuration file (in the *.github/workflows* folder) that deploys your application whenever code is pushed to the main branch.

For more information, go to https://aka.ms/azure-dev/pipeline.`,
	}
	cmd.Flags().BoolP("help", "h", false, fmt.Sprintf("Gets help for %s.", cmd.Name()))
	cmd.AddCommand(pipelineConfigCmd(rootOptions))
	return cmd
}

func pipelineConfigCmd(rootOptions *internal.GlobalCommandOptions) *cobra.Command {
	cmd := commands.Build(
		NewConfigAction(rootOptions),
		rootOptions,
		"config",
		"Create and configure your deployment pipeline by using GitHub Actions.",
		&commands.BuildOptions{
			Long: `Create and configure your deployment pipeline by using GitHub Actions.

For more information, go to https://aka.ms/azure-dev/pipeline.`,
		})
	return cmd
}

// pipelineConfigAction defines the action for pipeline config command
type pipelineConfigAction struct {
	manager *pipeline.PipelineManager
}

// NewConfigAction creates an instance of pipelineConfigAction
func NewConfigAction(rootOptions *internal.GlobalCommandOptions) *pipelineConfigAction {
	return &pipelineConfigAction{
		manager: &pipeline.PipelineManager{
			RootOptions: rootOptions,
		},
	}
}

// SetupFlags implements action interface
func (p *pipelineConfigAction) SetupFlags(
	persis *pflag.FlagSet,
	local *pflag.FlagSet,
) {
	local.StringVar(&p.manager.PipelineServicePrincipalName, "principal-name", "", "The name of the service principal to use to grant access to Azure resources as part of the pipeline.")
	local.StringVar(&p.manager.PipelineRemoteName, "remote-name", "origin", "The name of the git remote to configure the pipeline to run on.")
	local.StringVar(&p.manager.PipelineRoleName, "principal-role", "Contributor", "The role to assign to the service principal.")
}

// Run implements action interface
func (p *pipelineConfigAction) Run(
	ctx context.Context, _ *cobra.Command, args []string, azdCtx *azdcontext.AzdContext) error {

	if err := ensureProject(azdCtx.ProjectPath()); err != nil {
		return err
	}

	// make sure az is logged in
	if err := ensureLoggedIn(ctx); err != nil {
		return fmt.Errorf("failed to ensure login: %w", err)
	}

	// Read or init env
	console := input.GetConsole(ctx)
	if console == nil {
		log.Panic("missing input console in the provided context")
	}

	env, ctx, err := loadOrInitEnvironment(ctx, &p.manager.RootOptions.EnvironmentName, azdCtx, console)
	if err != nil {
		return fmt.Errorf("loading environment: %w", err)
	}

<<<<<<< HEAD
	// TODO: Providers can be init at this point either from azure.yaml or from command args
	// Using GitHub by default for now. To be updated to either GitHub or Azdo.
	// The CI provider might need to have a reference to the SCM provider if its implementation
	// will depend on where is the SCM. For example, azdo support any SCM source.
	p.manager.ScmProvider = &pipeline.AzdoHubScmProvider{
		Env:        &env,
		AzdContext: azdCtx,
	}
	p.manager.CiProvider = &pipeline.AzdoCiProvider{
		Env:        &env,
		AzdContext: azdCtx,
=======
	// Detect the SCM and CI providers based on the project directory
	p.manager.ScmProvider,
		p.manager.CiProvider,
		err = pipeline.DetectProviders(ctx, console)

	if err != nil {
		return err
>>>>>>> 240f62e0
	}

	// set context for manager
	p.manager.AzdCtx = azdCtx
	p.manager.Environment = env

	return p.manager.Configure(ctx)
}<|MERGE_RESOLUTION|>--- conflicted
+++ resolved
@@ -94,19 +94,6 @@
 		return fmt.Errorf("loading environment: %w", err)
 	}
 
-<<<<<<< HEAD
-	// TODO: Providers can be init at this point either from azure.yaml or from command args
-	// Using GitHub by default for now. To be updated to either GitHub or Azdo.
-	// The CI provider might need to have a reference to the SCM provider if its implementation
-	// will depend on where is the SCM. For example, azdo support any SCM source.
-	p.manager.ScmProvider = &pipeline.AzdoHubScmProvider{
-		Env:        &env,
-		AzdContext: azdCtx,
-	}
-	p.manager.CiProvider = &pipeline.AzdoCiProvider{
-		Env:        &env,
-		AzdContext: azdCtx,
-=======
 	// Detect the SCM and CI providers based on the project directory
 	p.manager.ScmProvider,
 		p.manager.CiProvider,
@@ -114,7 +101,6 @@
 
 	if err != nil {
 		return err
->>>>>>> 240f62e0
 	}
 
 	// set context for manager
