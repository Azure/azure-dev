--- conflicted
+++ resolved
@@ -75,22 +75,6 @@
 }
 
 type provisionAction struct {
-<<<<<<< HEAD
-	flags              *provisionFlags
-	accountManager     account.Manager
-	projectManager     project.ProjectManager
-	resourceManager    project.ResourceManager
-	azdCtx             *azdcontext.AzdContext
-	azCli              azcli.AzCli
-	env                *environment.Environment
-	formatter          output.Formatter
-	projectConfig      *project.ProjectConfig
-	writer             io.Writer
-	console            input.Console
-	commandRunner      exec.CommandRunner
-	userProfileService *azcli.UserProfileService
-	subResolver        account.SubscriptionTenantResolver
-=======
 	flags               *provisionFlags
 	accountManager      account.Manager
 	projectManager      project.ProjectManager
@@ -103,8 +87,9 @@
 	writer              io.Writer
 	console             input.Console
 	commandRunner       exec.CommandRunner
+	userProfileService  *azcli.UserProfileService
+	subResolver         account.SubscriptionTenantResolver
 	alphaFeatureManager *alpha.FeatureManager
->>>>>>> 648a80cd
 }
 
 func newProvisionAction(
@@ -120,26 +105,8 @@
 	formatter output.Formatter,
 	writer io.Writer,
 	commandRunner exec.CommandRunner,
-<<<<<<< HEAD
 	userProfileService *azcli.UserProfileService,
 	subResolver account.SubscriptionTenantResolver,
-) actions.Action {
-	return &provisionAction{
-		flags:              flags,
-		accountManager:     accountManager,
-		projectManager:     projectManager,
-		resourceManager:    resourceManager,
-		azdCtx:             azdCtx,
-		azCli:              azCli,
-		env:                env,
-		formatter:          formatter,
-		projectConfig:      projectConfig,
-		writer:             writer,
-		console:            console,
-		commandRunner:      commandRunner,
-		userProfileService: userProfileService,
-		subResolver:        subResolver,
-=======
 	alphaFeatureManager *alpha.FeatureManager,
 ) actions.Action {
 	return &provisionAction{
@@ -155,8 +122,9 @@
 		writer:              writer,
 		console:             console,
 		commandRunner:       commandRunner,
+		userProfileService:  userProfileService,
+		subResolver:         subResolver,
 		alphaFeatureManager: alphaFeatureManager,
->>>>>>> 648a80cd
 	}
 }
 
@@ -188,12 +156,9 @@
 		p.console,
 		p.commandRunner,
 		p.accountManager,
-<<<<<<< HEAD
 		p.userProfileService,
 		p.subResolver,
-=======
 		p.alphaFeatureManager,
->>>>>>> 648a80cd
 	)
 	if err != nil {
 		return nil, fmt.Errorf("creating provisioning manager: %w", err)
