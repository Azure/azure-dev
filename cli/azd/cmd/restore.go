--- conflicted
+++ resolved
@@ -17,7 +17,6 @@
 	"github.com/spf13/pflag"
 )
 
-<<<<<<< HEAD
 type restoreFlags struct {
 	global      *internal.GlobalCommandOptions
 	serviceName string
@@ -33,19 +32,6 @@
 		Use:   "restore",
 		Short: "Restore application dependencies.",
 		Long: `Restore application dependencies.
-=======
-func restoreCmd(rootOptions *internal.GlobalCommandOptions) *cobra.Command {
-	cmd := commands.Build(
-		&restoreAction{
-			rootOptions: rootOptions,
-		},
-		rootOptions,
-		"restore",
-		"Restore application dependencies.",
-		&commands.BuildOptions{
-			//nolint:lll
-			Long: `Restore application dependencies.
->>>>>>> ed1a6adc
 
 Run this command to download and install all the required libraries so that you can build, run, and debug the application locally.
 
@@ -63,7 +49,6 @@
 	azdCtx  *azdcontext.AzdContext
 }
 
-<<<<<<< HEAD
 func newRestoreAction(flags restoreFlags, console input.Console, azdCtx *azdcontext.AzdContext) *restoreAction {
 	return &restoreAction{
 		flags:   flags,
@@ -74,22 +59,6 @@
 
 func (r *restoreAction) Run(ctx context.Context) error {
 	if err := ensureProject(r.azdCtx.ProjectPath()); err != nil {
-=======
-func (r *restoreAction) SetupFlags(persis, local *pflag.FlagSet) {
-	local.StringVar(
-		&r.serviceName,
-		"service",
-		"",
-		"Restores a specific service (when the string is unspecified, "+
-			"all services that are listed in the "+azdcontext.ProjectFileName+" file are restored).",
-	)
-}
-
-func (r *restoreAction) Run(ctx context.Context, cmd *cobra.Command, args []string, azdCtx *azdcontext.AzdContext) error {
-	console := input.GetConsole(ctx)
-
-	if err := ensureProject(azdCtx.ProjectPath()); err != nil {
->>>>>>> ed1a6adc
 		return err
 	}
 
