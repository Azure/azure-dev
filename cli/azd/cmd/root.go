--- conflicted
+++ resolved
@@ -170,9 +170,6 @@
 		Command:        newInitCmd(),
 		FlagsResolver:  newInitFlags,
 		ActionResolver: newInitAction,
-<<<<<<< HEAD
-	}).AddFlagCompletion("template", templateNameCompletion)
-=======
 		HelpOptions: actions.ActionHelpOptions{
 			Description: getCmdInitHelpDescription,
 			Footer:      getCmdInitHelpFooter,
@@ -180,9 +177,7 @@
 		GroupingOptions: actions.CommandGroupOptions{
 			RootLevelHelp: actions.CmdGroupConfig,
 		},
-	}).AddFlagCompletion("template", templateNameCompletion).
-		UseMiddleware("ensureLogin", middleware.NewEnsureLoginMiddleware)
->>>>>>> 2e23758d
+	}).AddFlagCompletion("template", templateNameCompletion)
 
 	root.
 		Add("provision", &actions.ActionDescriptorOptions{
