// Copyright (c) Microsoft Corporation. All rights reserved.
// Licensed under the MIT License.

package cmd

import (
	"context"
	"fmt"
	"os"

	"github.com/azure/azure-dev/cli/azd/cmd/action"
	"github.com/azure/azure-dev/cli/azd/internal"
	"github.com/azure/azure-dev/cli/azd/internal/telemetry"
	"github.com/azure/azure-dev/cli/azd/internal/telemetry/events"
	"github.com/azure/azure-dev/cli/azd/pkg/commands"
	"github.com/azure/azure-dev/cli/azd/pkg/environment"
	"github.com/azure/azure-dev/cli/azd/pkg/output"
	"github.com/spf13/cobra"
	"go.opentelemetry.io/otel/codes"
)

func NewRootCmd() *cobra.Command {
	prevDir := ""
	opts := &internal.GlobalCommandOptions{}

	cmd := &cobra.Command{
		Use:   "azd",
		Short: "Azure Developer CLI is a command-line interface for developers who build Azure solutions.",
		//nolint:lll
		Long: `Azure Developer CLI is a command-line interface for developers who build Azure solutions.

To begin working with Azure Developer CLI, run the ` + output.WithBackticks("azd up") + ` command by supplying a sample template in an empty directory:

	$ azd up –-template todo-nodejs-mongo

You can pick a template by running ` + output.WithBackticks("azd template list") + `and then supplying the repo name as a value to ` + output.WithBackticks("--template") + `.

The most common next commands are:

	$ azd pipeline config
	$ azd deploy
	$ azd monitor --overview

For more information, visit the Azure Developer CLI Dev Hub: https://aka.ms/azure-dev/devhub.`,
		PersistentPreRunE: func(cmd *cobra.Command, args []string) error {
			if opts.Cwd != "" {
				current, err := os.Getwd()

				if err != nil {
					return err
				}

				prevDir = current

				if err := os.Chdir(opts.Cwd); err != nil {
					return fmt.Errorf("failed to change directory to %s: %w", opts.Cwd, err)
				}
			}

			if opts.EnvironmentName == "" {
				opts.EnvironmentName = os.Getenv(environment.EnvNameEnvVarName)
			}

			return nil
		},
		PersistentPostRunE: func(cmd *cobra.Command, args []string) error {
			// This is just for cleanliness and making writing tests simpler since
			// we can just remove the entire project folder afterwards.
			// In practical execution, this wouldn't affect much, since the CLI is exiting.
			if prevDir != "" {
				return os.Chdir(prevDir)
			}

			return nil
		},
		SilenceUsage: true,
	}

	cmd.DisableAutoGenTag = true
	cmd.CompletionOptions.HiddenDefaultCmd = true
	cmd.Flags().BoolP("help", "h", false, fmt.Sprintf("Gets help for %s.", cmd.Name()))
	cmd.PersistentFlags().StringVarP(&opts.EnvironmentName, "environment", "e", "", "The name of the environment to use.")
	cmd.PersistentFlags().StringVarP(&opts.Cwd, "cwd", "C", "", "Sets the current working directory.")
	cmd.PersistentFlags().BoolVar(&opts.EnableDebugLogging, "debug", false, "Enables debugging and diagnostics logging.")
	cmd.PersistentFlags().
		BoolVar(
			&opts.NoPrompt,
			"no-prompt",
			false,
			"Accepts the default value instead of prompting, or it fails if there is no default.")
	cmd.SetHelpTemplate(
		fmt.Sprintf("%s\nPlease let us know how we are doing: https://aka.ms/azure-dev/hats\n", cmd.HelpTemplate()),
	)

	opts.EnableTelemetry = telemetry.IsTelemetryEnabled()

	cmd.AddCommand(envCmd(opts))
	cmd.AddCommand(infraCmd(opts))
	cmd.AddCommand(pipelineCmd(opts))
	cmd.AddCommand(telemetryCmd(opts))
	cmd.AddCommand(templatesCmd(opts))

	cmd.AddCommand(BuildCmd(opts, versionCmdDesign, initVersionAction, &buildOptions{disableTelemetry: true}))
	cmd.AddCommand(BuildCmd(opts, showCmdDesign, initShowAction, nil))
	cmd.AddCommand(BuildCmd(opts, restoreCmdDesign, initRestoreAction, nil))
	cmd.AddCommand(BuildCmd(opts, loginCmdDesign, initLoginAction, nil))
	cmd.AddCommand(BuildCmd(opts, monitorCmdDesign, initMonitorAction, nil))
	cmd.AddCommand(BuildCmd(opts, downCmdDesign, initInfraDeleteAction, nil))
	cmd.AddCommand(BuildCmd(opts, initCmdDesign, initInitAction, nil))
	cmd.AddCommand(BuildCmd(opts, upCmdDesign, initUpAction, nil))
	cmd.AddCommand(BuildCmd(opts, provisionCmdDesign, initInfraCreateAction, nil))
	cmd.AddCommand(BuildCmd(opts, deployCmdDesign, initDeployAction, nil))

	return cmd
}

type designBuilder[F any] func(opts *internal.GlobalCommandOptions) (*cobra.Command, *F)
type actionBuilder[F any] func(cmd *cobra.Command, o *internal.GlobalCommandOptions, flags F, args []string) (action.Action, error)
type buildOptions struct {
	disableTelemetry bool
}

func BuildCmd[F any](
	opts *internal.GlobalCommandOptions,
	buildDesign designBuilder[F],
	buildAction actionBuilder[F],
	buildOptions *buildOptions) *cobra.Command {
	cmd, flags := buildDesign(opts)
	cmd.Flags().BoolP("help", "h", false, fmt.Sprintf("Gets help for %s.", cmd.Name()))

	cmd.RunE = func(cmd *cobra.Command, args []string) error {
		action, err := buildAction(cmd, opts, *flags, args)
		if err != nil {
			return err
		}

		// TODO: Is this needed? SHIM to maintain backwards compatibility
		ctx := context.Background()
		ctx, err = commands.RegisterDependenciesInCtx(ctx, cmd, opts)
		if err != nil {
			return err
		}

		runCmd := func(cmdCtx context.Context) error {
			return action.Run(cmdCtx)
		}

		if buildOptions != nil && buildOptions.disableTelemetry {
			return runCmd(ctx)
		} else {
			return runCmdWithTelemetry(ctx, cmd, runCmd)
		}
	}
	return cmd
<<<<<<< HEAD
}

func runCmdWithTelemetry(ctx context.Context, cmd *cobra.Command, runCmd func(ctx context.Context) error) error {
	// Note: CommandPath is constructed using the Use member on each command up to the root.
	// It does not contain user input, and is safe for telemetry emission.
	spanCtx, span := telemetry.GetTracer().Start(ctx, events.GetCommandEventName(cmd.CommandPath()))
	defer span.End()

	err := runCmd(spanCtx)
	if err != nil {
		span.SetStatus(codes.Error, "UnknownError")
	}

	return err
}

func Execute(args []string) error {
	tempRootCmd := NewRootCmd()
	tempRootCmd.SetArgs(args)
	return tempRootCmd.Execute()
=======
>>>>>>> ed1a6adc
}<|MERGE_RESOLUTION|>--- conflicted
+++ resolved
@@ -152,7 +152,6 @@
 		}
 	}
 	return cmd
-<<<<<<< HEAD
 }
 
 func runCmdWithTelemetry(ctx context.Context, cmd *cobra.Command, runCmd func(ctx context.Context) error) error {
@@ -173,6 +172,4 @@
 	tempRootCmd := NewRootCmd()
 	tempRootCmd.SetArgs(args)
 	return tempRootCmd.Execute()
-=======
->>>>>>> ed1a6adc
 }