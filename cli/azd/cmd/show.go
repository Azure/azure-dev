--- conflicted
+++ resolved
@@ -114,13 +114,8 @@
 	resourceManager := infra.NewAzureResourceManager(s.azCli)
 
 	if resourceGroupName, err := resourceManager.FindResourceGroupForEnvironment(ctx, env); err == nil {
-<<<<<<< HEAD
 		for name, serviceConfig := range prj.Services {
-			if resources, err := serviceConfig.GetServiceResources(ctx, resourceGroupName, env); err == nil {
-=======
-		for name := range prj.Services {
-			if resources, err := project.GetServiceResources(ctx, resourceGroupName, name, env, s.azCli); err == nil {
->>>>>>> c637c1d0
+			if resources, err := serviceConfig.GetServiceResources(ctx, resourceGroupName, env, s.azCli); err == nil {
 				resourceIds := make([]string, len(resources))
 				for idx, res := range resources {
 					resourceIds[idx] = res.Id
