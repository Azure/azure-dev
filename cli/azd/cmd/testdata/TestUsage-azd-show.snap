--- conflicted
+++ resolved
@@ -6,11 +6,7 @@
 
 Flags
     -e, --environment string 	: The name of the environment to use.
-<<<<<<< HEAD
-    -h, --help               	: Gets help for show.
         --show-secrets       	: Unmask secrets in output.
-=======
->>>>>>> d0937f92
 
 Global Flags
     -C, --cwd string 	: Sets the current working directory.
