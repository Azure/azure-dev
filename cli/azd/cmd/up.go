package cmd

import (
	"context"
	"fmt"
	"time"

	"github.com/azure/azure-dev/cli/azd/cmd/actions"
	"github.com/azure/azure-dev/cli/azd/cmd/middleware"
	"github.com/azure/azure-dev/cli/azd/internal"
	"github.com/azure/azure-dev/cli/azd/pkg/auth"
	"github.com/azure/azure-dev/cli/azd/pkg/environment"
	"github.com/azure/azure-dev/cli/azd/pkg/infra/provisioning"
	"github.com/azure/azure-dev/cli/azd/pkg/input"
	"github.com/azure/azure-dev/cli/azd/pkg/output"
	"github.com/azure/azure-dev/cli/azd/pkg/output/ux"
	"github.com/azure/azure-dev/cli/azd/pkg/project"
	"github.com/azure/azure-dev/cli/azd/pkg/prompt"
	"github.com/spf13/cobra"
	"github.com/spf13/pflag"
)

type upFlags struct {
	provisionFlags
	deployFlags
	global *internal.GlobalCommandOptions
	envFlag
}

func (u *upFlags) Bind(local *pflag.FlagSet, global *internal.GlobalCommandOptions) {
	u.envFlag.Bind(local, global)
	u.global = global

	u.provisionFlags.bindNonCommon(local, global)
	u.provisionFlags.setCommon(&u.envFlag)
	u.deployFlags.bindNonCommon(local, global)
	u.deployFlags.setCommon(&u.envFlag)
}

func newUpFlags(cmd *cobra.Command, global *internal.GlobalCommandOptions) *upFlags {
	flags := &upFlags{}
	flags.Bind(cmd.Flags(), global)

	return flags
}

func newUpCmd() *cobra.Command {
	return &cobra.Command{
		Use:   "up",
		Short: "Provision Azure resources, and deploy your project with a single command.",
	}
}

type upAction struct {
	flags                      *upFlags
	env                        *environment.Environment
	projectConfig              *project.ProjectConfig
	packageActionInitializer   actions.ActionInitializer[*packageAction]
	provisionActionInitializer actions.ActionInitializer[*provisionAction]
	deployActionInitializer    actions.ActionInitializer[*deployAction]
	console                    input.Console
	runner                     middleware.MiddlewareContext
	prompters                  prompt.Prompter
	provisioningManager        *provisioning.Manager
}

func newUpAction(
	flags *upFlags,
	env *environment.Environment,
	_ auth.LoggedInGuard,
	projectConfig *project.ProjectConfig,
	packageActionInitializer actions.ActionInitializer[*packageAction],
	provisionActionInitializer actions.ActionInitializer[*provisionAction],
	deployActionInitializer actions.ActionInitializer[*deployAction],
	console input.Console,
	runner middleware.MiddlewareContext,
	prompters prompt.Prompter,
	provisioningManager *provisioning.Manager,
) actions.Action {
	return &upAction{
		flags:                      flags,
		env:                        env,
		projectConfig:              projectConfig,
		packageActionInitializer:   packageActionInitializer,
		provisionActionInitializer: provisionActionInitializer,
		deployActionInitializer:    deployActionInitializer,
		console:                    console,
		runner:                     runner,
		prompters:                  prompters,
		provisioningManager:        provisioningManager,
	}
}

func (u *upAction) Run(ctx context.Context) (*actions.ActionResult, error) {
	if u.flags.provisionFlags.noProgress {
		fmt.Fprintln(
			u.console.Handles().Stderr,
			//nolint:lll
			output.WithWarningFormat(
				"WARNING: The '--no-progress' flag is deprecated and will be removed in a future release.",
			),
		)
		// this flag actually isn't used by the provision command, we set it to false to hide the extra warning
		u.flags.provisionFlags.noProgress = false
	}

	if u.flags.deployFlags.serviceName != "" {
		fmt.Fprintln(
			u.console.Handles().Stderr,
			//nolint:lll
			output.WithWarningFormat("WARNING: The '--service' flag is deprecated and will be removed in a future release."))
	}

	err := u.provisioningManager.Initialize(ctx, u.projectConfig.Path, u.projectConfig.Infra)
	if err != nil {
		return nil, err
	}

	startTime := time.Now()

	packageAction, err := u.packageActionInitializer()
	if err != nil {
		return nil, err
	}
	packageOptions := &middleware.Options{CommandPath: "package"}
	_, err = u.runner.RunChildAction(ctx, packageOptions, packageAction)
	if err != nil {
		return nil, err
	}

	provision, err := u.provisionActionInitializer()
	if err != nil {
		return nil, err
	}

	provision.flags = &u.flags.provisionFlags
	provisionOptions := &middleware.Options{CommandPath: "provision"}
<<<<<<< HEAD
	provisionRes, err := u.runner.RunChildAction(ctx, provisionOptions, provision)
=======
	provisionResult, err := u.runner.RunChildAction(ctx, provisionOptions, provision)
>>>>>>> 909f8514
	if err != nil {
		return nil, err
	}

	// Print an additional newline to separate provision from deploy
	u.console.Message(ctx, "")

	deploy, err := u.deployActionInitializer()
	if err != nil {
		return nil, err
	}

	deploy.flags = &u.flags.deployFlags
	// move flag to args to avoid extra deprecation flag warning
	if deploy.flags.serviceName != "" {
		deploy.args = []string{deploy.flags.serviceName}
		deploy.flags.serviceName = ""
	}
	deployOptions := &middleware.Options{CommandPath: "deploy"}
	_, err = u.runner.RunChildAction(ctx, deployOptions, deploy)
	if err != nil {
		return nil, err
	}

	return &actions.ActionResult{
		Message: &actions.ResultMessage{
			Header: fmt.Sprintf("Your application was provisioned and deployed to Azure in %s.",
				ux.DurationAsText(since(startTime))),
<<<<<<< HEAD
			FollowUp: provisionRes.Message.FollowUp,
=======
			FollowUp: provisionResult.Message.FollowUp,
>>>>>>> 909f8514
		},
	}, nil
}

func getCmdUpHelpDescription(c *cobra.Command) string {
	return generateCmdHelpDescription(
		fmt.Sprintf("Executes the %s and %s commands in a single step.",
			output.WithHighLightFormat("azd provision"),
			output.WithHighLightFormat("azd deploy")), nil)
}<|MERGE_RESOLUTION|>--- conflicted
+++ resolved
@@ -135,11 +135,7 @@
 
 	provision.flags = &u.flags.provisionFlags
 	provisionOptions := &middleware.Options{CommandPath: "provision"}
-<<<<<<< HEAD
-	provisionRes, err := u.runner.RunChildAction(ctx, provisionOptions, provision)
-=======
 	provisionResult, err := u.runner.RunChildAction(ctx, provisionOptions, provision)
->>>>>>> 909f8514
 	if err != nil {
 		return nil, err
 	}
@@ -168,11 +164,7 @@
 		Message: &actions.ResultMessage{
 			Header: fmt.Sprintf("Your application was provisioned and deployed to Azure in %s.",
 				ux.DurationAsText(since(startTime))),
-<<<<<<< HEAD
-			FollowUp: provisionRes.Message.FollowUp,
-=======
 			FollowUp: provisionResult.Message.FollowUp,
->>>>>>> 909f8514
 		},
 	}, nil
 }
