--- conflicted
+++ resolved
@@ -138,19 +138,13 @@
 		// - The user has specified an environment name, but the named environment didn't exist and they told us they would
 		//   like us to create it.
 		if *environmentName != "" && !environment.IsValidEnvironmentName(*environmentName) {
-<<<<<<< HEAD
-			fmt.Fprintf(console.Handles().Stdout, "environment name '%s' is invalid (it should contain only alphanumeric characters and hyphens)\n", *environmentName)
-			return nil, false, fmt.Errorf("environment name '%s' is invalid (it should contain only alphanumeric characters and hyphens)", *environmentName)
-=======
-			fmt.Printf(
+			fmt.Fprintf(
+				console.Handles().Stdout,
 				"environment name '%s' is invalid (it should contain only alphanumeric characters and hyphens)\n",
-				*environmentName,
-			)
+				*environmentName)
 			return nil, false, fmt.Errorf(
 				"environment name '%s' is invalid (it should contain only alphanumeric characters and hyphens)",
-				*environmentName,
-			)
->>>>>>> c53a984d
+				*environmentName)
 		}
 
 		if err := ensureValidEnvironmentName(ctx, environmentName, console); err != nil {
