--- conflicted
+++ resolved
@@ -223,13 +223,8 @@
 	if err != nil {
 		return nil, err
 	}
-<<<<<<< HEAD
-	azCli := newAzCliFromOptions(o, tokenCredential)
-	cmdEnvSetAction := newEnvSetAction(azdContext, azCli, console, o, args)
-=======
-	azCli := newAzCliFromOptions(o, commandRunner, tokenCredential)
+	azCli := newAzCliFromOptions(o, tokenCredential)
 	cmdEnvSetAction := newEnvSetAction(azdContext, azCli, console, flags, args)
->>>>>>> 2330d93d
 	return cmdEnvSetAction, nil
 }
 
@@ -309,13 +304,8 @@
 	if err != nil {
 		return nil, err
 	}
-<<<<<<< HEAD
-	azCli := newAzCliFromOptions(o, tokenCredential)
-	cmdEnvGetValuesAction := newEnvGetValuesAction(azdContext, console, formatter, writer, azCli, o)
-=======
-	azCli := newAzCliFromOptions(o, commandRunner, tokenCredential)
+	azCli := newAzCliFromOptions(o, tokenCredential)
 	cmdEnvGetValuesAction := newEnvGetValuesAction(azdContext, console, formatter, writer, azCli, flags)
->>>>>>> 2330d93d
 	return cmdEnvGetValuesAction, nil
 }
 
