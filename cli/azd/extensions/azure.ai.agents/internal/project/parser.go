// Copyright (c) Microsoft Corporation. All rights reserved.
// Licensed under the MIT License.

package project

import (
	"azureaiagent/internal/pkg/agents/agent_yaml"
	"bytes"
	"context"
	"encoding/json"
	"fmt"
	"io"
	"net/http"
	"os"
	"path/filepath"
	"strings"
	"time"

	"github.com/Azure/azure-sdk-for-go/sdk/azcore/arm"
	"github.com/Azure/azure-sdk-for-go/sdk/azcore/policy"
	"github.com/Azure/azure-sdk-for-go/sdk/azcore/to"
	"github.com/Azure/azure-sdk-for-go/sdk/azidentity"
	"github.com/Azure/azure-sdk-for-go/sdk/resourcemanager/appcontainers/armappcontainers"
	"github.com/Azure/azure-sdk-for-go/sdk/resourcemanager/authorization/armauthorization/v3"
	"github.com/Azure/azure-sdk-for-go/sdk/resourcemanager/cognitiveservices/armcognitiveservices"
	"github.com/Azure/azure-sdk-for-go/sdk/resourcemanager/resources/armresources"
	"github.com/azure/azure-dev/cli/azd/pkg/azdext"
	"github.com/azure/azure-dev/cli/azd/pkg/graphsdk"
	"github.com/braydonk/yaml"
	"github.com/google/uuid"
)

type FoundryParser struct {
	AzdClient *azdext.AzdClient
}

// Check if there is a service using containerapp host and contains agent.yaml file in the service path
func (p *FoundryParser) IsContainerAgent(project *azdext.ProjectConfig) (bool, error) {
	projectPath := project.Path
	for _, service := range project.Services {
		if service.Host == "containerapp" {
			servicePath := filepath.Join(projectPath, service.RelativePath)

			agentYamlPath := filepath.Join(servicePath, "agent.yaml")
			agentYmlPath := filepath.Join(servicePath, "agent.yml")
			agentPath := ""

			if _, err := os.Stat(agentYamlPath); err == nil {
				agentPath = agentYamlPath
			}

			if _, err := os.Stat(agentYmlPath); err == nil {
				agentPath = agentYmlPath
			}
			if agentPath != "" {
				// read the file content into bytes and close the file
				content, err := os.ReadFile(agentPath)
				if err != nil {
					return false, fmt.Errorf("failed to read agent yaml file: %w", err)
				}

				err = agent_yaml.ValidateAgentDefinition(content)
				if err != nil {
					return false, fmt.Errorf("agent.yaml is not valid to run: %w", err)
				}

				var genericTemplate map[string]interface{}
				if err := yaml.Unmarshal(content, &genericTemplate); err != nil {
					return false, fmt.Errorf("YAML content is not valid to run: %w", err)
				}

				kind, ok := genericTemplate["kind"].(string)
				if !ok {
					return false, fmt.Errorf("kind field is not a valid string to check should run: %w", err)
				}

				return kind == string(agent_yaml.AgentKindHosted), nil
			}
		}
	}

	return false, nil
}

func (p *FoundryParser) SetIdentity(ctx context.Context, args *azdext.ProjectEventArgs) error {
	// Get aiFoundryProjectResourceId from environment config
	azdEnvClient := p.AzdClient.Environment()
	currentEnvResponse, err := azdEnvClient.GetCurrent(ctx, &azdext.EmptyRequest{})
	if err != nil {
		return fmt.Errorf("failed to get current environment: %w", err)
	}

	projectIdResponse, err := azdEnvClient.GetValue(ctx, &azdext.GetEnvRequest{
		EnvName: currentEnvResponse.Environment.Name,
		Key:     "AZURE_AI_PROJECT_ID",
	})
	if err != nil {
		return fmt.Errorf("failed to get AZURE_AI_PROJECT_ID from current environment: %w", err)
	}
	projectResourceID := projectIdResponse.Value
	fmt.Println("✓ Retrieved AZURE_AI_PROJECT_ID")

	// Extract subscription ID from resource ID
	parts := strings.Split(projectResourceID, "/")
	if len(parts) < 3 {
		return fmt.Errorf("invalid resource ID format: %s", projectResourceID)
	}

	// Find subscription ID
	var subscriptionID string
	for i, part := range parts {
		if part == "subscriptions" && i+1 < len(parts) {
			subscriptionID = parts[i+1]
			break
		}
	}

	if subscriptionID == "" {
		return fmt.Errorf("subscription ID not found in resource ID: %s", projectResourceID)
	}

	// Get the tenant ID
	tenantResponse, err := p.AzdClient.Account().LookupTenant(ctx, &azdext.LookupTenantRequest{
		SubscriptionId: subscriptionID,
	})
	if err != nil {
		return fmt.Errorf("failed to get tenant ID: %w", err)
	}

	cred, err := azidentity.NewAzureDeveloperCLICredential(&azidentity.AzureDeveloperCLICredentialOptions{
		TenantID:                   tenantResponse.TenantId,
		AdditionallyAllowedTenants: []string{"*"},
	})
	if err != nil {
		return fmt.Errorf("failed to create Azure credential: %w", err)
	}

	// Get Microsoft Foundry Project's managed identity
	fmt.Println("Retrieving Microsoft Foundry Project identity...")
	projectPrincipalID, err := getProjectPrincipalID(ctx, cred, projectResourceID, subscriptionID)
	if err != nil {
		return fmt.Errorf("failed to get Project principal ID: %w", err)
	}
	fmt.Printf("Principal ID: %s\n", projectPrincipalID)

	// Get Application ID from Principal ID
	fmt.Println("Retrieving Application ID...")
	projectClientID, err := getApplicationID(context.Background(), cred, projectPrincipalID)
	if err != nil {
		return fmt.Errorf("failed to get Application ID: %w", err)
	}

	fmt.Printf("Application ID: %s\n", projectClientID)

	_, err = azdEnvClient.SetValue(ctx, &azdext.SetEnvRequest{
<<<<<<< HEAD
		EnvName: currentEnvResponse.Environment.Name,
		Key:     "AI_FOUNDRY_PROJECT_APP_ID",
=======
		EnvName: cResponse.Environment.Name,
		Key:     "AZURE_AI_PROJECT_PRINCIPAL_ID",
>>>>>>> da48085b
		Value:   projectClientID,
	})
	if err != nil {
		return fmt.Errorf("failed to set AZURE_AI_PROJECT_PRINCIPAL_ID in environment: %w", err)
	}

	fmt.Println("✓ Application ID saved to environment")

	return nil
}

// getProjectPrincipalID retrieves the principal ID from the Microsoft Foundry Project using Azure SDK
func getProjectPrincipalID(ctx context.Context, cred *azidentity.AzureDeveloperCLICredential, resourceID, subscriptionID string) (string, error) {
	// Create resources client
	client, err := armresources.NewClient(subscriptionID, cred, nil)
	if err != nil {
		return "", fmt.Errorf("failed to create resources client: %w", err)
	}

	// Get the resource
	// API version for Microsoft Foundry projects (Machine Learning workspaces)
	apiVersion := "2025-06-01"
	resp, err := client.GetByID(ctx, resourceID, apiVersion, nil)
	if err != nil {
		return "", fmt.Errorf("failed to retrieve resource: %w", err)
	}

	// Extract principal ID from identity
	if resp.Identity == nil {
		return "", fmt.Errorf("resource does not have an identity")
	}

	if resp.Identity.PrincipalID == nil {
		return "", fmt.Errorf("resource identity does not have a principal ID")
	}

	principalID := *resp.Identity.PrincipalID
	if principalID == "" {
		return "", fmt.Errorf("principal ID is empty")
	}

	return principalID, nil
}

// getApplicationID retrieves the application ID from the principal ID using Microsoft Graph API
func getApplicationID(ctx context.Context, cred *azidentity.AzureDeveloperCLICredential, principalID string) (string, error) {
	// Create Graph client
	graphClient, err := graphsdk.NewGraphClient(cred, nil)
	if err != nil {
		return "", fmt.Errorf("failed to create Graph client: %w", err)
	}

	// Get service principal directly by object ID (principal ID)
	servicePrincipal, err := graphClient.
		ServicePrincipalById(principalID).
		Get(ctx)

	if err != nil {
		return "", fmt.Errorf("failed to retrieve service principal with principal ID '%s': %w", principalID, err)
	}

	appID := servicePrincipal.AppId
	if appID == "" {
		return "", fmt.Errorf("application ID is empty")
	}

	return appID, nil
}

// getCognitiveServicesAccountLocation retrieves the location of a Cognitive Services account using Azure SDK
func getCognitiveServicesAccountLocation(ctx context.Context, cred *azidentity.AzureDeveloperCLICredential, subscriptionID, resourceGroupName, accountName string) (string, error) {
	// Create cognitive services accounts client
	client, err := armcognitiveservices.NewAccountsClient(subscriptionID, cred, nil)
	if err != nil {
		return "", fmt.Errorf("failed to create cognitive services client: %w", err)
	}

	// Get the account
	resp, err := client.Get(ctx, resourceGroupName, accountName, nil)
	if err != nil {
		return "", fmt.Errorf("failed to get cognitive services account: %w", err)
	}

	// Extract location
	if resp.Location == nil {
		return "", fmt.Errorf("cognitive services account does not have a location")
	}

	location := *resp.Location
	if location == "" {
		return "", fmt.Errorf("location is empty")
	}

	return location, nil
}

/////////////////////////////////////////////////////////////////////////////

// Config structures for JSON parsing
type AgentRegistrationPayload struct {
	Description string          `json:"description"`
	Definition  AgentDefinition `json:"definition"`
}

type AgentDefinition struct {
	Kind                      string                     `json:"kind"`
	ContainerProtocolVersions []ContainerProtocolVersion `json:"container_protocol_versions"`
	ContainerAppResourceID    string                     `json:"container_app_resource_id"`
	IngressSubdomainSuffix    string                     `json:"ingress_subdomain_suffix"`
}

type ContainerProtocolVersion struct {
	Protocol string `json:"protocol"`
	Version  string `json:"version"`
}

type AgentResponse struct {
	Version string `json:"version"`
}

type DataPlanePayload struct {
	Agent  AgentReference `json:"agent"`
	Input  string         `json:"input"`
	Stream bool           `json:"stream"`
}

type AgentReference struct {
	Type    string `json:"type"`
	Name    string `json:"name"`
	Version string `json:"version"`
}

type DataPlaneResponse struct {
	Output string `json:"output"`
}

func (p *FoundryParser) CoboPostDeploy(ctx context.Context, args *azdext.ProjectEventArgs) error {
	azdEnvClient := p.AzdClient.Environment()
	cEnvResponse, err := azdEnvClient.GetCurrent(ctx, &azdext.EmptyRequest{})
	if err != nil {
		return fmt.Errorf("failed to get current environment: %w", err)
	}
	envResponse, err := azdEnvClient.GetValues(ctx, &azdext.GetEnvironmentRequest{
		Name: cEnvResponse.Environment.Name,
	})
	if err != nil {
		return fmt.Errorf("failed to get environment values: %w", err)
	}
	values := envResponse.KeyValues
	azdEnv := make(map[string]string, len(values))
	for _, kv := range values {
		azdEnv[kv.Key] = kv.Value
	}

	// Get required values from azd environment
	containerAppPrincipalID := azdEnv["SERVICE_API_IDENTITY_PRINCIPAL_ID"]
	aiFoundryProjectResourceID := azdEnv["AZURE_AI_PROJECT_ID"]
	deploymentName := azdEnv["DEPLOYMENT_NAME"]
	resourceID := azdEnv["SERVICE_API_RESOURCE_ID"]
	agentName := azdEnv["AGENT_NAME"]
	//aiProjectEndpoint := azdEnv["AI_PROJECT_ENDPOINT"]

	// Validate required variables
	if err := validateRequired("AZURE_AI_PROJECT_ID", aiFoundryProjectResourceID); err != nil {
		return err
	}

	// Extract project information from resource IDs
	parts := strings.Split(aiFoundryProjectResourceID, "/")
	if len(parts) < 11 {
		fmt.Fprintln(os.Stderr, "Error: Invalid Microsoft Foundry Project Resource ID format")
		os.Exit(1)
	}

	// Extract AI account resource ID by removing "/projects/project-name" from the project resource ID
	parts = strings.Split(aiFoundryProjectResourceID, "/projects/")
	aiAccountResourceId := parts[0]

	if err := validateRequired("AZURE_AI_PROJECT_ID", aiFoundryProjectResourceID); err != nil {
		return err
	}
	if err := validateRequired("SERVICE_API_IDENTITY_PRINCIPAL_ID", containerAppPrincipalID); err != nil {
		return err
	}
	if err := validateRequired("DEPLOYMENT_NAME", deploymentName); err != nil {
		return err
	}
	if err := validateRequired("AGENT_NAME", agentName); err != nil {
		return err
	}

	projectSubscriptionID := parts[2]
	projectResourceGroup := parts[4]
	projectAIFoundryName := parts[8]
	projectName := parts[10]

	// Get the tenant ID
	tenantResponse, err := p.AzdClient.Account().LookupTenant(ctx, &azdext.LookupTenantRequest{
		SubscriptionId: projectSubscriptionID,
	})
	if err != nil {
		return fmt.Errorf("failed to get tenant ID: %w", err)
	}

	cred, err := azidentity.NewAzureDeveloperCLICredential(&azidentity.AzureDeveloperCLICredentialOptions{
		TenantID:                   tenantResponse.TenantId,
		AdditionallyAllowedTenants: []string{"*"},
	})
	if err != nil {
		return fmt.Errorf("failed to create Azure credential: %w", err)
	}

	// Get Microsoft Foundry region using SDK
	aiFoundryRegion, err := getCognitiveServicesAccountLocation(ctx, cred, projectSubscriptionID, projectResourceGroup, projectAIFoundryName)
	if err != nil {
		return fmt.Errorf("failed to get Microsoft Foundry region: %w", err)
	}

	fmt.Printf("Microsoft Foundry region: %s\n", aiFoundryRegion)
	fmt.Printf("Project: %s\n", projectName)
	fmt.Printf("Deployment: %s\n", deploymentName)
	fmt.Printf("Agent: %s\n", agentName)

	// Assign Azure AI User role
	if err := assignAzureAIRole(ctx, cred, containerAppPrincipalID, aiAccountResourceId); err != nil {
		fmt.Fprintf(os.Stderr, "Error: Failed to assign 'Azure AI User' role: %v\n", err)
		fmt.Fprintln(os.Stderr, "This requires Owner or User Access Administrator role on the Microsoft Foundry Account.")
		fmt.Fprintln(os.Stderr, "Manual command:")
		fmt.Fprintf(os.Stderr, "az role assignment create \\\n")
		fmt.Fprintf(os.Stderr, "  --assignee %s \\\n", containerAppPrincipalID)
		fmt.Fprintf(os.Stderr, "  --role \"53ca6127-db72-4b80-b1b0-d745d6d5456d\" \\\n")
		fmt.Fprintf(os.Stderr, "  --scope \"%s\"\n", aiAccountResourceId)
		return err
	}

	if err := validateRequired("SERVICE_API_RESOURCE_ID", resourceID); err != nil {
		return err
	}

	// Deactivate hello-world revision
	if err := deactivateHelloWorldRevision(ctx, cred, resourceID); err != nil {
		fmt.Fprintf(os.Stderr, "Warning: Failed to deactivate hello-world revision: %v\n", err)
		// Don't return error, just warn - this is not critical for the deployment
	}

	// Verify authentication configuration
	if err := verifyAuthConfiguration(ctx, cred, resourceID); err != nil {
		fmt.Fprintf(os.Stderr, "Warning: Failed to verify authentication configuration: %v\n", err)
		// Don't return error, just warn - this is not critical for the deployment
	}

	// Get the Container App endpoint (FQDN) for testing using SDK
	fmt.Println("Retrieving Container App endpoint...")
	acaEndpoint, err := getContainerAppEndpoint(ctx, cred, resourceID, projectSubscriptionID)
	if err != nil {
		fmt.Fprintf(os.Stderr, "Warning: Failed to retrieve Container App endpoint: %v\n", err)
	} else {
		fmt.Printf("Container App endpoint: %s\n", acaEndpoint)
	}

	// Get Microsoft Foundry Project endpoint using SDK
	fmt.Println("Retrieving Microsoft Foundry Project API endpoint...")
	aiFoundryProjectEndpoint, err := getAIFoundryProjectEndpoint(ctx, cred, aiFoundryProjectResourceID, projectSubscriptionID)
	if err != nil {
		fmt.Fprintf(os.Stderr, "Warning: Failed to retrieve Microsoft Foundry Project API endpoint: %v\n", err)
	} else {
		fmt.Printf("Microsoft Foundry Project API endpoint: %s\n", aiFoundryProjectEndpoint)
	}

	// Acquire AAD token using SDK
	token, err := getAccessToken(ctx, cred, "https://ai.azure.com")
	if err != nil {
		fmt.Fprintf(os.Stderr, "Error: Failed to acquire access token: %v\n", err)
		return fmt.Errorf("failed to acquire access token: %w", err)
	}

	// Get latest revision and build ingress suffix using SDK
	latestRevision, err := getLatestRevisionName(ctx, cred, resourceID, projectSubscriptionID)
	if err != nil {
		return fmt.Errorf("failed to get latest revision: %w", err)
	}

	ingressSuffix := "--" + latestRevision[strings.LastIndex(latestRevision, "--")+2:]
	if ingressSuffix == "--"+latestRevision {
		ingressSuffix = "--" + latestRevision
	}

	// Construct agent registration URI
	workspaceName := fmt.Sprintf("%s@%s@AML", projectAIFoundryName, projectName)
	apiPath := fmt.Sprintf("/agents/v2.0/subscriptions/%s/resourceGroups/%s/providers/Microsoft.MachineLearningServices/workspaces/%s/agents/%s/versions?api-version=2025-05-15-preview",
		projectSubscriptionID, projectResourceGroup, workspaceName, agentName)

	uri := ""
	if aiFoundryProjectEndpoint != "" {
		uri = aiFoundryProjectEndpoint + apiPath
	} else {
		uri = fmt.Sprintf("https://%s.api.azureml.ms%s", aiFoundryRegion, apiPath)
	}

	// Register agent with retry logic
	agentVersion := registerAgent(uri, token, resourceID, ingressSuffix)

	// Test authentication and agent
	if agentVersion != "" {
		testUnauthenticatedAccess(acaEndpoint)
		testDataPlane(aiFoundryProjectEndpoint, token, agentName, agentVersion)
	}

	// Print Azure Portal link
	fmt.Println()
	fmt.Println("======================================")
	fmt.Println("Azure Portal")
	fmt.Println("======================================")
	fmt.Printf("https://portal.azure.com/#@/resource%s\n", resourceID)

	fmt.Println()
	fmt.Println("✓ Post-deployment completed successfully")

	return nil
}

// validateRequired checks if a required variable is set
func validateRequired(name, value string) error {
	if value == "" {
		return fmt.Errorf("%s not set", name)
	}
	return nil
}

// assignAzureAIRole assigns the Azure AI User role to the container app identity using Azure SDK
func assignAzureAIRole(ctx context.Context, cred *azidentity.AzureDeveloperCLICredential, principalID, scope string) error {
	fmt.Println()
	fmt.Println("======================================")
	fmt.Println("Assigning Azure AI Access Permissions")
	fmt.Println("======================================")

	roleDefinitionID := "53ca6127-db72-4b80-b1b0-d745d6d5456d" // Azure AI User

	fmt.Println("Assigning 'Azure AI User' role to Container App identity...")
	fmt.Printf("Principal ID: %s\n", principalID)
	fmt.Printf("Scope: %s\n", scope)
	fmt.Println()

	// Extract subscription ID from scope
	// Scope format: /subscriptions/{subscriptionId}/resourceGroups/{resourceGroupName}/...
	parts := strings.Split(scope, "/")
	var subscriptionID string
	for i, part := range parts {
		if part == "subscriptions" && i+1 < len(parts) {
			subscriptionID = parts[i+1]
			break
		}
	}
	if subscriptionID == "" {
		return fmt.Errorf("could not extract subscription ID from scope: %s", scope)
	}

	// Create role assignments client
	client, err := armauthorization.NewRoleAssignmentsClient(subscriptionID, cred, nil)
	if err != nil {
		return fmt.Errorf("failed to create role assignments client: %w", err)
	}

	// Construct full role definition ID
	fullRoleDefinitionID := fmt.Sprintf("%s/providers/Microsoft.Authorization/roleDefinitions/%s", scope, roleDefinitionID)

	// Check if the role assignment already exists
	// Use atScope() to list all role assignments at this scope, then filter in code
	pager := client.NewListForScopePager(scope, &armauthorization.RoleAssignmentsClientListForScopeOptions{
		Filter: to.Ptr("atScope()"),
	})

	assignmentExists := false
	var existingAssignmentId string
	for pager.More() {
		page, err := pager.NextPage(ctx)
		if err != nil {
			return fmt.Errorf("failed to list role assignments: %w", err)
		}
		for _, assignment := range page.Value {
			if assignment.Properties != nil && assignment.Properties.PrincipalID != nil && assignment.Properties.RoleDefinitionID != nil {
				// Filter by both principal ID and role definition ID
				if *assignment.Properties.PrincipalID == principalID && *assignment.Properties.RoleDefinitionID == fullRoleDefinitionID {
					assignmentExists = true
					if assignment.Name != nil {
						existingAssignmentId = *assignment.Name
					}
					break
				}
			}
		}
		if assignmentExists {
			break
		}
	}

	if assignmentExists {
		fmt.Println("✓ Role assignment already exists")
		if existingAssignmentId != "" {
			fmt.Printf("  Assignment ID: %s\n", existingAssignmentId)
		}
	} else {
		// Generate a unique name for the role assignment
		roleAssignmentName := uuid.New().String()
		// Create role assignment
		parameters := armauthorization.RoleAssignmentCreateParameters{
			Properties: &armauthorization.RoleAssignmentProperties{
				RoleDefinitionID: to.Ptr(fullRoleDefinitionID),
				PrincipalID:      to.Ptr(principalID),
			},
		}

		resp, err := client.Create(ctx, scope, roleAssignmentName, parameters, nil)
		if err != nil {
			// Check if the error is due to role assignment already existing (409 Conflict)
			if strings.Contains(err.Error(), "RoleAssignmentExists") || strings.Contains(err.Error(), "409") {
				fmt.Println("✓ Role assignment already exists (detected during creation)")
				assignmentExists = true // Mark as existing so we skip waiting
			} else {
				return fmt.Errorf("failed to create role assignment: %w", err)
			}
		} else {
			fmt.Println("✓ Successfully assigned 'Azure AI User' role")

			if resp.Name != nil {
				fmt.Printf("  Assignment ID: %s\n", *resp.Name)
			}
		}
	}

	// Only wait for propagation if we just created a new assignment
	if !assignmentExists {
		fmt.Println()
		fmt.Println("⏳ Waiting 30 seconds for RBAC propagation...")
		time.Sleep(30 * time.Second)

		// Validate the assignment
		fmt.Println("Validating role assignment...")
		pager = client.NewListForScopePager(scope, &armauthorization.RoleAssignmentsClientListForScopeOptions{
			Filter: to.Ptr("atScope()"),
		})

		validated := false
		for pager.More() {
			page, err := pager.NextPage(ctx)
			if err != nil {
				fmt.Fprintln(os.Stderr, "Warning: Could not validate role assignment. It may still be propagating.")
				break
			}

			for _, assignment := range page.Value {
				if assignment.Properties != nil && assignment.Properties.RoleDefinitionID != nil {
					if strings.Contains(*assignment.Properties.RoleDefinitionID, roleDefinitionID) {
						fmt.Println("✓ Role assignment validated successfully")
						fmt.Printf("  Role: Azure AI User\n")
						validated = true
						break
					}
				}
			}
			if validated {
				break
			}
		}

		if !validated {
			fmt.Fprintln(os.Stderr, "Warning: Could not validate role assignment. It may still be propagating.")
		}
	}

	return nil
}

// deactivateHelloWorldRevision deactivates the hello-world placeholder revision using Azure SDK
func deactivateHelloWorldRevision(ctx context.Context, cred *azidentity.AzureDeveloperCLICredential, resourceID string) error {
	fmt.Println()
	fmt.Println("======================================")
	fmt.Println("Deactivating Hello-World Revision")
	fmt.Println("======================================")
	fmt.Println("ℹ️  Azure Container Apps requires an image during provision, but with remote Docker")
	fmt.Println("   build, the app image doesn't exist yet. A hello-world placeholder image is used")
	fmt.Println("   during 'azd provision', then replaced with your app image during 'azd deploy'.")
	fmt.Println("   Now that your app is deployed, we'll deactivate the placeholder revision.")
	fmt.Println()

	// Parse resource ID
	parsedResource, err := arm.ParseResourceID(resourceID)
	if err != nil {
		return fmt.Errorf("failed to parse resource ID: %w", err)
	}

	subscription := parsedResource.SubscriptionID
	resourceGroup := parsedResource.ResourceGroupName
	appName := parsedResource.Name

	if subscription == "" || resourceGroup == "" || appName == "" {
		return fmt.Errorf("could not parse subscription, resource group or app name from resource ID: %s", resourceID)
	}

	// Create container apps revisions client
	revisionsClient, err := armappcontainers.NewContainerAppsRevisionsClient(subscription, cred, nil)
	if err != nil {
		return fmt.Errorf("failed to create revisions client: %w", err)
	}

	// List all revisions
	pager := revisionsClient.NewListRevisionsPager(resourceGroup, appName, nil)

	var helloWorldRevision *armappcontainers.Revision
	for pager.More() {
		page, err := pager.NextPage(ctx)
		if err != nil {
			return fmt.Errorf("failed to list revisions: %w", err)
		}

		for _, revision := range page.Value {
			// Check if this is a hello-world revision
			if revision.Properties != nil &&
				revision.Properties.Template != nil &&
				revision.Properties.Template.Containers != nil &&
				len(revision.Properties.Template.Containers) > 0 {

				container := revision.Properties.Template.Containers[0]
				if container.Image != nil &&
					strings.Contains(*container.Image, "containerapps-helloworld") &&
					revision.Name != nil &&
					!strings.Contains(*revision.Name, "--azd-") {
					helloWorldRevision = revision
					break
				}
			}
		}
		if helloWorldRevision != nil {
			break
		}
	}

	if helloWorldRevision == nil {
		fmt.Println("No hello-world revision found (already removed or using custom image)")
		return nil
	}

	if helloWorldRevision.Name == nil {
		return fmt.Errorf("revision name is nil")
	}

	revisionName := *helloWorldRevision.Name
	fmt.Printf("Found hello-world revision: %s\n", revisionName)

	if helloWorldRevision.Properties != nil &&
		helloWorldRevision.Properties.Template != nil &&
		helloWorldRevision.Properties.Template.Containers != nil &&
		len(helloWorldRevision.Properties.Template.Containers) > 0 {
		if img := helloWorldRevision.Properties.Template.Containers[0].Image; img != nil {
			fmt.Printf("Image: %s\n", *img)
		}
	}

	// Double-check before deactivating
	if helloWorldRevision.Properties != nil &&
		helloWorldRevision.Properties.Template != nil &&
		helloWorldRevision.Properties.Template.Containers != nil &&
		len(helloWorldRevision.Properties.Template.Containers) > 0 {

		container := helloWorldRevision.Properties.Template.Containers[0]
		if container.Image == nil || !strings.Contains(*container.Image, "containerapps-helloworld") {
			fmt.Fprintln(os.Stderr, "Warning: Revision does not have hello-world image, skipping for safety")
			return nil
		}
	}

	if strings.Contains(revisionName, "--azd-") {
		fmt.Fprintln(os.Stderr, "Warning: Revision name contains '--azd-' pattern, skipping for safety")
		return nil
	}

	// Check if already inactive
	if helloWorldRevision.Properties != nil &&
		helloWorldRevision.Properties.Active != nil &&
		!*helloWorldRevision.Properties.Active {
		fmt.Println("Revision is already inactive")
		return nil
	}

	// Deactivate the revision
	fmt.Println("Deactivating revision...")
	_, err = revisionsClient.DeactivateRevision(ctx, resourceGroup, appName, revisionName, nil)
	if err != nil {
		return fmt.Errorf("failed to deactivate revision: %w", err)
	}

	fmt.Println("✓ Hello-world revision deactivated successfully")
	return nil
}

// verifyAuthConfiguration verifies the authentication configuration using Azure SDK
func verifyAuthConfiguration(ctx context.Context, cred *azidentity.AzureDeveloperCLICredential, resourceID string) error {
	fmt.Println()
	fmt.Println("======================================")
	fmt.Println("Verifying Authentication Configuration")
	fmt.Println("======================================")

	// Parse resource ID
	parsedResource, err := arm.ParseResourceID(resourceID)
	if err != nil {
		return fmt.Errorf("failed to parse resource ID: %w", err)
	}

	subscription := parsedResource.SubscriptionID
	resourceGroup := parsedResource.ResourceGroupName
	appName := parsedResource.Name

	if subscription == "" || resourceGroup == "" || appName == "" {
		return fmt.Errorf("could not parse subscription, resource group or app name from resource ID: %s", resourceID)
	}

	// Create container apps auth configs client
	authClient, err := armappcontainers.NewContainerAppsAuthConfigsClient(subscription, cred, nil)
	if err != nil {
		return fmt.Errorf("failed to create auth configs client: %w", err)
	}

	// Get the auth config (named "current" by convention for the active config)
	authConfig, err := authClient.Get(ctx, resourceGroup, appName, "current", nil)
	if err != nil {
		fmt.Fprintln(os.Stderr, "Warning: No authentication configuration found")
		return nil
	}

	// Check if Azure AD authentication is configured
	if authConfig.Properties == nil ||
		authConfig.Properties.Platform == nil ||
		authConfig.Properties.Platform.Enabled == nil {
		fmt.Fprintln(os.Stderr, "Warning: No authentication configuration found")
		return nil
	}

	if !*authConfig.Properties.Platform.Enabled {
		fmt.Fprintln(os.Stderr, "Warning: Authentication is not enabled")
		return nil
	}

	// Check for Azure AD identity provider
	if authConfig.Properties.IdentityProviders != nil &&
		authConfig.Properties.IdentityProviders.AzureActiveDirectory != nil &&
		authConfig.Properties.IdentityProviders.AzureActiveDirectory.Enabled != nil &&
		*authConfig.Properties.IdentityProviders.AzureActiveDirectory.Enabled {

		fmt.Println("✓ Azure AD authentication enabled")

		aadConfig := authConfig.Properties.IdentityProviders.AzureActiveDirectory
		if aadConfig.Registration != nil && aadConfig.Registration.ClientID != nil {
			fmt.Printf("  Client ID: %s\n", *aadConfig.Registration.ClientID)
		}

		if authConfig.Properties.GlobalValidation != nil &&
			authConfig.Properties.GlobalValidation.UnauthenticatedClientAction != nil {
			fmt.Printf("  Unauthenticated Action: %s\n", string(*authConfig.Properties.GlobalValidation.UnauthenticatedClientAction))
		}
	} else {
		fmt.Fprintln(os.Stderr, "Warning: Azure AD authentication is not configured")
	}

	return nil
}

// getContainerAppEndpoint retrieves the Container App FQDN using Azure SDK
func getContainerAppEndpoint(ctx context.Context, cred *azidentity.AzureDeveloperCLICredential, resourceID, subscriptionID string) (string, error) {
	// Parse resource ID
	parsedResource, err := arm.ParseResourceID(resourceID)
	if err != nil {
		return "", fmt.Errorf("failed to parse resource ID: %w", err)
	}

	resourceGroup := parsedResource.ResourceGroupName
	appName := parsedResource.Name

	if resourceGroup == "" || appName == "" {
		return "", fmt.Errorf("could not parse resource group or app name from resource ID: %s", resourceID)
	}

	// Create container apps client
	client, err := armappcontainers.NewContainerAppsClient(subscriptionID, cred, nil)
	if err != nil {
		return "", fmt.Errorf("failed to create container apps client: %w", err)
	}

	// Get the container app
	containerApp, err := client.Get(ctx, resourceGroup, appName, nil)
	if err != nil {
		return "", fmt.Errorf("failed to get container app: %w", err)
	}

	// Extract FQDN
	if containerApp.Properties == nil ||
		containerApp.Properties.Configuration == nil ||
		containerApp.Properties.Configuration.Ingress == nil ||
		containerApp.Properties.Configuration.Ingress.Fqdn == nil {
		return "", fmt.Errorf("container app does not have an ingress FQDN")
	}

	fqdn := *containerApp.Properties.Configuration.Ingress.Fqdn
	if fqdn == "" {
		return "", fmt.Errorf("FQDN is empty")
	}

	return "https://" + fqdn, nil
}

// getAIFoundryProjectEndpoint retrieves the Microsoft Foundry Project API endpoint using Azure SDK
func getAIFoundryProjectEndpoint(ctx context.Context, cred *azidentity.AzureDeveloperCLICredential, resourceID, subscriptionID string) (string, error) {
	// Create resources client
	client, err := armresources.NewClient(subscriptionID, cred, nil)
	if err != nil {
		return "", fmt.Errorf("failed to create resources client: %w", err)
	}

	// Get the resource
	// API version for Microsoft Foundry projects (Machine Learning workspaces)
	apiVersion := "2025-06-01"
	resp, err := client.GetByID(ctx, resourceID, apiVersion, nil)
	if err != nil {
		return "", fmt.Errorf("failed to retrieve resource: %w", err)
	}

	// Extract Microsoft Foundry API endpoint
	if resp.Properties == nil {
		return "", fmt.Errorf("resource does not have properties")
	}

	// Parse properties as a map to access nested endpoints
	propsMap, ok := resp.Properties.(map[string]interface{})
	if !ok {
		return "", fmt.Errorf("failed to parse resource properties")
	}

	endpoints, ok := propsMap["endpoints"].(map[string]interface{})
	if !ok {
		return "", fmt.Errorf("resource does not have endpoints")
	}

	aiFoundryAPI, ok := endpoints["AI Foundry API"].(string)
	if !ok || aiFoundryAPI == "" {
		return "", fmt.Errorf("AI Foundry API endpoint not found")
	}

	return aiFoundryAPI, nil
}

// getAccessToken retrieves an access token for the specified resource using Azure SDK
func getAccessToken(ctx context.Context, cred *azidentity.AzureDeveloperCLICredential, resource string) (string, error) {
	// Get access token for the specified resource
	token, err := cred.GetToken(ctx, policy.TokenRequestOptions{
		Scopes: []string{resource + "/.default"},
	})
	if err != nil {
		return "", fmt.Errorf("failed to get access token: %w", err)
	}

	return token.Token, nil
}

// getLatestRevisionName retrieves the latest revision name for a Container App using Azure SDK
func getLatestRevisionName(ctx context.Context, cred *azidentity.AzureDeveloperCLICredential, resourceID, subscriptionID string) (string, error) {
	// Parse resource ID
	parsedResource, err := arm.ParseResourceID(resourceID)
	if err != nil {
		return "", fmt.Errorf("failed to parse resource ID: %w", err)
	}

	resourceGroup := parsedResource.ResourceGroupName
	appName := parsedResource.Name

	if resourceGroup == "" || appName == "" {
		return "", fmt.Errorf("could not parse resource group or app name from resource ID: %s", resourceID)
	}

	// Create container apps client
	client, err := armappcontainers.NewContainerAppsClient(subscriptionID, cred, nil)
	if err != nil {
		return "", fmt.Errorf("failed to create container apps client: %w", err)
	}

	// Get the container app
	containerApp, err := client.Get(ctx, resourceGroup, appName, nil)
	if err != nil {
		return "", fmt.Errorf("failed to get container app: %w", err)
	}

	// Extract latest revision name
	if containerApp.Properties == nil || containerApp.Properties.LatestRevisionName == nil {
		return "", fmt.Errorf("container app does not have a latest revision name")
	}

	latestRevision := *containerApp.Properties.LatestRevisionName
	if latestRevision == "" {
		return "", fmt.Errorf("latest revision name is empty")
	}

	return latestRevision, nil
}

// registerAgent registers the agent with Microsoft Foundry
func registerAgent(uri, token, resourceID, ingressSuffix string) string {
	fmt.Println()
	fmt.Println("======================================")
	fmt.Println("Registering Agent Version")
	fmt.Println("======================================")
	fmt.Printf("POST URL: %s\n", uri)

	payload := AgentRegistrationPayload{
		Description: "Test agent version description",
		Definition: AgentDefinition{
			Kind: "container_app",
			ContainerProtocolVersions: []ContainerProtocolVersion{
				{Protocol: "responses", Version: "v1"},
			},
			ContainerAppResourceID: resourceID,
			IngressSubdomainSuffix: ingressSuffix,
		},
	}

	payloadBytes, _ := json.MarshalIndent(payload, "", "  ")
	fmt.Println("Request Body:")
	fmt.Println(string(payloadBytes))

	maxRetries := 10
	retryDelay := 60 * time.Second
	agentVersion := ""

	for attempt := 0; attempt < maxRetries; attempt++ {
		if attempt > 0 {
			fmt.Printf("Retry attempt %d of %d...\n", attempt, maxRetries-1)
		}

		client := &http.Client{}
		req, err := http.NewRequest("POST", uri, bytes.NewBuffer(payloadBytes))
		if err != nil {
			fmt.Fprintf(os.Stderr, "Error creating request: %v\n", err)
			continue
		}

		req.Header.Set("accept", "application/json")
		req.Header.Set("authorization", "Bearer "+token)
		req.Header.Set("content-type", "application/json")

		resp, err := client.Do(req)
		if err != nil {
			fmt.Fprintf(os.Stderr, "Error making request: %v\n", err)
			continue
		}

		body, _ := io.ReadAll(resp.Body)
		resp.Body.Close()

		fmt.Printf("Response Status: %d\n", resp.StatusCode)
		fmt.Println("Response Body:")
		fmt.Println(string(body))
		fmt.Println()

		if resp.StatusCode == 200 || resp.StatusCode == 201 {
			fmt.Println("✓ Agent registered successfully")

			var agentResp AgentResponse
			if err := json.Unmarshal(body, &agentResp); err == nil {
				agentVersion = agentResp.Version
				fmt.Printf("Agent version: %s\n", agentVersion)
			}
			break
		} else if resp.StatusCode == 500 && attempt < maxRetries-1 {
			fmt.Println("Warning: Registration failed with 500 error (permission propagation delay)")
			fmt.Printf("Waiting %v before retry...\n", retryDelay)
			time.Sleep(retryDelay)
		} else {
			fmt.Fprintln(os.Stderr, "Error: Registration failed")
			if resp.StatusCode != 500 {
				break
			}
		}
	}

	return agentVersion
}

// testUnauthenticatedAccess tests unauthenticated access (should return 401)
func testUnauthenticatedAccess(acaEndpoint string) {
	fmt.Println()
	fmt.Println("======================================")
	fmt.Println("Testing Unauthenticated Access")
	fmt.Println("======================================")

	uri := acaEndpoint + "/responses"
	payload := []byte(`{"input": "test"}`)

	fmt.Printf("POST URL: %s\n", uri)
	fmt.Printf("Request Body: %s\n", string(payload))

	client := &http.Client{}
	req, err := http.NewRequest("POST", uri, bytes.NewBuffer(payload))
	if err != nil {
		fmt.Fprintf(os.Stderr, "Error creating request: %v\n", err)
		return
	}

	req.Header.Set("content-type", "application/json")

	resp, err := client.Do(req)
	if err != nil {
		fmt.Fprintf(os.Stderr, "Error making request: %v\n", err)
		return
	}
	defer resp.Body.Close()

	body, _ := io.ReadAll(resp.Body)

	fmt.Printf("Response Status: %d\n", resp.StatusCode)
	fmt.Printf("Response Body: %s\n", string(body))
	fmt.Println()

	if resp.StatusCode == 401 {
		fmt.Println("✓ Authentication enforced (got 401)")
	} else {
		fmt.Fprintf(os.Stderr, "Warning: Expected 401, got %d\n", resp.StatusCode)
	}
}

// testDataPlane tests the agent data plane with authenticated request
func testDataPlane(endpoint, token, agentName, agentVersion string) {
	fmt.Println()
	fmt.Println("======================================")
	fmt.Println("Testing Agent Data Plane")
	fmt.Println("======================================")

	payload := DataPlanePayload{
		Agent: AgentReference{
			Type:    "agent_reference",
			Name:    agentName,
			Version: agentVersion,
		},
		Input:  "Tell me a joke.",
		Stream: false,
	}

	payloadBytes, _ := json.MarshalIndent(payload, "", "  ")
	uri := endpoint + "/openai/responses?api-version=2025-05-15-preview"

	fmt.Printf("POST URL: %s\n", uri)
	fmt.Println("Request Body:")
	fmt.Println(string(payloadBytes))

	client := &http.Client{}
	req, err := http.NewRequest("POST", uri, bytes.NewBuffer(payloadBytes))
	if err != nil {
		fmt.Fprintf(os.Stderr, "Error creating request: %v\n", err)
		return
	}

	req.Header.Set("accept", "application/json")
	req.Header.Set("authorization", "Bearer "+token)
	req.Header.Set("content-type", "application/json")

	resp, err := client.Do(req)
	if err != nil {
		fmt.Fprintf(os.Stderr, "Error making request: %v\n", err)
		return
	}
	defer resp.Body.Close()

	body, _ := io.ReadAll(resp.Body)

	fmt.Printf("Response Status: %d\n", resp.StatusCode)
	fmt.Println("Response Body:")
	fmt.Println(string(body))
	fmt.Println()

	if resp.StatusCode == 200 || resp.StatusCode == 201 {
		fmt.Println("✓ Agent responded successfully")
		fmt.Println("Agent Output:")

		var dpResp DataPlaneResponse
		if err := json.Unmarshal(body, &dpResp); err == nil {
			fmt.Println(dpResp.Output)
		}
	} else {
		fmt.Fprintln(os.Stderr, "Warning: Data plane call failed")
	}
}<|MERGE_RESOLUTION|>--- conflicted
+++ resolved
@@ -153,13 +153,8 @@
 	fmt.Printf("Application ID: %s\n", projectClientID)
 
 	_, err = azdEnvClient.SetValue(ctx, &azdext.SetEnvRequest{
-<<<<<<< HEAD
 		EnvName: currentEnvResponse.Environment.Name,
-		Key:     "AI_FOUNDRY_PROJECT_APP_ID",
-=======
-		EnvName: cResponse.Environment.Name,
 		Key:     "AZURE_AI_PROJECT_PRINCIPAL_ID",
->>>>>>> da48085b
 		Value:   projectClientID,
 	})
 	if err != nil {
