// Copyright (c) Microsoft Corporation. All rights reserved.
// Licensed under the MIT License.

package cmd

import (
	"context"
	"encoding/json"
	"fmt"
	"io"
	"net/http"
	"net/url"
	"os"
	"path/filepath"
	"slices"

	"azure.foundry.ai.agents/internal/pkg/azure"
	"azure.foundry.ai.agents/internal/pkg/azure/ai"
	"github.com/Azure/azure-sdk-for-go/sdk/azcore"
	"github.com/Azure/azure-sdk-for-go/sdk/azidentity"
	"github.com/azure/azure-dev/cli/azd/pkg/azdext"
	"github.com/azure/azure-dev/cli/azd/pkg/input"
	"github.com/azure/azure-dev/cli/azd/pkg/ux"
	"github.com/fatih/color"
	"github.com/spf13/cobra"
	"gopkg.in/yaml.v3"
)

type initFlags struct {
	manifestPointer string
	src             string
}

// AiProjectResourceConfig represents the configuration for an AI project resource
type AiProjectResourceConfig struct {
	Models []map[string]interface{} `json:"models,omitempty"`
}

type InitAction struct {
	azdClient           *azdext.AzdClient
	azureClient         *azure.AzureClient
	azureContext        *azdext.AzureContext
	composedResources   []*azdext.ComposedResource
	console             input.Console
	credential          azcore.TokenCredential
	modelCatalog        map[string]*ai.AiModel
	modelCatalogService *ai.ModelCatalogService
	projectConfig       *azdext.ProjectConfig
}

func newInitCommand() *cobra.Command {
	flags := &initFlags{}

	cmd := &cobra.Command{
		Use:   "init [-m <manifest pointer>] [--src <source directory>]",
		Short: "Initialize a new AI agent project.",
		Args:  cobra.NoArgs,
		RunE: func(cmd *cobra.Command, args []string) error {
			ctx := azdext.WithAccessToken(cmd.Context())

			azdClient, err := azdext.NewAzdClient()
			if err != nil {
				return fmt.Errorf("failed to create azd client: %w", err)
			}
			defer azdClient.Close()

			azureContext, projectConfig, err := ensureAzureContext(ctx, azdClient)
			if err != nil {
				return fmt.Errorf("failed to ensure azure context: %w", err)
			}

			getComposedResourcesResponse, err := azdClient.Compose().ListResources(ctx, &azdext.EmptyRequest{})
			if err != nil {
				return fmt.Errorf("failed to get composed resources: %w", err)
			}

			credential, err := azidentity.NewAzureDeveloperCLICredential(&azidentity.AzureDeveloperCLICredentialOptions{
				TenantID:                   azureContext.Scope.TenantId,
				AdditionallyAllowedTenants: []string{"*"},
			})
			if err != nil {
				return fmt.Errorf("failed to create azure credential: %w", err)
			}

			console := input.NewConsole(
				false, // noPrompt
				true,  // isTerminal
				input.Writers{Output: os.Stdout},
				input.ConsoleHandles{
					Stderr: os.Stderr,
					Stdin:  os.Stdin,
					Stdout: os.Stdout,
				},
				nil, // formatter
				nil, // externalPromptCfg
			)

			action := &InitAction{
				azdClient:           azdClient,
				azureClient:         azure.NewAzureClient(credential),
				azureContext:        azureContext,
				composedResources:   getComposedResourcesResponse.Resources,
				console:             console,
				credential:          credential,
				modelCatalogService: ai.NewModelCatalogService(credential),
				projectConfig:       projectConfig,
			}

			if err := action.Run(ctx, flags); err != nil {
				return fmt.Errorf("failed to run start action: %w", err)
			}

			return nil
		},
	}

	cmd.Flags().StringVarP(&flags.manifestPointer, "", "m", "",
		"Pointer to the manifest to use for the agent")

	cmd.Flags().StringVarP(&flags.src, "src", "s", "",
		"[Optional] Directory to download the agent yaml to (defaults to 'src/<agent-id>')")

	return cmd
}

func (a *InitAction) Run(ctx context.Context, flags *initFlags) error {
	color.Green("Initializing AI agent project...")
	fmt.Println()

	// Validate command flags
	if err := a.validateFlags(flags); err != nil {
		return err
	}

	// Prompt for any missing input values
	if err := a.promptForMissingValues(ctx, a.azdClient, flags); err != nil {
		return fmt.Errorf("collecting required information: %w", err)
	}

	fmt.Println("Configuration:")
	fmt.Printf("  URI: %s\n", flags.manifestPointer)
	fmt.Println()

	// Download agent.yaml file from the provided URI and save it to project's "agents" directory
	var agentYaml map[string]interface{}
	var targetDir string
	var err error

	agentYaml, targetDir, err = a.downloadAgentYaml(ctx, flags.manifestPointer, flags.src)
	if err != nil {
		return fmt.Errorf("downloading agent.yaml: %w", err)
	}

	agentId := agentYaml["id"].(string)
	agentKind := agentYaml["kind"].(string)

	// Add the agent to the azd project (azure.yaml) services
	if err := a.addToProject(ctx, targetDir, agentId, agentKind); err != nil {
		return fmt.Errorf("failed to add agent to azure.yaml: %w", err)
	}

	// Populate the "resources" section of the azure.yaml
	// TODO: Add back in once we move forward with composability support
	// if err := a.validateResources(ctx, agentYaml); err != nil {
	// 	return fmt.Errorf("updating resources in azure.yaml: %w", err)
	// }

	color.Green("\nAI agent project initialized successfully!")
	return nil
}

func ensureProject(ctx context.Context, azdClient *azdext.AzdClient) (*azdext.ProjectConfig, error) {
	projectResponse, err := azdClient.Project().Get(ctx, &azdext.EmptyRequest{})
	if err != nil {
		fmt.Println("Lets get your project initialized.")

		// We don't have a project yet
		// Dispatch a workflow to init the project and create a new environment
		workflow := &azdext.Workflow{
			Name: "init",
			Steps: []*azdext.WorkflowStep{
				{Command: &azdext.WorkflowCommand{Args: []string{"init"}}},
			},
		}

		_, err := azdClient.Workflow().Run(ctx, &azdext.RunWorkflowRequest{
			Workflow: workflow,
		})

		if err != nil {
			return nil, fmt.Errorf("failed to initialize project: %w", err)
		}

		projectResponse, err = azdClient.Project().Get(ctx, &azdext.EmptyRequest{})
		if err != nil {
			return nil, fmt.Errorf("failed to get project: %w", err)
		}

		fmt.Println()
	}

	if projectResponse.Project == nil {
		return nil, fmt.Errorf("project not found")
	}

	return projectResponse.Project, nil
}

func ensureEnvironment(ctx context.Context, azdClient *azdext.AzdClient) (*azdext.Environment, error) {
	envResponse, err := azdClient.Environment().GetCurrent(ctx, &azdext.EmptyRequest{})
	if err != nil {
		fmt.Println("Lets create a new default environment for your project.")

		// We don't have a project yet
		// Dispatch a workflow to init the project and create a new environment
		workflow := &azdext.Workflow{
			Name: "env new",
			Steps: []*azdext.WorkflowStep{
				{Command: &azdext.WorkflowCommand{Args: []string{"env", "new"}}},
			},
		}

		_, err = azdClient.Workflow().Run(ctx, &azdext.RunWorkflowRequest{
			Workflow: workflow,
		})
		if err != nil {
			return nil, fmt.Errorf("failed to create new environment: %w", err)
		}

		envResponse, err = azdClient.Environment().GetCurrent(ctx, &azdext.EmptyRequest{})
		if err != nil {
			return nil, fmt.Errorf("failed to get current environment: %w", err)
		}

		fmt.Println()
	}

	if envResponse.Environment == nil {
		return nil, fmt.Errorf("environment not found")
	}

	return envResponse.Environment, nil
}

func ensureAzureContext(
	ctx context.Context,
	azdClient *azdext.AzdClient,
) (*azdext.AzureContext, *azdext.ProjectConfig, error) {
	project, err := ensureProject(ctx, azdClient)
	if err != nil {
		return nil, nil, fmt.Errorf("failed to ensure environment: %w", err)
	}

	env, err := ensureEnvironment(ctx, azdClient)
	if err != nil {
		return nil, nil, fmt.Errorf("failed to ensure environment: %w", err)
	}

	envValues, err := azdClient.Environment().GetValues(ctx, &azdext.GetEnvironmentRequest{
		Name: env.Name,
	})
	if err != nil {
		return nil, nil, fmt.Errorf("failed to get environment values: %w", err)
	}

	envValueMap := make(map[string]string)
	for _, value := range envValues.KeyValues {
		envValueMap[value.Key] = value.Value
	}

	azureContext := &azdext.AzureContext{
		Scope: &azdext.AzureScope{
			TenantId:       envValueMap["AZURE_TENANT_ID"],
			SubscriptionId: envValueMap["AZURE_SUBSCRIPTION_ID"],
			Location:       envValueMap["AZURE_LOCATION"],
		},
		Resources: []string{},
	}

	if azureContext.Scope.SubscriptionId == "" {
		fmt.Print()
		fmt.Println("It looks like we first need to connect to your Azure subscription.")

		subscriptionResponse, err := azdClient.Prompt().PromptSubscription(ctx, &azdext.PromptSubscriptionRequest{})
		if err != nil {
			return nil, nil, fmt.Errorf("failed to prompt for subscription: %w", err)
		}

		azureContext.Scope.SubscriptionId = subscriptionResponse.Subscription.Id
		azureContext.Scope.TenantId = subscriptionResponse.Subscription.TenantId

		// Set the subscription ID in the environment
		_, err = azdClient.Environment().SetValue(ctx, &azdext.SetEnvRequest{
			EnvName: env.Name,
			Key:     "AZURE_TENANT_ID",
			Value:   azureContext.Scope.TenantId,
		})
		if err != nil {
			return nil, nil, fmt.Errorf("failed to set tenant ID in environment: %w", err)
		}

		// Set the tenant ID in the environment
		_, err = azdClient.Environment().SetValue(ctx, &azdext.SetEnvRequest{
			EnvName: env.Name,
			Key:     "AZURE_SUBSCRIPTION_ID",
			Value:   azureContext.Scope.SubscriptionId,
		})
		if err != nil {
			return nil, nil, fmt.Errorf("failed to set subscription ID in environment: %w", err)
		}
	}

	if azureContext.Scope.Location == "" {
		fmt.Println()
		fmt.Println(
			"Next, we need to select a default Azure location that will be used as the target for your infrastructure.",
		)

		locationResponse, err := azdClient.Prompt().PromptLocation(ctx, &azdext.PromptLocationRequest{
			AzureContext: azureContext,
		})
		if err != nil {
			return nil, nil, fmt.Errorf("failed to prompt for location: %w", err)
		}

		azureContext.Scope.Location = locationResponse.Location.Name

		// Set the location in the environment
		_, err = azdClient.Environment().SetValue(ctx, &azdext.SetEnvRequest{
			EnvName: env.Name,
			Key:     "AZURE_LOCATION",
			Value:   azureContext.Scope.Location,
		})
		if err != nil {
			return nil, nil, fmt.Errorf("failed to set location in environment: %w", err)
		}
	}

	return azureContext, project, nil
}

func (a *InitAction) validateFlags(flags *initFlags) error {
	if flags.manifestPointer != "" {
		if _, err := url.ParseRequestURI(flags.manifestPointer); err != nil {
			return fmt.Errorf("invalid URI '%s': %w", flags.manifestPointer, err)
		}
	}

	return nil
}

func (a *InitAction) promptForMissingValues(ctx context.Context, azdClient *azdext.AzdClient, flags *initFlags) error {
	if flags.manifestPointer == "" {
		resp, err := azdClient.Prompt().Prompt(ctx, &azdext.PromptRequest{
			Options: &azdext.PromptOptions{
				Message:        "Enter the location of the agent manifest:",
				IgnoreHintKeys: true,
			},
		})
		if err != nil {
			return fmt.Errorf("prompting for agent manifest pointer: %w", err)
		}

		flags.manifestPointer = resp.Value
	}

	return nil
}

// downloadAgentYaml downloads the agent.yaml file from the provided URI,
// saves it to the specified target directory (or "src" if not provided), and returns the parsed YAML content as a map
func (a *InitAction) downloadAgentYaml(ctx context.Context, uri string, targetDir string) (map[string]interface{}, string, error) {
	if uri == "" {
		return nil, "", fmt.Errorf("URI cannot be empty")
	}

	// Download the file from the URI
	req, err := http.NewRequestWithContext(ctx, "GET", uri, nil)
	if err != nil {
		return nil, "", fmt.Errorf("creating request for URI %s: %w", uri, err)
	}

	client := &http.Client{}
	resp, err := client.Do(req)
	if err != nil {
		return nil, "", fmt.Errorf("downloading file from URI %s: %w", uri, err)
	}
	defer resp.Body.Close()

	if resp.StatusCode != http.StatusOK {
		return nil, "", fmt.Errorf("failed to download file: HTTP %d", resp.StatusCode)
	}

	// Read the response body
	content, err := io.ReadAll(resp.Body)
	if err != nil {
		return nil, "", fmt.Errorf("reading response body: %w", err)
	}

	// Parse the YAML content into a map
	var yamlData map[string]interface{}
	if err := yaml.Unmarshal(content, &yamlData); err != nil {
		return nil, "", fmt.Errorf("parsing YAML content: %w", err)
	}

	agentId, ok := yamlData["id"].(string)
	if !ok {
		return nil, "", fmt.Errorf("missing or invalid 'id' field in YAML content")
	}

	// Use targetDir if provided, otherwise default to "src/{agentId}"
	if targetDir == "" {
		targetDir = filepath.Join("src", agentId)
	}

	// Create target directory if it doesn't exist
	if err := os.MkdirAll(targetDir, 0755); err != nil {
		return nil, "", fmt.Errorf("creating target directory %s: %w", targetDir, err)
	}

	// Save the file to the target directory
	filePath := filepath.Join(targetDir, "agent.yaml")
	if err := os.WriteFile(filePath, content, 0644); err != nil {
		return nil, "", fmt.Errorf("saving file to %s: %w", filePath, err)
	}

	fmt.Printf("Downloaded and saved agent.yaml to %s\n", filePath)
	return yamlData, targetDir, nil
}

func (a *InitAction) addToProject(ctx context.Context, targetDir string, agentId string, agentKind string) error {
	var host string
	switch agentKind {
	case "container":
		host = "containerapp"
	default:
		host = "foundry.agent"
	}

	serviceConfig := &azdext.ServiceConfig{
		Name:         agentId,
		RelativePath: targetDir,
		Host:         host,
		Language:     "python",
	}

	req := &azdext.AddServiceRequest{Service: serviceConfig}

	if _, err := a.azdClient.Project().AddService(ctx, req); err != nil {
		return fmt.Errorf("adding agent service to project: %w", err)
	}

	fmt.Printf("Added service '%s' to azure.yaml\n", agentId)
	return nil
}

func (a *InitAction) validateResources(ctx context.Context, agentYaml map[string]interface{}) error {
	fmt.Println("Reading model name from agent.yaml...")

	// Extract the model name from agentYaml
	agentModelName, ok := agentYaml["model"].(string)
	if !ok || agentModelName == "" {
		return fmt.Errorf("extracting model name from agent YAML: model name missing or empty")
	}

	fmt.Println("Reading current azd project resources...")

	// Check if the ai.project resource already exists and has the required model
	existingResourceName, err := a.checkResourceExistsAndHasModel(agentModelName)
	if err != nil {
		return fmt.Errorf("checking if ai.project resource has model '%s': %w", agentModelName, err)
	}

	if existingResourceName == "" {
		return a.addResource(ctx, agentModelName)
	}

	fmt.Printf("Validated: ai.project resource '%s' has required model '%s'\n", existingResourceName, agentModelName)
	return nil
}

// checkResourceExistsAndHasModel checks if the given ai.project resource has the specified model
func (a *InitAction) checkResourceExistsAndHasModel(modelName string) (string, error) {
	// Look for ai.project resource
	var aiProjectResource *azdext.ComposedResource
	for _, resource := range a.composedResources {
		if resource.Type == "ai.project" {
			aiProjectResource = resource
			break
		}
	}

	if aiProjectResource == nil {
		fmt.Println("No 'ai.project' resource found in current azd project.")
		return "", nil
	}

	fmt.Println("'ai.project' resource found in current azd project. Checking for required model...")

	// Parse the resource config to check for models
	if len(aiProjectResource.Config) > 0 {
		var config map[string]interface{}
		if err := yaml.Unmarshal(aiProjectResource.Config, &config); err != nil {
			return "", fmt.Errorf("parsing resource config: %w", err)
		}

		// Check the models array - based on azure.yaml format: models[].name
		if models, ok := config["Models"].([]interface{}); ok {
			for _, model := range models {
				if modelObj, ok := model.(map[string]interface{}); ok {
					if name, ok := modelObj["Name"].(string); ok {
						if name == modelName {
							fmt.Printf("Found matching model: %s\n", name)
							return aiProjectResource.Name, nil
						}
					}
				}
			}
		}
	}

	fmt.Printf("Model '%s' not found in resource '%s'\n", modelName, aiProjectResource.Name)
	return "", nil
}

func (a *InitAction) addResource(ctx context.Context, agentModelName string) error {
	// Look for existing ai.project resource
	var aiProject *azdext.ComposedResource
	var aiProjectConfig *AiProjectResourceConfig

	for _, resource := range a.composedResources {
		if resource.Type == "ai.project" {
			aiProject = resource

			// Parse existing config if it exists
			if len(resource.Config) > 0 {
				if err := yaml.Unmarshal(resource.Config, &aiProjectConfig); err != nil {
					return fmt.Errorf("failed to unmarshal AI project config: %w", err)
				}
			}
			break
		}
	}

	// Create new ai.project resource if it doesn't exist
	if aiProject == nil {
		fmt.Println("Adding new 'ai.project' resource to azd project.")
		aiProject = &azdext.ComposedResource{
			Name: generateResourceName("ai-project", a.composedResources),
			Type: "ai.project",
		}
		aiProjectConfig = &AiProjectResourceConfig{}
	}

	// Prompt user for model details
	modelDetails, err := a.promptForModelDetails(ctx, agentModelName)
	if err != nil {
		return fmt.Errorf("failed to get model details: %w", err)
	}

	fmt.Println("Got model details, adding to ai.project resource.")
	// Convert the ai.AiModelDeployment to the map format expected by AiProjectResourceConfig
	defaultModel := map[string]interface{}{
		"name":    modelDetails.Name,
		"format":  modelDetails.Format,
		"version": modelDetails.Version,
		"sku": map[string]interface{}{
			"name":      modelDetails.Sku.Name,
			"usageName": modelDetails.Sku.UsageName,
			"capacity":  modelDetails.Sku.Capacity,
		},
	}
	aiProjectConfig.Models = append(aiProjectConfig.Models, defaultModel)

	// Marshal the config as JSON (since the struct has json tags)
	configJson, err := json.Marshal(aiProjectConfig)
	if err != nil {
		return fmt.Errorf("failed to marshal AI project config: %w", err)
	}

	// Update the resource config
	aiProject.Config = configJson

	// Add the resource to the project
	_, err = a.azdClient.Compose().AddResource(ctx, &azdext.AddResourceRequest{
		Resource: aiProject,
	})
	if err != nil {
		return fmt.Errorf("failed to add resource %s: %w", aiProject.Name, err)
	}

	fmt.Printf("Added AI project resource '%s' to azure.yaml\n", aiProject.Name)
	return nil
}

func (a *InitAction) promptForModelDetails(ctx context.Context, modelName string) (*ai.AiModelDeployment, error) {
	// Load the AI model catalog if not already loaded
	if err := a.loadAiCatalog(ctx); err != nil {
		return nil, err
	}

	// Check if the model exists in the catalog
	var model *ai.AiModel
	model, exists := a.modelCatalog[modelName]
	if !exists {
		return nil, fmt.Errorf("model '%s' not found in AI model catalog", modelName)
	}

	availableVersions, err := a.modelCatalogService.ListModelVersions(ctx, model)
	if err != nil {
		return nil, fmt.Errorf("listing versions for model '%s': %w", modelName, err)
	}

	availableSkus, err := a.modelCatalogService.ListModelSkus(ctx, model)
	if err != nil {
		return nil, fmt.Errorf("listing SKUs for model '%s': %w", modelName, err)
	}

<<<<<<< HEAD
	modelVersionSelection, err := selectFromList(
		ctx, a.console, "Which model version do you want to use?", availableVersions, nil)
	if err != nil {
		return nil, err
	}

	skuSelection, err := selectFromList(ctx, a.console, "Select model SKU", availableSkus, nil)
	if err != nil {
		return nil, err
	}

	deploymentOptions := ai.AiModelDeploymentOptions{
		Versions: []string{modelVersionSelection},
		Skus:     []string{skuSelection},
	}

	modelDeployment, err := a.modelCatalogService.GetModelDeployment(ctx, model, &deploymentOptions)
	if err != nil {
		return nil, fmt.Errorf("failed to get model deployment: %w", err)
	}

	return modelDeployment, nil
}

func (a *InitAction) loadAiCatalog(ctx context.Context) error {
	if a.modelCatalog != nil {
		return nil
	}

	spinner := ux.NewSpinner(&ux.SpinnerOptions{
		Text:        "Loading AI Model Catalog",
		ClearOnStop: true,
	})

	if err := spinner.Start(ctx); err != nil {
		return fmt.Errorf("failed to start spinner: %w", err)
	}

	aiModelCatalog, err := a.modelCatalogService.ListAllModels(ctx, a.azureContext.Scope.SubscriptionId)
	if err != nil {
		return fmt.Errorf("failed to load AI model catalog: %w", err)
	}

	if err := spinner.Stop(ctx); err != nil {
		return err
	}

	a.modelCatalog = aiModelCatalog
	return nil
}

// generateResourceName generates a unique resource name, similar to the AI builder pattern
func generateResourceName(desiredName string, existingResources []*azdext.ComposedResource) string {
	resourceMap := map[string]struct{}{}
	for _, resource := range existingResources {
		resourceMap[resource.Name] = struct{}{}
	}

	if _, exists := resourceMap[desiredName]; !exists {
		return desiredName
	}
	// If the desired name already exists, append a number (always 2 digits) to the name
	nextIndex := 1
	for {
		newName := fmt.Sprintf("%s-%02d", desiredName, nextIndex)
		if _, exists := resourceMap[newName]; !exists {
			return newName
		}
		nextIndex++
	}
}

func selectFromList(
	ctx context.Context, console input.Console, q string, options []string, defaultOpt *string) (string, error) {

	if len(options) == 1 {
		return options[0], nil
	}

	defOpt := options[0]

	if defaultOpt != nil {
		defOpt = *defaultOpt
	}

	slices.Sort(options)
	selectedIndex, err := console.Select(ctx, input.ConsoleOptions{
		Message:      q,
		Options:      options,
		DefaultValue: defOpt,
	})

=======
	selectedResourceResponse, err := azdClient.Prompt().PromptSubscriptionResource(
		ctx, &azdext.PromptSubscriptionResourceRequest{
			AzureContext: azureContext,
			Options: &azdext.PromptResourceOptions{
				ResourceType: "Microsoft.CognitiveServices/accounts",
				Kinds:        []string{"AIServices"},
				SelectOptions: &azdext.PromptResourceSelectOptions{
					AllowNewResource: to.Ptr(false),
				},
			},
		})
>>>>>>> 8b1ef687
	if err != nil {
		return "", err
	}

	chosen := options[selectedIndex]
	return chosen, nil
}<|MERGE_RESOLUTION|>--- conflicted
+++ resolved
@@ -14,10 +14,10 @@
 	"path/filepath"
 	"slices"
 
-	"azure.foundry.ai.agents/internal/pkg/azure"
-	"azure.foundry.ai.agents/internal/pkg/azure/ai"
 	"github.com/Azure/azure-sdk-for-go/sdk/azcore"
 	"github.com/Azure/azure-sdk-for-go/sdk/azidentity"
+	"github.com/azure/azure-dev/cli/azd/extensions/azure.foundry.ai.agents/internal/pkg/azure"
+	"github.com/azure/azure-dev/cli/azd/extensions/azure.foundry.ai.agents/internal/pkg/azure/ai"
 	"github.com/azure/azure-dev/cli/azd/pkg/azdext"
 	"github.com/azure/azure-dev/cli/azd/pkg/input"
 	"github.com/azure/azure-dev/cli/azd/pkg/ux"
@@ -616,7 +616,6 @@
 		return nil, fmt.Errorf("listing SKUs for model '%s': %w", modelName, err)
 	}
 
-<<<<<<< HEAD
 	modelVersionSelection, err := selectFromList(
 		ctx, a.console, "Which model version do you want to use?", availableVersions, nil)
 	if err != nil {
@@ -709,19 +708,6 @@
 		DefaultValue: defOpt,
 	})
 
-=======
-	selectedResourceResponse, err := azdClient.Prompt().PromptSubscriptionResource(
-		ctx, &azdext.PromptSubscriptionResourceRequest{
-			AzureContext: azureContext,
-			Options: &azdext.PromptResourceOptions{
-				ResourceType: "Microsoft.CognitiveServices/accounts",
-				Kinds:        []string{"AIServices"},
-				SelectOptions: &azdext.PromptResourceSelectOptions{
-					AllowNewResource: to.Ptr(false),
-				},
-			},
-		})
->>>>>>> 8b1ef687
 	if err != nil {
 		return "", err
 	}
