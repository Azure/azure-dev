--- conflicted
+++ resolved
@@ -28,17 +28,12 @@
 			defer azdClient.Close()
 
 			provider := project.NewAgentServiceTargetProvider(azdClient)
-<<<<<<< HEAD
 			projectParser := &project.FoundryParser{AzdClient: azdClient}
+			// IMPORTANT: service target name here must match the name used in the extension manifest.
 			host := azdext.NewExtensionHost(azdClient).
-				WithServiceTarget("foundry.agent", provider).
+				WithServiceTarget("foundry.containeragent", provider).
 				WithProjectEventHandler("preprovision", projectParser.SetIdentity).
 				WithProjectEventHandler("postdeploy", projectParser.CoboPostDeploy)
-=======
-			// IMPORTANT: service target name here must match the name used in the extension manifest.
-			host := azdext.NewExtensionHost(azdClient).
-				WithServiceTarget("foundry.containeragent", provider)
->>>>>>> db222dc2
 
 			// Start listening for events
 			// This is a blocking call and will not return until the server connection is closed.
