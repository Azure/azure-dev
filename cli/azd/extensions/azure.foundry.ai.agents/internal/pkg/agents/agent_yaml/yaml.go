--- conflicted
+++ resolved
@@ -96,11 +96,7 @@
 type AgentManifest struct {
 	Agent AgentDefinition `json:"agent"` // The agent that this manifest is based on
 	// Models     []Model         `json:"models"`     // Additional models that are known to work with this prompt
-<<<<<<< HEAD
 	Parameters []Parameter `json:"parameters"` // Parameters for configuring the agent's behavior and execution
-=======
-	Parameters []interface{} `json:"parameters"` // Parameters for configuring the agent's behavior and execution
->>>>>>> e586610e
 }
 
 // Binding represents Represents a binding between an input property and a tool parameter.
