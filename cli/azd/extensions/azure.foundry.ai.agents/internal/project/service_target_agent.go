--- conflicted
+++ resolved
@@ -254,15 +254,6 @@
 	fmt.Fprintf(os.Stderr, "Prompt agent '%s' deployed successfully!\n", agentVersionResponse.Name)
 
 	return &azdext.ServiceDeployResult{
-<<<<<<< HEAD
-		TargetResourceId: "",
-		Kind:             "agent",
-		Endpoints:        nil,
-		Details: map[string]string{
-			"message":      "Prompt agent deployed successfully",
-			"agentName":    agentVersionResponse.Name,
-			"agentVersion": agentVersionResponse.Version,
-=======
 		Artifacts: []*azdext.Artifact{
 			{
 				Kind:         azdext.ArtifactKind_ARTIFACT_KIND_DEPLOYMENT,
@@ -273,7 +264,6 @@
 					"agentVersion": agentVersionResponse.Version,
 				},
 			},
->>>>>>> db222dc2
 		},
 	}, nil
 }
@@ -338,15 +328,6 @@
 	fmt.Fprintf(os.Stderr, "Hosted agent '%s' deployed successfully!\n", agentVersionResponse.Name)
 
 	return &azdext.ServiceDeployResult{
-<<<<<<< HEAD
-		TargetResourceId: "",
-		Kind:             "agent",
-		Endpoints:        nil,
-		Details: map[string]string{
-			"message":      "Hosted agent deployed successfully",
-			"agentName":    agentVersionResponse.Name,
-			"agentVersion": agentVersionResponse.Version,
-=======
 		Artifacts: []*azdext.Artifact{
 			{
 				Kind:         azdext.ArtifactKind_ARTIFACT_KIND_DEPLOYMENT,
@@ -357,7 +338,6 @@
 					"agentVersion": agentVersionResponse.Version,
 				},
 			},
->>>>>>> db222dc2
 		},
 	}, nil
 }
