<<<<<<< HEAD
{
  "$schema": "http://json-schema.org/draft-07/schema#",
  "title": "ExtensionSchema",
  "description": "Schema representing the structure of extension.yaml for AZD Extensions. Provides comprehensive metadata with enhanced inline documentation for improved authoring experience.",
  "definitions": {
    "ExtensionExample": {
      "type": "object",
      "title": "Extension Example",
      "description": "An example demonstrating how to use the extension.",
      "properties": {
        "name": {
          "type": "string",
          "title": "Example Name",
          "description": "A brief name for the example."
        },
        "description": {
          "type": "string",
          "title": "Example Description",
          "description": "Detailed explanation of what the example demonstrates."
        },
        "usage": {
          "type": "string",
          "title": "Example Usage",
          "description": "Command or instructions that show how to use this example."
        }
      },
      "required": [
        "name",
        "description",
        "usage"
      ]
    },
    "ExtensionDependency": {
      "type": "object",
      "title": "Extension Dependency",
      "description": "A dependency required by this extension.",
      "properties": {
        "id": {
          "type": "string",
          "title": "Dependency ID",
          "description": "Unique identifier of the dependent extension."
        },
        "version": {
          "type": "string",
          "title": "Dependency Version",
          "description": "The required version or version range, following semantic versioning."
        }
      },
      "required": [
        "id",
        "version"
      ]
    }
  },
  "type": "object",
  "properties": {
    "id": {
      "type": "string",
      "title": "Extension ID",
      "description": "A unique identifier for the extension."
    },
    "namespace": {
      "type": "string",
      "title": "Extension Namespace",
      "description": "Namespace used to group extension commands; optional."
    },
    "entryPoint": {
      "type": "string",
      "title": "Entry Point",
      "description": "Executable or script that serves as the entry point of the extension; optional."
    },
    "version": {
      "type": "string",
      "title": "Extension Version",
      "description": "Semantic version of the extension. Use the format MAJOR.MINOR.PATCH (optionally with a pre-release tag).",
      "pattern": "^\\d+\\.\\d+\\.\\d+(-[A-Za-z0-9-.]+)?$"
    },
    "capabilities": {
      "type": "array",
      "title": "Capabilities",
      "description": "List of capabilities provided by the extension. Supported values: custom-commands, lifecycle-events, mcp-server. Select one or more from the allowed list. Each value must be unique.",
      "minItems": 1,
      "uniqueItems": true,
      "items": {
        "oneOf": [
          {
            "type": "string",
            "const": "custom-commands",
            "title": "Custom Commands",
            "description": "Custom commands expose new command groups and commands to AZD."
          },
          {
            "type": "string",
            "const": "lifecycle-events",
            "title": "Lifecycle Events",
            "description": "Lifecycle events enable extensions to subscribe to AZD project and service lifecycle events."
          },
          {
            "type": "string",
            "const": "mcp-server",
            "title": "MCP Server",
            "description": "MCP server capability enables extensions to provide Model Context Protocol tools that can be used by AI agents."
          },
          {
            "type": "string",
            "const": "service-target-provider",
            "title": "Service Target Provider",
            "description": "Service target provider enables extensions to provide custom service deployment targets."
          },
          {
            "type": "string",
            "const": "framework-service-provider",
            "title": "Framework Service Provider",
            "description": "Framework service provider enables extensions to provide custom language frameworks and build systems."
          }
        ]
      }
    },
    "displayName": {
      "type": "string",
      "title": "Display Name",
      "description": "Human-readable name of the extension."
    },
    "description": {
      "type": "string",
      "title": "Description",
      "description": "A detailed description of the extension including its features and purpose."
    },
    "usage": {
      "type": "string",
      "title": "Usage",
      "description": "Instructions or details on how to use the extension."
    },
    "examples": {
      "type": "array",
      "title": "Examples",
      "description": "Usage examples that help illustrate how the extension can be used.",
      "items": {
        "$ref": "#/definitions/ExtensionExample"
      }
    },
    "tags": {
      "type": "array",
      "title": "Tags",
      "description": "Keywords to help categorize and filter the extension.",
      "items": {
        "type": "string"
      }
    },
    "dependencies": {
      "type": "array",
      "title": "Dependencies",
      "description": "List of other extensions that this extension depends on. These will be resolved and installed automatically.",
      "items": {
        "$ref": "#/definitions/ExtensionDependency"
      }
    },
    "platforms": {
      "type": "object",
      "title": "Platform Metadata",
      "description": "Optional, platform-specific metadata to tailor the extension for different environments.",
      "additionalProperties": {
        "type": "object",
        "title": "Platform Specific",
        "description": "Custom metadata for a particular platform.",
        "additionalProperties": true
      }
    },
    "mcp": {
      "type": "object",
      "title": "MCP Configuration",
      "description": "Configuration for Model Context Protocol server functionality. Required when mcp-server capability is declared.",
      "properties": {
        "serve": {
          "type": "object",
          "title": "MCP Server Configuration",
          "description": "Configuration for starting the extension's MCP server.",
          "properties": {
            "args": {
              "type": "array",
              "title": "Server Arguments",
              "description": "Command-line arguments to pass when starting the MCP server. Typically ['mcp', 'serve'] or similar.",
              "items": {
                "type": "string"
              },
              "default": ["mcp", "serve"]
            },
            "env": {
              "type": "array",
              "title": "Environment Variables",
              "description": "Additional environment variables to set when starting the MCP server.",
              "items": {
                "type": "string"
              },
              "default": []
            }
          },
          "required": ["args"]
        }
      },
      "required": ["serve"]
    }
  },
  "required": [
    "id",
    "version",
    "capabilities",
    "displayName",
    "description"
  ]
}
=======
{
  "$schema": "http://json-schema.org/draft-07/schema#",
  "title": "ExtensionSchema",
  "description": "Schema representing the structure of extension.yaml for AZD Extensions. Provides comprehensive metadata with enhanced inline documentation for improved authoring experience.",
  "definitions": {
    "ExtensionExample": {
      "type": "object",
      "title": "Extension Example",
      "description": "An example demonstrating how to use the extension.",
      "properties": {
        "name": {
          "type": "string",
          "title": "Example Name",
          "description": "A brief name for the example."
        },
        "description": {
          "type": "string",
          "title": "Example Description",
          "description": "Detailed explanation of what the example demonstrates."
        },
        "usage": {
          "type": "string",
          "title": "Example Usage",
          "description": "Command or instructions that show how to use this example."
        }
      },
      "required": [
        "name",
        "description",
        "usage"
      ]
    },
    "ExtensionDependency": {
      "type": "object",
      "title": "Extension Dependency",
      "description": "A dependency required by this extension.",
      "properties": {
        "id": {
          "type": "string",
          "title": "Dependency ID",
          "description": "Unique identifier of the dependent extension."
        },
        "version": {
          "type": "string",
          "title": "Dependency Version",
          "description": "The required version or version range, following semantic versioning."
        }
      },
      "required": [
        "id",
        "version"
      ]
    },
    "Provider": {
      "type": "object",
      "title": "Provider",
      "description": "A provider registered by this extension.",
      "properties": {
        "name": {
          "type": "string",
          "title": "Provider Name",
          "description": "Unique identifier for this provider within the extension."
        },
        "type": {
          "type": "string",
          "title": "Provider Type",
          "description": "The type of provider.",
          "enum": [
            "service-target"
          ]
        },
        "description": {
          "type": "string",
          "title": "Description",
          "description": "Description of what this provider does."
        }
      },
      "required": [
        "name",
        "type",
        "description"
      ]
    }
  },
  "type": "object",
  "properties": {
    "id": {
      "type": "string",
      "title": "Extension ID",
      "description": "A unique identifier for the extension."
    },
    "namespace": {
      "type": "string",
      "title": "Extension Namespace",
      "description": "Namespace used to group extension commands; optional."
    },
    "entryPoint": {
      "type": "string",
      "title": "Entry Point",
      "description": "Executable or script that serves as the entry point of the extension; optional."
    },
    "version": {
      "type": "string",
      "title": "Extension Version",
      "description": "Semantic version of the extension. Use the format MAJOR.MINOR.PATCH (optionally with a pre-release tag).",
      "pattern": "^\\d+\\.\\d+\\.\\d+(-[A-Za-z0-9-.]+)?$"
    },
    "capabilities": {
      "type": "array",
      "title": "Capabilities",
      "description": "List of capabilities provided by the extension. Supported values: custom-commands, lifecycle-events, mcp-server, service-target-provider. Select one or more from the allowed list. Each value must be unique.",
      "minItems": 1,
      "uniqueItems": true,
      "items": {
        "oneOf": [
          {
            "type": "string",
            "const": "custom-commands",
            "title": "Custom Commands",
            "description": "Custom commands expose new command groups and commands to AZD."
          },
          {
            "type": "string",
            "const": "lifecycle-events",
            "title": "Lifecycle Events",
            "description": "Lifecycle events enable extensions to subscribe to AZD project and service lifecycle events."
          },
          {
            "type": "string",
            "const": "mcp-server",
            "title": "MCP Server",
            "description": "MCP server capability enables extensions to provide Model Context Protocol tools that can be used by AI agents."
          },
          {
            "type": "string",
            "const": "service-target-provider",
            "title": "Service Target Provider",
            "description": "Service target provider enables extensions to provide custom service deployment targets."
          }
        ]
      }
    },
    "displayName": {
      "type": "string",
      "title": "Display Name",
      "description": "Human-readable name of the extension."
    },
    "description": {
      "type": "string",
      "title": "Description",
      "description": "A detailed description of the extension including its features and purpose."
    },
    "usage": {
      "type": "string",
      "title": "Usage",
      "description": "Instructions or details on how to use the extension."
    },
    "examples": {
      "type": "array",
      "title": "Examples",
      "description": "Usage examples that help illustrate how the extension can be used.",
      "items": {
        "$ref": "#/definitions/ExtensionExample"
      }
    },
    "tags": {
      "type": "array",
      "title": "Tags",
      "description": "Keywords to help categorize and filter the extension.",
      "items": {
        "type": "string"
      }
    },
    "dependencies": {
      "type": "array",
      "title": "Dependencies",
      "description": "List of other extensions that this extension depends on. These will be resolved and installed automatically.",
      "items": {
        "$ref": "#/definitions/ExtensionDependency"
      }
    },
    "providers": {
      "type": "array",
      "title": "Providers",
      "description": "List of providers that this extension registers. Each provider must have a corresponding capability declared.",
      "items": {
        "$ref": "#/definitions/Provider"
      }
    },
    "platforms": {
      "type": "object",
      "title": "Platform Metadata",
      "description": "Optional, platform-specific metadata to tailor the extension for different environments.",
      "additionalProperties": {
        "type": "object",
        "title": "Platform Specific",
        "description": "Custom metadata for a particular platform.",
        "additionalProperties": true
      }
    },
    "mcp": {
      "type": "object",
      "title": "MCP Configuration",
      "description": "Configuration for Model Context Protocol server functionality. Required when mcp-server capability is declared.",
      "properties": {
        "serve": {
          "type": "object",
          "title": "MCP Server Configuration",
          "description": "Configuration for starting the extension's MCP server.",
          "properties": {
            "args": {
              "type": "array",
              "title": "Server Arguments",
              "description": "Command-line arguments to pass when starting the MCP server. Typically ['mcp', 'serve'] or similar.",
              "items": {
                "type": "string"
              },
              "default": ["mcp", "serve"]
            },
            "env": {
              "type": "array",
              "title": "Environment Variables",
              "description": "Additional environment variables to set when starting the MCP server.",
              "items": {
                "type": "string"
              },
              "default": []
            }
          },
          "required": ["args"]
        }
      },
      "required": ["serve"]
    }
  },
  "required": [
    "id",
    "version",
    "capabilities",
    "displayName",
    "description"
  ]
}
>>>>>>> 2a492cf8
<|MERGE_RESOLUTION|>--- conflicted
+++ resolved
@@ -1,457 +1,243 @@
-<<<<<<< HEAD
-{
-  "$schema": "http://json-schema.org/draft-07/schema#",
-  "title": "ExtensionSchema",
-  "description": "Schema representing the structure of extension.yaml for AZD Extensions. Provides comprehensive metadata with enhanced inline documentation for improved authoring experience.",
-  "definitions": {
-    "ExtensionExample": {
-      "type": "object",
-      "title": "Extension Example",
-      "description": "An example demonstrating how to use the extension.",
-      "properties": {
-        "name": {
-          "type": "string",
-          "title": "Example Name",
-          "description": "A brief name for the example."
-        },
-        "description": {
-          "type": "string",
-          "title": "Example Description",
-          "description": "Detailed explanation of what the example demonstrates."
-        },
-        "usage": {
-          "type": "string",
-          "title": "Example Usage",
-          "description": "Command or instructions that show how to use this example."
-        }
-      },
-      "required": [
-        "name",
-        "description",
-        "usage"
-      ]
-    },
-    "ExtensionDependency": {
-      "type": "object",
-      "title": "Extension Dependency",
-      "description": "A dependency required by this extension.",
-      "properties": {
-        "id": {
-          "type": "string",
-          "title": "Dependency ID",
-          "description": "Unique identifier of the dependent extension."
-        },
-        "version": {
-          "type": "string",
-          "title": "Dependency Version",
-          "description": "The required version or version range, following semantic versioning."
-        }
-      },
-      "required": [
-        "id",
-        "version"
-      ]
-    }
-  },
-  "type": "object",
-  "properties": {
-    "id": {
-      "type": "string",
-      "title": "Extension ID",
-      "description": "A unique identifier for the extension."
-    },
-    "namespace": {
-      "type": "string",
-      "title": "Extension Namespace",
-      "description": "Namespace used to group extension commands; optional."
-    },
-    "entryPoint": {
-      "type": "string",
-      "title": "Entry Point",
-      "description": "Executable or script that serves as the entry point of the extension; optional."
-    },
-    "version": {
-      "type": "string",
-      "title": "Extension Version",
-      "description": "Semantic version of the extension. Use the format MAJOR.MINOR.PATCH (optionally with a pre-release tag).",
-      "pattern": "^\\d+\\.\\d+\\.\\d+(-[A-Za-z0-9-.]+)?$"
-    },
-    "capabilities": {
-      "type": "array",
-      "title": "Capabilities",
-      "description": "List of capabilities provided by the extension. Supported values: custom-commands, lifecycle-events, mcp-server. Select one or more from the allowed list. Each value must be unique.",
-      "minItems": 1,
-      "uniqueItems": true,
-      "items": {
-        "oneOf": [
-          {
-            "type": "string",
-            "const": "custom-commands",
-            "title": "Custom Commands",
-            "description": "Custom commands expose new command groups and commands to AZD."
-          },
-          {
-            "type": "string",
-            "const": "lifecycle-events",
-            "title": "Lifecycle Events",
-            "description": "Lifecycle events enable extensions to subscribe to AZD project and service lifecycle events."
-          },
-          {
-            "type": "string",
-            "const": "mcp-server",
-            "title": "MCP Server",
-            "description": "MCP server capability enables extensions to provide Model Context Protocol tools that can be used by AI agents."
-          },
-          {
-            "type": "string",
-            "const": "service-target-provider",
-            "title": "Service Target Provider",
-            "description": "Service target provider enables extensions to provide custom service deployment targets."
-          },
-          {
-            "type": "string",
-            "const": "framework-service-provider",
-            "title": "Framework Service Provider",
-            "description": "Framework service provider enables extensions to provide custom language frameworks and build systems."
-          }
-        ]
-      }
-    },
-    "displayName": {
-      "type": "string",
-      "title": "Display Name",
-      "description": "Human-readable name of the extension."
-    },
-    "description": {
-      "type": "string",
-      "title": "Description",
-      "description": "A detailed description of the extension including its features and purpose."
-    },
-    "usage": {
-      "type": "string",
-      "title": "Usage",
-      "description": "Instructions or details on how to use the extension."
-    },
-    "examples": {
-      "type": "array",
-      "title": "Examples",
-      "description": "Usage examples that help illustrate how the extension can be used.",
-      "items": {
-        "$ref": "#/definitions/ExtensionExample"
-      }
-    },
-    "tags": {
-      "type": "array",
-      "title": "Tags",
-      "description": "Keywords to help categorize and filter the extension.",
-      "items": {
-        "type": "string"
-      }
-    },
-    "dependencies": {
-      "type": "array",
-      "title": "Dependencies",
-      "description": "List of other extensions that this extension depends on. These will be resolved and installed automatically.",
-      "items": {
-        "$ref": "#/definitions/ExtensionDependency"
-      }
-    },
-    "platforms": {
-      "type": "object",
-      "title": "Platform Metadata",
-      "description": "Optional, platform-specific metadata to tailor the extension for different environments.",
-      "additionalProperties": {
-        "type": "object",
-        "title": "Platform Specific",
-        "description": "Custom metadata for a particular platform.",
-        "additionalProperties": true
-      }
-    },
-    "mcp": {
-      "type": "object",
-      "title": "MCP Configuration",
-      "description": "Configuration for Model Context Protocol server functionality. Required when mcp-server capability is declared.",
-      "properties": {
-        "serve": {
-          "type": "object",
-          "title": "MCP Server Configuration",
-          "description": "Configuration for starting the extension's MCP server.",
-          "properties": {
-            "args": {
-              "type": "array",
-              "title": "Server Arguments",
-              "description": "Command-line arguments to pass when starting the MCP server. Typically ['mcp', 'serve'] or similar.",
-              "items": {
-                "type": "string"
-              },
-              "default": ["mcp", "serve"]
-            },
-            "env": {
-              "type": "array",
-              "title": "Environment Variables",
-              "description": "Additional environment variables to set when starting the MCP server.",
-              "items": {
-                "type": "string"
-              },
-              "default": []
-            }
-          },
-          "required": ["args"]
-        }
-      },
-      "required": ["serve"]
-    }
-  },
-  "required": [
-    "id",
-    "version",
-    "capabilities",
-    "displayName",
-    "description"
-  ]
-}
-=======
-{
-  "$schema": "http://json-schema.org/draft-07/schema#",
-  "title": "ExtensionSchema",
-  "description": "Schema representing the structure of extension.yaml for AZD Extensions. Provides comprehensive metadata with enhanced inline documentation for improved authoring experience.",
-  "definitions": {
-    "ExtensionExample": {
-      "type": "object",
-      "title": "Extension Example",
-      "description": "An example demonstrating how to use the extension.",
-      "properties": {
-        "name": {
-          "type": "string",
-          "title": "Example Name",
-          "description": "A brief name for the example."
-        },
-        "description": {
-          "type": "string",
-          "title": "Example Description",
-          "description": "Detailed explanation of what the example demonstrates."
-        },
-        "usage": {
-          "type": "string",
-          "title": "Example Usage",
-          "description": "Command or instructions that show how to use this example."
-        }
-      },
-      "required": [
-        "name",
-        "description",
-        "usage"
-      ]
-    },
-    "ExtensionDependency": {
-      "type": "object",
-      "title": "Extension Dependency",
-      "description": "A dependency required by this extension.",
-      "properties": {
-        "id": {
-          "type": "string",
-          "title": "Dependency ID",
-          "description": "Unique identifier of the dependent extension."
-        },
-        "version": {
-          "type": "string",
-          "title": "Dependency Version",
-          "description": "The required version or version range, following semantic versioning."
-        }
-      },
-      "required": [
-        "id",
-        "version"
-      ]
-    },
-    "Provider": {
-      "type": "object",
-      "title": "Provider",
-      "description": "A provider registered by this extension.",
-      "properties": {
-        "name": {
-          "type": "string",
-          "title": "Provider Name",
-          "description": "Unique identifier for this provider within the extension."
-        },
-        "type": {
-          "type": "string",
-          "title": "Provider Type",
-          "description": "The type of provider.",
-          "enum": [
-            "service-target"
-          ]
-        },
-        "description": {
-          "type": "string",
-          "title": "Description",
-          "description": "Description of what this provider does."
-        }
-      },
-      "required": [
-        "name",
-        "type",
-        "description"
-      ]
-    }
-  },
-  "type": "object",
-  "properties": {
-    "id": {
-      "type": "string",
-      "title": "Extension ID",
-      "description": "A unique identifier for the extension."
-    },
-    "namespace": {
-      "type": "string",
-      "title": "Extension Namespace",
-      "description": "Namespace used to group extension commands; optional."
-    },
-    "entryPoint": {
-      "type": "string",
-      "title": "Entry Point",
-      "description": "Executable or script that serves as the entry point of the extension; optional."
-    },
-    "version": {
-      "type": "string",
-      "title": "Extension Version",
-      "description": "Semantic version of the extension. Use the format MAJOR.MINOR.PATCH (optionally with a pre-release tag).",
-      "pattern": "^\\d+\\.\\d+\\.\\d+(-[A-Za-z0-9-.]+)?$"
-    },
-    "capabilities": {
-      "type": "array",
-      "title": "Capabilities",
-      "description": "List of capabilities provided by the extension. Supported values: custom-commands, lifecycle-events, mcp-server, service-target-provider. Select one or more from the allowed list. Each value must be unique.",
-      "minItems": 1,
-      "uniqueItems": true,
-      "items": {
-        "oneOf": [
-          {
-            "type": "string",
-            "const": "custom-commands",
-            "title": "Custom Commands",
-            "description": "Custom commands expose new command groups and commands to AZD."
-          },
-          {
-            "type": "string",
-            "const": "lifecycle-events",
-            "title": "Lifecycle Events",
-            "description": "Lifecycle events enable extensions to subscribe to AZD project and service lifecycle events."
-          },
-          {
-            "type": "string",
-            "const": "mcp-server",
-            "title": "MCP Server",
-            "description": "MCP server capability enables extensions to provide Model Context Protocol tools that can be used by AI agents."
-          },
-          {
-            "type": "string",
-            "const": "service-target-provider",
-            "title": "Service Target Provider",
-            "description": "Service target provider enables extensions to provide custom service deployment targets."
-          }
-        ]
-      }
-    },
-    "displayName": {
-      "type": "string",
-      "title": "Display Name",
-      "description": "Human-readable name of the extension."
-    },
-    "description": {
-      "type": "string",
-      "title": "Description",
-      "description": "A detailed description of the extension including its features and purpose."
-    },
-    "usage": {
-      "type": "string",
-      "title": "Usage",
-      "description": "Instructions or details on how to use the extension."
-    },
-    "examples": {
-      "type": "array",
-      "title": "Examples",
-      "description": "Usage examples that help illustrate how the extension can be used.",
-      "items": {
-        "$ref": "#/definitions/ExtensionExample"
-      }
-    },
-    "tags": {
-      "type": "array",
-      "title": "Tags",
-      "description": "Keywords to help categorize and filter the extension.",
-      "items": {
-        "type": "string"
-      }
-    },
-    "dependencies": {
-      "type": "array",
-      "title": "Dependencies",
-      "description": "List of other extensions that this extension depends on. These will be resolved and installed automatically.",
-      "items": {
-        "$ref": "#/definitions/ExtensionDependency"
-      }
-    },
-    "providers": {
-      "type": "array",
-      "title": "Providers",
-      "description": "List of providers that this extension registers. Each provider must have a corresponding capability declared.",
-      "items": {
-        "$ref": "#/definitions/Provider"
-      }
-    },
-    "platforms": {
-      "type": "object",
-      "title": "Platform Metadata",
-      "description": "Optional, platform-specific metadata to tailor the extension for different environments.",
-      "additionalProperties": {
-        "type": "object",
-        "title": "Platform Specific",
-        "description": "Custom metadata for a particular platform.",
-        "additionalProperties": true
-      }
-    },
-    "mcp": {
-      "type": "object",
-      "title": "MCP Configuration",
-      "description": "Configuration for Model Context Protocol server functionality. Required when mcp-server capability is declared.",
-      "properties": {
-        "serve": {
-          "type": "object",
-          "title": "MCP Server Configuration",
-          "description": "Configuration for starting the extension's MCP server.",
-          "properties": {
-            "args": {
-              "type": "array",
-              "title": "Server Arguments",
-              "description": "Command-line arguments to pass when starting the MCP server. Typically ['mcp', 'serve'] or similar.",
-              "items": {
-                "type": "string"
-              },
-              "default": ["mcp", "serve"]
-            },
-            "env": {
-              "type": "array",
-              "title": "Environment Variables",
-              "description": "Additional environment variables to set when starting the MCP server.",
-              "items": {
-                "type": "string"
-              },
-              "default": []
-            }
-          },
-          "required": ["args"]
-        }
-      },
-      "required": ["serve"]
-    }
-  },
-  "required": [
-    "id",
-    "version",
-    "capabilities",
-    "displayName",
-    "description"
-  ]
-}
->>>>>>> 2a492cf8
+{
+  "$schema": "http://json-schema.org/draft-07/schema#",
+  "title": "ExtensionSchema",
+  "description": "Schema representing the structure of extension.yaml for AZD Extensions. Provides comprehensive metadata with enhanced inline documentation for improved authoring experience.",
+  "definitions": {
+    "ExtensionExample": {
+      "type": "object",
+      "title": "Extension Example",
+      "description": "An example demonstrating how to use the extension.",
+      "properties": {
+        "name": {
+          "type": "string",
+          "title": "Example Name",
+          "description": "A brief name for the example."
+        },
+        "description": {
+          "type": "string",
+          "title": "Example Description",
+          "description": "Detailed explanation of what the example demonstrates."
+        },
+        "usage": {
+          "type": "string",
+          "title": "Example Usage",
+          "description": "Command or instructions that show how to use this example."
+        }
+      },
+      "required": [
+        "name",
+        "description",
+        "usage"
+      ]
+    },
+    "ExtensionDependency": {
+      "type": "object",
+      "title": "Extension Dependency",
+      "description": "A dependency required by this extension.",
+      "properties": {
+        "id": {
+          "type": "string",
+          "title": "Dependency ID",
+          "description": "Unique identifier of the dependent extension."
+        },
+        "version": {
+          "type": "string",
+          "title": "Dependency Version",
+          "description": "The required version or version range, following semantic versioning."
+        }
+      },
+      "required": [
+        "id",
+        "version"
+      ]
+    },
+    "Provider": {
+      "type": "object",
+      "title": "Provider",
+      "description": "A provider registered by this extension.",
+      "properties": {
+        "name": {
+          "type": "string",
+          "title": "Provider Name",
+          "description": "Unique identifier for this provider within the extension."
+        },
+        "type": {
+          "type": "string",
+          "title": "Provider Type",
+          "description": "The type of provider.",
+          "enum": [
+            "service-target"
+          ]
+        },
+        "description": {
+          "type": "string",
+          "title": "Description",
+          "description": "Description of what this provider does."
+        }
+      },
+      "required": [
+        "name",
+        "type",
+        "description"
+      ]
+    }
+  },
+  "type": "object",
+  "properties": {
+    "id": {
+      "type": "string",
+      "title": "Extension ID",
+      "description": "A unique identifier for the extension."
+    },
+    "namespace": {
+      "type": "string",
+      "title": "Extension Namespace",
+      "description": "Namespace used to group extension commands; optional."
+    },
+    "entryPoint": {
+      "type": "string",
+      "title": "Entry Point",
+      "description": "Executable or script that serves as the entry point of the extension; optional."
+    },
+    "version": {
+      "type": "string",
+      "title": "Extension Version",
+      "description": "Semantic version of the extension. Use the format MAJOR.MINOR.PATCH (optionally with a pre-release tag).",
+      "pattern": "^\\d+\\.\\d+\\.\\d+(-[A-Za-z0-9-.]+)?$"
+    },
+    "capabilities": {
+      "type": "array",
+      "title": "Capabilities",
+      "description": "List of capabilities provided by the extension. Supported values: custom-commands, lifecycle-events, mcp-server, service-target-provider. Select one or more from the allowed list. Each value must be unique.",
+      "minItems": 1,
+      "uniqueItems": true,
+      "items": {
+        "oneOf": [
+          {
+            "type": "string",
+            "const": "custom-commands",
+            "title": "Custom Commands",
+            "description": "Custom commands expose new command groups and commands to AZD."
+          },
+          {
+            "type": "string",
+            "const": "lifecycle-events",
+            "title": "Lifecycle Events",
+            "description": "Lifecycle events enable extensions to subscribe to AZD project and service lifecycle events."
+          },
+          {
+            "type": "string",
+            "const": "mcp-server",
+            "title": "MCP Server",
+            "description": "MCP server capability enables extensions to provide Model Context Protocol tools that can be used by AI agents."
+          },
+          {
+            "type": "string",
+            "const": "service-target-provider",
+            "title": "Service Target Provider",
+            "description": "Service target provider enables extensions to provide custom service deployment targets."
+          }
+        ]
+      }
+    },
+    "displayName": {
+      "type": "string",
+      "title": "Display Name",
+      "description": "Human-readable name of the extension."
+    },
+    "description": {
+      "type": "string",
+      "title": "Description",
+      "description": "A detailed description of the extension including its features and purpose."
+    },
+    "usage": {
+      "type": "string",
+      "title": "Usage",
+      "description": "Instructions or details on how to use the extension."
+    },
+    "examples": {
+      "type": "array",
+      "title": "Examples",
+      "description": "Usage examples that help illustrate how the extension can be used.",
+      "items": {
+        "$ref": "#/definitions/ExtensionExample"
+      }
+    },
+    "tags": {
+      "type": "array",
+      "title": "Tags",
+      "description": "Keywords to help categorize and filter the extension.",
+      "items": {
+        "type": "string"
+      }
+    },
+    "dependencies": {
+      "type": "array",
+      "title": "Dependencies",
+      "description": "List of other extensions that this extension depends on. These will be resolved and installed automatically.",
+      "items": {
+        "$ref": "#/definitions/ExtensionDependency"
+      }
+    },
+    "providers": {
+      "type": "array",
+      "title": "Providers",
+      "description": "List of providers that this extension registers. Each provider must have a corresponding capability declared.",
+      "items": {
+        "$ref": "#/definitions/Provider"
+      }
+    },
+    "platforms": {
+      "type": "object",
+      "title": "Platform Metadata",
+      "description": "Optional, platform-specific metadata to tailor the extension for different environments.",
+      "additionalProperties": {
+        "type": "object",
+        "title": "Platform Specific",
+        "description": "Custom metadata for a particular platform.",
+        "additionalProperties": true
+      }
+    },
+    "mcp": {
+      "type": "object",
+      "title": "MCP Configuration",
+      "description": "Configuration for Model Context Protocol server functionality. Required when mcp-server capability is declared.",
+      "properties": {
+        "serve": {
+          "type": "object",
+          "title": "MCP Server Configuration",
+          "description": "Configuration for starting the extension's MCP server.",
+          "properties": {
+            "args": {
+              "type": "array",
+              "title": "Server Arguments",
+              "description": "Command-line arguments to pass when starting the MCP server. Typically ['mcp', 'serve'] or similar.",
+              "items": {
+                "type": "string"
+              },
+              "default": ["mcp", "serve"]
+            },
+            "env": {
+              "type": "array",
+              "title": "Environment Variables",
+              "description": "Additional environment variables to set when starting the MCP server.",
+              "items": {
+                "type": "string"
+              },
+              "default": []
+            }
+          },
+          "required": ["args"]
+        }
+      },
+      "required": ["serve"]
+    }
+  },
+  "required": [
+    "id",
+    "version",
+    "capabilities",
+    "displayName",
+    "description"
+  ]
+}