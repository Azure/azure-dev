<<<<<<< HEAD
# yaml-language-server: $schema=../extension.schema.json
id: microsoft.azd.demo
namespace: demo
displayName: Demo Extension
description: This extension provides examples of the AZD extension framework.
usage: azd demo <command> [options]
version: 0.3.0
language: go
capabilities:
  - custom-commands
  - lifecycle-events
  - mcp-server
  - service-target-provider
  - framework-service-provider
examples:
  - name: context
    description: Displays the current `azd` project & environment context.
    usage: azd demo context
  - name: prompt
    description: Display prompt capabilities.
    usage: azd demo prompt
  - name: mcp
    description: Start MCP server with demo tools.
=======
# yaml-language-server: $schema=../extension.schema.json
id: microsoft.azd.demo
namespace: demo
displayName: Demo Extension
description: This extension provides examples of the AZD extension framework.
usage: azd demo <command> [options]
version: 0.3.1
language: go
capabilities:
  - custom-commands
  - lifecycle-events
  - mcp-server
  - service-target-provider
providers:
  - name: demo
    type: service-target
    description: Deploys application components to demo
examples:
  - name: context
    description: Displays the current `azd` project & environment context.
    usage: azd demo context
  - name: prompt
    description: Display prompt capabilities.
    usage: azd demo prompt
  - name: mcp
    description: Start MCP server with demo tools.
>>>>>>> 2a492cf8
    usage: azd demo mcp start<|MERGE_RESOLUTION|>--- conflicted
+++ resolved
@@ -1,28 +1,3 @@
-<<<<<<< HEAD
-# yaml-language-server: $schema=../extension.schema.json
-id: microsoft.azd.demo
-namespace: demo
-displayName: Demo Extension
-description: This extension provides examples of the AZD extension framework.
-usage: azd demo <command> [options]
-version: 0.3.0
-language: go
-capabilities:
-  - custom-commands
-  - lifecycle-events
-  - mcp-server
-  - service-target-provider
-  - framework-service-provider
-examples:
-  - name: context
-    description: Displays the current `azd` project & environment context.
-    usage: azd demo context
-  - name: prompt
-    description: Display prompt capabilities.
-    usage: azd demo prompt
-  - name: mcp
-    description: Start MCP server with demo tools.
-=======
 # yaml-language-server: $schema=../extension.schema.json
 id: microsoft.azd.demo
 namespace: demo
@@ -49,5 +24,4 @@
     usage: azd demo prompt
   - name: mcp
     description: Start MCP server with demo tools.
->>>>>>> 2a492cf8
     usage: azd demo mcp start