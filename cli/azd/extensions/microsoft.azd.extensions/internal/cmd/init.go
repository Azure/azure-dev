// Copyright (c) Microsoft Corporation. All rights reserved.
// Licensed under the MIT License.

package cmd

import (
	"bytes"
	"context"
	"encoding/json"
	"errors"
	"fmt"
	"io/fs"
	"os"
	"os/exec"
	"path"
	"path/filepath"
	"strings"
	"text/template"

	"github.com/azure/azure-dev/cli/azd/extensions/microsoft.azd.extensions/internal"
	"github.com/azure/azure-dev/cli/azd/extensions/microsoft.azd.extensions/internal/models"
	"github.com/azure/azure-dev/cli/azd/extensions/microsoft.azd.extensions/internal/resources"
	"github.com/azure/azure-dev/cli/azd/pkg/azdext"
	"github.com/azure/azure-dev/cli/azd/pkg/common"
	"github.com/azure/azure-dev/cli/azd/pkg/extensions"
	"github.com/azure/azure-dev/cli/azd/pkg/output"
	"github.com/azure/azure-dev/cli/azd/pkg/ux"
	"github.com/spf13/cobra"
	"gopkg.in/yaml.v3"
)

type initFlags struct {
	createRegistry bool
}

func newInitCommand() *cobra.Command {
	flags := &initFlags{}

	initCmd := &cobra.Command{
		Use:   "init",
		Short: "Initialize a new AZD extension project",
		RunE: func(cmd *cobra.Command, args []string) error {
			internal.WriteCommandHeader(
				"Initialize a new azd extension project (azd x init)",
				"Initializes a new azd extension project from a template",
			)

			err := runInitAction(cmd.Context(), flags)
			if err != nil {
				return err
			}

			internal.WriteCommandSuccess("Extension initialized successfully!")
			return nil
		},
	}

	initCmd.Flags().BoolVarP(
		&flags.createRegistry,
		"registry", "r", false,
		"When set will create a local extension source registry.",
	)

	return initCmd
}

func runInitAction(ctx context.Context, flags *initFlags) error {
	// Create a new context that includes the AZD access token
	ctx = azdext.WithAccessToken(ctx)

	// Create a new AZD client
	azdClient, err := azdext.NewAzdClient()
	if err != nil {
		return fmt.Errorf("failed to create azd client: %w", err)
	}

	defer azdClient.Close()

	var extensionMetadata *models.ExtensionSchema
	if !flags.createRegistry {
		extensionMetadata, err = collectExtensionMetadata(ctx, azdClient)
		if err != nil {
			return fmt.Errorf("failed to collect extension metadata: %w", err)
		}

		fmt.Println()
		confirmResponse, err := azdClient.
			Prompt().
			Confirm(ctx, &azdext.ConfirmRequest{
				Options: &azdext.ConfirmOptions{
					Message:      fmt.Sprintf("Continue creating the extension at %s?", extensionMetadata.Id),
					DefaultValue: internal.ToPtr(false),
					Placeholder:  "no",
					HelpMessage:  "Confirm if you want to continue creating the extension.",
				},
			})
		if err != nil {
			return fmt.Errorf("failed to confirm extension, %w", err)
		}

		if !*confirmResponse.Value {
			return errors.New("extension creation cancelled by user")
		}
	}

	createExtensionDirectoryAction := func(spf ux.SetProgressFunc) (ux.TaskState, error) {
		if err := createExtensionDirectory(ctx, azdClient, extensionMetadata); err != nil {
			return ux.Error, common.NewDetailedError(
				"Error creating directory",
				fmt.Errorf("failed to create extension directory: %w", err),
			)
		}

		return ux.Success, nil
	}

	localRegistryExists := false

	createLocalExtensionSourceAction := func(spf ux.SetProgressFunc) (ux.TaskState, error) {
		if has, err := hasLocalRegistry(); err == nil && has {
			localRegistryExists = true
			return ux.Skipped, nil
		}

		if err := createLocalRegistry(); err != nil {
			return ux.Error, common.NewDetailedError(
				"Registry creation failed",
				fmt.Errorf("failed to create local registry: %w", err),
			)
		}

		return ux.Success, nil
	}

	buildExtensionAction := func(spf ux.SetProgressFunc) (ux.TaskState, error) {
		cmd := exec.Command("azd", "x", "build", "--skip-install")
		cmd.Dir = extensionMetadata.Path

		if err := cmd.Run(); err != nil {
			return ux.Error, common.NewDetailedError(
				"Build failed",
				fmt.Errorf("failed to build extension: %w", err),
			)
		}

		return ux.Success, nil
	}

	packageExtensionAction := func(spf ux.SetProgressFunc) (ux.TaskState, error) {
		cmd := exec.Command("azd", "x", "pack")
		cmd.Dir = extensionMetadata.Path

		if err := cmd.Run(); err != nil {
			return ux.Error, common.NewDetailedError(
				"Package failed",
				fmt.Errorf("failed to package extension: %w", err),
			)
		}
		return ux.Success, nil
	}

	publishExtensionAction := func(spf ux.SetProgressFunc) (ux.TaskState, error) {
		cmd := exec.Command("azd", "x", "publish")
		cmd.Dir = extensionMetadata.Path

		if err := cmd.Run(); err != nil {
			return ux.Error, common.NewDetailedError(
				"Publish failed",
				fmt.Errorf("failed to package extension: %w", err),
			)
		}
		return ux.Success, nil
	}

	installExtensionAction := func(spf ux.SetProgressFunc) (ux.TaskState, error) {
		/* #nosec G204 - Subprocess launched with a potential tainted input or cmd arguments */
		cmd := exec.Command("azd", "ext", "install", extensionMetadata.Id, "--source", "local")
		cmd.Dir = extensionMetadata.Path

		if err := cmd.Run(); err != nil {
			return ux.Error, common.NewDetailedError(
				"Install failed",
				fmt.Errorf("failed to install extension: %w", err),
			)
		}
		return ux.Success, nil
	}

	taskList := ux.NewTaskList(nil)

	if flags.createRegistry {
		taskList.AddTask(ux.TaskOptions{
			Title:  "Create local azd extension source",
			Action: createLocalExtensionSourceAction,
		})
	} else {
		taskList.
			AddTask(ux.TaskOptions{
				Title:  "Create local azd extension source",
				Action: createLocalExtensionSourceAction,
			}).
			AddTask(ux.TaskOptions{
				Title:  fmt.Sprintf("Creating extension directory %s", output.WithHighLightFormat(extensionMetadata.Id)),
				Action: createExtensionDirectoryAction,
			}).
			AddTask(ux.TaskOptions{
				Title:  "Build extension",
				Action: buildExtensionAction,
			}).
			AddTask(ux.TaskOptions{
				Title:  "Package extension",
				Action: packageExtensionAction,
			}).
			AddTask(ux.TaskOptions{
				Title:  "Publish extension to local extension source",
				Action: publishExtensionAction,
			}).
			AddTask(ux.TaskOptions{
				Title:  "Install extension",
				Action: installExtensionAction,
			})
	}

	if err := taskList.Run(); err != nil {
		return fmt.Errorf("failed running init tasks: %w", err)
	}

	if localRegistryExists {
		fmt.Println(output.WithWarningFormat("Local extension source already exists."))
		fmt.Println()
	}

	if !flags.createRegistry {
		fmt.Println(output.WithBold("Try out the extension"))
		fmt.Printf(
			"- Run %s to try your extension now.\n",
			output.WithHighLightFormat("azd %s -h", extensionMetadata.Namespace),
		)
		fmt.Println()
		fmt.Println(output.WithBold("Next Steps"))
		fmt.Printf(
			"- Navigate to the %s directory and start building your extension.\n",
			output.WithHighLightFormat(extensionMetadata.Id),
		)
		fmt.Println()
		fmt.Println(output.WithBold("Iterate on the extension"))
		fmt.Printf(
			"- Run %s to watch for code changes and auto re-build the extension\n",
			output.WithHighLightFormat("azd x watch"),
		)
		fmt.Printf("- Run %s to rebuild the extension\n", output.WithHighLightFormat("azd x build"))
		fmt.Println()
		fmt.Println(output.WithBold("Package, release and publish the extension"))
		fmt.Printf("- Run %s to package the extension\n", output.WithHighLightFormat("azd x pack"))
		fmt.Printf("- Run %s to create a GitHub release for your extension\n", output.WithHighLightFormat("azd x release"))
		fmt.Printf("- Run %s to publish the extension\n", output.WithHighLightFormat("azd x publish"))
		fmt.Println()
	}

	return nil
}

func collectExtensionMetadata(ctx context.Context, azdClient *azdext.AzdClient) (*models.ExtensionSchema, error) {
	fmt.Println()
	fmt.Println("Please provide the following information to create your extension.")
	fmt.Printf("Values can be changed later in the %s file.\n", output.WithHighLightFormat("extension.yaml"))
	fmt.Println()

	idPrompt, err := azdClient.Prompt().Prompt(ctx, &azdext.PromptRequest{
		Options: &azdext.PromptOptions{
			Message:         "Enter a unique identifier for your extension",
			Placeholder:     "company.extension",
			RequiredMessage: "Extension ID is required",
			Required:        true,
			Hint: "Extension ID is used to identify your extension in the AZD ecosystem. " +
				"It should be unique and follow the format 'company.extension'.",
		},
	})
	if err != nil {
		return nil, fmt.Errorf("failed to prompt for extension ID: %w", err)
	}

	displayNamePrompt, err := azdClient.Prompt().Prompt(ctx, &azdext.PromptRequest{
		Options: &azdext.PromptOptions{
			Message:         "Enter a display name for your extension",
			Placeholder:     "My Extension",
			RequiredMessage: "Display name is required",
			Required:        true,
			HelpMessage: "Display name is used to show the extension name in the AZD CLI. " +
				"It should be user-friendly and descriptive.",
		},
	})
	if err != nil {
		return nil, fmt.Errorf("failed to prompt for display name: %w", err)
	}

	descriptionPrompt, err := azdClient.Prompt().Prompt(ctx, &azdext.PromptRequest{
		Options: &azdext.PromptOptions{
			Message:         "Enter a description for your extension",
			Placeholder:     "A brief description of your extension",
			RequiredMessage: "Description is required",
			Required:        true,
			HelpMessage: "Description is used to provide more information about your extension. " +
				"It should be concise and informative.",
		},
	})
	if err != nil {
		return nil, fmt.Errorf("failed to prompt for description: %w", err)
	}

	tagsPrompt, err := azdClient.Prompt().Prompt(ctx, &azdext.PromptRequest{
		Options: &azdext.PromptOptions{
			Message:         "Enter tags for your extension (comma-separated)",
			Placeholder:     "tag1, tag2",
			RequiredMessage: "Tags are required",
			Required:        true,
			HelpMessage: "Tags are used to categorize your extension. " +
				"You can enter multiple tags separated by commas.",
		},
	})
	if err != nil {
		return nil, fmt.Errorf("failed to prompt for tags: %w", err)
	}

	namespacePrompt, err := azdClient.Prompt().Prompt(ctx, &azdext.PromptRequest{
		Options: &azdext.PromptOptions{
			Message:         "Enter a namespace for your extension",
			RequiredMessage: "Namespace is required",
			Required:        true,
			HelpMessage: "Namespace is used to group custom commands into a single command " +
				"group used for executing the extension.",
		},
	})
	if err != nil {
		return nil, fmt.Errorf("failed to prompt for namespace: %w", err)
	}

	capabilitiesPrompt, err := azdClient.Prompt().MultiSelect(ctx, &azdext.MultiSelectRequest{
		Options: &azdext.MultiSelectOptions{
			Message: "Select capabilities for your extension",
			Choices: []*azdext.MultiSelectChoice{
				{
					Label: "Custom Commands",
					Value: "custom-commands",
				},
				{
					Label: "Lifecycle Events",
					Value: "lifecycle-events",
				},
			},
			EnableFiltering: internal.ToPtr(false),
			DisplayNumbers:  internal.ToPtr(false),
			HelpMessage: "Capabilities define the features and functionalities of your extension. " +
				"You can select multiple capabilities.",
		},
	})
	if err != nil {
		return nil, fmt.Errorf("failed to prompt for capabilities: %w", err)
	}

	languageChoices := []*azdext.SelectChoice{
		{
			Label: "Go",
			Value: "go",
		},
		{
			Label: "C#",
			Value: "dotnet",
		},
		{
<<<<<<< HEAD
			Label: "JavaScript",
			Value: "javascript",
=======
			Label: "Python",
			Value: "python",
>>>>>>> 13fc7dd5
		},
	}

	programmingLanguagePrompt, err := azdClient.Prompt().Select(ctx, &azdext.SelectRequest{
		Options: &azdext.SelectOptions{
			Message:         "Select a programming language for your extension",
			Choices:         languageChoices,
			EnableFiltering: internal.ToPtr(false),
			DisplayNumbers:  internal.ToPtr(false),
			HelpMessage: "Programming language is used to define the language in which your extension is written. " +
				"You can select one programming language.",
		},
	})
	if err != nil {
		return nil, fmt.Errorf("failed to prompt for programming language: %w", err)
	}

	capabilities := make([]extensions.CapabilityType, len(capabilitiesPrompt.Values))
	for i, capability := range capabilitiesPrompt.Values {
		capabilities[i] = extensions.CapabilityType(capability.Value)
	}

	tags := []string{}
	strings.Split(tagsPrompt.Value, ",")
	for _, tag := range tags {
		tag = strings.TrimSpace(tag)
		if tag != "" {
			tags = append(tags, tag)
		}
	}

	absExtensionPath, err := filepath.Abs(idPrompt.Value)
	if err != nil {
		return nil, fmt.Errorf("failed to get absolute path for extension directory: %w", err)
	}

	return &models.ExtensionSchema{
		Id:           idPrompt.Value,
		DisplayName:  displayNamePrompt.Value,
		Description:  descriptionPrompt.Value,
		Namespace:    namespacePrompt.Value,
		Capabilities: capabilities,
		Language:     languageChoices[*programmingLanguagePrompt.Value].Value,
		Tags:         tags,
		Usage:        fmt.Sprintf("azd %s <command> [options]", namespacePrompt.Value),
		Version:      "0.0.1",
		Path:         absExtensionPath,
	}, nil
}

func createExtensionDirectory(
	ctx context.Context,
	azdClient *azdext.AzdClient,
	extensionMetadata *models.ExtensionSchema,
) error {
	cwd, err := os.Getwd()
	if err != nil {
		return fmt.Errorf("failed to get current working directory: %w", err)
	}

	extensionPath := filepath.Join(cwd, extensionMetadata.Id)

	info, err := os.Stat(extensionPath)
	if err == nil && info.IsDir() {
		azdClient.Prompt().Confirm(ctx, &azdext.ConfirmRequest{
			Options: &azdext.ConfirmOptions{
				Message: fmt.Sprintf(
					"The extension directory '%s' already exists. Do you want to continue?",
					extensionMetadata.Id,
				),
				DefaultValue: internal.ToPtr(false),
			},
		})
	}

	if os.IsNotExist(err) {
		// Create the extension directory
		if err := os.MkdirAll(extensionPath, internal.PermissionDirectory); err != nil {
			return fmt.Errorf("failed to create extension directory: %w", err)
		}
	}

	// Create project from template.
	templateMetadata := &ExtensionTemplate{
		Metadata: extensionMetadata,
		DotNet: &DotNetTemplate{
			Namespace: internal.ToPascalCase(extensionMetadata.Id),
			ExeName:   extensionMetadata.SafeDashId(),
		},
	}

	templatePath := path.Join("languages", extensionMetadata.Language)
	err = copyAndProcessTemplates(resources.Languages, templatePath, extensionPath, templateMetadata)
	if err != nil {
		return fmt.Errorf("failed to copy and process templates: %w", err)
	}

	if extensionMetadata.Language == "dotnet" || extensionMetadata.Language == "javascript" {
		protoSrcPath := path.Join("languages", "proto")
		protoDstPath := filepath.Join(extensionPath, "proto")

		err = copyAndProcessTemplates(resources.Languages, protoSrcPath, protoDstPath, templateMetadata)
		if err != nil {
			return fmt.Errorf("failed to copy and process proto templates: %w", err)
		}
	}

	// Create the extension.yaml file
	yamlBytes, err := yaml.Marshal(extensionMetadata)
	if err != nil {
		return fmt.Errorf("failed to marshal extension metadata to YAML: %w", err)
	}

	extensionFilePath := filepath.Join(extensionPath, "extension.yaml")
	if err := os.WriteFile(extensionFilePath, yamlBytes, internal.PermissionFile); err != nil {
		return fmt.Errorf("failed to create extension.yaml file: %w", err)
	}

	return nil
}

func copyAndProcessTemplates(srcFS fs.FS, srcDir, destDir string, data any) error {
	return fs.WalkDir(srcFS, srcDir, func(path string, d fs.DirEntry, err error) error {
		if err != nil {
			return fmt.Errorf("failed to access path %s: %w", path, err)
		}

		relPath, err := filepath.Rel(srcDir, path)
		if err != nil {
			return fmt.Errorf("failed to calculate relative path: %w", err)
		}

		destPath := filepath.Join(destDir, relPath)

		if d.IsDir() {
			if err := os.MkdirAll(destPath, internal.PermissionDirectory); err != nil {
				return fmt.Errorf("failed to create directory %s: %w", destPath, err)
			}
			return nil
		}

		fileBytes, err := fs.ReadFile(srcFS, path)
		if err != nil {
			return fmt.Errorf("failed to read file %s: %w", path, err)
		}

		if strings.HasSuffix(path, ".tmpl") {
			tmpl, err := template.New(filepath.Base(path)).Parse(string(fileBytes))
			if err != nil {
				return fmt.Errorf("failed to parse template %s: %w", path, err)
			}

			var processed bytes.Buffer
			if err := tmpl.Execute(&processed, data); err != nil {
				return fmt.Errorf("failed to execute template %s: %w", path, err)
			}

			destPath = strings.TrimSuffix(destPath, ".tmpl")
			fileBytes = processed.Bytes()
		}

		if err := os.WriteFile(destPath, fileBytes, internal.PermissionFile); err != nil {
			return fmt.Errorf("failed to write file %s: %w", destPath, err)
		}

		return nil
	})
}

func hasLocalRegistry() (bool, error) {
	cmdBytes, err := exec.Command("azd", "ext", "source", "list", "-o", "json").CombinedOutput()
	if err != nil {
		return false, fmt.Errorf("failed to execute command: %w", err)
	}

	var extensionSources []any
	if err := json.Unmarshal(cmdBytes, &extensionSources); err != nil {
		return false, fmt.Errorf("failed to unmarshal command output: %w", err)
	}

	for _, source := range extensionSources {
		extensionSource, ok := source.(map[string]any)
		if ok {
			if extensionSource["name"] == "local" && extensionSource["type"] == "file" {
				return true, nil
			}
		}
	}

	return false, nil
}

func createLocalRegistry() error {
	azdConfigDir := os.Getenv("AZD_CONFIG_DIR")
	if azdConfigDir == "" {
		homeDir, err := os.UserHomeDir()
		if err != nil {
			return fmt.Errorf("failed to get user home directory: %w", err)
		}
		azdConfigDir = filepath.Join(homeDir, ".azd")
	}

	localRegistryPath := filepath.Join(azdConfigDir, "registry.json")
	emptyRegistry := map[string]any{
		"registry": []any{},
	}

	registryJson, err := json.MarshalIndent(emptyRegistry, "", "  ")
	if err != nil {
		return fmt.Errorf("failed to marshal empty registry: %w", err)
	}

	if err := os.WriteFile(localRegistryPath, registryJson, internal.PermissionFile); err != nil {
		return fmt.Errorf("failed to create local registry file: %w", err)
	}

	args := []string{
		"ext", "source", "add",
		"--name", "local",
		"--type", "file",
		"--location", "registry.json",
	}

	createExtSourceCmd := exec.Command("azd", args...)
	if _, err := createExtSourceCmd.CombinedOutput(); err != nil {
		return fmt.Errorf("failed to create local extension source: %w", err)
	}

	return nil
}

type ExtensionTemplate struct {
	Metadata *models.ExtensionSchema
	DotNet   *DotNetTemplate
}

type DotNetTemplate struct {
	Namespace string
	ExeName   string
}<|MERGE_RESOLUTION|>--- conflicted
+++ resolved
@@ -368,13 +368,12 @@
 			Value: "dotnet",
 		},
 		{
-<<<<<<< HEAD
 			Label: "JavaScript",
 			Value: "javascript",
-=======
+		},
+		{
 			Label: "Python",
 			Value: "python",
->>>>>>> 13fc7dd5
 		},
 	}
 
