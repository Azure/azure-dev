// Copyright (c) Microsoft Corporation. All rights reserved.
// Licensed under the MIT License.

package agent

import (
	"context"
<<<<<<< HEAD
=======
	"encoding/json"
	"fmt"
	"log"
>>>>>>> 0f2dc068

	"github.com/azure/azure-dev/cli/azd/internal/agent/consent"
	"github.com/azure/azure-dev/cli/azd/internal/agent/logging"
	"github.com/azure/azure-dev/cli/azd/internal/agent/security"
	localtools "github.com/azure/azure-dev/cli/azd/internal/agent/tools"
	"github.com/azure/azure-dev/cli/azd/internal/agent/tools/common"
	mcptools "github.com/azure/azure-dev/cli/azd/internal/agent/tools/mcp"
	"github.com/azure/azure-dev/cli/azd/internal/mcp"
	"github.com/azure/azure-dev/cli/azd/pkg/input"
	"github.com/azure/azure-dev/cli/azd/pkg/llm"
)

// AgentFactory is responsible for creating agent instances
type AgentFactory struct {
	consentManager  consent.ConsentManager
	llmManager      *llm.Manager
	console         input.Console
	securityManager *security.Manager
}

// NewAgentFactory creates a new instance of AgentFactory
func NewAgentFactory(
	consentManager consent.ConsentManager,
	console input.Console,
	llmManager *llm.Manager,
	securityManager *security.Manager,
) *AgentFactory {
	return &AgentFactory{
		consentManager:  consentManager,
		llmManager:      llmManager,
		console:         console,
		securityManager: securityManager,
	}
}

// CreateAgent creates a new agent instance
func (f *AgentFactory) Create(ctx context.Context, opts ...AgentCreateOption) (Agent, error) {
<<<<<<< HEAD
=======
	cleanupTasks := map[string]func() error{}

	cleanup := func() error {
		for name, task := range cleanupTasks {
			if err := task(); err != nil {
				log.Printf("failed to cleanup %s: %v", name, err)
			}
		}

		return nil
	}

>>>>>>> 0f2dc068
	// Create a daily log file for all agent activity
	fileLogger, loggerCleanup, err := logging.NewFileLoggerDefault()
	if err != nil {
		defer loggerCleanup()
		return nil, err
	}

	cleanupTasks["logger"] = loggerCleanup

	// Create a channel for logging thoughts & actions
	thoughtChan := make(chan logging.Thought)
	thoughtHandler := logging.NewThoughtLogger(thoughtChan)
	chainedHandler := logging.NewChainedHandler(fileLogger, thoughtHandler)

	cleanupTasks["thoughtChan"] = func() error {
		close(thoughtChan)
		return nil
	}

	// Default model gets the chained handler to expose the UX experience for the agent
	defaultModelContainer, err := f.llmManager.GetDefaultModel(ctx, llm.WithLogger(chainedHandler))
	if err != nil {
		defer cleanup()
		return nil, err
	}

	// Sampling model only gets the file logger to output sampling actions
	// We don't need UX for sampling requests right now
	samplingModelContainer, err := f.llmManager.GetDefaultModel(ctx, llm.WithLogger(fileLogger))
	if err != nil {
		defer cleanup()
		return nil, err
	}

	// Create sampling & elicitation handlers for MCP
	samplingHandler := mcptools.NewMcpSamplingHandler(
		f.consentManager,
		f.console,
		samplingModelContainer,
	)

	elicitationHandler := mcptools.NewMcpElicitationHandler(
		f.consentManager,
		f.console,
	)

	var mcpConfig *mcp.McpConfig
	if err := json.Unmarshal([]byte(mcptools.McpJson), &mcpConfig); err != nil {
		defer cleanup()
		return nil, fmt.Errorf("failed parsing mcp.json")
	}

	mcpHost := mcp.NewMcpHost(
		mcp.WithServers(mcpConfig.Servers),
		mcp.WithCapabilities(mcp.Capabilities{
			Sampling:    samplingHandler,
			Elicitation: elicitationHandler,
		}),
	)

	if err := mcpHost.Start(ctx); err != nil {
		defer cleanup()
		return nil, fmt.Errorf("failed to start MCP host, %w", err)
	}

	cleanupTasks["mcp-host"] = mcpHost.Stop

	// Loads build-in tools & any referenced MCP servers
	toolLoaders := []common.ToolLoader{
		localtools.NewLocalToolsLoader(f.securityManager),
		mcptools.NewMcpToolsLoader(mcpHost),
	}

	// Define block list of excluded tools
	excludedTools := map[string]bool{
		"azd": true,
	}

	allTools := []common.AnnotatedTool{}

	for _, toolLoader := range toolLoaders {
		categoryTools, err := toolLoader.LoadTools(ctx)
		if err != nil {
			defer cleanup()
			return nil, err
		}

		// Filter out excluded tools
		for _, tool := range categoryTools {
			if !excludedTools[tool.Name()] {
				allTools = append(allTools, tool)
			}
		}
	}

	// Wraps all tools in consent workflow
	protectedTools := f.consentManager.WrapTools(allTools)

	// Finalize agent creation options
	allOptions := []AgentCreateOption{}
	allOptions = append(allOptions, opts...)
	allOptions = append(allOptions,
		WithCallbacksHandler(chainedHandler),
		WithThoughtChannel(thoughtChan),
		WithTools(protectedTools...),
		WithCleanup(cleanup),
	)

	azdAgent, err := NewConversationalAzdAiAgent(defaultModelContainer.Model, f.console, allOptions...)
	if err != nil {
		return nil, err
	}

	return azdAgent, nil
}<|MERGE_RESOLUTION|>--- conflicted
+++ resolved
@@ -5,12 +5,9 @@
 
 import (
 	"context"
-<<<<<<< HEAD
-=======
 	"encoding/json"
 	"fmt"
 	"log"
->>>>>>> 0f2dc068
 
 	"github.com/azure/azure-dev/cli/azd/internal/agent/consent"
 	"github.com/azure/azure-dev/cli/azd/internal/agent/logging"
@@ -48,8 +45,6 @@
 
 // CreateAgent creates a new agent instance
 func (f *AgentFactory) Create(ctx context.Context, opts ...AgentCreateOption) (Agent, error) {
-<<<<<<< HEAD
-=======
 	cleanupTasks := map[string]func() error{}
 
 	cleanup := func() error {
@@ -62,7 +57,6 @@
 		return nil
 	}
 
->>>>>>> 0f2dc068
 	// Create a daily log file for all agent activity
 	fileLogger, loggerCleanup, err := logging.NewFileLoggerDefault()
 	if err != nil {
