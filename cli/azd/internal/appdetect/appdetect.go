--- conflicted
+++ resolved
@@ -184,11 +184,8 @@
 	// Order here determines precedence when two projects are in the same directory.
 	// This is unlikely to occur in practice, but reordering could help to break the tie in these cases.
 	&javaDetector{
-<<<<<<< HEAD
+		mvnCli:         maven.NewCli(exec.NewCommandRunner(nil)),
 		moduleProjects: make(map[string]mavenProject),
-=======
-		mvnCli: maven.NewCli(exec.NewCommandRunner(nil)),
->>>>>>> 38b5438f
 	},
 	&dotNetAppHostDetector{
 		// TODO(ellismg): Remove ambient authority.
