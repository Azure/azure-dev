--- conflicted
+++ resolved
@@ -46,15 +46,10 @@
 					Path:          "java-multimodules/application",
 					DetectionRule: "Inferred by presence of: pom.xml",
 					DatabaseDeps: []DatabaseDep{
-<<<<<<< HEAD
-						DbMongo,
-						DbMySql,
-						DbPostgres,
-						DbRedis,
-=======
-						DbMySql,
-						DbPostgres,
->>>>>>> 8fd80cbb
+						DbMongo,
+						DbMySql,
+						DbPostgres,
+						DbRedis,
 					},
 				},
 				{
@@ -137,15 +132,10 @@
 					Path:          "java-multimodules/application",
 					DetectionRule: "Inferred by presence of: pom.xml",
 					DatabaseDeps: []DatabaseDep{
-<<<<<<< HEAD
-						DbMongo,
-						DbMySql,
-						DbPostgres,
-						DbRedis,
-=======
-						DbMySql,
-						DbPostgres,
->>>>>>> 8fd80cbb
+						DbMongo,
+						DbMySql,
+						DbPostgres,
+						DbRedis,
 					},
 				},
 				{
@@ -177,15 +167,10 @@
 					Path:          "java-multimodules/application",
 					DetectionRule: "Inferred by presence of: pom.xml",
 					DatabaseDeps: []DatabaseDep{
-<<<<<<< HEAD
-						DbMongo,
-						DbMySql,
-						DbPostgres,
-						DbRedis,
-=======
-						DbMySql,
-						DbPostgres,
->>>>>>> 8fd80cbb
+						DbMongo,
+						DbMySql,
+						DbPostgres,
+						DbRedis,
 					},
 				},
 				{
@@ -220,15 +205,10 @@
 					Path:          "java-multimodules/application",
 					DetectionRule: "Inferred by presence of: pom.xml",
 					DatabaseDeps: []DatabaseDep{
-<<<<<<< HEAD
-						DbMongo,
-						DbMySql,
-						DbPostgres,
-						DbRedis,
-=======
-						DbMySql,
-						DbPostgres,
->>>>>>> 8fd80cbb
+						DbMongo,
+						DbMySql,
+						DbPostgres,
+						DbRedis,
 					},
 				},
 				{
