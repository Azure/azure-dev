--- conflicted
+++ resolved
@@ -17,13 +17,9 @@
 )
 
 type javaDetector struct {
-<<<<<<< HEAD
+	mvnCli         *maven.Cli
 	rootProjects   []mavenProject
 	moduleProjects map[string]mavenProject
-=======
-	mvnCli       *maven.Cli
-	rootProjects []mavenProject
->>>>>>> 38b5438f
 }
 
 func (jd *javaDetector) Language() Language {
