--- conflicted
+++ resolved
@@ -44,7 +44,6 @@
 	case project.ResourceTypeDbPostgres,
 		project.ResourceTypeDbMongo:
 		return fillDatabaseName(ctx, r, console, p)
-<<<<<<< HEAD
 	case project.ResourceTypeDbCosmos:
 		_, err := fillDatabaseName(ctx, r, console, p)
 		if err != nil {
@@ -54,12 +53,10 @@
 			DatabaseName: r.Name,
 		}
 		return r, nil
-=======
 	case project.ResourceTypeMessagingEventHubs:
 		return fillEventHubs(ctx, r, console, p)
 	case project.ResourceTypeMessagingServiceBus:
 		return fillServiceBus(ctx, r, console, p)
->>>>>>> 908d8881
 	case project.ResourceTypeDbRedis:
 		if _, exists := p.PrjConfig.Resources["redis"]; exists {
 			return nil, fmt.Errorf("only one Redis resource is allowed at this time")
