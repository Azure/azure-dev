--- conflicted
+++ resolved
@@ -57,10 +57,8 @@
 		return r, nil
 	case project.ResourceTypeStorage:
 		return fillStorageDetails(ctx, r, console, p)
-<<<<<<< HEAD
 	case project.ResourceTypeAiProject:
 		return fillAiProjectName(ctx, r, console, p)
-=======
 	case project.ResourceTypeKeyVault:
 		if _, exists := p.PrjConfig.Resources["vault"]; exists {
 			return nil, fmt.Errorf(
@@ -71,7 +69,6 @@
 
 		r.Name = "vault"
 		return r, nil
->>>>>>> fc484adb
 	default:
 		return r, nil
 	}
