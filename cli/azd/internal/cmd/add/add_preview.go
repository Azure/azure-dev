--- conflicted
+++ resolved
@@ -67,7 +67,6 @@
 		res.UseEnvVars = []string{
 			"AZURE_OPENAI_ENDPOINT",
 		}
-<<<<<<< HEAD
 	case project.ResourceTypeMessagingEventHubs:
 		res.AzureResourceType = "Microsoft.EventHub/namespaces"
 		res.UseEnvVars = []string{
@@ -79,13 +78,12 @@
 		res.UseEnvVars = []string{
 			"AZURE_SERVICE_BUS_HOST",
 			"AZURE_SERVICE_BUS_NAME",
-=======
+		}
 	case project.ResourceTypeStorage:
 		res.AzureResourceType = "Microsoft.Storage/storageAccounts"
 		res.UseEnvVars = []string{
 			"AZURE_STORAGE_ACCOUNT_NAME",
 			"AZURE_STORAGE_BLOB_ENDPOINT",
->>>>>>> f9a9c1f9
 		}
 	}
 	return res
