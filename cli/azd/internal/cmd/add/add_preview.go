// Copyright (c) Microsoft Corporation. All rights reserved.
// Licensed under the MIT License.

package add

import (
	"bytes"
	"context"
	"fmt"
	"io"
	"log"
	"strings"
	"text/tabwriter"

	"github.com/azure/azure-dev/cli/azd/pkg/infra/provisioning"
	"github.com/azure/azure-dev/cli/azd/pkg/input"
	"github.com/azure/azure-dev/cli/azd/pkg/output"
	"github.com/azure/azure-dev/cli/azd/pkg/project"
	"github.com/fatih/color"
)

// resourceMeta contains metadata of the resource
type resourceMeta struct {
	// The underlying resource type.
	AzureResourceType string
	// UseEnvVars is the list of environment variable names that would be populated when this resource is used
	UseEnvVars []string
}

func Metadata(r *project.ResourceConfig) resourceMeta {
	res := resourceMeta{}

	// These are currently duplicated, static values maintained separately from the backend generation files
	// If updating resources.bicep, these values should also be updated.
	switch r.Type {
	case project.ResourceTypeHostContainerApp:
		res.AzureResourceType = "Microsoft.App/containerApps"
		res.UseEnvVars = []string{
			strings.ToUpper(r.Name) + "_BASE_URL",
		}
	case project.ResourceTypeDbRedis:
		res.AzureResourceType = "Microsoft.Cache/redis"
		res.UseEnvVars = []string{
			"REDIS_HOST",
			"REDIS_PORT",
			"REDIS_ENDPOINT",
			"REDIS_PASSWORD",
			"REDIS_URL",
		}
	case project.ResourceTypeDbPostgres:
		res.AzureResourceType = "Microsoft.DBforPostgreSQL/flexibleServers/databases"
		res.UseEnvVars = []string{
			"POSTGRES_HOST",
			"POSTGRES_USERNAME",
			"POSTGRES_DATABASE",
			"POSTGRES_PASSWORD",
			"POSTGRES_PORT",
			"POSTGRES_URL",
		}
	case project.ResourceTypeDbMongo:
		res.AzureResourceType = "Microsoft.DocumentDB/databaseAccounts/mongodbDatabases"
		res.UseEnvVars = []string{
			"MONGODB_URL",
		}
	case project.ResourceTypeOpenAiModel:
		res.AzureResourceType = "Microsoft.CognitiveServices/accounts/deployments"
		res.UseEnvVars = []string{
			"AZURE_OPENAI_ENDPOINT",
		}
<<<<<<< HEAD
	case project.ResourceTypeDbCosmos:
		res.AzureResourceType = "Microsoft.DocumentDB/databaseAccounts"
		res.UseEnvVars = []string{
			"AZURE_COSMOSDB_ENDPOINT",
=======
	case project.ResourceTypeMessagingEventHubs:
		res.AzureResourceType = "Microsoft.EventHub/namespaces"
		res.UseEnvVars = []string{
			"AZURE_EVENT_HUBS_HOST",
			"AZURE_EVENT_HUBS_NAME",
		}
	case project.ResourceTypeMessagingServiceBus:
		res.AzureResourceType = "Microsoft.ServiceBus/namespaces"
		res.UseEnvVars = []string{
			"AZURE_SERVICE_BUS_HOST",
			"AZURE_SERVICE_BUS_NAME",
		}
	case project.ResourceTypeStorage:
		res.AzureResourceType = "Microsoft.Storage/storageAccounts"
		res.UseEnvVars = []string{
			"AZURE_STORAGE_ACCOUNT_NAME",
			"AZURE_STORAGE_BLOB_ENDPOINT",
>>>>>>> 908d8881
		}
	}
	return res
}

func (a *AddAction) previewProvision(
	ctx context.Context,
	prjConfig *project.ProjectConfig,
	resourceToAdd *project.ResourceConfig,
	usedBy []string,
) error {
	a.console.ShowSpinner(ctx, "Previewing changes....", input.Step)
	err := provisioning.EnsureSubscriptionAndLocation(
		ctx, a.envManager, a.env, a.prompter, provisioning.EnsureSubscriptionAndLocationOptions{})
	if err != nil {
		return err
	}

	environmentDetails, err := getEnvDetails(ctx, a.env, a.subManager)
	if err != nil {
		log.Printf("failed getting environment details: %s", err)
	}

	a.console.Message(ctx, fmt.Sprintf("\n%s\n", output.WithBold("Previewing Azure resource changes")))
	a.console.Message(ctx, "Environment: "+color.BlueString(a.env.Name()))

	if environmentDetails.Subscription != "" {
		a.console.MessageUxItem(ctx, &environmentDetails)
	}

	a.console.StopSpinner(ctx, "", input.StepDone)

	a.console.Message(ctx, fmt.Sprintf("%s\n", output.WithBold("Resources")))

	previewWriter := previewWriter{w: a.console.GetWriter()}
	w := tabwriter.NewWriter(&previewWriter, 0, 0, 5, ' ', 0)

	fmt.Fprintln(w, "b  Name\tResource type")
	meta := Metadata(resourceToAdd)
	fmt.Fprintf(w, "+  %s\t%s\n", resourceToAdd.Name, meta.AzureResourceType)

	w.Flush()
	a.console.Message(ctx, fmt.Sprintf("\n%s\n", output.WithBold("Environment variables")))

	if strings.HasPrefix(string(resourceToAdd.Type), "host.") {
		for _, use := range resourceToAdd.Uses {
			if res, ok := prjConfig.Resources[use]; ok {
				fmt.Fprintf(w, "   %s -> %s\n", resourceToAdd.Name, output.WithBold("%s", use))

				meta := Metadata(res)
				for _, envVar := range meta.UseEnvVars {
					fmt.Fprintf(w, "g   + %s\n", envVar)
				}

				fmt.Fprintln(w)
			}
		}
	} else {
		meta := Metadata(resourceToAdd)

		for _, usedBy := range usedBy {
			fmt.Fprintf(w, "   %s -> %s\n", usedBy, output.WithBold("%s", resourceToAdd.Name))

			for _, envVar := range meta.UseEnvVars {
				fmt.Fprintf(w, "g   + %s\n", envVar)
			}

			fmt.Fprintln(w)
		}
	}

	a.console.Message(ctx, "")
	return nil
}

// previewWriter applies text transformations on preview text before writing to standard output.
// A control character can be specified at the start of each line to apply transformations.
//
// Current control character transformations:
//   - '+' -> the line is colored green
//   - '-' -> the line is colored red
//   - 'b' -> the line is bolded; this character is replaced with a space
//   - 'g' -> the line is colored green; this character is replaced with a space
type previewWriter struct {
	// the underlying writer to write to
	w io.Writer

	// buffer for the current line
	buf bytes.Buffer
	// stores the current line start character
	lineStartChar rune
}

// Write implements the io.Writer interface
func (pw *previewWriter) Write(p []byte) (n int, err error) {
	for i, b := range p {
		if pw.buf.Len() == 0 && len(p) > 0 {
			pw.lineStartChar = rune(p[0])

			if pw.lineStartChar == 'b' || pw.lineStartChar == 'g' {
				// hidden characters, replace with a space
				b = ' '
			}
		}

		if err := pw.buf.WriteByte(b); err != nil {
			return i, err
		}

		if b == '\n' {
			transform := fmt.Sprintf
			switch pw.lineStartChar {
			case '+', 'g':
				transform = color.GreenString
			case '-':
				transform = color.RedString
			case 'b':
				transform = output.WithBold
			}

			_, err := pw.w.Write([]byte(transform(pw.buf.String())))
			if err != nil {
				return i, err
			}

			pw.buf.Reset()
			continue
		}
	}

	return len(p), nil
}<|MERGE_RESOLUTION|>--- conflicted
+++ resolved
@@ -67,12 +67,11 @@
 		res.UseEnvVars = []string{
 			"AZURE_OPENAI_ENDPOINT",
 		}
-<<<<<<< HEAD
 	case project.ResourceTypeDbCosmos:
 		res.AzureResourceType = "Microsoft.DocumentDB/databaseAccounts"
 		res.UseEnvVars = []string{
 			"AZURE_COSMOSDB_ENDPOINT",
-=======
+		}
 	case project.ResourceTypeMessagingEventHubs:
 		res.AzureResourceType = "Microsoft.EventHub/namespaces"
 		res.UseEnvVars = []string{
@@ -90,7 +89,6 @@
 		res.UseEnvVars = []string{
 			"AZURE_STORAGE_ACCOUNT_NAME",
 			"AZURE_STORAGE_BLOB_ENDPOINT",
->>>>>>> 908d8881
 		}
 	}
 	return res
