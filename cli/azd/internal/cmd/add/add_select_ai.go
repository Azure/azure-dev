// Copyright (c) Microsoft Corporation. All rights reserved.
// Licensed under the MIT License.

package add

import (
	"context"
	"errors"
	"fmt"
<<<<<<< HEAD
=======
	"log"
>>>>>>> 1bd35967
	"maps"
	"slices"
	"strings"
	"sync"

	"github.com/azure/azure-dev/cli/azd/pkg/azureutil"
	"github.com/azure/azure-dev/cli/azd/pkg/convert"
	"github.com/azure/azure-dev/cli/azd/pkg/infra/provisioning"
	"github.com/azure/azure-dev/cli/azd/pkg/input"
	"github.com/azure/azure-dev/cli/azd/pkg/output"
	"github.com/azure/azure-dev/cli/azd/pkg/output/ux"
	"github.com/azure/azure-dev/cli/azd/pkg/project"
)

func (a *AddAction) selectOpenAi(
	console input.Console,
	ctx context.Context,
	_ PromptOptions) (r *project.ResourceConfig, err error) {
	resourceToAdd := &project.ResourceConfig{}
	aiOption, err := console.Select(ctx, input.ConsoleOptions{
		Message: "Which type of Azure OpenAI service?",
		Options: []string{
			"Chat (GPT)",                   // 0 - chat
			"Embeddings (Document search)", // 1 - embeddings
		}})
	if err != nil {
		return nil, err
	}

	resourceToAdd.Type = project.ResourceTypeOpenAiModel

	var allModels []ModelList
	for {
		err = provisioning.EnsureSubscriptionAndLocation(
			ctx, a.envManager, a.env, a.prompter, provisioning.EnsureSubscriptionAndLocationOptions{})
		if err != nil {
			return nil, err
		}

		console.ShowSpinner(
			ctx,
			fmt.Sprintf("Fetching available models in %s...", a.env.GetLocation()),
			input.Step)

		supportedModels, err := a.supportedModelsInLocation(ctx, a.env.GetSubscriptionId(), a.env.GetLocation())
		if err != nil {
			return nil, err
		}
		console.StopSpinner(ctx, "", input.Step)

		for _, model := range supportedModels {
			if model.Kind == "OpenAI" && slices.ContainsFunc(model.Model.Skus, func(sku ModelSku) bool {
				return sku.Name == "Standard"
			}) {
				switch aiOption {
				case 0:
					if model.Model.Name == "gpt-4o" || model.Model.Name == "gpt-4" {
						allModels = append(allModels, model)
					}
				case 1:
					if strings.HasPrefix(model.Model.Name, "text-embedding") {
						allModels = append(allModels, model)
					}
				}
			}

		}
		if len(allModels) > 0 {
			break
		}

		_, err = a.rm.FindResourceGroupForEnvironment(
			ctx, a.env.GetSubscriptionId(), a.env.Name())
		var notFoundError *azureutil.ResourceNotFoundError
		if errors.As(err, &notFoundError) { // not yet provisioned, we're safe here
			console.MessageUxItem(ctx, &ux.WarningMessage{
				Description: fmt.Sprintf("No models found in %s", a.env.GetLocation()),
			})
			confirm, err := console.Confirm(ctx, input.ConsoleOptions{
				Message: "Try a different location?",
			})
			if err != nil {
				return nil, err
			}
			if confirm {
				a.env.SetLocation("")
				continue
			}
		} else if err != nil {
			return nil, fmt.Errorf("finding resource group: %w", err)
		}

		return nil, fmt.Errorf("no models found in %s", a.env.GetLocation())
	}

	slices.SortFunc(allModels, func(a ModelList, b ModelList) int {
		return strings.Compare(b.Model.SystemData.CreatedAt, a.Model.SystemData.CreatedAt)
	})

	displayModels := make([]string, 0, len(allModels))
	models := make([]Model, 0, len(allModels))
	for _, model := range allModels {
		models = append(models, model.Model)
		displayModels = append(displayModels, fmt.Sprintf("%s\t%s", model.Model.Name, model.Model.Version))
	}

	if console.IsSpinnerInteractive() {
		displayModels, err = output.TabAlign(displayModels, 5)
		if err != nil {
			return nil, fmt.Errorf("writing models: %w", err)
		}
	}

	sel, err := console.Select(ctx, input.ConsoleOptions{
		Message: "Select the model",
		Options: displayModels,
	})
	if err != nil {
		return nil, err
	}

	resourceToAdd.Props = project.AIModelProps{
		Model: project.AIModelPropsModel{
			Name:    models[sel].Name,
			Version: models[sel].Version,
		},
	}

	return resourceToAdd, nil
}

func (a *AddAction) supportedModelsInLocation(ctx context.Context, subId, location string) ([]ModelList, error) {
	models, err := a.azureClient.GetAiModels(ctx, subId, location)
	if err != nil {
		return nil, fmt.Errorf("getting models: %w", err)
	}
	var modelList []ModelList
	for _, model := range models {
		var skus []ModelSku
		for _, sku := range model.Model.SKUs {
			skus = append(skus, ModelSku{
				Name:      *sku.Name,
				UsageName: *sku.UsageName,
				Capacity: ModelSkuCapacity{
					Maximum: convert.ToValueWithDefault(sku.Capacity.Maximum, 0),
					Minimum: convert.ToValueWithDefault(sku.Capacity.Minimum, 0),
					Step:    convert.ToValueWithDefault(sku.Capacity.Step, 0),
					Default: convert.ToValueWithDefault(sku.Capacity.Default, 0),
				},
			})
		}
		modelList = append(modelList, ModelList{
			Kind: *model.Kind,
			Model: Model{
				Name:    *model.Model.Name,
				Skus:    skus,
				Version: *model.Model.Version,
				SystemData: ModelSystemData{
					CreatedAt: model.Model.SystemData.CreatedAt.String(),
				},
				Format:           *model.Model.Format,
				IsDefaultVersion: *model.Model.IsDefaultVersion,
			},
		})
	}
	return modelList, nil
}

type ModelResponse struct {
	Value    []ModelList `json:"value"`
	NextLink *string     `json:"nextLink"`
}

type ModelList struct {
	Kind  string `json:"kind"`
	Model Model  `json:"model"`
}

type Model struct {
	Name             string          `json:"name"`
	Skus             []ModelSku      `json:"skus"`
	Version          string          `json:"version"`
	SystemData       ModelSystemData `json:"systemData"`
	Format           string          `json:"format"`
	IsDefaultVersion bool            `json:"isDefaultVersion"`
}

type ModelSku struct {
	Name      string           `json:"name"`
	UsageName string           `json:"usageName"`
	Capacity  ModelSkuCapacity `json:"capacity"`
}

type ModelSkuCapacity struct {
	Maximum int32 `json:"maximum"`
	Minimum int32 `json:"minimum"`
	Step    int32 `json:"step"`
	Default int32 `json:"default"`
}

type ModelSystemData struct {
	CreatedAt string `json:"createdAt"`
}

func (a *AddAction) selectAiModel(
	console input.Console,
	ctx context.Context,
	p PromptOptions) (*project.ResourceConfig, error) {
	r := &project.ResourceConfig{}
	r.Type = project.ResourceTypeAiProject

	// check if there are models in the project already
	aiProject := project.AiFoundryModelProps{}
	for _, resource := range p.PrjConfig.Resources {
		if resource.Type == project.ResourceTypeAiProject {
			em, castOk := resource.Props.(project.AiFoundryModelProps)
			if !castOk {
				return nil, fmt.Errorf("invalid resource properties")
			}
			r.Name = resource.Name
			aiProject = em
			r.Props = aiProject
			break
		}
	}

	modelCatalog, err := a.aiDeploymentCatalog(ctx, a.env.GetSubscriptionId(), aiProject.Models)
	if err != nil {
		return nil, err
	}

	modelNameSelection, m, err := selectFromMap(ctx, console, "Which model do you want to use?", modelCatalog, nil)
	if err != nil {
		return nil, err
	}
	_, k, err := selectFromMap(ctx, console, "Which deployment kind do you want to use?", m.Kinds, nil)
	if err != nil {
		return nil, err
	}

	modelVersionSelection, modelDefinition, err := selectFromMap(
		ctx, console, "Which model version do you want to use?", k.Versions, nil /*defVersion*/)
	if err != nil {
		return nil, err
	}
<<<<<<< HEAD
	skuSelection, err := selectFromSkus(ctx, console, "Select model SKU?", modelDefinition.Model.Skus)
=======
	skuSelection, err := selectFromSkus(ctx, console, "Select model SKU", modelDefinition.Model.Skus)
>>>>>>> 1bd35967
	if err != nil {
		return nil, err
	}

	aiProject.Models = append(aiProject.Models, project.AiServicesModel{
		Name:    modelNameSelection,
		Version: modelVersionSelection,
		Format:  modelDefinition.Model.Format,
		Sku: project.AiServicesModelSku{
			Name:      skuSelection.Name,
			UsageName: skuSelection.UsageName,
			Capacity:  skuSelection.Capacity.Default,
		},
	})
	r.Props = aiProject
	return r, nil
}

func selectFromMap[T any](
	ctx context.Context, console input.Console, q string, m map[string]T, defaultOpt *string) (string, T, error) {
	mIterator := maps.Keys(m)
	var options []string
	var value T
	for option := range mIterator {
		options = append(options, option)
	}
	if len(options) == 1 {
		key := options[0]
		return key, m[key], nil
	}
	defOpt := options[0]
	if defaultOpt != nil {
		defOpt = *defaultOpt
	}
	slices.Sort(options)
	selectedIndex, err := console.Select(ctx, input.ConsoleOptions{
		Message:      q,
		Options:      options,
		DefaultValue: defOpt,
	})
	if err != nil {
		return "", value, err
	}
	key := options[selectedIndex]
	return key, m[key], nil
}

func selectFromSkus(ctx context.Context, console input.Console, q string, s []ModelSku) (ModelSku, error) {
	var sku ModelSku
	if len(s) == 0 {
		return sku, fmt.Errorf("no skus found")
	}
	if len(s) == 1 {
		return s[0], nil
	}
	var options []string
	for _, option := range s {
		options = append(options, option.Name)
	}
	selectedIndex, err := console.Select(ctx, input.ConsoleOptions{
		Message:      q,
		Options:      options,
		DefaultValue: options[0],
	})
	if err != nil {
		return sku, err
	}
	return s[selectedIndex], nil
}

func (a *AddAction) aiDeploymentCatalog(
	ctx context.Context, subId string, excludeModels []project.AiServicesModel) (map[string]ModelCatalogKind, error) {
	allLocations, err := a.accountManager.GetLocations(ctx, subId)
	if err != nil {
		return nil, fmt.Errorf("getting locations: %w", err)
	}

	var sharedResults sync.Map
	var wg sync.WaitGroup
	for _, location := range allLocations {
		wg.Add(1)
		go func(location string) {
			defer wg.Done()
			results, err := a.supportedModelsInLocation(ctx, subId, location)
			if err != nil {
<<<<<<< HEAD
=======
				// log the error and continue. Do not fail the entire operation when pulling location error
				log.Println("error getting models in location", location, ":", err, "skipping")
>>>>>>> 1bd35967
				return
			}
			var filterSkusWithZeroCapacity []ModelList
			for _, model := range results {
				if len(model.Model.Skus) == 0 {
					continue
				}
				var skus []ModelSku
				for _, sku := range model.Model.Skus {
					if sku.Capacity.Default > 0 {
						skus = append(skus, sku)
					}
				}
				if len(skus) == 0 {
					continue
				}
				model.Model.Skus = skus
				filterSkusWithZeroCapacity = append(filterSkusWithZeroCapacity, model)
			}
			sharedResults.Store(location, filterSkusWithZeroCapacity)
		}(location.Name)
	}
	wg.Wait()

	combinedResults := map[string]ModelCatalogKind{}
	sharedResults.Range(func(key, value any) bool {
		// cast should be safe as the call to sharedResults.Store() use a string key
		locationNameKey := key.(string)
		models := value.([]ModelList)
		for _, model := range models {
			if model.Kind == "OpenAI" {
<<<<<<< HEAD
				// skip OpenAI models and models with no skus
=======
				// OpenAI kind is part of the `Add OpenAI` where clients connect directly to the service w/o an AIProject
>>>>>>> 1bd35967
				continue
			}
			nameKey := model.Model.Name
			// check if model is in the exclude list
			if slices.ContainsFunc(excludeModels, func(m project.AiServicesModel) bool {
				return nameKey == m.Name &&
					model.Model.Format == m.Format &&
					model.Model.Version == m.Version &&
					slices.ContainsFunc(model.Model.Skus, func(sku ModelSku) bool { return sku.Name == m.Sku.Name })
			}) {
				// skip this model as it is in the exclude list
				// exclude list is used to remove models which might have been added to the project already
				// This validation is also blocking adding same model with different sku
				continue
			}
			kindKey := model.Kind
			versionKey := model.Model.Version
			modelKey, exists := combinedResults[nameKey]
			if !exists {
				combinedResults[nameKey] = ModelCatalogKind{
					Kinds: map[string]ModelCatalogVersions{
						kindKey: {
							Versions: map[string]ModelCatalog{
								versionKey: {
									ModelList: model,
									Locations: []string{locationNameKey},
								},
							},
						},
					},
				}
			} else {
				// nameKey exists - check if kindKey exists
				kindKeyMap, kindExists := modelKey.Kinds[kindKey]
				if !kindExists {
					// kindKey does not exist - add it
					modelKey.Kinds[kindKey] = ModelCatalogVersions{
						Versions: map[string]ModelCatalog{
							versionKey: {
								ModelList: model,
								Locations: []string{locationNameKey},
							},
						},
					}
				} else {
					// kindKey exists - check if versionKey exists
					versionList, versionExists := kindKeyMap.Versions[versionKey]
					if !versionExists {
						// versionKey does not exist - add it
						kindKeyMap.Versions[versionKey] = ModelCatalog{
							ModelList: model,
							Locations: []string{locationNameKey},
						}
					} else {
						// versionKey exists - add location to existing version
						versionList.Locations = append(versionList.Locations, locationNameKey)
						kindKeyMap.Versions[versionKey] = versionList
					}
					modelKey.Kinds[kindKey] = kindKeyMap
				}
				// update the combinedResults map
				combinedResults[nameKey] = modelKey
			}
		}
		return true
	})
	return combinedResults, nil
}

type ModelCatalog struct {
	ModelList
	Locations []string
}

type ModelCatalogKind struct {
	Kinds map[string]ModelCatalogVersions
}

type ModelCatalogVersions struct {
	Versions map[string]ModelCatalog
}<|MERGE_RESOLUTION|>--- conflicted
+++ resolved
@@ -7,10 +7,7 @@
 	"context"
 	"errors"
 	"fmt"
-<<<<<<< HEAD
-=======
 	"log"
->>>>>>> 1bd35967
 	"maps"
 	"slices"
 	"strings"
@@ -256,11 +253,7 @@
 	if err != nil {
 		return nil, err
 	}
-<<<<<<< HEAD
-	skuSelection, err := selectFromSkus(ctx, console, "Select model SKU?", modelDefinition.Model.Skus)
-=======
 	skuSelection, err := selectFromSkus(ctx, console, "Select model SKU", modelDefinition.Model.Skus)
->>>>>>> 1bd35967
 	if err != nil {
 		return nil, err
 	}
@@ -346,11 +339,8 @@
 			defer wg.Done()
 			results, err := a.supportedModelsInLocation(ctx, subId, location)
 			if err != nil {
-<<<<<<< HEAD
-=======
 				// log the error and continue. Do not fail the entire operation when pulling location error
 				log.Println("error getting models in location", location, ":", err, "skipping")
->>>>>>> 1bd35967
 				return
 			}
 			var filterSkusWithZeroCapacity []ModelList
@@ -382,11 +372,7 @@
 		models := value.([]ModelList)
 		for _, model := range models {
 			if model.Kind == "OpenAI" {
-<<<<<<< HEAD
-				// skip OpenAI models and models with no skus
-=======
 				// OpenAI kind is part of the `Add OpenAI` where clients connect directly to the service w/o an AIProject
->>>>>>> 1bd35967
 				continue
 			}
 			nameKey := model.Model.Name
