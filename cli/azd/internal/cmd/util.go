package cmd

import (
	"context"
	"errors"
	"fmt"
	"os"
	"strconv"
	"time"

	"github.com/azure/azure-dev/cli/azd/internal/tracing"
	"github.com/azure/azure-dev/cli/azd/pkg/environment"
	"github.com/azure/azure-dev/cli/azd/pkg/input"
	"github.com/azure/azure-dev/cli/azd/pkg/output"
	"github.com/azure/azure-dev/cli/azd/pkg/project"
)

func getResourceGroupFollowUp(
	ctx context.Context,
	formatter output.Formatter,
	portalUrlBase string,
	projectConfig *project.ProjectConfig,
	resourceManager project.ResourceManager,
	env *environment.Environment,
	whatIf bool,
) (followUp string) {
	if formatter.Kind() == output.JsonFormat {
		return followUp
	}

	subscriptionId := env.GetSubscriptionId()
<<<<<<< HEAD
	if resourceGroupName, err := resourceManager.GetResourceGroupName(ctx, subscriptionId, projectConfig); err == nil {
=======
	resourceGroupName, err := resourceManager.GetResourceGroupName(
		ctx,
		subscriptionId,
		projectConfig.ResourceGroupName,
	)
	if err == nil {
>>>>>>> 8c483e5d
		suffix := ":\n" + azurePortalLink(portalUrlBase, subscriptionId, resourceGroupName)

		if v, err := strconv.ParseBool(os.Getenv("AZD_DEMO_MODE")); err == nil && v {
			suffix = "."
		}

		defaultFollowUpText := fmt.Sprintf(
			"You can view the resources created under the resource group %s in Azure Portal", resourceGroupName)
		if whatIf {
			defaultFollowUpText = fmt.Sprintf(
				"You can view the current resources under the resource group %s in Azure Portal", resourceGroupName)
		}
		followUp = defaultFollowUpText + suffix
	}

	return followUp
}

func azurePortalLink(portalUrlBase, subscriptionId, resourceGroupName string) string {
	if subscriptionId == "" || resourceGroupName == "" {
		return ""
	}
	return output.WithLinkFormat(fmt.Sprintf(
		"%s/#@/resource/subscriptions/%s/resourceGroups/%s/overview",
		portalUrlBase,
		subscriptionId,
		resourceGroupName))
}

func serviceNameWarningCheck(console input.Console, serviceNameFlag string, commandName string) {
	if serviceNameFlag == "" {
		return
	}

	fmt.Fprintln(
		console.Handles().Stderr,
		output.WithWarningFormat("WARNING: The `--service` flag is deprecated and will be removed in a future release."),
	)
	fmt.Fprintf(console.Handles().Stderr, "Next time use `azd %s <service>`.\n\n", commandName)
}

func getTargetServiceName(
	ctx context.Context,
	projectManager project.ProjectManager,
	importManager *project.ImportManager,
	projectConfig *project.ProjectConfig,
	commandName string,
	targetServiceName string,
	allFlagValue bool,
) (string, error) {
	if allFlagValue && targetServiceName != "" {
		return "", fmt.Errorf("cannot specify both --all and <service>")
	}

	if !allFlagValue && targetServiceName == "" {
		targetService, err := projectManager.DefaultServiceFromWd(ctx, projectConfig)
		if errors.Is(err, project.ErrNoDefaultService) {
			return "", fmt.Errorf(
				"current working directory is not a project or service directory. Specify a service name to %s a service, "+
					"or specify --all to %s all services",
				commandName,
				commandName,
			)
		} else if err != nil {
			return "", err
		}

		if targetService != nil {
			targetServiceName = targetService.Name
		}
	}

	if targetServiceName != "" {
		if has, err := importManager.HasService(ctx, projectConfig, targetServiceName); err != nil {
			return "", err
		} else if !has {
			return "", fmt.Errorf("service name '%s' doesn't exist", targetServiceName)
		}
	}

	return targetServiceName, nil
}

// Calculate the total time since t, excluding user interaction time.
func since(t time.Time) time.Duration {
	userInteractTime := tracing.InteractTimeMs.Load()
	return time.Since(t) - time.Duration(userInteractTime)*time.Millisecond
}<|MERGE_RESOLUTION|>--- conflicted
+++ resolved
@@ -29,16 +29,12 @@
 	}
 
 	subscriptionId := env.GetSubscriptionId()
-<<<<<<< HEAD
-	if resourceGroupName, err := resourceManager.GetResourceGroupName(ctx, subscriptionId, projectConfig); err == nil {
-=======
 	resourceGroupName, err := resourceManager.GetResourceGroupName(
 		ctx,
 		subscriptionId,
 		projectConfig.ResourceGroupName,
 	)
 	if err == nil {
->>>>>>> 8c483e5d
 		suffix := ":\n" + azurePortalLink(portalUrlBase, subscriptionId, resourceGroupName)
 
 		if v, err := strconv.ParseBool(os.Getenv("AZD_DEMO_MODE")); err == nil && v {
