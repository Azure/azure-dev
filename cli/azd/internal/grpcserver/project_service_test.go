// Copyright (c) Microsoft Corporation. All rights reserved.
// Licensed under the MIT License.

package grpcserver

import (
	"context"
	"path/filepath"
	"strings"
	"testing"

	"github.com/azure/azure-dev/cli/azd/pkg/azdext"
	"github.com/azure/azure-dev/cli/azd/pkg/config"
	"github.com/azure/azure-dev/cli/azd/pkg/environment"
	"github.com/azure/azure-dev/cli/azd/pkg/environment/azdcontext"
	"github.com/azure/azure-dev/cli/azd/pkg/exec"
	"github.com/azure/azure-dev/cli/azd/pkg/lazy"
	"github.com/azure/azure-dev/cli/azd/pkg/project"
	"github.com/azure/azure-dev/cli/azd/pkg/tools/github"
	"github.com/azure/azure-dev/cli/azd/test/mocks"
	"github.com/stretchr/testify/require"
)

// Test_ProjectService_NoProject ensures that when no project exists,
// the service returns an error.
func Test_ProjectService_NoProject(t *testing.T) {
	// Setup a mock context.
	mockContext := mocks.NewMockContext(context.Background())

	// Mock GitHub CLI version check.
	mockContext.CommandRunner.When(func(args exec.RunArgs, command string) bool {
		return strings.Contains(command, string(filepath.Separator)+"gh") && args.Args[0] == "--version"
	}).Respond(exec.RunResult{
		Stdout: github.Version.String(),
	})

	// Lazy loaders return a "no project" error.
	lazyAzdContext := lazy.NewLazy(func() (*azdcontext.AzdContext, error) {
		return nil, azdcontext.ErrNoProject
	})
	lazyEnvManager := lazy.NewLazy(func() (environment.Manager, error) {
		return nil, azdcontext.ErrNoProject
	})

<<<<<<< HEAD
	// Create the service with ImportManager.
	importManager := project.NewImportManager(&project.DotNetImporter{})
	service := NewProjectService(lazyAzdContext, lazyEnvManager, importManager)
	_, err := service.Get(*mockContext.Context, &azdext.EmptyRequest{})
=======
	// Create mock GitHub CLI.
	ghCli, err := github.NewGitHubCli(*mockContext.Context, mockContext.Console, mockContext.CommandRunner)
	require.NoError(t, err)

	// Create the service.
	service := NewProjectService(lazyAzdContext, lazyEnvManager, ghCli)
	_, err = service.Get(*mockContext.Context, &azdext.EmptyRequest{})
>>>>>>> da48085b
	require.Error(t, err)
}

// Test_ProjectService_Flow validates the complete project service flow:
// creating a project, setting environment variables and retrieving project details.
func Test_ProjectService_Flow(t *testing.T) {
	// Setup a mock context and temporary project directory.
	mockContext := mocks.NewMockContext(context.Background())
	temp := t.TempDir()

	// Mock GitHub CLI version check.
	mockContext.CommandRunner.When(func(args exec.RunArgs, command string) bool {
		return strings.Contains(command, string(filepath.Separator)+"gh") && args.Args[0] == "--version"
	}).Respond(exec.RunResult{
		Stdout: github.Version.String(),
	})

	// Initialize AzdContext with the temporary directory.
	azdContext := azdcontext.NewAzdContextWithDirectory(temp)

	// Define and save project configuration.
	projectConfig := project.ProjectConfig{
		Name: "test",
	}
	err := project.Save(*mockContext.Context, &projectConfig, azdContext.ProjectPath())
	require.NoError(t, err)

	// Configure and initialize environment manager.
	fileConfigManager := config.NewFileConfigManager(config.NewManager())
	localDataStore := environment.NewLocalFileDataStore(azdContext, fileConfigManager)
	envManager, err := environment.NewManager(mockContext.Container, azdContext, mockContext.Console, localDataStore, nil)
	require.NoError(t, err)
	require.NotNil(t, envManager)

	// Create lazy-loaded instances.
	lazyAzdContext := lazy.From(azdContext)
	lazyEnvManager := lazy.From(envManager)

	// Create an environment and set an environment variable.
	testEnv1, err := envManager.Create(*mockContext.Context, environment.Spec{
		Name: "test1",
	})
	require.NoError(t, err)
	require.NotNil(t, testEnv1)
	testEnv1.DotenvSet("foo", "bar")
	err = envManager.Save(*mockContext.Context, testEnv1)
	require.NoError(t, err)

<<<<<<< HEAD
	// Create the service with ImportManager.
	importManager := project.NewImportManager(&project.DotNetImporter{})
	service := NewProjectService(lazyAzdContext, lazyEnvManager, importManager)
=======
	// Create mock GitHub CLI.
	ghCli, err := github.NewGitHubCli(*mockContext.Context, mockContext.Console, mockContext.CommandRunner)
	require.NoError(t, err)

	// Create the service.
	service := NewProjectService(lazyAzdContext, lazyEnvManager, ghCli)
>>>>>>> da48085b

	// Test: Retrieve project details.
	getResponse, err := service.Get(*mockContext.Context, &azdext.EmptyRequest{})
	require.NoError(t, err)
	require.NotNil(t, getResponse)
	require.Equal(t, projectConfig.Name, getResponse.Project.Name)
}

func Test_ProjectService_AddService(t *testing.T) {
	// Setup a mock context and temporary project directory.
	mockContext := mocks.NewMockContext(context.Background())
	temp := t.TempDir()

	// Mock GitHub CLI version check.
	mockContext.CommandRunner.When(func(args exec.RunArgs, command string) bool {
		return strings.Contains(command, string(filepath.Separator)+"gh") && args.Args[0] == "--version"
	}).Respond(exec.RunResult{
		Stdout: github.Version.String(),
	})

	// Initialize AzdContext with the temporary directory.
	azdContext := azdcontext.NewAzdContextWithDirectory(temp)

	// Define and save project configuration.
	projectConfig := project.ProjectConfig{
		Name: "test",
	}
	err := project.Save(*mockContext.Context, &projectConfig, azdContext.ProjectPath())
	require.NoError(t, err)

	// Configure and initialize environment manager.
	fileConfigManager := config.NewFileConfigManager(config.NewManager())
	localDataStore := environment.NewLocalFileDataStore(azdContext, fileConfigManager)
	envManager, err := environment.NewManager(mockContext.Container, azdContext, mockContext.Console, localDataStore, nil)
	require.NoError(t, err)
	require.NotNil(t, envManager)

	// Create lazy-loaded instances.
	lazyAzdContext := lazy.From(azdContext)
	lazyEnvManager := lazy.From(envManager)

<<<<<<< HEAD
	// Create the project service with ImportManager.
	importManager := project.NewImportManager(&project.DotNetImporter{})
	service := NewProjectService(lazyAzdContext, lazyEnvManager, importManager)
=======
	// Create mock GitHub CLI.
	ghCli, err := github.NewGitHubCli(*mockContext.Context, mockContext.Console, mockContext.CommandRunner)
	require.NoError(t, err)

	// Create the project service.
	service := NewProjectService(lazyAzdContext, lazyEnvManager, ghCli)
>>>>>>> da48085b

	// Prepare a new service addition request.
	serviceRequest := &azdext.AddServiceRequest{
		Service: &azdext.ServiceConfig{
			Name:         "service1",
			RelativePath: filepath.Join("src", "service1"),
			Language:     "python",
			Host:         "containerapp",
		},
	}

	// Call AddService.
	emptyResponse, err := service.AddService(*mockContext.Context, serviceRequest)
	require.NoError(t, err)
	require.NotNil(t, emptyResponse)

	// Reload the project configuration and verify the service was added.
	updatedConfig, err := project.Load(*mockContext.Context, azdContext.ProjectPath())
	require.NoError(t, err)
	require.NotNil(t, updatedConfig.Services)
	serviceConfig, exists := updatedConfig.Services["service1"]
	require.True(t, exists)
	require.Equal(t, "service1", serviceConfig.Name)
	require.Equal(t, filepath.Join("src", "service1"), serviceConfig.RelativePath)
	require.Equal(t, project.ServiceLanguagePython, serviceConfig.Language)
	require.Equal(t, project.ContainerAppTarget, serviceConfig.Host)
}<|MERGE_RESOLUTION|>--- conflicted
+++ resolved
@@ -42,20 +42,14 @@
 		return nil, azdcontext.ErrNoProject
 	})
 
-<<<<<<< HEAD
-	// Create the service with ImportManager.
-	importManager := project.NewImportManager(&project.DotNetImporter{})
-	service := NewProjectService(lazyAzdContext, lazyEnvManager, importManager)
-	_, err := service.Get(*mockContext.Context, &azdext.EmptyRequest{})
-=======
 	// Create mock GitHub CLI.
 	ghCli, err := github.NewGitHubCli(*mockContext.Context, mockContext.Console, mockContext.CommandRunner)
 	require.NoError(t, err)
 
-	// Create the service.
-	service := NewProjectService(lazyAzdContext, lazyEnvManager, ghCli)
+	// Create the service with ImportManager.
+	importManager := project.NewImportManager(&project.DotNetImporter{})
+	service := NewProjectService(lazyAzdContext, lazyEnvManager, importManager, ghCli)
 	_, err = service.Get(*mockContext.Context, &azdext.EmptyRequest{})
->>>>>>> da48085b
 	require.Error(t, err)
 }
 
@@ -104,18 +98,13 @@
 	err = envManager.Save(*mockContext.Context, testEnv1)
 	require.NoError(t, err)
 
-<<<<<<< HEAD
-	// Create the service with ImportManager.
-	importManager := project.NewImportManager(&project.DotNetImporter{})
-	service := NewProjectService(lazyAzdContext, lazyEnvManager, importManager)
-=======
 	// Create mock GitHub CLI.
 	ghCli, err := github.NewGitHubCli(*mockContext.Context, mockContext.Console, mockContext.CommandRunner)
 	require.NoError(t, err)
 
-	// Create the service.
-	service := NewProjectService(lazyAzdContext, lazyEnvManager, ghCli)
->>>>>>> da48085b
+	// Create the service with ImportManager.
+	importManager := project.NewImportManager(&project.DotNetImporter{})
+	service := NewProjectService(lazyAzdContext, lazyEnvManager, importManager, ghCli)
 
 	// Test: Retrieve project details.
 	getResponse, err := service.Get(*mockContext.Context, &azdext.EmptyRequest{})
@@ -157,18 +146,13 @@
 	lazyAzdContext := lazy.From(azdContext)
 	lazyEnvManager := lazy.From(envManager)
 
-<<<<<<< HEAD
-	// Create the project service with ImportManager.
-	importManager := project.NewImportManager(&project.DotNetImporter{})
-	service := NewProjectService(lazyAzdContext, lazyEnvManager, importManager)
-=======
 	// Create mock GitHub CLI.
 	ghCli, err := github.NewGitHubCli(*mockContext.Context, mockContext.Console, mockContext.CommandRunner)
 	require.NoError(t, err)
 
-	// Create the project service.
-	service := NewProjectService(lazyAzdContext, lazyEnvManager, ghCli)
->>>>>>> da48085b
+	// Create the project service with ImportManager.
+	importManager := project.NewImportManager(&project.DotNetImporter{})
+	service := NewProjectService(lazyAzdContext, lazyEnvManager, importManager, ghCli)
 
 	// Prepare a new service addition request.
 	serviceRequest := &azdext.AddServiceRequest{
