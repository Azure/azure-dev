package repository

import (
	"context"
	"fmt"
	"maps"
	"os"
	"path/filepath"
	"slices"
	"strings"
	"time"

	"github.com/azure/azure-dev/cli/azd/internal"
	"github.com/azure/azure-dev/cli/azd/internal/appdetect"
	"github.com/azure/azure-dev/cli/azd/internal/names"
	"github.com/azure/azure-dev/cli/azd/internal/scaffold"
	"github.com/azure/azure-dev/cli/azd/internal/tracing"
	"github.com/azure/azure-dev/cli/azd/internal/tracing/fields"
	"github.com/azure/azure-dev/cli/azd/pkg/alpha"
	"github.com/azure/azure-dev/cli/azd/pkg/apphost"
	"github.com/azure/azure-dev/cli/azd/pkg/environment"
	"github.com/azure/azure-dev/cli/azd/pkg/environment/azdcontext"
	"github.com/azure/azure-dev/cli/azd/pkg/input"
	"github.com/azure/azure-dev/cli/azd/pkg/osutil"
	"github.com/azure/azure-dev/cli/azd/pkg/output"
	"github.com/azure/azure-dev/cli/azd/pkg/output/ux"
	"github.com/azure/azure-dev/cli/azd/pkg/project"
	"github.com/otiai10/copy"
)

var LanguageMap = map[appdetect.Language]project.ServiceLanguageKind{
	appdetect.DotNet:     project.ServiceLanguageDotNet,
	appdetect.Java:       project.ServiceLanguageJava,
	appdetect.JavaScript: project.ServiceLanguageJavaScript,
	appdetect.TypeScript: project.ServiceLanguageTypeScript,
	appdetect.Python:     project.ServiceLanguagePython,
}

var dbMap = map[appdetect.DatabaseDep]struct{}{
	appdetect.DbMongo:    {},
	appdetect.DbPostgres: {},
	appdetect.DbMySql:    {},
	appdetect.DbCosmos:   {},
	appdetect.DbRedis:    {},
}

var featureCompose = alpha.MustFeatureKey("compose")

var azureDepMap = map[string]struct{}{
	appdetect.AzureDepServiceBus{}.ResourceDisplay():     {},
	appdetect.AzureDepEventHubs{}.ResourceDisplay():      {},
	appdetect.AzureDepStorageAccount{}.ResourceDisplay(): {},
}

// InitFromApp initializes the infra directory and project file from the current existing app.
func (i *Initializer) InitFromApp(
	ctx context.Context,
	azdCtx *azdcontext.AzdContext,
	initializeEnv func() (*environment.Environment, error)) error {
	i.console.Message(ctx, "")
	title := "Scanning app code in current directory"
	i.console.ShowSpinner(ctx, title, input.Step)
	wd := azdCtx.ProjectDirectory()

	projects := []appdetect.Project{}
	start := time.Now()
	sourceDir := filepath.Join(wd, "src")
	tracing.SetUsageAttributes(fields.AppInitLastStep.String("detect"))

	// Prioritize src directory if it exists
	if ent, err := os.Stat(sourceDir); err == nil && ent.IsDir() {
		prj, err := appdetect.Detect(ctx, sourceDir)
		if err == nil && len(prj) > 0 {
			projects = prj
		}
	}

	if len(projects) == 0 {
		prj, err := appdetect.Detect(ctx, wd, appdetect.WithExcludePatterns([]string{
			"**/eng",
			"**/tool",
			"**/tools"},
			false))
		if err != nil {
			i.console.StopSpinner(ctx, title, input.GetStepResultFormat(err))
			return err
		}

		projects = prj
	}

	appHostManifests := make(map[string]*apphost.Manifest)
	appHostForProject := make(map[string]string)

	// Load the manifests for all the App Host projects we detected, we use the manifest as part of infrastructure
	// generation.
	for _, prj := range projects {
		if prj.Language != appdetect.DotNetAppHost {
			continue
		}

		manifest, err := apphost.ManifestFromAppHost(ctx, prj.Path, i.dotnetCli, "")
		if err != nil {
			return fmt.Errorf("failed to generate manifest from app host project: %w", err)
		}
		appHostManifests[prj.Path] = manifest
		for _, path := range apphost.ProjectPaths(manifest) {
			appHostForProject[filepath.Dir(path)] = prj.Path
		}
	}

	// Filter out all the projects owned by an App Host.
	{
		var filteredProject []appdetect.Project
		for _, prj := range projects {
			if _, has := appHostForProject[prj.Path]; !has {
				filteredProject = append(filteredProject, prj)
			}
		}
		projects = filteredProject
	}

	end := time.Since(start)
	if i.console.IsSpinnerInteractive() {
		// If the spinner is interactive, we want to show it for at least 1 second
		time.Sleep((1 * time.Second) - end)
	}
	i.console.StopSpinner(ctx, title, input.StepDone)

	var prjAppHost []appdetect.Project
	for _, prj := range projects {
		if prj.Language == appdetect.DotNetAppHost {
			prjAppHost = append(prjAppHost, prj)
		}
	}

	if len(prjAppHost) > 1 {
		relPaths := make([]string, 0, len(prjAppHost))
		for _, appHost := range prjAppHost {
			rel, _ := filepath.Rel(wd, appHost.Path)
			relPaths = append(relPaths, rel)
		}
		return fmt.Errorf(
			"found multiple Aspire app host projects: %s. To fix, rerun `azd init` in each app host project directory",
			ux.ListAsText(relPaths))
	}

	if len(prjAppHost) == 1 {
		appHost := prjAppHost[0]

		otherProjects := make([]string, 0, len(projects))
		for _, prj := range projects {
			if prj.Language != appdetect.DotNetAppHost {
				rel, _ := filepath.Rel(wd, prj.Path)
				otherProjects = append(otherProjects, rel)
			}
		}

		if len(otherProjects) > 0 {
			i.console.Message(
				ctx,
				output.WithWarningFormat(
					"\nIgnoring other projects present but not referenced by app host: %s",
					ux.ListAsText(otherProjects)))
		}

		detect := detectConfirmAppHost{console: i.console}
		detect.Init(appHost, wd)

		if err := detect.Confirm(ctx); err != nil {
			return err
		}

		tracing.SetUsageAttributes(fields.AppInitLastStep.String("config"))

		// Prompt for environment before proceeding with generation
		newEnv, err := initializeEnv()
		if err != nil {
			return err
		}
		envManager, err := i.lazyEnvManager.GetValue()
		if err != nil {
			return err
		}
		if err := envManager.Save(ctx, newEnv); err != nil {
			return err
		}

		i.console.Message(ctx, "\n"+output.WithBold("Generating files to run your app on Azure:")+"\n")

		files, err := apphost.GenerateProjectArtifacts(
			ctx,
			azdCtx.ProjectDirectory(),
			azdcontext.ProjectName(azdCtx.ProjectDirectory()),
			appHostManifests[appHost.Path],
			appHost.Path,
		)
		if err != nil {
			return err
		}

		staging, err := os.MkdirTemp("", "azd-infra")
		if err != nil {
			return fmt.Errorf("mkdir temp: %w", err)
		}

		defer func() { _ = os.RemoveAll(staging) }()
		for path, file := range files {
			if err := os.MkdirAll(filepath.Join(staging, filepath.Dir(path)), osutil.PermissionDirectory); err != nil {
				return err
			}

			if err := os.WriteFile(filepath.Join(staging, path), []byte(file.Contents), file.Mode); err != nil {
				return err
			}
		}

		skipStagingFiles, err := i.promptForDuplicates(ctx, staging, azdCtx.ProjectDirectory())
		if err != nil {
			return err
		}

		options := copy.Options{}
		if skipStagingFiles != nil {
			options.Skip = func(fileInfo os.FileInfo, src, dest string) (bool, error) {
				_, skip := skipStagingFiles[src]
				return skip, nil
			}
		}

		if err := copy.Copy(staging, azdCtx.ProjectDirectory(), options); err != nil {
			return fmt.Errorf("copying contents from temp staging directory: %w", err)
		}

		i.console.MessageUxItem(ctx, &ux.DoneMessage{
			Message: "Generating " + output.WithHighLightFormat("./azure.yaml"),
		})

		i.console.MessageUxItem(ctx, &ux.DoneMessage{
			Message: "Generating " + output.WithHighLightFormat("./next-steps.md"),
		})

		return i.writeCoreAssets(ctx, azdCtx)
	}

	detect := detectConfirm{console: i.console}
	detect.Init(projects, wd)
	tracing.SetUsageAttributes(fields.AppInitLastStep.String("modify"))

	// Confirm selection of services and databases
	err := detect.Confirm(ctx)
	if err != nil {
		return err
	}

	tracing.SetUsageAttributes(fields.AppInitLastStep.String("config"))

	// Create the infra spec
	var infraSpec *scaffold.InfraSpec
	composeEnabled := i.features.IsEnabled(featureCompose)
	if !composeEnabled { // backwards compatibility
		spec, err := i.infraSpecFromDetect(ctx, detect)
		if err != nil {
			return err
		}
		infraSpec = &spec

		// Prompt for environment before proceeding with generation
		_, err = initializeEnv()
		if err != nil {
			return err
		}
	}

	tracing.SetUsageAttributes(fields.AppInitLastStep.String("generate"))

	title = "Generating " + output.WithHighLightFormat("./"+azdcontext.ProjectFileName)
	i.console.ShowSpinner(ctx, title, input.Step)
	err = i.genProjectFile(ctx, azdCtx, detect, infraSpec, composeEnabled)
	if err != nil {
		i.console.StopSpinner(ctx, title, input.GetStepResultFormat(err))
		return err
	}
	i.console.Message(ctx, "\n"+output.WithBold("Generating files to run your app on Azure:")+"\n")
	i.console.StopSpinner(ctx, title, input.StepDone)

	if infraSpec != nil {
		title = "Generating Infrastructure as Code files in " + output.WithHighLightFormat("./infra")
		i.console.ShowSpinner(ctx, title, input.Step)
		err = i.genFromInfra(ctx, azdCtx, *infraSpec)
		if err != nil {
			i.console.StopSpinner(ctx, title, input.GetStepResultFormat(err))
			return err
		}
		i.console.StopSpinner(ctx, title, input.StepDone)
	} else {
		t, err := scaffold.Load()
		if err != nil {
			return fmt.Errorf("loading scaffold templates: %w", err)
		}

		err = scaffold.Execute(t, "next-steps-alpha.md", nil, filepath.Join(azdCtx.ProjectDirectory(), "next-steps.md"))
		if err != nil {
			return err
		}

		i.console.MessageUxItem(ctx, &ux.DoneMessage{
			Message: "Generating " + output.WithHighLightFormat("./next-steps.md"),
		})
	}

	return nil
}

func (i *Initializer) genFromInfra(
	ctx context.Context,
	azdCtx *azdcontext.AzdContext,
	spec scaffold.InfraSpec) error {
	infra := filepath.Join(azdCtx.ProjectDirectory(), "infra")
	staging, err := os.MkdirTemp("", "azd-infra")
	if err != nil {
		return fmt.Errorf("mkdir temp: %w", err)
	}

	defer func() { _ = os.RemoveAll(staging) }()
	t, err := scaffold.Load()
	if err != nil {
		return fmt.Errorf("loading scaffold templates: %w", err)
	}

	err = scaffold.ExecInfra(t, spec, staging)
	if err != nil {
		return err
	}

	if err := os.MkdirAll(infra, osutil.PermissionDirectory); err != nil {
		return err
	}

	skipStagingFiles, err := i.promptForDuplicates(ctx, staging, infra)
	if err != nil {
		return err
	}

	options := copy.Options{}
	if skipStagingFiles != nil {
		options.Skip = func(fileInfo os.FileInfo, src, dest string) (bool, error) {
			_, skip := skipStagingFiles[src]
			return skip, nil
		}
	}

	if err := copy.Copy(staging, infra, options); err != nil {
		return fmt.Errorf("copying contents from temp staging directory: %w", err)
	}

	err = scaffold.Execute(t, "next-steps.md", spec, filepath.Join(azdCtx.ProjectDirectory(), "next-steps.md"))
	if err != nil {
		return err
	}

	i.console.MessageUxItem(ctx, &ux.DoneMessage{
		Message: "Generating " + output.WithHighLightFormat("./next-steps.md"),
	})

	return nil
}

func (i *Initializer) genProjectFile(
	ctx context.Context,
	azdCtx *azdcontext.AzdContext,
	detect detectConfirm,
	spec *scaffold.InfraSpec,
	addResources bool) error {
	config, err := i.prjConfigFromDetect(ctx, azdCtx.ProjectDirectory(), detect, spec, addResources)
	if err != nil {
		return fmt.Errorf("converting config: %w", err)
	}
	err = project.Save(
		ctx,
		&config,
		azdCtx.ProjectPath())
	if err != nil {
		return fmt.Errorf("generating %s: %w", azdcontext.ProjectFileName, err)
	}

	return i.writeCoreAssets(ctx, azdCtx)
}

const InitGenTemplateId = "azd-init"

func (i *Initializer) prjConfigFromDetect(
	ctx context.Context,
	root string,
	detect detectConfirm,
	spec *scaffold.InfraSpec,
	addResources bool) (project.ProjectConfig, error) {
	config := project.ProjectConfig{
		Name: azdcontext.ProjectName(root),
		Metadata: &project.ProjectMetadata{
			Template: fmt.Sprintf("%s@%s", InitGenTemplateId, internal.VersionInfo().Version),
		},
		Services:  map[string]*project.ServiceConfig{},
		Resources: map[string]*project.ResourceConfig{},
	}

	svcMapping := map[string]string{}
	for _, prj := range detect.Services {
		svc, err := ServiceFromDetect(root, "", prj)
		if err != nil {
			return config, err
		}

<<<<<<< HEAD
		svc := project.ServiceConfig{}
		svc.Host = project.ContainerAppTarget
		svc.RelativePath = rel

		language, supported := languageMap[prj.Language]
		if !supported {
			continue
		}
		svc.Language = language

		if prj.Docker != nil {
			relDocker, err := filepath.Rel(prj.Path, prj.Docker.Path)
			if err != nil {
				return project.ProjectConfig{}, err
			}

			svc.Docker = project.DockerProjectOptions{
				Path: relDocker,
			}
		}

		if prj.HasWebUIFramework() {
			// By default, use 'dist'. This is common for frameworks such as:
			// - TypeScript
			// - Vite
			svc.OutputPath = "dist"

		loop:
			for _, dep := range prj.Dependencies {
				switch dep {
				case appdetect.JsNext:
					// next.js works as SSR with default node configuration without static build output
					svc.OutputPath = ""
					break loop
				case appdetect.JsVite:
					svc.OutputPath = "dist"
					break loop
				case appdetect.JsReact:
					// react from create-react-app uses 'build' when used, but this can be overridden
					// by choice of build tool, such as when using Vite.
					svc.OutputPath = "build"
				case appdetect.JsAngular:
					// angular uses dist/<project name>
					svc.OutputPath = "dist/" + filepath.Base(rel)
					break loop
				}
			}
		}

		if !addResources {
			for _, db := range prj.DatabaseDeps {
				switch db {
				case appdetect.DbMongo:
					config.Resources["mongo"] = &project.ResourceConfig{
						Type: project.ResourceTypeDbMongo,
						Name: spec.DbCosmosMongo.DatabaseName,
					}
				case appdetect.DbPostgres:
					config.Resources["postgres"] = &project.ResourceConfig{
						Type: project.ResourceTypeDbPostgres,
						Name: spec.DbPostgres.DatabaseName,
						Props: project.PostgresProps{
							DatabaseName: spec.DbPostgres.DatabaseName,
							AuthType:     spec.DbPostgres.AuthType,
						},
					}
				case appdetect.DbMySql:
					config.Resources["mysql"] = &project.ResourceConfig{
						Type: project.ResourceTypeDbMySQL,
						Props: project.MySQLProps{
							DatabaseName: spec.DbMySql.DatabaseName,
							AuthType:     spec.DbMySql.AuthType,
						},
					}
				case appdetect.DbRedis:
					config.Resources["redis"] = &project.ResourceConfig{
						Type: project.ResourceTypeDbRedis,
					}
				case appdetect.DbCosmos:
					cosmosDBProps := project.CosmosDBProps{
						DatabaseName: spec.DbCosmos.DatabaseName,
					}
					for _, container := range spec.DbCosmos.Containers {
						cosmosDBProps.Containers = append(cosmosDBProps.Containers, project.CosmosDBContainerProps{
							ContainerName:     container.ContainerName,
							PartitionKeyPaths: container.PartitionKeyPaths,
						})
					}
					config.Resources["cosmos"] = &project.ResourceConfig{
						Type:  project.ResourceTypeDbCosmos,
						Props: cosmosDBProps,
					}
				}

			}
			for _, azureDep := range prj.AzureDeps {
				switch azureDep.(type) {
				case appdetect.AzureDepServiceBus:
					config.Resources["servicebus"] = &project.ResourceConfig{
						Type: project.ResourceTypeMessagingServiceBus,
						Props: project.ServiceBusProps{
							Queues:   spec.AzureServiceBus.Queues,
							IsJms:    spec.AzureServiceBus.IsJms,
							AuthType: spec.AzureServiceBus.AuthType,
						},
					}
				case appdetect.AzureDepEventHubs:
					if spec.AzureEventHubs.UseKafka {
						config.Resources["kafka"] = &project.ResourceConfig{
							Type: project.ResourceTypeMessagingKafka,
							Props: project.KafkaProps{
								Topics:   spec.AzureEventHubs.EventHubNames,
								AuthType: spec.AzureEventHubs.AuthType,
							},
						}
					} else {
						config.Resources["eventhubs"] = &project.ResourceConfig{
							Type: project.ResourceTypeMessagingEventHubs,
							Props: project.EventHubsProps{
								EventHubNames: spec.AzureEventHubs.EventHubNames,
								AuthType:      spec.AzureEventHubs.AuthType,
							},
						}
					}

				}
			}
		}
		name := filepath.Base(rel)
		if name == "." {
			name = config.Name
		}
		name = names.LabelName(name)
		svc.Name = name
		config.Services[name] = &svc

		svcMapping[prj.Path] = name
=======
		config.Services[svc.Name] = &svc
		svcMapping[prj.Path] = svc.Name
>>>>>>> 6e16f37b
	}

	if addResources {
		config.Resources = map[string]*project.ResourceConfig{}
		dbNames := map[appdetect.DatabaseDep]string{}

		databases := slices.SortedFunc(maps.Keys(detect.Databases),
			func(a appdetect.DatabaseDep, b appdetect.DatabaseDep) int {
				return strings.Compare(string(a), string(b))
			})

		for _, database := range databases {
			var resourceConfig project.ResourceConfig
			var databaseName string
			if database == appdetect.DbRedis {
				databaseName = "redis"
			} else {
				var err error
				databaseName, err = i.getDatabaseNameByPrompt(ctx, database)
				if err != nil {
					return config, err
				}
			}
			var authType = internal.AuthTypeUnspecified
			if database == appdetect.DbPostgres || database == appdetect.DbMySql {
				var err error
				authType, err = chooseAuthTypeByPrompt(
					databaseName,
					[]internal.AuthType{internal.AuthTypeUserAssignedManagedIdentity, internal.AuthTypePassword},
					ctx,
					i.console)
				if err != nil {
					return config, err
				}
			}
			switch database {
			case appdetect.DbRedis:
				resourceConfig = project.ResourceConfig{
					Type: project.ResourceTypeDbRedis,
					Name: "redis",
				}
			case appdetect.DbMongo:
				resourceConfig = project.ResourceConfig{
					Type: project.ResourceTypeDbMongo,
					Name: "mongo",
					Props: project.MongoDBProps{
						DatabaseName: databaseName,
					},
				}
			case appdetect.DbCosmos:
				resourceConfig = project.ResourceConfig{
					Type: project.ResourceTypeDbCosmos,
					Name: "cosmos",
					Props: project.CosmosDBProps{
						DatabaseName: databaseName,
					},
				}
			case appdetect.DbPostgres:
				resourceConfig = project.ResourceConfig{
					Type: project.ResourceTypeDbPostgres,
					Name: "postgresql",
					Props: project.PostgresProps{
						DatabaseName: databaseName,
						AuthType:     authType,
					},
				}
			case appdetect.DbMySql:
				resourceConfig = project.ResourceConfig{
					Type: project.ResourceTypeDbMySQL,
					Name: "mysql",
					Props: project.MySQLProps{
						DatabaseName: databaseName,
						AuthType:     authType,
					},
				}
			}
			config.Resources[resourceConfig.Name] = &resourceConfig
			dbNames[database] = resourceConfig.Name
		}

		for _, azureDepPair := range detect.AzureDeps {
			azureDep := azureDepPair.first
			authType, err := chooseAuthTypeByPrompt(
				azureDep.ResourceDisplay(),
				[]internal.AuthType{internal.AuthTypeUserAssignedManagedIdentity, internal.AuthTypeConnectionString},
				ctx,
				i.console)
			if err != nil {
				return config, err
			}
			switch azureDep.(type) {
			case appdetect.AzureDepServiceBus:
				azureDepServiceBus := azureDep.(appdetect.AzureDepServiceBus)
				config.Resources["servicebus"] = &project.ResourceConfig{
					Type: project.ResourceTypeMessagingServiceBus,
					Props: project.ServiceBusProps{
						Queues:   azureDepServiceBus.Queues,
						IsJms:    azureDepServiceBus.IsJms,
						AuthType: authType,
					},
				}
			case appdetect.AzureDepEventHubs:
				config.Resources["eventhubs"] = &project.ResourceConfig{
					Type: project.ResourceTypeMessagingEventHubs,
					Props: project.EventHubsProps{
						EventHubNames: spec.AzureEventHubs.EventHubNames,
						AuthType:      authType,
					},
				}
			case appdetect.AzureDepStorageAccount:
				config.Resources["storage"] = &project.ResourceConfig{
					Type: project.ResourceTypeStorage,
				}
			}
		}

		backends := []*project.ResourceConfig{}
		frontends := []*project.ResourceConfig{}

		for _, svc := range detect.Services {
			name := svcMapping[svc.Path]
			resSpec := project.ResourceConfig{
				Type: project.ResourceTypeHostContainerApp,
			}

			props := project.ContainerAppProps{
				Port: -1,
			}

			port, err := PromptPort(i.console, ctx, name, svc)
			if err != nil {
				return config, err
			}
			props.Port = port

			for _, db := range svc.DatabaseDeps {
				// filter out databases that were removed
				if _, ok := detect.Databases[db]; !ok {
					continue
				}

				resSpec.Uses = append(resSpec.Uses, dbNames[db])
			}

			resSpec.Name = name
			resSpec.Props = props
			config.Resources[name] = &resSpec

			frontend := svc.HasWebUIFramework()
			if frontend {
				frontends = append(frontends, &resSpec)
			} else {
				backends = append(backends, &resSpec)
			}
		}

		for _, frontend := range frontends {
			for _, backend := range backends {
				frontend.Uses = append(frontend.Uses, backend.Name)
			}
		}
	}

	return config, nil
}

<<<<<<< HEAD
func (i *Initializer) getDatabaseNameByPrompt(ctx context.Context, database appdetect.DatabaseDep) (string, error) {
	var result string
	for {
		dbName, err := promptDbName(i.console, ctx, database)
		if err != nil {
			return dbName, err
		}
		if dbName == "" {
			i.console.Message(ctx, "Database name is required.")
			continue
		}
		result = dbName
		break
	}
	return result, nil
}

func chooseAuthTypeByPrompt(
	name string,
	authOptions []internal.AuthType,
	ctx context.Context,
	console input.Console) (internal.AuthType, error) {
	var options []string
	for _, option := range authOptions {
		options = append(options, internal.GetAuthTypeDescription(option))
	}
	selection, err := console.Select(ctx, input.ConsoleOptions{
		Message: "Choose auth type for '" + name + "'?",
		Options: options,
	})
	if err != nil {
		return internal.AuthTypeUnspecified, err
	}
	return authOptions[selection], nil
=======
// ServiceFromDetect creates a ServiceConfig from an appdetect project.
func ServiceFromDetect(
	root string,
	svcName string,
	prj appdetect.Project) (project.ServiceConfig, error) {
	svc := project.ServiceConfig{
		Name: svcName,
	}
	rel, err := filepath.Rel(root, prj.Path)
	if err != nil {
		return svc, err
	}

	if svc.Name == "" {
		dirName := filepath.Base(rel)
		if dirName == "." {
			dirName = filepath.Base(root)
		}

		svc.Name = names.LabelName(dirName)
	}

	svc.Host = project.ContainerAppTarget
	svc.RelativePath = rel

	language, supported := LanguageMap[prj.Language]
	if !supported {
		return svc, fmt.Errorf("unsupported language: %s", prj.Language)
	}

	svc.Language = language

	if prj.Docker != nil {
		relDocker, err := filepath.Rel(prj.Path, prj.Docker.Path)
		if err != nil {
			return svc, err
		}

		svc.Docker = project.DockerProjectOptions{
			Path: relDocker,
		}
	}

	if prj.HasWebUIFramework() {
		// By default, use 'dist'. This is common for frameworks such as:
		// - TypeScript
		// - Vite
		svc.OutputPath = "dist"

	loop:
		for _, dep := range prj.Dependencies {
			switch dep {
			case appdetect.JsNext:
				// next.js works as SSR with default node configuration without static build output
				svc.OutputPath = ""
				break loop
			case appdetect.JsVite:
				svc.OutputPath = "dist"
				break loop
			case appdetect.JsReact:
				// react from create-react-app uses 'build' when used, but this can be overridden
				// by choice of build tool, such as when using Vite.
				svc.OutputPath = "build"
			case appdetect.JsAngular:
				// angular uses dist/<project name>
				svc.OutputPath = "dist/" + filepath.Base(rel)
				break loop
			}
		}
	}

	return svc, nil
>>>>>>> 6e16f37b
}<|MERGE_RESOLUTION|>--- conflicted
+++ resolved
@@ -411,56 +411,6 @@
 			return config, err
 		}
 
-<<<<<<< HEAD
-		svc := project.ServiceConfig{}
-		svc.Host = project.ContainerAppTarget
-		svc.RelativePath = rel
-
-		language, supported := languageMap[prj.Language]
-		if !supported {
-			continue
-		}
-		svc.Language = language
-
-		if prj.Docker != nil {
-			relDocker, err := filepath.Rel(prj.Path, prj.Docker.Path)
-			if err != nil {
-				return project.ProjectConfig{}, err
-			}
-
-			svc.Docker = project.DockerProjectOptions{
-				Path: relDocker,
-			}
-		}
-
-		if prj.HasWebUIFramework() {
-			// By default, use 'dist'. This is common for frameworks such as:
-			// - TypeScript
-			// - Vite
-			svc.OutputPath = "dist"
-
-		loop:
-			for _, dep := range prj.Dependencies {
-				switch dep {
-				case appdetect.JsNext:
-					// next.js works as SSR with default node configuration without static build output
-					svc.OutputPath = ""
-					break loop
-				case appdetect.JsVite:
-					svc.OutputPath = "dist"
-					break loop
-				case appdetect.JsReact:
-					// react from create-react-app uses 'build' when used, but this can be overridden
-					// by choice of build tool, such as when using Vite.
-					svc.OutputPath = "build"
-				case appdetect.JsAngular:
-					// angular uses dist/<project name>
-					svc.OutputPath = "dist/" + filepath.Base(rel)
-					break loop
-				}
-			}
-		}
-
 		if !addResources {
 			for _, db := range prj.DatabaseDeps {
 				switch db {
@@ -540,19 +490,9 @@
 				}
 			}
 		}
-		name := filepath.Base(rel)
-		if name == "." {
-			name = config.Name
-		}
-		name = names.LabelName(name)
-		svc.Name = name
-		config.Services[name] = &svc
-
-		svcMapping[prj.Path] = name
-=======
+
 		config.Services[svc.Name] = &svc
 		svcMapping[prj.Path] = svc.Name
->>>>>>> 6e16f37b
 	}
 
 	if addResources {
@@ -719,7 +659,6 @@
 	return config, nil
 }
 
-<<<<<<< HEAD
 func (i *Initializer) getDatabaseNameByPrompt(ctx context.Context, database appdetect.DatabaseDep) (string, error) {
 	var result string
 	for {
@@ -754,7 +693,8 @@
 		return internal.AuthTypeUnspecified, err
 	}
 	return authOptions[selection], nil
-=======
+}
+
 // ServiceFromDetect creates a ServiceConfig from an appdetect project.
 func ServiceFromDetect(
 	root string,
@@ -827,5 +767,4 @@
 	}
 
 	return svc, nil
->>>>>>> 6e16f37b
 }