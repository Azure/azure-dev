--- conflicted
+++ resolved
@@ -393,19 +393,9 @@
 		svcMapping[prj.Path] = svc.Name
 	}
 
-<<<<<<< HEAD
-		svc.ParentPath = prj.ParentPath
-
-		language, supported := languageMap[prj.Language]
-		if !supported {
-			continue
-		}
-		svc.Language = language
-=======
 	if addResources {
 		config.Resources = map[string]*project.ResourceConfig{}
 		dbNames := map[appdetect.DatabaseDep]string{}
->>>>>>> 38b5438f
 
 		databases := slices.SortedFunc(maps.Keys(detect.Databases),
 			func(a appdetect.DatabaseDep, b appdetect.DatabaseDep) int {
