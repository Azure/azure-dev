--- conflicted
+++ resolved
@@ -292,8 +292,7 @@
 	name string,
 	svc appdetect.Project) (int, error) {
 	if svc.Docker == nil || svc.Docker.Path == "" { // using default builder from azd
-<<<<<<< HEAD
-		if svc.Language == appdetect.Java {
+		if svc.Language == appdetect.Java || svc.Language == appdetect.DotNet {
 			for _, dep := range svc.Dependencies {
 				switch dep {
 				case appdetect.JavaEurekaServer:
@@ -302,9 +301,6 @@
 					return 8888, nil
 				}
 			}
-=======
-		if svc.Language == appdetect.Java || svc.Language == appdetect.DotNet {
->>>>>>> 5a52dbf8
 			return 8080, nil
 		}
 		return 80, nil
