// Copyright (c) Microsoft Corporation. All rights reserved.
// Licensed under the MIT License.

package scaffold

import (
	"bytes"
	"fmt"
	"io/fs"
	"os"
	"path"
	"path/filepath"
	"slices"
	"strings"
	"text/template"

	"github.com/azure/azure-dev/cli/azd/pkg/osutil"
	"github.com/azure/azure-dev/cli/azd/resources"
	"github.com/psanford/memfs"
)

const baseRoot = "scaffold/base"
const templateRoot = "scaffold/templates"

// Load loads all templates as a template.Template.
//
// To execute a named template, call Execute with the defined name.
func Load() (*template.Template, error) {
	funcMap := template.FuncMap{
		"bicepName":        BicepName,
		"containerAppName": ContainerAppName,
		"upper":            strings.ToUpper,
		"lower":            strings.ToLower,
		"alphaSnakeUpper":  AlphaSnakeUpper,
		"formatParam":      FormatParameter,
	}

	t, err := template.New("templates").
		Option("missingkey=error").
		Funcs(funcMap).
		ParseFS(resources.ScaffoldTemplates,
			path.Join(templateRoot, "*"))
	if err != nil {
		return nil, fmt.Errorf("parsing templates: %w", err)
	}

	return t, nil
}

// Execute applies the template associated with t that has the given name
// to the specified data object and writes the output to the dest path on the filesystem.
func Execute(
	t *template.Template,
	name string,
	data any,
	dest string) error {
	buf := bytes.NewBufferString("")
	err := t.ExecuteTemplate(buf, name, data)
	if err != nil {
		return fmt.Errorf("executing template: %w", err)
	}

	err = os.WriteFile(dest, buf.Bytes(), osutil.PermissionFile)
	if err != nil {
		return fmt.Errorf("writing file: %w", err)
	}

	return nil
}

func supportingFiles(spec InfraSpec) []string {
	files := []string{"/abbreviations.json"}

	if len(spec.Services) > 0 {
		files = append(files, "/modules/fetch-container-image.bicep")
	}

<<<<<<< HEAD
	if len(spec.Existing) > 0 {
		files = append(files,
			"/modules/role-assignment.bicep",
			"/modules/role-assignment.json")
	}

	if spec.AiFoundryProject != nil && spec.AISearch != nil {
		files = append(files, "/modules/ai-search-conn.bicep")
	}

=======
>>>>>>> 982588cd
	return files
}

// ExecInfra scaffolds infrastructure files for the given spec, using the loaded templates in t. The resulting files
// are written to the target directory.
func ExecInfra(
	t *template.Template,
	spec InfraSpec,
	target string) error {
	infraRoot := target
	files, err := ExecInfraFs(t, spec)
	if err != nil {
		return err
	}

	err = fs.WalkDir(files, ".", func(path string, d fs.DirEntry, err error) error {
		if err != nil {
			return err
		}

		if d.IsDir() {
			return nil
		}

		target := filepath.Join(infraRoot, path)
		if err := os.MkdirAll(filepath.Dir(target), osutil.PermissionDirectoryOwnerOnly); err != nil {
			return err
		}

		contents, err := fs.ReadFile(files, path)
		if err != nil {
			return err
		}

		return os.WriteFile(target, contents, d.Type().Perm())
	})
	if err != nil {
		return fmt.Errorf("writing infrastructure: %w", err)
	}

	return nil
}

// ExecInfraFs scaffolds infrastructure files for the given spec, using the loaded templates in t. The resulting files
// are written to the in-memory filesystem.
func ExecInfraFs(
	t *template.Template,
	spec InfraSpec) (*memfs.FS, error) {
	fs := memfs.New()

	// Pre-execution expansion. Additional parameters are added, derived from the initial spec.
	preExecExpand(&spec)

	files := supportingFiles(spec)
	err := copyFsToMemFs(resources.ScaffoldBase, fs, baseRoot, ".", files)
	if err != nil {
		return nil, err
	}

	err = executeToFS(fs, t, "main.bicep", "main.bicep", spec)
	if err != nil {
		return nil, fmt.Errorf("scaffolding main.bicep: %w", err)
	}

	err = executeToFS(fs, t, "resources.bicep", "resources.bicep", spec)
	if err != nil {
		return nil, fmt.Errorf("scaffolding resources.bicep: %w", err)
	}

	err = executeToFS(fs, t, "main.parameters.json", "main.parameters.json", spec)
	if err != nil {
		return nil, fmt.Errorf("scaffolding main.parameters.json: %w", err)
	}

	if spec.AiFoundryProject != nil {
		err = executeToFS(fs, t, "ai-project.bicep", "ai-project.bicep", spec)
		if err != nil {
			return nil, fmt.Errorf("scaffolding ai-foundry-models.bicep: %w", err)
		}
	}

	return fs, nil
}

func copyFsToMemFs(embedFs fs.FS, targetFs *memfs.FS, root string, target string, files []string) error {
	return fs.WalkDir(embedFs, root, func(name string, d fs.DirEntry, err error) error {
		if err != nil {
			return err
		}
		targetPath := name[len(root):]
		contains := slices.Contains(files, targetPath)
		if !contains {
			return nil
		}

		if target != "" {
			targetPath = path.Join(target, name[len(root):])
		}

		if err := targetFs.MkdirAll(filepath.Dir(targetPath), osutil.PermissionDirectory); err != nil {
			return err
		}

		contents, err := fs.ReadFile(embedFs, name)
		if err != nil {
			return fmt.Errorf("reading file: %w", err)
		}
		return targetFs.WriteFile(targetPath, contents, osutil.PermissionFile)
	})
}

// executeToFS executes the given template with the given name and context, and writes the result to the given path in
// the given target filesystem.
func executeToFS(targetFS *memfs.FS, tmpl *template.Template, name string, path string, context any) error {
	buf := bytes.NewBufferString("")

	if err := tmpl.ExecuteTemplate(buf, name, context); err != nil {
		return fmt.Errorf("executing template: %w", err)
	}

	if err := targetFS.MkdirAll(filepath.Dir(path), osutil.PermissionDirectory); err != nil {
		return fmt.Errorf("creating directory: %w", err)
	}

	if err := targetFS.WriteFile(path, buf.Bytes(), osutil.PermissionFile); err != nil {
		return fmt.Errorf("writing file: %w", err)
	}

	return nil
}

func preExecExpand(spec *InfraSpec) {
	// postgres and mysql requires specific password seeding parameters
	if spec.DbPostgres != nil {
		spec.Parameters = append(spec.Parameters,
			Parameter{
				Name:   "postgresDatabasePassword",
				Value:  "$(secretOrRandomPassword ${AZURE_KEY_VAULT_NAME} postgres-password)",
				Type:   "string",
				Secret: true,
			})
	}
	if spec.DbMySql != nil {
		spec.Parameters = append(spec.Parameters,
			Parameter{
				Name:   "mysqlDatabasePassword",
				Value:  "$(secretOrRandomPassword ${AZURE_KEY_VAULT_NAME} mysql-password)",
				Type:   "string",
				Secret: true,
			})
	}

	for _, svc := range spec.Services {
		// containerapp requires a global '_exist' parameter for each service
		spec.Parameters = append(spec.Parameters,
			containerAppExistsParameter(svc.Name))
		spec.Parameters = append(spec.Parameters,
			serviceDefPlaceholder(svc.Name))
	}

	for _, res := range spec.Existing {
		// each existing resource adds a parameter declaration input for its resource id
		spec.Parameters = append(spec.Parameters,
			Parameter{
				Name:  res.Name + "Id",
				Value: fmt.Sprintf("${%s}", res.ResourceIdEnvVar),
				Type:  "string",
			})
	}

}<|MERGE_RESOLUTION|>--- conflicted
+++ resolved
@@ -75,7 +75,6 @@
 		files = append(files, "/modules/fetch-container-image.bicep")
 	}
 
-<<<<<<< HEAD
 	if len(spec.Existing) > 0 {
 		files = append(files,
 			"/modules/role-assignment.bicep",
@@ -86,8 +85,6 @@
 		files = append(files, "/modules/ai-search-conn.bicep")
 	}
 
-=======
->>>>>>> 982588cd
 	return files
 }
 
