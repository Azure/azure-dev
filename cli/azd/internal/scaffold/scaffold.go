--- conflicted
+++ resolved
@@ -153,13 +153,8 @@
 		return nil, fmt.Errorf("scaffolding main.parameters.json: %w", err)
 	}
 
-<<<<<<< HEAD
 	if spec.AiProject != nil {
-		err = executeToFS(fs, t, "ai-models.bicep", "ai-models.bicep", spec)
-=======
-	if spec.AiFoundryProject != nil {
 		err = executeToFS(fs, t, "ai-project.bicep", "ai-project.bicep", spec)
->>>>>>> 1bd35967
 		if err != nil {
 			return nil, fmt.Errorf("scaffolding ai-foundry-models.bicep: %w", err)
 		}
