package scaffold

import (
	"bytes"
	"fmt"
	"io/fs"
	"os"
	"path"
	"path/filepath"
	"strings"
	"text/template"

	"github.com/azure/azure-dev/cli/azd/pkg/osutil"
	"github.com/azure/azure-dev/cli/azd/resources"
)

const baseRoot = "scaffold/base"
const templateRoot = "scaffold/templates"

// Copy base assets to the target directory.
func CopyBase(targetDir string) error {
	err := copyFS(
		resources.ScaffoldBase,
		baseRoot,
		targetDir)
	if err != nil {
		return fmt.Errorf("copying base assets: %w", err)
	}

	return nil
}

func copyFS(embedFs fs.FS, root string, target string) error {
	return fs.WalkDir(embedFs, root, func(name string, d fs.DirEntry, err error) error {
		if err != nil {
			return err
		}
		targetPath := filepath.Join(target, name[len(root):])

		if d.IsDir() {
			return os.MkdirAll(targetPath, osutil.PermissionDirectory)
		}

		contents, err := fs.ReadFile(embedFs, name)
		if err != nil {
			return fmt.Errorf("reading file: %w", err)
		}
		return os.WriteFile(targetPath, contents, osutil.PermissionFile)
	})
}

// Load loads all templates as a template.Template.
//
// To execute a named template, call Execute with the defined name.
func Load() (*template.Template, error) {
	funcMap := template.FuncMap{
		"bicepName":        BicepName,
		"containerAppName": ContainerAppName,
		"upper":            strings.ToUpper,
		"lower":            strings.ToLower,
		"formatParam":      FormatParameter,
	}

	t, err := template.New("templates").
		Option("missingkey=error").
		Funcs(funcMap).
		ParseFS(resources.ScaffoldTemplates,
			path.Join(templateRoot, "*"))
	if err != nil {
		return nil, fmt.Errorf("parsing templates: %w", err)
	}

	return t, nil
}

// Execute applies the template associated with t that has the given name
// to the specified data object and writes the output to the dest path on the filesystem.
func Execute(
	t *template.Template,
	name string,
	data any,
	dest string) error {
	buf := bytes.NewBufferString("")
	err := t.ExecuteTemplate(buf, name, data)
	if err != nil {
		return fmt.Errorf("executing template: %w", err)
	}

	err = os.WriteFile(dest, buf.Bytes(), osutil.PermissionFile)
	if err != nil {
		return fmt.Errorf("writing file: %w", err)
	}

	return nil
}

// ExecInfra scaffolds infrastructure files for the given spec, using the loaded templates in t. The resulting files
// are written to the target directory.
func ExecInfra(
	t *template.Template,
	spec InfraSpec,
	target string) error {
	infraRoot := target
	infraApp := filepath.Join(infraRoot, "app")

	// Pre-execution expansion. Additional parameters are added, derived from the initial spec.
	preExecExpand(&spec)

	err := CopyBase(infraRoot)
	if err != nil {
		return err
	}

	if err = os.MkdirAll(infraApp, osutil.PermissionDirectory); err != nil {
		return err
	}

<<<<<<< HEAD
	if spec.DbCosmosMongo != nil {
		err = Execute(t, "db-cosmos-mongo.bicep", spec.DbCosmosMongo, filepath.Join(infraApp, "db-cosmos-mongo.bicep"))
		if err != nil {
			return fmt.Errorf("scaffolding cosmos mongodb: %w", err)
		}
	}

	if spec.DbPostgres != nil {
		err = Execute(t, "db-postgres.bicep", spec.DbPostgres, filepath.Join(infraApp, "db-postgres.bicep"))
		if err != nil {
			return fmt.Errorf("scaffolding postgres: %w", err)
		}
	}

	if spec.DbMySql != nil {
		err = Execute(t, "db-mysql.bicep", spec.DbMySql, filepath.Join(infraApp, "db-mysql.bicep"))
		if err != nil {
			return fmt.Errorf("scaffolding mysql: %w", err)
		}
	}

	if spec.AzureServiceBus != nil {
		err = Execute(t, "azure-service-bus.bicep", spec.AzureServiceBus, filepath.Join(infraApp, "azure-service-bus.bicep"))
		if err != nil {
			return fmt.Errorf("scaffolding service bus: %w", err)
		}
	}

	for _, svc := range spec.Services {
		err = Execute(t, "host-containerapp.bicep", svc, filepath.Join(infraApp, svc.Name+".bicep"))
		if err != nil {
			return fmt.Errorf("scaffolding containerapp: %w", err)
		}
	}

=======
>>>>>>> c5afa7de
	err = Execute(t, "main.bicep", spec, filepath.Join(infraRoot, "main.bicep"))
	if err != nil {
		return fmt.Errorf("scaffolding main.bicep: %w", err)
	}

	err = Execute(t, "resources.bicep", spec, filepath.Join(infraRoot, "resources.bicep"))
	if err != nil {
		return fmt.Errorf("scaffolding resources.bicep: %w", err)
	}

	err = Execute(t, "main.parameters.json", spec, filepath.Join(infraRoot, "main.parameters.json"))
	if err != nil {
		return fmt.Errorf("scaffolding main.parameters.json: %w", err)
	}

	return nil
}

func preExecExpand(spec *InfraSpec) {
	// postgres and mysql requires specific password seeding parameters
	if spec.DbPostgres != nil || spec.DbMySql != nil {
		spec.Parameters = append(spec.Parameters,
			Parameter{
				Name:   "databasePassword",
				Value:  "$(secretOrRandomPassword ${AZURE_KEY_VAULT_NAME} databasePassword)",
				Type:   "string",
				Secret: true,
			})
	}

	for _, svc := range spec.Services {
		// containerapp requires a global '_exist' parameter for each service
		spec.Parameters = append(spec.Parameters,
			containerAppExistsParameter(svc.Name))
		spec.Parameters = append(spec.Parameters,
			serviceDefPlaceholder(svc.Name))
	}
}<|MERGE_RESOLUTION|>--- conflicted
+++ resolved
@@ -115,44 +115,6 @@
 		return err
 	}
 
-<<<<<<< HEAD
-	if spec.DbCosmosMongo != nil {
-		err = Execute(t, "db-cosmos-mongo.bicep", spec.DbCosmosMongo, filepath.Join(infraApp, "db-cosmos-mongo.bicep"))
-		if err != nil {
-			return fmt.Errorf("scaffolding cosmos mongodb: %w", err)
-		}
-	}
-
-	if spec.DbPostgres != nil {
-		err = Execute(t, "db-postgres.bicep", spec.DbPostgres, filepath.Join(infraApp, "db-postgres.bicep"))
-		if err != nil {
-			return fmt.Errorf("scaffolding postgres: %w", err)
-		}
-	}
-
-	if spec.DbMySql != nil {
-		err = Execute(t, "db-mysql.bicep", spec.DbMySql, filepath.Join(infraApp, "db-mysql.bicep"))
-		if err != nil {
-			return fmt.Errorf("scaffolding mysql: %w", err)
-		}
-	}
-
-	if spec.AzureServiceBus != nil {
-		err = Execute(t, "azure-service-bus.bicep", spec.AzureServiceBus, filepath.Join(infraApp, "azure-service-bus.bicep"))
-		if err != nil {
-			return fmt.Errorf("scaffolding service bus: %w", err)
-		}
-	}
-
-	for _, svc := range spec.Services {
-		err = Execute(t, "host-containerapp.bicep", svc, filepath.Join(infraApp, svc.Name+".bicep"))
-		if err != nil {
-			return fmt.Errorf("scaffolding containerapp: %w", err)
-		}
-	}
-
-=======
->>>>>>> c5afa7de
 	err = Execute(t, "main.bicep", spec, filepath.Join(infraRoot, "main.bicep"))
 	if err != nil {
 		return fmt.Errorf("scaffolding main.bicep: %w", err)
