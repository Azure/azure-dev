--- conflicted
+++ resolved
@@ -17,13 +17,12 @@
 	DbCosmosMongo *DatabaseCosmosMongo
 	DbRedis       *DatabaseRedis
 
-<<<<<<< HEAD
 	// Messaging services
 	ServiceBus *ServiceBus
 	EventHubs  *EventHubs
-=======
+
+	// Storage account
 	StorageAccount *StorageAccount
->>>>>>> f9a9c1f9
 
 	// ai models
 	AIModels []AIModel
@@ -62,7 +61,6 @@
 	Version string
 }
 
-<<<<<<< HEAD
 type ServiceBus struct {
 	Queues []string
 	Topics []string
@@ -70,10 +68,10 @@
 
 type EventHubs struct {
 	Hubs []string
-=======
+}
+
 type StorageAccount struct {
 	Containers []string
->>>>>>> f9a9c1f9
 }
 
 type ServiceSpec struct {
