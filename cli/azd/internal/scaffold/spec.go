--- conflicted
+++ resolved
@@ -153,16 +153,12 @@
 	ServiceBus *ServiceBus
 	EventHubs  *EventHubs
 
-<<<<<<< HEAD
 	AiFoundryProject *AiFoundrySpec
 
 	AISearch *AISearchReference
 
 	// Existing resource bindings
 	Existing []*ExistingResource
-=======
-	HasAiFoundryProject *AiFoundrySpec
->>>>>>> 982588cd
 }
 
 type Frontend struct {
