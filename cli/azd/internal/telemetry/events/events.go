--- conflicted
+++ resolved
@@ -15,11 +15,9 @@
 // BicepInstallEvent is the name of the event which tracks the overall bicep install operation.
 const BicepInstallEvent = "tools.bicep.install"
 
-<<<<<<< HEAD
 // GitHubCliInstallEvent is the name of the event which tracks the overall GitHub cli install operation.
 const GitHubCliInstallEvent = "tools.gh.install"
-=======
+
 // AccountSubscriptionsListEvent is the name of the event which tracks listing of account subscriptions .
 // See fields.AccountSubscriptionsListTenantsFound for additional event fields.
-const AccountSubscriptionsListEvent = "account.subscriptions.list"
->>>>>>> afd63c23
+const AccountSubscriptionsListEvent = "account.subscriptions.list"