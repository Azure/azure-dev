--- conflicted
+++ resolved
@@ -206,23 +206,8 @@
 		case <-ctx.Done():
 			return
 		default:
-<<<<<<< HEAD
-			if !file.IsDir() {
-				name := file.Name()
-				if strings.HasSuffix(name, ".tmp") {
-					info, err := file.Info()
-					if err == nil && stg.clock.Since(info.ModTime()) > tempFileTtl {
-						_ = os.Remove(filepath.Join(stg.folder, name))
-					}
-				} else if strings.HasSuffix(name, stg.itemFileExtension) {
-					if _, ok := parseFileName(name); !ok {
-						_ = os.Remove(filepath.Join(stg.folder, name))
-					}
-				}
-=======
 			if file.IsDir() {
 				continue
->>>>>>> e86f92a0
 			}
 
 			stg.checkFileForCleanup(file)
