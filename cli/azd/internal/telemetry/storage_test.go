--- conflicted
+++ resolved
@@ -327,14 +327,10 @@
 				enqueueAndAssert(storage, item, t)
 			}
 
-<<<<<<< HEAD
-	storage.Cleanup(context.Background(), make(chan struct{}, 1))
-=======
 			if !tt.cleanupTime.IsZero() {
 				mockClock.Set(tt.cleanupTime)
 			}
 			storage.Cleanup(context.Background(), make(chan struct{}, 1))
->>>>>>> e86f92a0
 
 			remainingFiles, err := os.ReadDir(storage.folder)
 			assert.NoError(t, err)
