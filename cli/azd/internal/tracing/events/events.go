// Copyright (c) Microsoft Corporation. All rights reserved.
// Licensed under the MIT License.

// Package events provides definitions and functions related to the definition of telemetry events.
package events

// Command event names follow the convention cmd.<command invocation path with spaces replaced by .>.
//
// Examples:
//   - cmd.auth.login
//   - cmd.init
//   - cmd.up
const CommandEventPrefix = "cmd."

// Prefix for vsrpc events.
const VsRpcEventPrefix = "vsrpc."

<<<<<<< HEAD
// BicepInstallEvent is the name of the event which tracks the overall bicep install operation.
const BicepInstallEvent = "tools.bicep.install"

// GitHubCliInstallEvent is the name of the event which tracks the overall GitHub cli install operation.
const GitHubCliInstallEvent = "tools.gh.install"

// SqlCmdCliInstallEvent is the name of the event which tracks the overall sqlcmd cli install operation.
const SqlCmdCliInstallEvent = "tools.sqlCmd.install"

// PackCliInstallEvent is the name of the event which tracks the overall pack cli install operation.
const PackCliInstallEvent = "tools.pack.install"

=======
>>>>>>> b030057e
// PackBuildEvent is the name of the event which tracks the overall pack build operation.
const PackBuildEvent = "tools.pack.build"<|MERGE_RESOLUTION|>--- conflicted
+++ resolved
@@ -15,20 +15,5 @@
 // Prefix for vsrpc events.
 const VsRpcEventPrefix = "vsrpc."
 
-<<<<<<< HEAD
-// BicepInstallEvent is the name of the event which tracks the overall bicep install operation.
-const BicepInstallEvent = "tools.bicep.install"
-
-// GitHubCliInstallEvent is the name of the event which tracks the overall GitHub cli install operation.
-const GitHubCliInstallEvent = "tools.gh.install"
-
-// SqlCmdCliInstallEvent is the name of the event which tracks the overall sqlcmd cli install operation.
-const SqlCmdCliInstallEvent = "tools.sqlCmd.install"
-
-// PackCliInstallEvent is the name of the event which tracks the overall pack cli install operation.
-const PackCliInstallEvent = "tools.pack.install"
-
-=======
->>>>>>> b030057e
 // PackBuildEvent is the name of the event which tracks the overall pack build operation.
 const PackBuildEvent = "tools.pack.build"