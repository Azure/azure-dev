--- conflicted
+++ resolved
@@ -28,14 +28,8 @@
 	Commit  string `json:"commit"`
 }
 
-<<<<<<< HEAD
-// IsDevVersion returns true if the current version of azd is an unreleased, developer version.
-func IsDevVersion() bool {
-	return GetVersionNumber() == DevVersion
-=======
 func IsDevVersion() bool {
 	return GetVersionNumber() == "0.0.0-dev.0"
->>>>>>> e86f92a0
 }
 
 // GetVersionNumber splits the cmd.Version string to get the
