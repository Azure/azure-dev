--- conflicted
+++ resolved
@@ -256,11 +256,8 @@
 			StorageAccounts:                 make(map[string]genStorageAccount),
 			KeyVaults:                       make(map[string]genKeyVault),
 			ContainerApps:                   make(map[string]genContainerApp),
-<<<<<<< HEAD
 			AppConfigs:                      make(map[string]genAppConfig),
-=======
 			DaprComponents:                  make(map[string]genDaprComponent),
->>>>>>> f0d9864e
 		},
 		containers:                   make(map[string]genContainer),
 		dapr:                         make(map[string]genDapr),
@@ -775,73 +772,8 @@
 	return nil, nil
 }
 
-<<<<<<< HEAD
-				if binding.External {
-					projectTemplateCtx.Env[k] = fmt.Sprintf(
-						"%s://%s.{{ .Env.AZURE_CONTAINER_APPS_ENVIRONMENT_DEFAULT_DOMAIN }}", binding.Scheme, resource)
-				} else {
-					projectTemplateCtx.Env[k] = fmt.Sprintf(
-						"%s://%s.internal.{{ .Env.AZURE_CONTAINER_APPS_ENVIRONMENT_DEFAULT_DOMAIN }}", binding.Scheme, resource)
-				}
-			case targetType == "postgres.database.v0" || targetType == "redis.v0":
-				switch prop {
-				case "connectionString":
-					projectTemplateCtx.Env[k] = fmt.Sprintf(`{{ connectionString "%s" }}`, resource)
-				default:
-					return errUnsupportedProperty(targetType, prop)
-				}
-			case targetType == "azure.servicebus.v0":
-				switch prop {
-				case "connectionString":
-					projectTemplateCtx.Env[k] = fmt.Sprintf(
-						"{{ urlHost .Env.SERVICE_BINDING_%s_ENDPOINT }}", scaffold.AlphaSnakeUpper(resource))
-				default:
-					return errUnsupportedProperty("azure.servicebus.v0", prop)
-				}
-			case targetType == "azure.appinsights.v0":
-				switch prop {
-				case "connectionString":
-					projectTemplateCtx.Env[k] = fmt.Sprintf(
-						"{{ .Env.SERVICE_BINDING_%s_CONNECTION_STRING }}", scaffold.AlphaSnakeUpper(resource))
-				default:
-					return errUnsupportedProperty("azure.appinsights.v0", prop)
-				}
-			case targetType == "azure.cosmosdb.connection.v0" ||
-				targetType == "postgres.connection.v0" ||
-				targetType == "rabbitmq.connection.v0":
-
-				switch prop {
-				case "connectionString":
-					projectTemplateCtx.Env[k] = b.connectionStrings[resource]
-				default:
-					return errUnsupportedProperty(targetType, prop)
-				}
-			case targetType == "azure.keyvault.v0" ||
-				targetType == "azure.appconfiguration.v0" ||
-				targetType == "azure.storage.blob.v0" ||
-				targetType == "azure.storage.queue.v0" ||
-				targetType == "azure.storage.table.v0":
-				switch prop {
-				case "connectionString":
-					projectTemplateCtx.Env[k] = fmt.Sprintf(
-						"{{ .Env.SERVICE_BINDING_%s_ENDPOINT }}", scaffold.AlphaSnakeUpper(resource))
-				default:
-					return errUnsupportedProperty(targetType, prop)
-				}
-			default:
-				ignore, err := strconv.ParseBool(os.Getenv("AZD_DEBUG_DOTNET_APPHOST_IGNORE_UNSUPPORTED_RESOURCES"))
-				if err == nil && ignore {
-					log.Printf("ignoring binding reference to resource of type %s since "+
-						"AZD_DEBUG_DOTNET_APPHOST_IGNORE_UNSUPPORTED_RESOURCES is set", targetType)
-
-					projectTemplateCtx.Env[k] = fmt.Sprintf(
-						"!!! expression '%s' to type '%s' unsupported by azd !!!", v, targetType)
-					continue
-				}
-=======
 // inputEmitType controls how references to inputs are emitted in the generated file.
 type inputEmitType string
->>>>>>> f0d9864e
 
 const inputEmitTypeBicep inputEmitType = "bicep"
 const inputEmitTypeYaml inputEmitType = "yaml"
