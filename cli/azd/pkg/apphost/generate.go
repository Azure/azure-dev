package apphost

import (
	"bytes"
	"context"
	"encoding/json"
	"fmt"
	"hash/fnv"
	"io/fs"
	"log"
	"os"
	"path/filepath"
	"regexp"
	"slices"
	"strconv"
	"strings"
	"text/template"

	"github.com/Azure/azure-sdk-for-go/sdk/azcore/to"
	"github.com/azure/azure-dev/cli/azd/internal/scaffold"
	"github.com/azure/azure-dev/cli/azd/pkg/alpha"
	"github.com/azure/azure-dev/cli/azd/pkg/azure"
	"github.com/azure/azure-dev/cli/azd/pkg/convert"
	"github.com/azure/azure-dev/cli/azd/pkg/custommaps"
	"github.com/azure/azure-dev/cli/azd/pkg/environment"
	"github.com/azure/azure-dev/cli/azd/pkg/osutil"
	"github.com/azure/azure-dev/cli/azd/pkg/output"
	"github.com/azure/azure-dev/cli/azd/resources"
	"github.com/psanford/memfs"
	"golang.org/x/exp/maps"
	"gopkg.in/yaml.v3"
)

const RedisContainerAppService = "redis"

const DaprStateStoreComponentType = "state"
const DaprPubSubComponentType = "pubsub"

// genTemplates is the collection of templates that are used when generating infrastructure files from a manifest.
var genTemplates *template.Template

var aspireDashboardFeature = alpha.MustFeatureKey("aspire.dashboard")

func IsAspireDashboardEnabled(alphaFeatureManager *alpha.FeatureManager) bool {
	return alphaFeatureManager.IsEnabled(aspireDashboardFeature)
}

type AspireDashboard struct {
	Link string
}

func (aspireD *AspireDashboard) ToString(currentIndentation string) string {
	return fmt.Sprintf("%sAspire Dashboard: %s", currentIndentation, output.WithLinkFormat(aspireD.Link))
}

func (aspireD *AspireDashboard) MarshalJSON() ([]byte, error) {
	return json.Marshal(*aspireD)
}

func AspireDashboardUrl(
	ctx context.Context,
	env *environment.Environment,
	alphaFeatureManager *alpha.FeatureManager) *AspireDashboard {
	if !IsAspireDashboardEnabled(alphaFeatureManager) {
		return nil
	}

	ContainersManagedEnvHost, exists := env.LookupEnv("AZURE_CONTAINER_APPS_ENVIRONMENT_DEFAULT_DOMAIN")
	if !exists {
		return nil
	}

	return &AspireDashboard{
		Link: fmt.Sprintf("https://aspire-dashboard.ext.%s", ContainersManagedEnvHost),
	}
}

func init() {
	tmpl, err := template.New("templates").
		Option("missingkey=error").
		Funcs(
			template.FuncMap{
				"toLower":   strings.ToLower,
				"bicepName": scaffold.BicepName,
				"mergeBicepName": func(src ...string) string {
					return scaffold.BicepName(strings.Join(src, "-"))
				},
				"alphaSnakeUpper":        scaffold.AlphaSnakeUpper,
				"containerAppName":       scaffold.ContainerAppName,
				"containerAppSecretName": scaffold.ContainerAppSecretName,
				"fixBackSlash": func(src string) string {
					return strings.ReplaceAll(src, "\\", "/")
				},
				"bicepParameterName": func(src string) string {
					return strings.ReplaceAll(src, "-", "_")
				},
				"removeDot": func(src string) string {
					return strings.ReplaceAll(src, ".", "")
				},
				"envFormat": scaffold.EnvFormat,
			},
		).
		ParseFS(resources.AppHostTemplates, "apphost/templates/*")
	if err != nil {
		panic("failed to parse generator templates: " + err.Error())
	}

	genTemplates = tmpl
}

type ContentsAndMode struct {
	Contents string
	Mode     fs.FileMode
}

// ProjectPaths returns a map of project names to their paths.
func ProjectPaths(manifest *Manifest) map[string]string {
	res := make(map[string]string)

	for name, comp := range manifest.Resources {
		switch comp.Type {
		case "project.v0":
			res[name] = *comp.Path
		}
	}

	return res
}

// Dockerfiles returns information about all dockerfile.v0 resources from a manifest.
func Dockerfiles(manifest *Manifest) map[string]genDockerfile {
	res := make(map[string]genDockerfile)

	for name, comp := range manifest.Resources {
		switch comp.Type {
		case "dockerfile.v0":
			res[name] = genDockerfile{
				Path:      *comp.Path,
				Context:   *comp.Context,
				Env:       comp.Env,
				Bindings:  comp.Bindings,
				BuildArgs: comp.BuildArgs,
				Args:      comp.Args,
			}
		}
	}

	return res
}

// Containers returns information about all container.v0 resources from a manifest.
func Containers(manifest *Manifest) map[string]genContainer {
	res := make(map[string]genContainer)

	for name, comp := range manifest.Resources {
		switch comp.Type {
		case "container.v0":
			res[name] = genContainer{
				Image:    *comp.Image,
				Env:      comp.Env,
				Bindings: comp.Bindings,
				Inputs:   comp.Inputs,
				Volumes:  comp.Volumes,
			}
		}
	}

	return res
}

type AppHostOptions struct {
	AutoConfigureDataProtection bool
	AspireDashboard             bool
}

// ContainerAppManifestTemplateForProject returns the container app manifest template for a given project.
// It can be used (after evaluation) to deploy the service to a container app environment.
func ContainerAppManifestTemplateForProject(
	manifest *Manifest, projectName string, options AppHostOptions) (string, error) {
	generator := newInfraGenerator()

	if err := generator.LoadManifest(manifest); err != nil {
		return "", err
	}

	if err := generator.Compile(); err != nil {
		return "", err
	}

	var buf bytes.Buffer

	tmplCtx := generator.containerAppTemplateContexts[projectName]
	tmplCtx.AutoConfigureDataProtection = options.AutoConfigureDataProtection

	err := genTemplates.ExecuteTemplate(&buf, "containerApp.tmpl.yaml", tmplCtx)
	if err != nil {
		return "", fmt.Errorf("executing template: %w", err)
	}

	return buf.String(), nil
}

// BicepTemplate returns a filesystem containing the generated bicep files for the given manifest. These files represent
// the shared infrastructure that would normally be under the `infra/` folder for the given manifest.
<<<<<<< HEAD
func BicepTemplate(manifest *Manifest, useResourceGroupScope bool) (*memfs.FS, error) {
=======
func BicepTemplate(name string, manifest *Manifest, options AppHostOptions) (*memfs.FS, error) {
>>>>>>> 5e0811df
	generator := newInfraGenerator()

	if err := generator.LoadManifest(manifest); err != nil {
		return nil, err
	}

	if err := generator.Compile(); err != nil {
		return nil, err
	}

	if options.AspireDashboard {
		generator.bicepContext.AspireDashboard = true
		generator.bicepContext.RequiresPrincipalId = true
	}

	// use the filesystem coming from the manifest
	// the in-memory filesystem from the manifest is guaranteed to be initialized and contains all the bicep files
	// referenced by the Aspire manifest.
	fs := manifest.BicepFiles

	// bicepContext merges the bicepContext with the inputs from the manifest to execute the main.bicep template
	// this allows the template to access the auto-gen inputs from the generator
	type genInput struct {
		Name   string
		Secret bool
		Type   string
	}
	type autoGenInput struct {
		genInput
		MetadataConfig string
		MetadataType   azure.AzdMetadataType
	}
	type bicepContext struct {
		genBicepTemplateContext
		WithMetadataParameters       []autoGenInput
		MainToResourcesParams        []genInput
		SubscriptionScopedDeployment bool
	}
	var parameters []autoGenInput
	var mapToResourceParams []genInput

	// order to be deterministic when writing bicep
	genParametersKeys := maps.Keys(generator.bicepContext.InputParameters)
	slices.Sort(genParametersKeys)

	for _, key := range genParametersKeys {
		parameter := generator.bicepContext.InputParameters[key]
		parameterMetadata := ""
		if parameter.Default != nil && parameter.Default.Generate != nil {
			pMetadata, err := inputMetadata(*parameter.Default.Generate)
			if err != nil {
				return nil, fmt.Errorf("generating input metadata for %s: %w", key, err)
			}
			parameterMetadata = pMetadata
		}
		input := genInput{Name: key, Secret: parameter.Secret, Type: parameter.Type}
		parameters = append(parameters, autoGenInput{
			genInput:       input,
			MetadataConfig: parameterMetadata,
			MetadataType:   azure.AzdMetadataTypeGenerate})
		if slices.Contains(generator.bicepContext.mappedParameters, strings.ReplaceAll(key, "-", "_")) {
			mapToResourceParams = append(mapToResourceParams, input)
		}
	}
	context := bicepContext{
		genBicepTemplateContext:      generator.bicepContext,
		WithMetadataParameters:       parameters,
		MainToResourcesParams:        mapToResourceParams,
		SubscriptionScopedDeployment: !useResourceGroupScope,
	}
	if err := executeToFS(fs, genTemplates, "main.bicep", name+".bicep", context); err != nil {
		return nil, fmt.Errorf("generating infra/main.bicep: %w", err)
	}

	if err := executeToFS(fs, genTemplates, "resources.bicep", "resources.bicep", context); err != nil {
		return nil, fmt.Errorf("generating infra/resources.bicep: %w", err)
	}

	if err := executeToFS(
		fs, genTemplates, "main.parameters.json", name+".parameters.json", generator.bicepContext); err != nil {
		return nil, fmt.Errorf("generating infra/resources.bicep: %w", err)
	}

	return fs, nil
}

func inputMetadata(config InputDefaultGenerate) (string, error) {
	finalLength := convert.ToValueWithDefault(config.MinLength, 0)
	clusterLength := convert.ToValueWithDefault(config.MinLower, 0) +
		convert.ToValueWithDefault(config.MinUpper, 0) +
		convert.ToValueWithDefault(config.MinNumeric, 0) +
		convert.ToValueWithDefault(config.MinSpecial, 0)
	if clusterLength > finalLength {
		finalLength = clusterLength
	}

	adaptBool := func(b *bool) *bool {
		if b == nil {
			return b
		}
		return to.Ptr(!*b)
	}

	metadataModel := azure.AutoGenInput{
		Length:     finalLength,
		MinLower:   config.MinLower,
		MinUpper:   config.MinUpper,
		MinNumeric: config.MinNumeric,
		MinSpecial: config.MinSpecial,
		NoLower:    adaptBool(config.Lower),
		NoUpper:    adaptBool(config.Upper),
		NoNumeric:  adaptBool(config.Numeric),
		NoSpecial:  adaptBool(config.Special),
	}

	metadataBytes, err := json.Marshal(metadataModel)
	if err != nil {
		return "", fmt.Errorf("marshalling metadata: %w", err)
	}

	// key identifiers for objects on bicep don't need quotes, unless they have special characters, like `-` or `.`.
	// jsonSimpleKeyRegex is used to remove the quotes from the key if no needed to avoid a bicep lint warning.
	return jsonSimpleKeyRegex.ReplaceAllString(string(metadataBytes), "${1}:"), nil
}

// GenerateProjectArtifacts generates all the artifacts to manage a project with `azd`. The azure.yaml file as well as
// a helpful next-steps.md file.
func GenerateProjectArtifacts(
	ctx context.Context,
	projectDir string,
	projectName string,
	manifest *Manifest,
	appHostProject string,
) (map[string]ContentsAndMode, error) {
	appHostRel, err := filepath.Rel(projectDir, appHostProject)
	if err != nil {
		return nil, err
	}

	generatedFS := memfs.New()

	projectFileContext := genProjectFileContext{
		Name: projectName,
		Services: map[string]string{
			"app": fmt.Sprintf(".%s%s", string(filepath.Separator), appHostRel),
		},
	}

	if err := executeToFS(generatedFS, genTemplates, "azure.yaml", "azure.yaml", projectFileContext); err != nil {
		return nil, fmt.Errorf("generating azure.yaml: %w", err)
	}

	if err := executeToFS(generatedFS, genTemplates, "next-steps.md", "next-steps.md", nil); err != nil {
		return nil, fmt.Errorf("generating next-steps.md: %w", err)
	}

	files := make(map[string]ContentsAndMode)

	err = fs.WalkDir(generatedFS, ".", func(path string, d fs.DirEntry, err error) error {
		if err != nil {
			return err
		}

		if d.IsDir() {
			return nil
		}

		contents, err := fs.ReadFile(generatedFS, path)
		if err != nil {
			return err
		}
		info, err := d.Info()
		if err != nil {
			return err
		}

		files[path] = ContentsAndMode{
			Contents: string(contents),
			Mode:     info.Mode(),
		}

		return nil
	})
	if err != nil {
		return nil, err
	}

	return files, nil
}

type infraGenerator struct {
	containers        map[string]genContainer
	dapr              map[string]genDapr
	dockerfiles       map[string]genDockerfile
	projects          map[string]genProject
	connectionStrings map[string]string
	// keeps the value from value.v0 resources if provided.
	valueStrings  map[string]string
	resourceTypes map[string]string

	bicepContext                 genBicepTemplateContext
	containerAppTemplateContexts map[string]genContainerAppManifestTemplateContext
	allServicesIngress           map[string]ingressDetails
}

func newInfraGenerator() *infraGenerator {
	return &infraGenerator{
		bicepContext: genBicepTemplateContext{
			AppInsights:                     make(map[string]genAppInsight),
			ContainerAppEnvironmentServices: make(map[string]genContainerAppEnvironmentServices),
			ServiceBuses:                    make(map[string]genServiceBus),
			StorageAccounts:                 make(map[string]genStorageAccount),
			KeyVaults:                       make(map[string]genKeyVault),
			ContainerApps:                   make(map[string]genContainerApp),
			AppConfigs:                      make(map[string]genAppConfig),
			DaprComponents:                  make(map[string]genDaprComponent),
			CosmosDbAccounts:                make(map[string]genCosmosAccount),
			SqlServers:                      make(map[string]genSqlServer),
			InputParameters:                 make(map[string]Input),
			BicepModules:                    make(map[string]genBicepModules),
			OutputParameters:                make(map[string]genOutputParameter),
			OutputSecretParameters:          make(map[string]genOutputParameter),
		},
		containers:                   make(map[string]genContainer),
		dapr:                         make(map[string]genDapr),
		dockerfiles:                  make(map[string]genDockerfile),
		projects:                     make(map[string]genProject),
		connectionStrings:            make(map[string]string),
		resourceTypes:                make(map[string]string),
		containerAppTemplateContexts: make(map[string]genContainerAppManifestTemplateContext),
	}
}

// withOutputsExpRegex is a regular expression used to match expressions in the format "{<resource>.outputs.<outputName>}" or
// "{<resource>.secretOutputs.<outputName>}".
var withOutputsExpRegex = regexp.MustCompile(`\{[a-zA-Z0-9\-]+\.(outputs|secretOutputs)\.[a-zA-Z0-9\-]+\}`)

// evaluateForOutputs is a function that evaluates a given value and extracts output parameters from it.
// It searches for patterns in the form of "{<resource>.outputs.<outputName>}" or "{<resource>.secretOutputs.<outputName>}"
// and creates a map of output parameters with their corresponding values.
// The output parameter names are generated by concatenating the uppercase versions of the resource and output names,
// separated by an underscore.
// The function returns the map of output parameters and an error, if any.
func evaluateForOutputs(value string) (map[string]genOutputParameter, error) {
	outputs := make(map[string]genOutputParameter)

	matches := withOutputsExpRegex.FindAllString(value, -1)
	for _, match := range matches {
		noBrackets := strings.TrimRight(strings.TrimLeft(match, "{"), "}")
		parts := strings.Split(noBrackets, ".")
		name := fmt.Sprintf("%s_%s", strings.ToUpper(parts[0]), strings.ToUpper(parts[2]))
		outputs[name] = genOutputParameter{
			Type:  "string",
			Value: noBrackets,
		}
	}
	return outputs, nil
}

// extractOutputs evaluates the known fields where a Resource can reference an output and persist it.
func (b *infraGenerator) extractOutputs(resource *Resource) error {
	// from connection string
	if resource.ConnectionString != nil {
		outputs, err := evaluateForOutputs(*resource.ConnectionString)
		if err != nil {
			return err
		}
		for key, output := range outputs {
			if strings.Contains(output.Value, ".outputs.") {
				b.bicepContext.OutputParameters[key] = output
			} else {
				b.bicepContext.OutputSecretParameters[key] = output
			}
		}
	}
	for _, value := range resource.Env {
		outputs, err := evaluateForOutputs(value)
		if err != nil {
			return err
		}
		for key, output := range outputs {
			if strings.Contains(output.Value, ".outputs.") {
				b.bicepContext.OutputParameters[key] = output
			} else {
				b.bicepContext.OutputSecretParameters[key] = output
			}
		}

	}
	return nil
}

// LoadManifest loads the given manifest into the generator. It should be called before [Compile].
func (b *infraGenerator) LoadManifest(m *Manifest) error {
	for name, comp := range m.Resources {
		if err := b.extractOutputs(comp); err != nil {
			return fmt.Errorf("extracting outputs: %w", err)
		}

		b.resourceTypes[name] = comp.Type

		if comp.ConnectionString != nil {
			b.connectionStrings[name] = *comp.ConnectionString
		}

		switch comp.Type {
		case "azure.servicebus.v0":
			b.addServiceBus(name, comp.Queues, comp.Topics)
		case "azure.appinsights.v0":
			b.addAppInsights(name)
		case "project.v0":
			b.addProject(name, *comp.Path, comp.Env, comp.Bindings, comp.Args)
		case "container.v0":
			b.addContainer(name, *comp.Image, comp.Env, comp.Bindings, comp.Inputs, comp.Volumes)
		case "dapr.v0":
			err := b.addDapr(name, comp.Dapr)
			if err != nil {
				return err
			}
		case "dapr.component.v0":
			err := b.addDaprComponent(name, comp.DaprComponent)
			if err != nil {
				return err
			}
		case "dockerfile.v0":
			b.addDockerfile(name, *comp.Path, *comp.Context, comp.Env, comp.Bindings, comp.BuildArgs, comp.Args)
		case "redis.v0":
			b.addContainerAppService(name, RedisContainerAppService)
		case "azure.keyvault.v0":
			b.addKeyVault(name, false, false)
		case "azure.appconfiguration.v0":
			b.addAppConfig(name)
		case "azure.storage.v0":
			b.addStorageAccount(name)
		case "azure.storage.blob.v0":
			b.addStorageBlob(*comp.Parent, name)
		case "azure.storage.queue.v0":
			b.addStorageQueue(*comp.Parent, name)
		case "azure.storage.table.v0":
			b.addStorageTable(*comp.Parent, name)
		case "azure.cosmosdb.account.v0":
			b.addCosmosDbAccount(name)
		case "azure.cosmosdb.database.v0":
			b.addCosmosDatabase(*comp.Parent, name)
		case "azure.sql.v0", "sqlserver.server.v0":
			b.addSqlServer(name)
		case "azure.sql.database.v0", "sqlserver.database.v0":
			if comp.Parent == nil || *comp.Parent == "" {
				return fmt.Errorf("database resource %s does not have a parent", name)
			}
			if m.Resources[*comp.Parent].Type != "container.v0" {
				// When the resource has a server (using container) as a parent, it means that the database is
				// NOT created within AzureSql service, and db will use parent's connection string instead.
				b.addSqlDatabase(*comp.Parent, name)
			}
		case "postgres.server.v0":
			b.addContainerAppService(name, "postgres")
		case "postgres.database.v0":
			if comp.Parent == nil || *comp.Parent == "" {
				return fmt.Errorf("database resource %s does not have a parent", name)
			}
			pType := m.Resources[*comp.Parent].Type
			if pType != "container.v0" && pType != "postgres.server.v0" {
				// When the resource has a server (container or p.server) as a parent, it means that the database is
				// a part of a server and it should not be created as a separate resource.
				b.addContainerAppService(name, "postgres")
			}
		case "parameter.v0":
			if err := b.addInputParameter(name, comp); err != nil {
				return fmt.Errorf("adding bicep parameter from resource %s (%s): %w", name, comp.Type, err)
			}
		case "value.v0":
			if comp.Value != "" && !hasInputs(comp.Value) {
				// a value.v0 resource with value not referencing inputs doesn't need any further processing
				b.valueStrings[name] = comp.Value
				continue
			}
			if err := b.addInputParameter(name, comp); err != nil {
				return fmt.Errorf("adding bicep parameter from resource %s (%s): %w", name, comp.Type, err)
			}
		case "azure.bicep.v0":
			if err := b.addBicep(name, comp); err != nil {
				return fmt.Errorf("adding bicep resource %s: %w", name, err)
			}
		default:
			ignore, err := strconv.ParseBool(os.Getenv("AZD_DEBUG_DOTNET_APPHOST_IGNORE_UNSUPPORTED_RESOURCES"))
			if err == nil && ignore {
				log.Printf(
					"ignoring resource of type %s since AZD_DEBUG_DOTNET_APPHOST_IGNORE_UNSUPPORTED_RESOURCES is set",
					comp.Type)
				continue
			}
			return fmt.Errorf("unsupported resource type: %s", comp.Type)
		}
	}

	return nil
}

func (b *infraGenerator) requireCluster() {
	b.requireLogAnalyticsWorkspace()
	b.bicepContext.HasContainerEnvironment = true
}

func (b *infraGenerator) requireContainerRegistry() {
	b.bicepContext.HasContainerRegistry = true
}

func (b *infraGenerator) requireDaprStore() string {
	daprStoreName := "daprStore"

	if !b.bicepContext.HasDaprStore {
		b.requireCluster()

		// A single store can be shared across all Dapr components, so we only need to create one.
		b.addContainerAppService(daprStoreName, RedisContainerAppService)

		b.bicepContext.HasDaprStore = true
	}

	return daprStoreName
}

func (b *infraGenerator) requireLogAnalyticsWorkspace() {
	b.bicepContext.HasLogAnalyticsWorkspace = true
}

func (b *infraGenerator) requireStorageVolume() {
	b.bicepContext.RequiresStorageVolume = true
}

func (b *infraGenerator) addServiceBus(name string, queues, topics *[]string) {
	if queues == nil {
		queues = &[]string{}
	}

	if topics == nil {
		topics = &[]string{}
	}
	b.bicepContext.ServiceBuses[name] = genServiceBus{Queues: *queues, Topics: *topics}
}

func (b *infraGenerator) addInputParameter(name string, comp *Resource) error {
	pValue := comp.Value

	if !hasInputs(pValue) {
		// no inputs in the value, nothing to do
		return nil
	}

	input, err := resolveResourceInput(name, comp)
	if err != nil {
		return fmt.Errorf("resolving input for parameter %s: %w", name, err)
	}

	b.bicepContext.InputParameters[name] = input
	return nil
}

func hasInputs(value string) bool {
	matched, _ := regexp.MatchString(`{[a-zA-Z][a-zA-Z0-9\-]*\.inputs\.[a-zA-Z][a-zA-Z0-9\-]*}`, value)
	return matched
}

func resolveResourceInput(fromResource string, comp *Resource) (Input, error) {
	value := comp.Value

	valueParts := strings.Split(
		strings.TrimRight(strings.TrimLeft(value, "{"), "}"),
		".inputs.")
	// regex from above ensure parts 0 and 1 exists
	resourceName, inputName := valueParts[0], valueParts[1]

	if fromResource != resourceName {
		return Input{}, fmt.Errorf(
			"parameter %s does not use inputs from its own resource. This is not supported", fromResource)
	}

	input, exists := comp.Inputs[inputName]
	if !exists {
		return Input{}, fmt.Errorf("parameter %s does not have input %s", fromResource, inputName)
	}
	if input.Type == "" {
		input.Type = "string"
	}
	return input, nil
}

func (b *infraGenerator) addBicep(name string, comp *Resource) error {
	if comp.Path == nil {
		if comp.Parent == nil {
			return fmt.Errorf("bicep resource %s does not have a path or a parent", name)
		}
		// module uses parent
		return nil
	}
	if comp.Params == nil {
		comp.Params = make(map[string]any)
	}

	// afterInjectionParams is used to know which params where actually injected
	autoInjectedParams := make(map[string]any)
	// params from resource are type-less (any), injectValueForBicepParameter() will convert them to string
	// by converting to string, we can evaluate arrays and objects with placeholders.
	stringParams := make(map[string]string)
	for p, pVal := range comp.Params {
		paramValue, injected, err := injectValueForBicepParameter(name, p, pVal)
		if err != nil {
			return fmt.Errorf("injecting value for bicep parameter %s: %w", p, err)
		}
		stringParams[p] = paramValue
		if injected {
			autoInjectedParams[p] = struct{}{}
		}
	}
	if _, keyVaultInjected := autoInjectedParams[knownParameterKeyVault]; keyVaultInjected {
		b.addKeyVault("kv"+uniqueFnvNumber(name), true, true)
	}
	if _, hasLocation := stringParams["location"]; !hasLocation {
		// if location is not provided, add it as a link to location parameter
		stringParams["location"] = "location"
	}

	b.bicepContext.BicepModules[name] = genBicepModules{Path: *comp.Path, Params: stringParams}
	return nil
}

const (
	knownParameterKeyVault      string = "keyVaultName"
	knownParameterPrincipalId   string = "principalId"
	knownParameterPrincipalType string = "principalType"
	knownParameterPrincipalName string = "principalName"
	knownParameterLogAnalytics  string = "logAnalyticsWorkspaceId"

	knownInjectedValuePrincipalId   string = "resources.outputs.MANAGED_IDENTITY_PRINCIPAL_ID"
	knownInjectedValuePrincipalType string = "'ServicePrincipal'"
	knownInjectedValuePrincipalName string = "resources.outputs.MANAGED_IDENTITY_NAME"
	knownInjectedValueLogAnalytics  string = "resources.outputs.AZURE_LOG_ANALYTICS_WORKSPACE_ID"
)

// injectValueForBicepParameter checks for aspire-manifest and azd conventions rules for auto injecting values for
// the bicep.v0 parameters.
// Conventions examples:
// - for a `keyVaultName` parameter, set the value to the output of the keyVault resource to be created.
// - for `principalName`, set the value to the managed identity created by azd.
// Note: The value is only injected when it is an empty string.
// injectValueForBicepParameter returns the final value for the parameter, a boolean indicating if the value was injected
// and an error if any.
func injectValueForBicepParameter(resourceName, p string, parameter any) (string, bool, error) {
	// using json.Marshal to parse any type of value (array, bool, etc)
	jsonBytes, err := json.Marshal(parameter)
	if err != nil {
		return "", false, fmt.Errorf("marshalling param %s. error: %w", p, err)
	}
	finalParamValue := string(jsonBytes)
	emptyJsonString := "\"\""
	if finalParamValue != emptyJsonString {
		// injection not required
		return finalParamValue, false, nil
	}

	if p == knownParameterKeyVault {
		uniqueName := "kv" + uniqueFnvNumber(resourceName)
		return fmt.Sprintf("resources.outputs.SERVICE_BINDING_%s_NAME", strings.ToUpper(uniqueName)), true, nil
	}
	if p == knownParameterPrincipalId {
		return knownInjectedValuePrincipalId, true, nil
	}
	if p == knownParameterPrincipalType {
		return knownInjectedValuePrincipalType, true, nil
	}
	if p == knownParameterPrincipalName {
		return knownInjectedValuePrincipalName, true, nil
	}
	if p == knownParameterLogAnalytics {
		return knownInjectedValueLogAnalytics, true, nil
	}
	return finalParamValue, false, nil
}

// uniqueFnvNumber generates a unique FNV hash number for the given string value.
// It uses the FNV-1a hash algorithm to calculate a 32-bit hash value.
// The generated 32-bit hash number is returned as an 8-length hexadecimal string.
func uniqueFnvNumber(val string) string {
	hash := fnv.New32a()
	hash.Write([]byte(val))
	return fmt.Sprintf("%x", hash.Sum32())
}

func (b *infraGenerator) addAppInsights(name string) {
	b.requireLogAnalyticsWorkspace()
	b.bicepContext.AppInsights[name] = genAppInsight{}
}

func (b *infraGenerator) addCosmosDbAccount(name string) {
	if _, exists := b.bicepContext.CosmosDbAccounts[name]; !exists {
		b.bicepContext.CosmosDbAccounts[name] = genCosmosAccount{}
	}
}

func (b *infraGenerator) addCosmosDatabase(cosmosDbAccount, dbName string) {
	account := b.bicepContext.CosmosDbAccounts[cosmosDbAccount]
	account.Databases = append(account.Databases, dbName)
	b.bicepContext.CosmosDbAccounts[cosmosDbAccount] = account
}

func (b *infraGenerator) addSqlServer(name string) {
	if _, exists := b.bicepContext.SqlServers[name]; !exists {
		b.bicepContext.SqlServers[name] = genSqlServer{}
	}
}

func (b *infraGenerator) addSqlDatabase(sqlAccount, dbName string) {
	account := b.bicepContext.SqlServers[sqlAccount]
	account.Databases = append(account.Databases, dbName)
	b.bicepContext.SqlServers[sqlAccount] = account
}

func (b *infraGenerator) addProject(
	name string, path string, env map[string]string, bindings custommaps.WithOrder[Binding], args []string,
) {
	b.requireCluster()
	b.requireContainerRegistry()

	b.projects[name] = genProject{
		Path:     path,
		Env:      env,
		Bindings: bindings,
		Args:     args,
	}
}

func (b *infraGenerator) addContainerAppService(name string, serviceType string) {
	b.requireCluster()

	b.bicepContext.ContainerAppEnvironmentServices[name] = genContainerAppEnvironmentServices{
		Type: serviceType,
	}
}

func (b *infraGenerator) addStorageAccount(name string) {
	// storage account can be added from addStorageTable, addStorageQueue or addStorageBlob
	// We only need to add it if it wasn't added before to cover cases of manifest with only one storage account and no
	// blobs, queues or tables.
	if _, exists := b.bicepContext.StorageAccounts[name]; !exists {
		b.bicepContext.StorageAccounts[name] = genStorageAccount{}
	}
}

func (b *infraGenerator) addKeyVault(name string, noTags, readAccessPrincipalId bool) {
	b.bicepContext.KeyVaults[name] = genKeyVault{
		NoTags:                noTags,
		ReadAccessPrincipalId: readAccessPrincipalId,
	}
}

func (b *infraGenerator) addAppConfig(name string) {
	b.bicepContext.AppConfigs[name] = genAppConfig{}
}

func (b *infraGenerator) addStorageBlob(storageAccount, blobName string) {
	account := b.bicepContext.StorageAccounts[storageAccount]
	account.Blobs = append(account.Blobs, blobName)
	b.bicepContext.StorageAccounts[storageAccount] = account
}

func (b *infraGenerator) addStorageQueue(storageAccount, queueName string) {
	account := b.bicepContext.StorageAccounts[storageAccount]
	account.Queues = append(account.Queues, queueName)
	b.bicepContext.StorageAccounts[storageAccount] = account
}

func (b *infraGenerator) addStorageTable(storageAccount, tableName string) {
	account := b.bicepContext.StorageAccounts[storageAccount]
	account.Tables = append(account.Tables, tableName)
	b.bicepContext.StorageAccounts[storageAccount] = account
}

func (b *infraGenerator) addContainer(
	name string,
	image string,
	env map[string]string,
	bindings custommaps.WithOrder[Binding],
	inputs map[string]Input,
	volumes []*Volume) {
	b.requireCluster()

	if len(volumes) > 0 {
		b.requireStorageVolume()
	}

	b.containers[name] = genContainer{
		Image:    image,
		Env:      env,
		Bindings: bindings,
		Inputs:   inputs,
		Volumes:  volumes,
	}
}

func (b *infraGenerator) addDapr(name string, metadata *DaprResourceMetadata) error {
	if metadata == nil || metadata.Application == nil || metadata.AppId == nil {
		return fmt.Errorf("dapr resource '%s' did not include required metadata", name)
	}

	b.requireCluster()

	// NOTE: ACA only supports a small subset of the Dapr sidecar configuration options.
	b.dapr[name] = genDapr{
		AppId:                  *metadata.AppId,
		Application:            *metadata.Application,
		AppPort:                metadata.AppPort,
		AppProtocol:            metadata.AppProtocol,
		DaprHttpMaxRequestSize: metadata.DaprHttpMaxRequestSize,
		DaprHttpReadBufferSize: metadata.DaprHttpReadBufferSize,
		EnableApiLogging:       metadata.EnableApiLogging,
		LogLevel:               metadata.LogLevel,
	}

	return nil
}

func (b *infraGenerator) addDaprComponent(name string, metadata *DaprComponentResourceMetadata) error {
	if metadata == nil || metadata.Type == nil {
		return fmt.Errorf("dapr component resource '%s' did not include required metadata", name)
	}

	switch *metadata.Type {
	case DaprPubSubComponentType:
		b.addDaprPubSubComponent(name)
	case DaprStateStoreComponentType:
		b.addDaprStateStoreComponent(name)
	default:
		return fmt.Errorf("dapr component resource '%s' has unsupported type '%s'", name, *metadata.Type)
	}

	return nil
}

func (b *infraGenerator) addDaprRedisComponent(componentName string, componentType string) {
	redisName := b.requireDaprStore()

	component := genDaprComponent{
		Metadata: make(map[string]genDaprComponentMetadata),
		Secrets:  make(map[string]genDaprComponentSecret),
		Type:     fmt.Sprintf("%s.redis", componentType),
		Version:  "v1",
	}

	redisPort := 6379

	// The Redis component expects the host to be in the format <host>:<port>.
	// NOTE: the "short name" should suffice rather than the FQDN.
	redisHost := fmt.Sprintf(`'${%s.name}:%d'`, redisName, redisPort)

	// The Redis add-on exposes its configuration as an ACA secret with the form:
	//   'requirepass <128 character password>dir ...'
	//
	// We need to extract the password from this secret and pass it to the Redis component.
	// While apps could "service bind" to the Redis add-on, in which case the password would be
	// available as an environment variable, the Dapr environment variable secret store is not
	// currently available in ACA.
	redisPassword := fmt.Sprintf(`substring(%s.listSecrets().value[0].value, 12, 128)`, redisName)

	redisPasswordKey := "password"
	redisSecretKeyRef := fmt.Sprintf(`'%s'`, redisPasswordKey)

	component.Metadata["redisHost"] = genDaprComponentMetadata{
		Value: &redisHost,
	}

	//
	// Create a secret for the Redis password. This secret will be then be referenced by the component metadata.
	//

	component.Metadata["redisPassword"] = genDaprComponentMetadata{
		SecretKeyRef: &redisSecretKeyRef,
	}

	component.Secrets[redisPasswordKey] = genDaprComponentSecret{
		Value: redisPassword,
	}

	b.bicepContext.DaprComponents[componentName] = component
}

func (b *infraGenerator) addDaprPubSubComponent(name string) {
	b.addDaprRedisComponent(name, DaprPubSubComponentType)
}

func (b *infraGenerator) addDaprStateStoreComponent(name string) {
	b.addDaprRedisComponent(name, DaprStateStoreComponentType)
}

func (b *infraGenerator) addDockerfile(
	name string, path string, context string, env map[string]string,
	bindings custommaps.WithOrder[Binding], buildArgs map[string]string,
	args []string,
) {
	b.requireCluster()
	b.requireContainerRegistry()

	b.dockerfiles[name] = genDockerfile{
		Path:      path,
		Context:   context,
		Env:       env,
		Bindings:  bindings,
		BuildArgs: buildArgs,
		Args:      args,
	}
}

// singleQuotedStringRegex is a regular expression pattern used to match single-quoted strings.
var singleQuotedStringRegex = regexp.MustCompile(`'[^']*'`)
var propertyNameRegex = regexp.MustCompile(`'([^']*)':`)
var jsonSimpleKeyRegex = regexp.MustCompile(`"([a-zA-Z0-9]*)":`)

type ingressDetails struct {
	// aca ingress definition
	ingress *genContainerAppIngress
	// list of bindings from the service which are bind to the the ingress
	ingressBindings []string
}

func (b *infraGenerator) compileIngress() error {
	result := make(map[string]ingressDetails)
	for name, container := range b.containers {
		ingress, bindingsFromIngress, err := buildAcaIngress(container.Bindings, 80)
		if err != nil {
			return fmt.Errorf("configuring ingress for resource %s: %w", name, err)
		}
		result[name] = ingressDetails{
			ingress:         ingress,
			ingressBindings: bindingsFromIngress,
		}
	}
	for name, docker := range b.dockerfiles {
		ingress, bindingsFromIngress, err := buildAcaIngress(docker.Bindings, 80)
		if err != nil {
			return fmt.Errorf("configuring ingress for resource %s: %w", name, err)
		}
		result[name] = ingressDetails{
			ingress:         ingress,
			ingressBindings: bindingsFromIngress,
		}
	}
	for name, project := range b.projects {
		ingress, bindingsFromIngress, err := buildAcaIngress(project.Bindings, 8080)
		if err != nil {
			return fmt.Errorf("configuring ingress for resource %s: %w", name, err)
		}
		result[name] = ingressDetails{
			ingress:         ingress,
			ingressBindings: bindingsFromIngress,
		}
	}
	b.allServicesIngress = result
	return nil
}

// Compile compiles the loaded manifest into the internal representation used to generate the infrastructure files. Once
// called the context objects on the infraGenerator can be passed to the text templates to generate the required
// infrastructure.
func (b *infraGenerator) Compile() error {
	// compile the ingress for all services
	// All services's ingress must be compiled before resolving the environment variables below.
	if err := b.compileIngress(); err != nil {
		return err
	}

	for resourceName, container := range b.containers {
		cs := genContainerApp{
			Volumes: container.Volumes,
		}

		b.bicepContext.ContainerApps[resourceName] = cs

		projectTemplateCtx := genContainerAppManifestTemplateContext{
			Name:            resourceName,
			Env:             make(map[string]string),
			Secrets:         make(map[string]string),
			KeyVaultSecrets: make(map[string]string),
			Ingress:         b.allServicesIngress[resourceName].ingress,
			Volumes:         container.Volumes,
		}

		if err := b.buildEnvBlock(container.Env, &projectTemplateCtx); err != nil {
			return fmt.Errorf("configuring environment for resource %s: %w", resourceName, err)
		}

		b.containerAppTemplateContexts[resourceName] = projectTemplateCtx
	}

	for resourceName, docker := range b.dockerfiles {
		projectTemplateCtx := genContainerAppManifestTemplateContext{
			Name:            resourceName,
			Env:             make(map[string]string),
			Secrets:         make(map[string]string),
			KeyVaultSecrets: make(map[string]string),
			Ingress:         b.allServicesIngress[resourceName].ingress,
		}

		if err := b.buildEnvBlock(docker.Env, &projectTemplateCtx); err != nil {
			return fmt.Errorf("configuring environment for resource %s: %w", resourceName, err)
		}

		if err := b.buildArgsBlock(docker.Args, &projectTemplateCtx); err != nil {
			return err
		}

		b.containerAppTemplateContexts[resourceName] = projectTemplateCtx
	}

	for resourceName, project := range b.projects {
		projectTemplateCtx := genContainerAppManifestTemplateContext{
			Name:            resourceName,
			Env:             make(map[string]string),
			Secrets:         make(map[string]string),
			KeyVaultSecrets: make(map[string]string),
			Ingress:         b.allServicesIngress[resourceName].ingress,
		}

		for _, dapr := range b.dapr {
			if dapr.Application == resourceName {
				appPort := dapr.AppPort

				if appPort == nil && projectTemplateCtx.Ingress != nil {
					appPort = &projectTemplateCtx.Ingress.TargetPort
				}

				projectTemplateCtx.Dapr = &genContainerAppManifestTemplateContextDapr{
					AppId:              dapr.AppId,
					AppPort:            appPort,
					AppProtocol:        dapr.AppProtocol,
					EnableApiLogging:   dapr.EnableApiLogging,
					HttpMaxRequestSize: dapr.DaprHttpMaxRequestSize,
					HttpReadBufferSize: dapr.DaprHttpReadBufferSize,
					LogLevel:           dapr.LogLevel,
				}

				break
			}
		}

		if err := b.buildEnvBlock(project.Env, &projectTemplateCtx); err != nil {
			return err
		}

		if err := b.buildArgsBlock(project.Args, &projectTemplateCtx); err != nil {
			return err
		}

		b.containerAppTemplateContexts[resourceName] = projectTemplateCtx
	}

	for moduleName, module := range b.bicepContext.BicepModules {
		for paramName, paramValue := range module.Params {
			// bicep uses ' instead of " for strings, so we need to replace all " with '
			singleQuoted := strings.ReplaceAll(paramValue, "\"", "'")

			var evaluationError error
			evaluatedString := singleQuotedStringRegex.ReplaceAllStringFunc(singleQuoted, func(s string) string {
				evaluatedString, err := EvalString(s, func(s string) (string, error) {
					return b.evalBindingRef(s, inputEmitTypeBicep)
				})
				if err != nil {
					evaluationError = fmt.Errorf("evaluating bicep module %s parameter %s: %w", moduleName, paramName, err)
				}
				return evaluatedString
			})
			if evaluationError != nil {
				return evaluationError
			}

			// quick check to know if evaluatedString is only holding one only reference. If so, we don't need to use
			// the form of '%{ref}' and we can directly use ref alone.
			if isComplexExp, val := isComplexExpression(evaluatedString); !isComplexExp {
				module.Params[paramName] = val
				continue
			}

			// Property names that are valid identifiers should be declared without quotation marks and accessed
			// using dot notation.
			evaluatedString = propertyNameRegex.ReplaceAllString(evaluatedString, "${1}:")

			// restore double {{ }} to single { } for bicep output
			// we used double only during the evaluation to scape single brackets
			module.Params[paramName] = strings.ReplaceAll(strings.ReplaceAll(evaluatedString, "'{{", "${"), "}}'", "}")
		}
	}

	for _, kv := range b.bicepContext.KeyVaults {
		if kv.ReadAccessPrincipalId {
			b.bicepContext.RequiresPrincipalId = true
			break
		}
	}

	return nil
}

// isComplexExpression checks if the evaluatedString is in the form of '{{ expr }}' or if it is a complex expression like
// 'foo {{ expr }} bar {{ expr2 }}' and returns true if it is a complex expression.
// When the expression is not complex, it returns false and the evaluatedString without the special characters.
func isComplexExpression(evaluatedString string) (bool, string) {
	removeSpecialChars := strings.ReplaceAll(strings.ReplaceAll(evaluatedString, "'{{", ""), "}}'", "")
	if evaluatedString == fmt.Sprintf("'{{%s}}'", removeSpecialChars) {
		return false, removeSpecialChars
	}
	return true, ""
}

// inputEmitType controls how references to inputs are emitted in the generated file.
type inputEmitType string

const inputEmitTypeBicep inputEmitType = "bicep"
const inputEmitTypeYaml inputEmitType = "yaml"

// evalBindingRef evaluates a binding reference expression based on the state of the manifest loaded into the generator.
func (b infraGenerator) evalBindingRef(v string, emitType inputEmitType) (string, error) {
	parts := strings.SplitN(v, ".", 2)
	if len(parts) != 2 {
		return "", fmt.Errorf("malformed binding expression, expected <resourceName>.<propertyPath> but was: %s", v)
	}

	resource, prop := parts[0], parts[1]
	targetType, ok := b.resourceTypes[resource]
	if !ok {
		return "", fmt.Errorf("unknown resource referenced in binding expression: %s", resource)
	}

	if connectionString, has := b.connectionStrings[resource]; has && prop == "connectionString" {
		// The connection string can be a expression itself, so we need to evaluate it.
		res, err := EvalString(connectionString, func(s string) (string, error) {
			return b.evalBindingRef(s, emitType)
		})
		if err != nil {
			return "", fmt.Errorf("evaluating connection string for %s: %w", resource, err)
		}

		return res, nil
	}
	if valueString, has := b.valueStrings[resource]; has && prop == "value" {
		// The value string can be a expression itself, so we need to evaluate it.
		res, err := EvalString(valueString, func(s string) (string, error) {
			return b.evalBindingRef(s, emitType)
		})
		if err != nil {
			return "", fmt.Errorf("evaluating value.v0's value string for %s: %w", resource, err)
		}

		return res, nil
	}

	if strings.HasPrefix(prop, "inputs.") {
		parts := strings.Split(prop[len("inputs."):], ".")

		if len(parts) != 1 {
			return "", fmt.Errorf("malformed binding expression, expected inputs.<input-name> but was: %s", v)
		}

		switch emitType {
		case inputEmitTypeBicep:
			return fmt.Sprintf("${inputs['%s']['%s']}", resource, parts[0]), nil
		case inputEmitTypeYaml:
			return fmt.Sprintf("{{ index .Inputs `%s` `%s` }}", resource, parts[0]), nil
		default:
			panic(fmt.Sprintf("unexpected inputEmitType %s", string(emitType)))
		}
	}

	switch {
	case targetType == "project.v0" || targetType == "container.v0" || targetType == "dockerfile.v0":
		if !strings.HasPrefix(prop, "bindings.") {
			return "", fmt.Errorf("unsupported property referenced in binding expression: %s for %s", prop, targetType)
		}

		parts := strings.Split(prop[len("bindings."):], ".")

		if len(parts) != 2 {
			return "", fmt.Errorf("malformed binding expression, expected "+
				"bindings.<binding-name>.<property> but was: %s", v)
		}

		var binding *Binding
		var has bool
		bindingName := parts[0]
		bindingProperty := parts[1]

		if targetType == "project.v0" {
			bindings := b.projects[resource].Bindings
			binding, has = bindings.Get(bindingName)
		} else if targetType == "container.v0" {
			bindings := b.containers[resource].Bindings
			binding, has = bindings.Get(bindingName)
		} else if targetType == "dockerfile.v0" {
			bindings := b.dockerfiles[resource].Bindings
			binding, has = bindings.Get(bindingName)
		}

		if !has {
			return "", fmt.Errorf("unknown binding referenced in binding expression: %s for resource %s", parts[0], resource)
		}
		bindingDetails, exists := b.allServicesIngress[resource]
		if !exists {
			return "", fmt.Errorf("binding reference to resource %s without ingress", resource)
		}
		var bindingMappedToMainIngress bool
		if slices.Contains(bindingDetails.ingressBindings, bindingName) {
			bindingMappedToMainIngress = true
		}

		hostNameSuffix := func(external bool) string {
			var suffix string
			switch emitType {
			case inputEmitTypeYaml:
				suffix = "{{ .Env.AZURE_CONTAINER_APPS_ENVIRONMENT_DEFAULT_DOMAIN }}"
			case inputEmitTypeBicep:
				suffix = "${resources.outputs.AZURE_CONTAINER_APPS_ENVIRONMENT_DEFAULT_DOMAIN}"
			default:
				panic(fmt.Sprintf("unexpected inputEmitType %s", string(emitType)))
			}

			if !external {
				suffix = "internal." + suffix
			}

			return suffix
		}

		switch bindingProperty {
		case "scheme":
			return binding.Scheme, nil
		case "protocol":
			return binding.Protocol, nil
		case "transport":
			return binding.Scheme, nil
		case "external":
			return fmt.Sprintf("%t", binding.External), nil
		case "host":
			// If the binding is mapped to the main ingress (internal or external) and it is http/https, resolution
			// expects full domain name, like `resource.internal.FQDN` or `resource.FQDN`.
			if bindingMappedToMainIngress &&
				(binding.Scheme == acaIngressSchemaHttp || binding.Scheme == acaIngressSchemaHttps) {
				return fmt.Sprintf("%s.%s", resource, hostNameSuffix(binding.External)), nil
			}
			return resource, nil
		case "targetPort":
			if binding.TargetPort != nil {
				return fmt.Sprintf("%d", *binding.TargetPort), nil
			}
			return acaTemplatedTargetPort, nil
		case "port":
			return bindingPort(binding, bindingMappedToMainIngress)
		case "url":
			var urlFormatString string

			if bindingMappedToMainIngress {
				urlFormatString = "%s://%s." + hostNameSuffix(binding.External) + "%s"
			} else {
				urlFormatString = "%s://%s%s"
			}
			var port string
			resolvedPort, err := urlPort(binding, bindingMappedToMainIngress)
			if err != nil {
				return "", err
			}
			if resolvedPort != "" {
				port = fmt.Sprintf(":%s", resolvedPort)
			}

			return fmt.Sprintf(urlFormatString, binding.Scheme, resource, port), nil
		default:
			return "",
				fmt.Errorf("malformed binding expression, expected "+
					"bindings.<binding-name>.[scheme|protocol|transport|external|host|targetPort|port|url] but was: %s", v)
		}
	case targetType == "postgres.database.v0" ||
		targetType == "redis.v0" ||
		targetType == "azure.cosmosdb.account.v0" ||
		targetType == "azure.cosmosdb.database.v0" ||
		targetType == "azure.sql.v0" ||
		targetType == "azure.sql.database.v0" ||
		targetType == "sqlserver.server.v0" ||
		targetType == "sqlserver.database.v0":
		switch prop {
		case "connectionString":
			// returns something like {{ connectionString "resource" }}
			return fmt.Sprintf(`{{ connectionString "%s" }}`, resource), nil
		default:
			return "", errUnsupportedProperty(targetType, prop)
		}
	case targetType == "azure.servicebus.v0":
		switch prop {
		case "connectionString":
			return fmt.Sprintf("{{ urlHost .Env.SERVICE_BINDING_%s_ENDPOINT }}", scaffold.AlphaSnakeUpper(resource)), nil
		default:
			return "", errUnsupportedProperty("azure.servicebus.v0", prop)
		}
	case targetType == "azure.appinsights.v0":
		switch prop {
		case "connectionString":
			return fmt.Sprintf("{{ .Env.SERVICE_BINDING_%s_CONNECTION_STRING }}", scaffold.AlphaSnakeUpper(resource)), nil
		default:
			return "", errUnsupportedProperty("azure.appinsights.v0", prop)
		}
	case targetType == "azure.keyvault.v0" ||
		targetType == "azure.storage.blob.v0" ||
		targetType == "azure.storage.queue.v0" ||
		targetType == "azure.storage.table.v0":
		switch prop {
		case "connectionString":
			return fmt.Sprintf("{{ .Env.SERVICE_BINDING_%s_ENDPOINT }}", scaffold.AlphaSnakeUpper(resource)), nil
		default:
			return "", errUnsupportedProperty(targetType, prop)
		}
	case targetType == "azure.bicep.v0":
		if !strings.HasPrefix(prop, "outputs.") && !strings.HasPrefix(prop, "secretOutputs.") {
			return "", fmt.Errorf("unsupported property referenced in binding expression: %s for %s", prop, targetType)
		}
		replaceDash := strings.ReplaceAll(resource, "-", "_")
		outputParts := strings.SplitN(prop, ".", 2)
		outputType := outputParts[0]
		outputName := outputParts[1]
		if outputType == "outputs" {
			if emitType == inputEmitTypeYaml {
				return fmt.Sprintf("{{ .Env.%s_%s }}", strings.ToUpper(replaceDash), strings.ToUpper(outputName)), nil
			}
			if emitType == inputEmitTypeBicep {
				// using `{{ }}` helps to check if the result of evaluating a string is a complex expression or not.
				return fmt.Sprintf("{{%s.outputs.%s}}", replaceDash, outputName), nil
			}
			return "", fmt.Errorf("unexpected output type %s", string(emitType))
		} else {
			if emitType == inputEmitTypeYaml {
				return fmt.Sprintf(
					"{{ secretOutput {{ .Env.SERVICE_BINDING_%s_ENDPOINT }}secrets/%s }}",
					strings.ToUpper("kv"+uniqueFnvNumber(resource)),
					outputName), nil
			}
			if emitType == inputEmitTypeBicep {
				return "", fmt.Errorf("secretOutputs not supported as inputs for bicep modules")
			}
			return "", fmt.Errorf("unexpected output type %s", string(emitType))
		}
	case targetType == "parameter.v0":
		param := b.bicepContext.InputParameters[resource]
		inputType := "parameter"
		if param.Secret {
			inputType = "securedParameter"
		}
		replaceDash := strings.ReplaceAll(resource, "-", "_")
		switch emitType {
		case inputEmitTypeBicep:
			return fmt.Sprintf("{{%s}}", replaceDash), nil
		case inputEmitTypeYaml:
			return fmt.Sprintf(`{{ %s "%s" }}`, inputType, replaceDash), nil
		default:
			panic(fmt.Sprintf("unexpected parameter %s", string(emitType)))
		}
	default:
		ignore, err := strconv.ParseBool(os.Getenv("AZD_DEBUG_DOTNET_APPHOST_IGNORE_UNSUPPORTED_RESOURCES"))
		if err == nil && ignore {
			log.Printf("ignoring binding reference to resource of type %s since "+
				"AZD_DEBUG_DOTNET_APPHOST_IGNORE_UNSUPPORTED_RESOURCES is set", targetType)

			return fmt.Sprintf("!!! expression '%s' to type '%s' unsupported by azd !!!", v, targetType), nil
		}

		return "", fmt.Errorf("unsupported resource type %s referenced in binding expression", targetType)
	}
}

// urlPort returns the port to be used when resolving a binding.
// The port for the url is not always the same as the port for the binding It depends on the Ingress configuration.
// If the binding is mapped to the ingress and it is http, the port is not used in the URL, as it would be the default
// (80 or 443).
// When not mapped to main ingress, but as an additional port, if the binding has a port defined, it is used. Otherwise
// the port is calculated from the target port.
func urlPort(binding *Binding, bindingMappedToMainIngress bool) (string, error) {
	if bindingMappedToMainIngress && (binding.Scheme == acaIngressSchemaHttp || binding.Scheme == acaIngressSchemaHttps) {
		// main ingress with Http doesn't use a port in url
		return "", nil
	}
	if binding.Port != nil {
		return fmt.Sprintf("%d", *binding.Port), nil
	}
	// additionalPorts not defining a `port` means they use the target port as the port and target port
	return urlPortFromTargetPort(binding, bindingMappedToMainIngress)
}

func bindingPort(binding *Binding, bindingMappedToMainIngress bool) (string, error) {
	if bindingMappedToMainIngress && (binding.Scheme == acaIngressSchemaHttp || binding.Scheme == acaIngressSchemaHttps) {
		if binding.Scheme == acaIngressSchemaHttp {
			return acaDefaultHttpPort, nil
		}
		if binding.Scheme == acaIngressSchemaHttps {
			return acaDefaultHttpsPort, nil
		}
	}
	if binding.Port != nil {
		return fmt.Sprintf("%d", *binding.Port), nil
	}
	if binding.TargetPort != nil {
		// Case: non-http binding w/o a port defined, but with a target port defined. (dockerfile.v0, container.v0)
		// with non-external ingress is an example here.
		return fmt.Sprintf("%d", *binding.TargetPort), nil
	}
	// no port or target port. This is the case for project.v0 where azd would get the port.
	return acaTemplatedTargetPort, nil
}

// urlPortFromTargetPort returns the port to be used when resolving a binding from the target port.
func urlPortFromTargetPort(binding *Binding, bindingMappedToMainIngress bool) (string, error) {
	if bindingMappedToMainIngress {
		if binding.Scheme == acaIngressSchemaHttp {
			return acaDefaultHttpPort, nil
		}
		if binding.Scheme == acaIngressSchemaHttps {
			return acaDefaultHttpsPort, nil
		}
	}
	if binding.TargetPort != nil {
		return fmt.Sprintf("%d", *binding.TargetPort), nil
	}
	// if the binding is not mapped to the main ingress and doesn't have a port defined, it uses the templated target port,
	// which is resolved on deployment time, after building the container (dotnet publish for project.v0)
	// dockerfile.v0 and container.v0 always have the target port defined in the binding.
	return acaTemplatedTargetPort, nil
}

// asYamlString converts a string to the YAML representation of the string, ensuring that it is quoted and escaped as needed.
func asYamlString(s string) (string, error) {
	// We want to ensure that we render these values in the YAML as strings.  If `res` was the string "true"
	// (without the quotes), we would naturally create a value directive in yaml that looks like this:
	//
	// - name: OTEL_DOTNET_EXPERIMENTAL_OTLP_EMIT_EXCEPTION_LOG_ATTRIBUTES
	//   value: true
	//
	// And YAML rules would treat the above as the value being a boolean instead of a string, which the container
	// app service expects.
	//
	// YAML marshalling the string value will give us something like `"true"` (with the quotes, and any escaping
	// that needs to be done), which is what we want here.
	// Do not use JSON marshall as it would escape the quotes within the string, breaking the meaning of the value.
	// yaml marshall will use 'some text "quoted" more text' as a valid yaml string.
	yamlString, err := yaml.Marshal(s)
	if err != nil {
		return "", fmt.Errorf("marshalling env value: %w", err)
	}

	// remove the trailing newline. yaml marshall will add a newline at the end of the string, as the new line is
	// expected at the end of the yaml document. But we are getting a single value with valid yaml here, so we don't
	// need the newline
	return string(yamlString[0 : len(yamlString)-1]), nil
}

func (b *infraGenerator) buildArgsBlock(args []string, manifestCtx *genContainerAppManifestTemplateContext) error {
	for argN, arg := range args {
		resolvedArg, err := EvalString(arg, func(s string) (string, error) { return b.evalBindingRef(s, inputEmitTypeYaml) })
		if err != nil {
			return fmt.Errorf("evaluating value for argument %d: %w", argN, err)
		}

		// Unlike environment variables, ACA doesn't provide a way to pass secret values without baking them into the args
		// array directly. We don't want folks to accidentally bake the plaintext value of these secrets into the container
		// definition, so for now, we block this.
		//
		// This logic is similar to what we do in buildEnvBlock to detect when we need to take values and treat them as ACA
		// secrets.
		if strings.Contains(arg, ".connectionString}") ||
			strings.Contains(resolvedArg, "{{ connectionString") ||
			strings.Contains(resolvedArg, "{{ securedParameter ") ||
			strings.Contains(resolvedArg, "{{ secretOutput ") {

			return fmt.Errorf("argument %d cannot contain connection strings, secured parameters, or secret outputs. Use "+
				"environment variables instead", argN)
		}

		yamlString, err := asYamlString(resolvedArg)
		if err != nil {
			return fmt.Errorf("marshalling arg value: %w", err)
		}
		manifestCtx.Args = append(manifestCtx.Args, yamlString)
	}

	return nil
}

// buildEnvBlock creates the environment map in the template context. It does this by copying the values from the given map,
// evaluating any binding expressions that are present. It writes the result of the evaluation after calling json.Marshal
// so the values may be emitted into YAML as is without worrying about escaping.
func (b *infraGenerator) buildEnvBlock(env map[string]string, manifestCtx *genContainerAppManifestTemplateContext) error {
	for k, value := range env {
		res, err := EvalString(value, func(s string) (string, error) { return b.evalBindingRef(s, inputEmitTypeYaml) })
		if err != nil {
			return fmt.Errorf("evaluating value for %s: %w", k, err)
		}

		resolvedValue, err := asYamlString(res)
		if err != nil {
			return fmt.Errorf("marshalling env value: %w", err)
		}

		// connectionString detection, either of:
		//  a) explicit connection string key for env, like "ConnectionStrings__resource": "XXXXX"
		//  b) a connection string field references in the value, like "FOO": "{resource.connectionString}"
		//  c) found placeholder for a connection string within resolved value, like "{{ connectionString resource }}"
		//  d) found placeholder for a secured-param, like "{{ securedParameter param }}"
		//  e) found placeholder for a secret output, like "{{ secretOutput kv secret }}"
		if strings.Contains(k, "ConnectionStrings__") || // a)
			strings.Contains(value, ".connectionString}") || // b)
			strings.Contains(resolvedValue, "{{ connectionString") || // c)
			strings.Contains(resolvedValue, "{{ securedParameter ") || // d)
			strings.Contains(resolvedValue, "{{ secretOutput ") { // e)

			// handle secret-outputs:
			// secret outputs can be set either as a direct reference to a key vault secret, or as secret within the
			// container apps. Below code checks if the the resolved value is a complex expression like:
			// `key:{{ secretOutput kv secret }};foo;bar`.
			// If the resolved value is not complex, it can become a direct reference to key vault secret, otherwise it
			// is set as a secret within the container app.
			if strings.Contains(resolvedValue, "{{ secretOutput ") {
				if isComplexExp, _ := isComplexExpression(resolvedValue); !isComplexExp {
					removeBrackets := strings.ReplaceAll(
						strings.ReplaceAll(resolvedValue, " }}'", "'"), "{{ secretOutput ", "")
					manifestCtx.KeyVaultSecrets[k] = removeBrackets
					continue
				}
				// complex expression using secretOutput:
				// The secretOutput is a reference to a KeyVault secret but can't be set as KeyVault secret reference
				// because the secret is just part of the full value.
				// For such case, the secret value is pulled during deployment and replaced in the containerApp.yaml file
				// as a secret within the containerApp.
				resolvedValue = secretOutputForDeployTemplate(resolvedValue)
			}
			manifestCtx.Secrets[k] = resolvedValue
			continue
		}
		manifestCtx.Env[k] = resolvedValue
	}

	return nil
}

// secretOutputRegex is a regular expression used to match and extract secret output references in a specific format.
var secretOutputRegex = regexp.MustCompile(`{{ secretOutput {{ \.Env\.(.*) }}secrets/(.*) }}`)

// secretOutputForDeployTemplate replaces all the instances like `{{ secretOutput {{ .Env.[host] }}secrets/[secretName] }}`
// with `{{ secretOutput [host] "secretName" }}`, creating a placeholder to be resolved during the deployment.
func secretOutputForDeployTemplate(secretName string) string {
	return secretOutputRegex.ReplaceAllString(secretName, `{{ secretOutput "$1" "$2" }}`)
}

// errUnsupportedProperty returns an error indicating that the given property is not supported for the given resource.
func errUnsupportedProperty(resourceType, propertyName string) error {
	return fmt.Errorf("unsupported property referenced in binding expression: %s for %s", propertyName, resourceType)
}

// executeToFS executes the given template with the given name and context, and writes the result to the given path in
// the given target filesystem.
func executeToFS(targetFS *memfs.FS, tmpl *template.Template, name string, path string, context any) error {
	buf := bytes.NewBufferString("")

	if err := tmpl.ExecuteTemplate(buf, name, context); err != nil {
		return fmt.Errorf("executing template: %w", err)
	}

	if err := targetFS.MkdirAll(filepath.Dir(path), osutil.PermissionDirectory); err != nil {
		return fmt.Errorf("creating directory: %w", err)
	}

	if err := targetFS.WriteFile(path, buf.Bytes(), osutil.PermissionFile); err != nil {
		return fmt.Errorf("writing file: %w", err)
	}

	return nil
}<|MERGE_RESOLUTION|>--- conflicted
+++ resolved
@@ -171,6 +171,7 @@
 type AppHostOptions struct {
 	AutoConfigureDataProtection bool
 	AspireDashboard             bool
+	UseResourceGroupScope       bool
 }
 
 // ContainerAppManifestTemplateForProject returns the container app manifest template for a given project.
@@ -202,11 +203,7 @@
 
 // BicepTemplate returns a filesystem containing the generated bicep files for the given manifest. These files represent
 // the shared infrastructure that would normally be under the `infra/` folder for the given manifest.
-<<<<<<< HEAD
-func BicepTemplate(manifest *Manifest, useResourceGroupScope bool) (*memfs.FS, error) {
-=======
 func BicepTemplate(name string, manifest *Manifest, options AppHostOptions) (*memfs.FS, error) {
->>>>>>> 5e0811df
 	generator := newInfraGenerator()
 
 	if err := generator.LoadManifest(manifest); err != nil {
@@ -275,7 +272,7 @@
 		genBicepTemplateContext:      generator.bicepContext,
 		WithMetadataParameters:       parameters,
 		MainToResourcesParams:        mapToResourceParams,
-		SubscriptionScopedDeployment: !useResourceGroupScope,
+		SubscriptionScopedDeployment: !options.UseResourceGroupScope,
 	}
 	if err := executeToFS(fs, genTemplates, "main.bicep", name+".bicep", context); err != nil {
 		return nil, fmt.Errorf("generating infra/main.bicep: %w", err)
