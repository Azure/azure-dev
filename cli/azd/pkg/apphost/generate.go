package apphost

import (
	"bytes"
	"context"
	"fmt"
	"io/fs"
	"log"
	"os"
	"path/filepath"
	"strconv"
	"strings"
	"text/template"

	"github.com/azure/azure-dev/cli/azd/internal/scaffold"
	"github.com/azure/azure-dev/cli/azd/pkg/osutil"
	"github.com/azure/azure-dev/cli/azd/resources"
	"github.com/psanford/memfs"
	"gopkg.in/yaml.v3"
)

const RedisContainerAppService = "redis"

const DaprStateStoreComponentType = "state"
const DaprPubSubComponentType = "pubsub"
const containerAppSecretConnectionString = "{{ connectionString }}"

// genTemplates is the collection of templates that are used when generating infrastructure files from a manifest.
var genTemplates *template.Template

func init() {
	tmpl, err := template.New("templates").
		Option("missingkey=error").
		Funcs(
			template.FuncMap{
				"bicepName":              scaffold.BicepName,
				"alphaSnakeUpper":        scaffold.AlphaSnakeUpper,
				"containerAppName":       scaffold.ContainerAppName,
				"containerAppSecretName": scaffold.ContainerAppSecretName,
			},
		).
		ParseFS(resources.AppHostTemplates, "apphost/templates/*")
	if err != nil {
		panic("failed to parse generator templates: " + err.Error())
	}

	genTemplates = tmpl
}

type ContentsAndMode struct {
	Contents string
	Mode     fs.FileMode
}

// ProjectPaths returns a map of project names to their paths.
func ProjectPaths(manifest *Manifest) map[string]string {
	res := make(map[string]string)

	for name, comp := range manifest.Resources {
		switch comp.Type {
		case "project.v0":
			res[name] = *comp.Path
		}
	}

	return res
}

// Dockerfiles returns information about all dockerfile.v0 resources from a manifest.
func Dockerfiles(manifest *Manifest) map[string]genDockerfile {
	res := make(map[string]genDockerfile)

	for name, comp := range manifest.Resources {
		switch comp.Type {
		case "dockerfile.v0":
			res[name] = genDockerfile{
				Path:     *comp.Path,
				Context:  *comp.Context,
				Env:      comp.Env,
				Bindings: comp.Bindings,
			}
		}
	}

	return res
}

// ContainerAppManifestTemplateForProject returns the container app manifest template for a given project.
// It can be used (after evaluation) to deploy the service to a container app environment.
func ContainerAppManifestTemplateForProject(manifest *Manifest, projectName string) (string, error) {
	generator := newInfraGenerator()

	if err := generator.LoadManifest(manifest); err != nil {
		return "", err
	}

	if err := generator.Compile(); err != nil {
		return "", err
	}

	var buf bytes.Buffer

	err := genTemplates.ExecuteTemplate(&buf, "containerApp.tmpl.yaml", generator.containerAppTemplateContexts[projectName])
	if err != nil {
		return "", fmt.Errorf("executing template: %w", err)
	}

	return buf.String(), nil
}

// BicepTemplate returns a filesystem containing the generated bicep files for the given manifest. These files represent
// the shared infrastructure that would normally be under the `infra/` folder for the given manifest.
func BicepTemplate(manifest *Manifest) (*memfs.FS, error) {
	generator := newInfraGenerator()

	if err := generator.LoadManifest(manifest); err != nil {
		return nil, err
	}

	if err := generator.Compile(); err != nil {
		return nil, err
	}

	fs := memfs.New()

	if err := executeToFS(fs, genTemplates, "main.bicep", "main.bicep", generator.bicepContext); err != nil {
		return nil, fmt.Errorf("generating infra/main.bicep: %w", err)
	}

	if err := executeToFS(fs, genTemplates, "resources.bicep", "resources.bicep", generator.bicepContext); err != nil {
		return nil, fmt.Errorf("generating infra/resources.bicep: %w", err)
	}

	if err := executeToFS(fs, genTemplates, "main.parameters.json", "main.parameters.json", nil); err != nil {
		return nil, fmt.Errorf("generating infra/resources.bicep: %w", err)
	}

	return fs, nil
}

// Inputs returns a map of fully qualified input names (as the dotted pair of resource name and input name) to information
// about the input for every input across all resources in the manifest.
func Inputs(manifest *Manifest) (map[string]Input, error) {
	generator := newInfraGenerator()

	if err := generator.LoadManifest(manifest); err != nil {
		return nil, err
	}

	res := make(map[string]Input, len(generator.inputs))

	for k, v := range generator.inputs {
		minLen := v.DefaultMinLength
		res[k] = Input{
			Secret: v.Secret,
			Type:   "string",
			Default: &InputDefault{
				Generate: &InputDefaultGenerate{
					MinLength: &minLen,
				},
			},
		}
	}

	return res, nil
}

// GenerateProjectArtifacts generates all the artifacts to manage a project with `azd`. Te azure.yaml file as well as
// a helpful next-steps.md file.
func GenerateProjectArtifacts(
	ctx context.Context, projectDir string, projectName string, manifest *Manifest, appHostProject string,
) (map[string]ContentsAndMode, error) {
	appHostRel, err := filepath.Rel(projectDir, appHostProject)
	if err != nil {
		return nil, err
	}

	generator := newInfraGenerator()

	if err := generator.LoadManifest(manifest); err != nil {
		return nil, err
	}

	if err := generator.Compile(); err != nil {
		return nil, err
	}

	generatedFS := memfs.New()

	projectFileContext := genProjectFileContext{
		Name: projectName,
		Services: map[string]string{
			"app": fmt.Sprintf(".%s%s", string(filepath.Separator), appHostRel),
		},
	}

	if err := executeToFS(generatedFS, genTemplates, "azure.yaml", "azure.yaml", projectFileContext); err != nil {
		return nil, fmt.Errorf("generating azure.yaml: %w", err)
	}

	if err := executeToFS(generatedFS, genTemplates, "next-steps.md", "next-steps.md", nil); err != nil {
		return nil, fmt.Errorf("generating next-steps.md: %w", err)
	}

	files := make(map[string]ContentsAndMode)

	err = fs.WalkDir(generatedFS, ".", func(path string, d fs.DirEntry, err error) error {
		if err != nil {
			return err
		}

		if d.IsDir() {
			return nil
		}

		contents, err := fs.ReadFile(generatedFS, path)
		if err != nil {
			return err
		}
		info, err := d.Info()
		if err != nil {
			return err
		}

		files[path] = ContentsAndMode{
			Contents: string(contents),
			Mode:     info.Mode(),
		}

		return nil
	})
	if err != nil {
		return nil, err
	}

	return files, nil
}

type infraGenerator struct {
	containers        map[string]genContainer
	dapr              map[string]genDapr
	dockerfiles       map[string]genDockerfile
	projects          map[string]genProject
	connectionStrings map[string]string
	resourceTypes     map[string]string
	inputs            map[string]genInput

	bicepContext                 genBicepTemplateContext
	containerAppTemplateContexts map[string]genContainerAppManifestTemplateContext
}

func newInfraGenerator() *infraGenerator {
	return &infraGenerator{
		bicepContext: genBicepTemplateContext{
			AppInsights:                     make(map[string]genAppInsight),
			ContainerAppEnvironmentServices: make(map[string]genContainerAppEnvironmentServices),
			ServiceBuses:                    make(map[string]genServiceBus),
			StorageAccounts:                 make(map[string]genStorageAccount),
			KeyVaults:                       make(map[string]genKeyVault),
			ContainerApps:                   make(map[string]genContainerApp),
			DaprComponents:                  make(map[string]genDaprComponent),
			CosmosDbAccounts:                make(map[string]genCosmosAccount),
			SqlServers:                      make(map[string]genSqlServer),
		},
		containers:                   make(map[string]genContainer),
		dapr:                         make(map[string]genDapr),
		dockerfiles:                  make(map[string]genDockerfile),
		projects:                     make(map[string]genProject),
		connectionStrings:            make(map[string]string),
		resourceTypes:                make(map[string]string),
		containerAppTemplateContexts: make(map[string]genContainerAppManifestTemplateContext),
		inputs:                       make(map[string]genInput),
	}
}

// LoadManifest loads the given manifest into the generator. It should be called before [Compile].
func (b *infraGenerator) LoadManifest(m *Manifest) error {
	for name, comp := range m.Resources {
		for k, v := range comp.Inputs {
			input := genInput{
				Secret: v.Secret,
			}

			if v.Type != "string" {
				return fmt.Errorf("unsupported input type: %s", v.Type)
			}

			// TODO(ellismg): For Preview 2 of Aspire, we only support inputs which have a default.generate section
			// with a minimum length, (i.e. for use as things like database passwords where `azd` will generate a random
			//  password for the user).
			//
			// We will improve this for Preview 3 to support prompting for values without a default.generate (i.e. external
			// API keys or such that the user need to provide).
			if v.Default != nil && v.Default.Generate != nil && v.Default.Generate.MinLength != nil {
				input.DefaultMinLength = *v.Default.Generate.MinLength
			} else {
				return fmt.Errorf("expected input %s for resource %s to have a default.generate.minLength value", k, name)
			}

			b.inputs[fmt.Sprintf("%s.%s", name, k)] = input
		}

		b.resourceTypes[name] = comp.Type

		if comp.ConnectionString != nil {
			b.connectionStrings[name] = *comp.ConnectionString
		}

		switch comp.Type {
		case "azure.servicebus.v0":
			b.addServiceBus(name, comp.Queues, comp.Topics)
		case "azure.appinsights.v0":
			b.addAppInsights(name)
		case "project.v0":
			b.addProject(name, *comp.Path, comp.Env, comp.Bindings)
		case "container.v0":
			b.addContainer(name, *comp.Image, comp.Env, comp.Bindings)
		case "dapr.v0":
			err := b.addDapr(name, comp.Dapr)
			if err != nil {
				return err
			}
		case "dapr.component.v0":
			err := b.addDaprComponent(name, comp.DaprComponent)
			if err != nil {
				return err
			}
		case "dockerfile.v0":
			b.addDockerfile(name, *comp.Path, *comp.Context, comp.Env, comp.Bindings)
		case "redis.v0":
			b.addContainerAppService(name, RedisContainerAppService)
		case "azure.keyvault.v0":
			b.addKeyVault(name)
		case "azure.storage.v0":
			b.addStorageAccount(name)
		case "azure.storage.blob.v0":
			b.addStorageBlob(*comp.Parent, name)
		case "azure.storage.queue.v0":
			b.addStorageQueue(*comp.Parent, name)
		case "azure.storage.table.v0":
			b.addStorageTable(*comp.Parent, name)
		case "azure.cosmosdb.account.v0":
			b.addCosmosDbAccount(name)
		case "azure.cosmosdb.database.v0":
			b.addCosmosDatabase(*comp.Parent, name)
		case "azure.sql.v0", "sqlserver.server.v0", "sqlserver.server.v1":
			b.addSqlServer(name)
		case "azure.sql.database.v0", "sqlserver.database.v0", "sqlserver.database.v1":
			b.addSqlDatabase(*comp.Parent, name)
		case "postgres.server.v0":
			// We currently use a ACA Postgres Service per database. Because of this, we don't need to retain any
			// information from the server resource.
			//
			// We have the case statement here to ensure we don't error out on the resource type by treating it as an unknown
			// resource type.
		case "postgres.database.v0":
			b.addContainerAppService(name, "postgres")
		case "postgres.connection.v0", "rabbitmq.connection.v0", "azure.cosmosdb.connection.v0":
			// Only interesting thing about the connection resource is the connection string, which we handle above.

			// We have the case statement here to ensure we don't error out on the resource type by treating it as an unknown
			// resource type.
		default:
			ignore, err := strconv.ParseBool(os.Getenv("AZD_DEBUG_DOTNET_APPHOST_IGNORE_UNSUPPORTED_RESOURCES"))
			if err == nil && ignore {
				log.Printf(
					"ignoring resource of type %s since AZD_DEBUG_DOTNET_APPHOST_IGNORE_UNSUPPORTED_RESOURCES is set",
					comp.Type)
				continue
			}
			return fmt.Errorf("unsupported resource type: %s", comp.Type)
		}
	}

	return nil
}

func (b *infraGenerator) requireCluster() {
	b.requireLogAnalyticsWorkspace()
	b.bicepContext.HasContainerEnvironment = true
}

func (b *infraGenerator) requireContainerRegistry() {
	b.bicepContext.HasContainerRegistry = true
}

func (b *infraGenerator) requireDaprStore() string {
	daprStoreName := "daprStore"

	if !b.bicepContext.HasDaprStore {
		b.requireCluster()

		// A single store can be shared across all Dapr components, so we only need to create one.
		b.addContainerAppService(daprStoreName, RedisContainerAppService)

		b.bicepContext.HasDaprStore = true
	}

	return daprStoreName
}

func (b *infraGenerator) requireLogAnalyticsWorkspace() {
	b.bicepContext.HasLogAnalyticsWorkspace = true
}

func (b *infraGenerator) addServiceBus(name string, queues, topics *[]string) {
	if queues == nil {
		queues = &[]string{}
	}

	if topics == nil {
		topics = &[]string{}
	}
	b.bicepContext.ServiceBuses[name] = genServiceBus{Queues: *queues, Topics: *topics}
}

func (b *infraGenerator) addAppInsights(name string) {
	b.requireLogAnalyticsWorkspace()
	b.bicepContext.AppInsights[name] = genAppInsight{}
}

func (b *infraGenerator) addCosmosDbAccount(name string) {
	if _, exists := b.bicepContext.CosmosDbAccounts[name]; !exists {
		b.bicepContext.CosmosDbAccounts[name] = genCosmosAccount{}
	}
}

func (b *infraGenerator) addCosmosDatabase(cosmosDbAccount, dbName string) {
	account := b.bicepContext.CosmosDbAccounts[cosmosDbAccount]
	account.Databases = append(account.Databases, dbName)
	b.bicepContext.CosmosDbAccounts[cosmosDbAccount] = account
}

func (b *infraGenerator) addSqlServer(name string) {
	if _, exists := b.bicepContext.SqlServers[name]; !exists {
		b.bicepContext.SqlServers[name] = genSqlServer{}
	}
}

func (b *infraGenerator) addSqlDatabase(sqlAccount, dbName string) {
	account := b.bicepContext.SqlServers[sqlAccount]
	account.Databases = append(account.Databases, dbName)
	b.bicepContext.SqlServers[sqlAccount] = account
}

func (b *infraGenerator) addProject(
	name string, path string, env map[string]string, bindings map[string]*Binding,
) {
	b.requireCluster()
	b.requireContainerRegistry()

	b.projects[name] = genProject{
		Path:     path,
		Env:      env,
		Bindings: bindings,
	}
}

func (b *infraGenerator) addContainerAppService(name string, serviceType string) {
	b.requireCluster()

	b.bicepContext.ContainerAppEnvironmentServices[name] = genContainerAppEnvironmentServices{
		Type: serviceType,
	}
}

func (b *infraGenerator) addStorageAccount(name string) {
	// storage account can be added from addStorageTable, addStorageQueue or addStorageBlob
	// We only need to add it if it wasn't added before to cover cases of manifest with only one storage account and no
	// blobs, queues or tables.
	if _, exists := b.bicepContext.StorageAccounts[name]; !exists {
		b.bicepContext.StorageAccounts[name] = genStorageAccount{}
	}
}

func (b *infraGenerator) addKeyVault(name string) {
	b.bicepContext.KeyVaults[name] = genKeyVault{}
}

func (b *infraGenerator) addStorageBlob(storageAccount, blobName string) {
	account := b.bicepContext.StorageAccounts[storageAccount]
	account.Blobs = append(account.Blobs, blobName)
	b.bicepContext.StorageAccounts[storageAccount] = account
}

func (b *infraGenerator) addStorageQueue(storageAccount, queueName string) {
	account := b.bicepContext.StorageAccounts[storageAccount]
	account.Queues = append(account.Queues, queueName)
	b.bicepContext.StorageAccounts[storageAccount] = account
}

func (b *infraGenerator) addStorageTable(storageAccount, tableName string) {
	account := b.bicepContext.StorageAccounts[storageAccount]
	account.Tables = append(account.Tables, tableName)
	b.bicepContext.StorageAccounts[storageAccount] = account
}

func (b *infraGenerator) addContainer(name string, image string, env map[string]string, bindings map[string]*Binding) {
	b.requireCluster()

	b.containers[name] = genContainer{
		Image:    image,
		Env:      env,
		Bindings: bindings,
	}
}

func (b *infraGenerator) addDapr(name string, metadata *DaprResourceMetadata) error {
	if metadata == nil || metadata.Application == nil || metadata.AppId == nil {
		return fmt.Errorf("dapr resource '%s' did not include required metadata", name)
	}

	b.requireCluster()

	// NOTE: ACA only supports a small subset of the Dapr sidecar configuration options.
	b.dapr[name] = genDapr{
		AppId:                  *metadata.AppId,
		Application:            *metadata.Application,
		AppPort:                metadata.AppPort,
		AppProtocol:            metadata.AppProtocol,
		DaprHttpMaxRequestSize: metadata.DaprHttpMaxRequestSize,
		DaprHttpReadBufferSize: metadata.DaprHttpReadBufferSize,
		EnableApiLogging:       metadata.EnableApiLogging,
		LogLevel:               metadata.LogLevel,
	}

	return nil
}

func (b *infraGenerator) addDaprComponent(name string, metadata *DaprComponentResourceMetadata) error {
	if metadata == nil || metadata.Type == nil {
		return fmt.Errorf("dapr component resource '%s' did not include required metadata", name)
	}

	switch *metadata.Type {
	case DaprPubSubComponentType:
		b.addDaprPubSubComponent(name)
	case DaprStateStoreComponentType:
		b.addDaprStateStoreComponent(name)
	default:
		return fmt.Errorf("dapr component resource '%s' has unsupported type '%s'", name, *metadata.Type)
	}

	return nil
}

func (b *infraGenerator) addDaprRedisComponent(componentName string, componentType string) {
	redisName := b.requireDaprStore()

	component := genDaprComponent{
		Metadata: make(map[string]genDaprComponentMetadata),
		Secrets:  make(map[string]genDaprComponentSecret),
		Type:     fmt.Sprintf("%s.redis", componentType),
		Version:  "v1",
	}

	redisPort := 6379

	// The Redis component expects the host to be in the format <host>:<port>.
	// NOTE: the "short name" should suffice rather than the FQDN.
	redisHost := fmt.Sprintf(`'${%s.name}:%d'`, redisName, redisPort)

	// The Redis add-on exposes its configuration as an ACA secret with the form:
	//   'requirepass <128 character password>dir ...'
	//
	// We need to extract the password from this secret and pass it to the Redis component.
	// While apps could "service bind" to the Redis add-on, in which case the password would be
	// available as an environment variable, the Dapr environment variable secret store is not
	// currently available in ACA.
	redisPassword := fmt.Sprintf(`substring(%s.listSecrets().value[0].value, 12, 128)`, redisName)

	redisPasswordKey := "password"
	redisSecretKeyRef := fmt.Sprintf(`'%s'`, redisPasswordKey)

	component.Metadata["redisHost"] = genDaprComponentMetadata{
		Value: &redisHost,
	}

	//
	// Create a secret for the Redis password. This secret will be then be referenced by the component metadata.
	//

	component.Metadata["redisPassword"] = genDaprComponentMetadata{
		SecretKeyRef: &redisSecretKeyRef,
	}

	component.Secrets[redisPasswordKey] = genDaprComponentSecret{
		Value: redisPassword,
	}

	b.bicepContext.DaprComponents[componentName] = component
}

func (b *infraGenerator) addDaprPubSubComponent(name string) {
	b.addDaprRedisComponent(name, DaprPubSubComponentType)
}

func (b *infraGenerator) addDaprStateStoreComponent(name string) {
	b.addDaprRedisComponent(name, DaprStateStoreComponentType)
}

func (b *infraGenerator) addDockerfile(
	name string, path string, context string, env map[string]string, bindings map[string]*Binding,
) {
	b.requireCluster()
	b.requireContainerRegistry()

	b.dockerfiles[name] = genDockerfile{
		Path:     path,
		Context:  context,
		Env:      env,
		Bindings: bindings,
	}
}

func validateAndMergeBindings(bindings map[string]*Binding) (*Binding, error) {
	if len(bindings) == 0 {
		return nil, nil
	}

	if len(bindings) == 1 {
		for _, binding := range bindings {
			return binding, nil
		}
	}

	var validatedBinding *Binding

	for _, binding := range bindings {
		if validatedBinding == nil {
			validatedBinding = binding
			continue
		}

		if validatedBinding.External != binding.External {
			return nil, fmt.Errorf("the external property of all bindings should match")
		}

		if validatedBinding.Transport != binding.Transport {
			return nil, fmt.Errorf("the transport property of all bindings should match")
		}

		if validatedBinding.Protocol != binding.Protocol {
			return nil, fmt.Errorf("the protocol property of all bindings should match")
		}

		if validatedBinding.Protocol != binding.Protocol {
			return nil, fmt.Errorf("the protocol property of all bindings should match")
		}

		if (validatedBinding.ContainerPort == nil && binding.ContainerPort != nil) ||
			(validatedBinding.ContainerPort != nil && binding.ContainerPort == nil) {
			return nil, fmt.Errorf("the container port property of all bindings should match")
		}

		if validatedBinding.ContainerPort != nil && binding.ContainerPort != nil &&
			*validatedBinding.ContainerPort != *binding.ContainerPort {
			return nil, fmt.Errorf("the container port property of all bindings should match")
		}
	}

	return validatedBinding, nil
}

// Compile compiles the loaded manifest into the internal representation used to generate the infrastructure files. Once
// called the context objects on the infraGenerator can be passed to the text templates to generate the required
// infrastructure.
func (b *infraGenerator) Compile() error {
	for name, container := range b.containers {
		cs := genContainerApp{
			Image: container.Image,
			Env:   make(map[string]string),
		}

		ingress, err := buildIngress(container.Bindings)
		if err != nil {
			return fmt.Errorf("configuring ingress for resource %s: %w", name, err)
		}

		cs.Ingress = ingress

		for k, value := range container.Env {
			res, err := evalString(value, func(s string) (string, error) { return b.evalBindingRef(s, inputEmitTypeBicep) })
			if err != nil {
				return fmt.Errorf("configuring environment for resource %s: evaluating value for %s: %w", name, k, err)
			}
			cs.Env[k] = res
		}

		b.bicepContext.ContainerApps[name] = cs
	}

	for resourceName, docker := range b.dockerfiles {
		projectTemplateCtx := genContainerAppManifestTemplateContext{
			Name:    resourceName,
			Env:     make(map[string]string),
			Secrets: make(map[string]string),
		}

		ingress, err := buildIngress(docker.Bindings)
		if err != nil {
			return fmt.Errorf("configuring ingress for resource %s: %w", resourceName, err)
		}

		projectTemplateCtx.Ingress = ingress

		if err := b.buildEnvBlock(docker.Env, &projectTemplateCtx); err != nil {
			return fmt.Errorf("configuring environment for resource %s: %w", resourceName, err)
		}

		b.containerAppTemplateContexts[resourceName] = projectTemplateCtx
	}

	for resourceName, project := range b.projects {
		projectTemplateCtx := genContainerAppManifestTemplateContext{
			Name:    resourceName,
			Env:     make(map[string]string),
			Secrets: make(map[string]string),
		}

		binding, err := validateAndMergeBindings(project.Bindings)
		if err != nil {
			return fmt.Errorf("configuring ingress for project %s: %w", resourceName, err)
		}

		if binding != nil {
			projectTemplateCtx.Ingress = &genContainerAppIngress{
				External:  binding.External,
				Transport: binding.Transport,

				// TODO(ellismg): We need to inspect the target container and determine this from the exposed ports (or ask
				// MSBuild to tell us this value when it builds the container image). For now we just assume 8080.
				//
				// We can get this by running `dotnet publish` and using the `--getProperty:GeneratedContainerConfiguration`
				// flag to get the generated docker configuration.  That's a JSON object, from that we pluck off
				// Config.ExposedPorts, which is an object that would look like:
				//
				// {
				//    "8080/tcp": {}
				// }
				//
				// Note that the protocol type is apparently optional.
				TargetPort:    8080,
				AllowInsecure: strings.ToLower(binding.Transport) == "http2" || !binding.External,
			}
		}

		for _, dapr := range b.dapr {
			if dapr.Application == resourceName {
				appPort := dapr.AppPort

				if appPort == nil && projectTemplateCtx.Ingress != nil {
					appPort = &projectTemplateCtx.Ingress.TargetPort
				}

				projectTemplateCtx.Dapr = &genContainerAppManifestTemplateContextDapr{
					AppId:              dapr.AppId,
					AppPort:            appPort,
					AppProtocol:        dapr.AppProtocol,
					EnableApiLogging:   dapr.EnableApiLogging,
					HttpMaxRequestSize: dapr.DaprHttpMaxRequestSize,
					HttpReadBufferSize: dapr.DaprHttpReadBufferSize,
					LogLevel:           dapr.LogLevel,
				}

				break
			}
		}

		if err := b.buildEnvBlock(project.Env, &projectTemplateCtx); err != nil {
			return err
		}

		b.containerAppTemplateContexts[resourceName] = projectTemplateCtx
	}

	return nil
}

// buildIngress builds the ingress configuration for a given set of bindings. It returns nil, nil if no ingress should
// be configured (i.e. the bindings are empty).
func buildIngress(bindings map[string]*Binding) (*genContainerAppIngress, error) {
	binding, err := validateAndMergeBindings(bindings)
	if err != nil {
		return nil, err
	}

	if binding != nil {
		if binding.ContainerPort == nil {
			return nil, fmt.Errorf(
				"binding for does not specify a container port, " +
					"ensure WithServiceBinding for this resource specifies a hostPort value")
		}

		return &genContainerAppIngress{
			External:      binding.External,
			Transport:     binding.Transport,
			TargetPort:    *binding.ContainerPort,
			AllowInsecure: strings.ToLower(binding.Transport) == "http2" || !binding.External,
		}, nil
	}

	return nil, nil
}

// inputEmitType controls how references to inputs are emitted in the generated file.
type inputEmitType string

const inputEmitTypeBicep inputEmitType = "bicep"
const inputEmitTypeYaml inputEmitType = "yaml"

// evalBindingRef evaluates a binding reference expression based on the state of the manifest loaded into the generator.
func (b infraGenerator) evalBindingRef(v string, emitType inputEmitType) (string, error) {
	parts := strings.SplitN(v, ".", 2)
	if len(parts) != 2 {
		return "", fmt.Errorf("malformed binding expression, expected <resourceName>.<propertyPath> but was: %s", v)
	}

	resource, prop := parts[0], parts[1]
	targetType, ok := b.resourceTypes[resource]
	if !ok {
		return "", fmt.Errorf("unknown resource referenced in binding expression: %s", resource)
	}

	if connectionString, has := b.connectionStrings[resource]; has && prop == "connectionString" {
		// The connection string can be a expression itself, so we need to evaluate it.
		res, err := evalString(connectionString, func(s string) (string, error) {
			return b.evalBindingRef(s, emitType)
		})
		if err != nil {
			return "", fmt.Errorf("evaluating connection string for %s: %w", resource, err)
		}

		return res, nil
	}

	if strings.HasPrefix(prop, "inputs.") {
		parts := strings.Split(prop[len("inputs."):], ".")

		if len(parts) != 1 {
			return "", fmt.Errorf("malformed binding expression, expected inputs.<input-name> but was: %s", v)
		}

		switch emitType {
		case inputEmitTypeBicep:
			return fmt.Sprintf("${inputs['%s']['%s']}", resource, parts[0]), nil
		case inputEmitTypeYaml:
			return fmt.Sprintf("{{ index .Inputs `%s` `%s` }}", resource, parts[0]), nil
		default:
			panic(fmt.Sprintf("unexpected inputEmitType %s", string(emitType)))
		}
	}

	switch {
	case targetType == "project.v0" || targetType == "container.v0" || targetType == "dockerfile.v0":
		if !strings.HasPrefix(prop, "bindings.") {
			return "", fmt.Errorf("unsupported property referenced in binding expression: %s for %s", prop, targetType)
		}

		parts := strings.Split(prop[len("bindings."):], ".")

		if len(parts) != 2 {
			return "", fmt.Errorf("malformed binding expression, expected "+
				"bindings.<binding-name>.<property> but was: %s", v)
		}

		var binding *Binding
		var has bool

		if targetType == "project.v0" {
			binding, has = b.projects[resource].Bindings[parts[0]]
		} else if targetType == "container.v0" {
			binding, has = b.containers[resource].Bindings[parts[0]]
		} else if targetType == "dockerfile.v0" {
			binding, has = b.dockerfiles[resource].Bindings[parts[0]]
		}

		if !has {
			return "", fmt.Errorf("unknown binding referenced in binding expression: %s for resource %s", parts[0], resource)
		}

		switch parts[1] {
		case "host":
			// The host name matches the containerapp name, so we can just return the resource name.
			return resource, nil
		case "port":
			return fmt.Sprintf(`%d`, *binding.ContainerPort), nil
		case "url":
			var urlFormatString string

			if binding.External {
				urlFormatString = "%s://%s.{{ .Env.AZURE_CONTAINER_APPS_ENVIRONMENT_DEFAULT_DOMAIN }}"
			} else {
				urlFormatString = "%s://%s.internal.{{ .Env.AZURE_CONTAINER_APPS_ENVIRONMENT_DEFAULT_DOMAIN }}"
			}

			return fmt.Sprintf(urlFormatString, binding.Scheme, resource), nil
		default:
			return "",
				fmt.Errorf("malformed binding expression, expected bindings.<binding-name>.[host|port|url] but was: %s", v)
		}
	case targetType == "postgres.database.v0" ||
		targetType == "redis.v0" ||
		targetType == "azure.cosmosdb.account.v0" ||
		targetType == "azure.cosmosdb.database.v0" ||
		targetType == "azure.sql.database.v0" ||
		targetType == "sqlserver.database.v0" ||
		targetType == "sqlserver.database.v1":
		switch prop {
		case "connectionString":
			// returns something like {{ connectionString "resource" }}
			return fmt.Sprintf(`%s"%s" }}`, containerAppSecretConnectionString, resource), nil
		default:
			return "", errUnsupportedProperty(targetType, prop)
		}
	case targetType == "azure.servicebus.v0":
		switch prop {
		case "connectionString":
			return fmt.Sprintf("{{ urlHost .Env.SERVICE_BINDING_%s_ENDPOINT }}", scaffold.AlphaSnakeUpper(resource)), nil
		default:
			return "", errUnsupportedProperty("azure.servicebus.v0", prop)
		}
	case targetType == "azure.appinsights.v0" ||
		targetType == "azure.sql.database.v0" ||
		targetType == "sqlserver.database.v0" ||
		targetType == "sqlserver.database.v1":
		switch prop {
		case "connectionString":
			return fmt.Sprintf("{{ .Env.SERVICE_BINDING_%s_CONNECTION_STRING }}", scaffold.AlphaSnakeUpper(resource)), nil
		default:
			return "", errUnsupportedProperty(targetType, prop)
		}
	case targetType == "azure.cosmosdb.connection.v0" ||
		targetType == "postgres.connection.v0" ||
<<<<<<< HEAD
		targetType == "rabbitmq.connection.v0":
=======
		targetType == "rabbitmq.connection.v0" || 
		targetType == "sqlserver.connection.v0" ||
		targetType == "sqlserver.connection.v1":
>>>>>>> a387d668
		switch prop {
		case "connectionString":
			return b.connectionStrings[resource], nil
		default:
			return "", errUnsupportedProperty(targetType, prop)
		}
	case targetType == "azure.keyvault.v0" ||
		targetType == "azure.storage.blob.v0" ||
		targetType == "azure.storage.queue.v0" ||
		targetType == "azure.storage.table.v0":
		switch prop {
		case "connectionString":
			return fmt.Sprintf("{{ .Env.SERVICE_BINDING_%s_ENDPOINT }}", scaffold.AlphaSnakeUpper(resource)), nil
		default:
			return "", errUnsupportedProperty(targetType, prop)
		}
	default:
		ignore, err := strconv.ParseBool(os.Getenv("AZD_DEBUG_DOTNET_APPHOST_IGNORE_UNSUPPORTED_RESOURCES"))
		if err == nil && ignore {
			log.Printf("ignoring binding reference to resource of type %s since "+
				"AZD_DEBUG_DOTNET_APPHOST_IGNORE_UNSUPPORTED_RESOURCES is set", targetType)

			return fmt.Sprintf("!!! expression '%s' to type '%s' unsupported by azd !!!", v, targetType), nil
		}

		return "", fmt.Errorf("unsupported resource type %s referenced in binding expression", targetType)
	}
}

// buildEnvBlock creates the environment map in the template context. It does this by copying the values from the given map,
// evaluating any binding expressions that are present. It writes the result of the evaluation after calling json.Marshal
// so the values may be emitted into YAML as is without worrying about escaping.
func (b *infraGenerator) buildEnvBlock(env map[string]string, manifestCtx *genContainerAppManifestTemplateContext) error {
	for k, value := range env {
		res, err := evalString(value, func(s string) (string, error) { return b.evalBindingRef(s, inputEmitTypeYaml) })
		if err != nil {
			return fmt.Errorf("evaluating value for %s: %w", k, err)
		}

		// We want to ensure that we render these values in the YAML as strings.  If `res` was the string "true"
		// (without the quotes), we would naturally create a value directive in yaml that looks like this:
		//
		// - name: OTEL_DOTNET_EXPERIMENTAL_OTLP_EMIT_EXCEPTION_LOG_ATTRIBUTES
		//   value: true
		//
		// And YAML rules would treat the above as the value being a boolean instead of a string, which the container
		// app service expects.
		//
		// YAML marshalling the string value will give us something like `"true"` (with the quotes, and any escaping
		// that needs to be done), which is what we want here.
		// Do not use JSON marshall as it would escape the quotes within the string, breaking the meaning of the value.
		// yaml marshall will use 'some text "quoted" more text' as a valid yaml string.
		yamlString, err := yaml.Marshal(res)
		if err != nil {
			return fmt.Errorf("marshalling env value: %w", err)
		}

		// remove the trailing newline. yaml marshall will add a newline at the end of the string, as the new line is
		// expected at the end of the yaml document. But we are getting a single value with valid yaml here, so we don't
		// need the newline
		value := string(yamlString[0 : len(yamlString)-1])

		if strings.Contains(value, containerAppSecretConnectionString) {
			manifestCtx.Secrets[k] = value
		} else {
			manifestCtx.Env[k] = value
		}
	}

	return nil
}

// errUnsupportedProperty returns an error indicating that the given property is not supported for the given resource.
func errUnsupportedProperty(resourceType, propertyName string) error {
	return fmt.Errorf("unsupported property referenced in binding expression: %s for %s", propertyName, resourceType)
}

// executeToFS executes the given template with the given name and context, and writes the result to the given path in
// the given target filesystem.
func executeToFS(targetFS *memfs.FS, tmpl *template.Template, name string, path string, context any) error {
	buf := bytes.NewBufferString("")
	if err := tmpl.ExecuteTemplate(buf, name, context); err != nil {
		return fmt.Errorf("executing template: %w", err)
	}

	if err := targetFS.MkdirAll(filepath.Dir(path), osutil.PermissionDirectory); err != nil {
		return fmt.Errorf("creating directory: %w", err)
	}

	if err := targetFS.WriteFile(path, buf.Bytes(), osutil.PermissionFile); err != nil {
		return fmt.Errorf("writing file: %w", err)
	}

	return nil
}<|MERGE_RESOLUTION|>--- conflicted
+++ resolved
@@ -932,13 +932,7 @@
 		}
 	case targetType == "azure.cosmosdb.connection.v0" ||
 		targetType == "postgres.connection.v0" ||
-<<<<<<< HEAD
 		targetType == "rabbitmq.connection.v0":
-=======
-		targetType == "rabbitmq.connection.v0" || 
-		targetType == "sqlserver.connection.v0" ||
-		targetType == "sqlserver.connection.v1":
->>>>>>> a387d668
 		switch prop {
 		case "connectionString":
 			return b.connectionStrings[resource], nil
