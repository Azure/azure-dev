--- conflicted
+++ resolved
@@ -99,11 +99,7 @@
 	m, err := ManifestFromAppHost(ctx, filepath.Join("testdata", "AspireDocker.AppHost.csproj"), mockCli, "")
 	require.NoError(t, err)
 
-<<<<<<< HEAD
-	files, err := BicepTemplate(m, false)
-=======
 	files, err := BicepTemplate("main", m, AppHostOptions{})
->>>>>>> 5e0811df
 	require.NoError(t, err)
 
 	err = fs.WalkDir(files, ".", func(path string, d fs.DirEntry, err error) error {
@@ -145,11 +141,7 @@
 	m, err := ManifestFromAppHost(ctx, filepath.Join("testdata", "AspireDocker.AppHost.csproj"), mockCli, "")
 	require.NoError(t, err)
 
-<<<<<<< HEAD
-	files, err := BicepTemplate(m, false)
-=======
 	files, err := BicepTemplate("main", m, AppHostOptions{})
->>>>>>> 5e0811df
 	require.NoError(t, err)
 
 	err = fs.WalkDir(files, ".", func(path string, d fs.DirEntry, err error) error {
@@ -200,11 +192,7 @@
 		})
 	}
 
-<<<<<<< HEAD
-	files, err := BicepTemplate(m, false)
-=======
 	files, err := BicepTemplate("main", m, AppHostOptions{})
->>>>>>> 5e0811df
 	require.NoError(t, err)
 
 	err = fs.WalkDir(files, ".", func(path string, d fs.DirEntry, err error) error {
@@ -293,9 +281,6 @@
 	m, err := ManifestFromAppHost(ctx, filepath.Join("testdata", "AspireDocker.AppHost.csproj"), mockCli, "")
 	require.NoError(t, err)
 
-<<<<<<< HEAD
-	files, err := BicepTemplate(m, false)
-=======
 	for _, name := range []string{"mysqlabstract", "my-sql-abstract", "noVolume"} {
 		t.Run(name, func(t *testing.T) {
 			tmpl, err := ContainerAppManifestTemplateForProject(m, name, AppHostOptions{})
@@ -305,7 +290,6 @@
 	}
 
 	files, err := BicepTemplate("main", m, AppHostOptions{})
->>>>>>> 5e0811df
 	require.NoError(t, err)
 
 	err = fs.WalkDir(files, ".", func(path string, d fs.DirEntry, err error) error {
