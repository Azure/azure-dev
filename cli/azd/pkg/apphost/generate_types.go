--- conflicted
+++ resolved
@@ -128,11 +128,7 @@
 	HasLogAnalyticsWorkspace        bool
 	RequiresPrincipalId             bool
 	RequiresStorageVolume           bool
-<<<<<<< HEAD
 	HasBindMounts                   bool
-	AspireDashboard                 bool
-=======
->>>>>>> 2ae13ec0
 	AppInsights                     map[string]genAppInsight
 	ServiceBuses                    map[string]genServiceBus
 	StorageAccounts                 map[string]genStorageAccount
@@ -152,18 +148,6 @@
 }
 
 type genContainerAppManifestTemplateContext struct {
-<<<<<<< HEAD
-	Name                        string
-	Ingress                     *genContainerAppIngress
-	Env                         map[string]string
-	Secrets                     map[string]string
-	KeyVaultSecrets             map[string]string
-	Dapr                        *genContainerAppManifestTemplateContextDapr
-	AutoConfigureDataProtection bool
-	Args                        []string
-	Volumes                     []*Volume
-	BindMounts                  []*BindMount
-=======
 	Name            string
 	Ingress         *genContainerAppIngress
 	Env             map[string]string
@@ -172,7 +156,7 @@
 	Dapr            *genContainerAppManifestTemplateContextDapr
 	Args            []string
 	Volumes         []*Volume
->>>>>>> 2ae13ec0
+	BindMounts      []*BindMount
 }
 
 type genProjectFileContext struct {
