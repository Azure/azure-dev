--- conflicted
+++ resolved
@@ -52,9 +52,8 @@
 	Bindings map[string]*Binding
 }
 
-<<<<<<< HEAD
 type genAppConfig struct{}
-=======
+
 type genDapr struct {
 	AppId                  string
 	Application            string
@@ -86,7 +85,6 @@
 	Secret           bool
 	DefaultMinLength int
 }
->>>>>>> f0d9864e
 
 type genBicepTemplateContext struct {
 	HasContainerRegistry            bool
@@ -99,11 +97,8 @@
 	KeyVaults                       map[string]genKeyVault
 	ContainerAppEnvironmentServices map[string]genContainerAppEnvironmentServices
 	ContainerApps                   map[string]genContainerApp
-<<<<<<< HEAD
 	AppConfigs                      map[string]genAppConfig
-=======
 	DaprComponents                  map[string]genDaprComponent
->>>>>>> f0d9864e
 }
 
 type genContainerAppManifestTemplateContext struct {
