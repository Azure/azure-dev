--- conflicted
+++ resolved
@@ -91,24 +91,16 @@
 	userConfigManager   config.UserConfigManager
 	credentialCache     Cache
 	ghClient            *github.FederatedTokenClient
-<<<<<<< HEAD
 	httpClient          HttpClient
-=======
-	httpClient          httputil.HttpClient
 	launchBrowserFn     func(url string) error
 	console             input.Console
->>>>>>> 145e046b
 }
 
 func NewManager(
 	configManager config.Manager,
 	userConfigManager config.UserConfigManager,
-<<<<<<< HEAD
 	httpClient HttpClient,
-=======
-	httpClient httputil.HttpClient,
 	console input.Console,
->>>>>>> 145e046b
 ) (*Manager, error) {
 	cfgRoot, err := config.GetUserConfigDir()
 	if err != nil {
