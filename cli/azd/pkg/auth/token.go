package auth

import (
	"encoding/base64"
	"encoding/json"
	"errors"
	"regexp"
)

// cspell: disable

// jwtClaimsRegex is a regular expression for JWT. A JWT is a string with three base64 encoded
// components (using the "url safe" base64 alphabet) separated by dots.  For example:
// eyJhbGciOiJIUzI1NiIsInR5cCI6IkpXVCJ9.eyJzdWIiOiIxMjM0NTY3ODkwIiwibmFtZSI6IkpvaG4gRG9lIiwiaWF0IjoxNTE2MjM5MDIyfQ.SflKxwRJSMeKKF2QT4fwpMeJf36POk6yJV_adQssw5c
//
//nolint:lll
var jwtClaimsRegex = regexp.MustCompile(`^[a-zA-Z0-9-_]*\.([a-zA-Z0-9-_]*)\.[a-zA-Z0-9-_]*$`)

// cspell: enable

// TokenClaims contains claims about a user from an access token.
<<<<<<< HEAD
// https://learn.microsoft.com/en-us/entra/identity-platform/access-token-claims-reference.
=======
// https://learn.microsoft.com/en-us/entra/identity-platform/id-token-claims-reference.
>>>>>>> 6a593f9d
type TokenClaims struct {
	PreferredUsername string `json:"preferred_username,omitempty"`
	UniqueName        string `json:"unique_name,omitempty"`
	GivenName         string `json:"given_name,omitempty"`
	FamilyName        string `json:"family_name,omitempty"`
	MiddleName        string `json:"middle_name,omitempty"`
	Name              string `json:"name,omitempty"`
	Oid               string `json:"oid,omitempty"`
	TenantId          string `json:"tid,omitempty"`
	Subject           string `json:"sub,omitempty"`
	Upn               string `json:"upn,omitempty"`
	Email             string `json:"email,omitempty"`
	AlternativeId     string `json:"alternative_id,omitempty"`
	Issuer            string `json:"iss,omitempty"`
	Audience          string `json:"aud,omitempty"`
	ExpirationTime    int64  `json:"exp,omitempty"`
	IssuedAt          int64  `json:"iat,omitempty"`
	NotBefore         int64  `json:"nbf,omitempty"`
}

<<<<<<< HEAD
// Returns an ID associated with the account. This ID is suitable for local use, and not for any server authorization use.
=======
// Returns an ID associated with the account.
// This ID is suitable for local use, and not for any server authorization use.
>>>>>>> 6a593f9d
func (tc *TokenClaims) LocalAccountId() string {
	if tc.Oid != "" {
		return tc.Oid
	}

<<<<<<< HEAD
=======
	// Fall back to sub if oid is not present.
	// This happens, for example, for personal accounts in their home tenant.
>>>>>>> 6a593f9d
	return tc.Subject
}

// Returns a display name for the account.
func (tc *TokenClaims) DisplayUsername() string {
<<<<<<< HEAD
=======
	// For v2.0 token, use preferred_username
>>>>>>> 6a593f9d
	if tc.PreferredUsername != "" {
		return tc.PreferredUsername
	}

<<<<<<< HEAD
	// fallback for v1.0 token
=======
	// Fallback to unique_name for v1.0 token
>>>>>>> 6a593f9d
	return tc.UniqueName
}

func GetTenantIdFromToken(token string) (string, error) {
	claims, err := GetClaimsFromAccessToken(token)
	if err != nil {
		return "", err
	}

	if claims.TenantId == "" {
		return "", errors.New("no tid claim")
	}

	return claims.TenantId, nil
}

// GetOidFromAccessToken extracts a string claim with the name "oid" from an access token.
// Access Tokens are JWT and the middle component is a base64 encoded string of a JSON object
// with claims.
func GetOidFromAccessToken(token string) (string, error) {
	claims, err := GetClaimsFromAccessToken(token)
	if err != nil {
		return "", err
	}

	if claims.Oid == "" {
		return "", errors.New("no oid claim")
	}

	return claims.Oid, nil
}

// GetClaimsFromAccessToken extracts claims from an access token.
// Access Tokens are JWT and the middle component is a base64 encoded string of a JSON object
// with claims.
func GetClaimsFromAccessToken(token string) (TokenClaims, error) {
	matches := jwtClaimsRegex.FindStringSubmatch(token)
	if len(matches) != 2 {
		return TokenClaims{}, errors.New("malformed access token")
	}

	bytes, err := base64.RawURLEncoding.DecodeString(matches[1])
	if err != nil {
		return TokenClaims{}, err
	}

	var claims TokenClaims
	if err := json.Unmarshal(bytes, &claims); err != nil {
		return TokenClaims{}, err
	}

	return claims, nil
}<|MERGE_RESOLUTION|>--- conflicted
+++ resolved
@@ -19,11 +19,7 @@
 // cspell: enable
 
 // TokenClaims contains claims about a user from an access token.
-<<<<<<< HEAD
-// https://learn.microsoft.com/en-us/entra/identity-platform/access-token-claims-reference.
-=======
 // https://learn.microsoft.com/en-us/entra/identity-platform/id-token-claims-reference.
->>>>>>> 6a593f9d
 type TokenClaims struct {
 	PreferredUsername string `json:"preferred_username,omitempty"`
 	UniqueName        string `json:"unique_name,omitempty"`
@@ -44,40 +40,26 @@
 	NotBefore         int64  `json:"nbf,omitempty"`
 }
 
-<<<<<<< HEAD
-// Returns an ID associated with the account. This ID is suitable for local use, and not for any server authorization use.
-=======
 // Returns an ID associated with the account.
 // This ID is suitable for local use, and not for any server authorization use.
->>>>>>> 6a593f9d
 func (tc *TokenClaims) LocalAccountId() string {
 	if tc.Oid != "" {
 		return tc.Oid
 	}
 
-<<<<<<< HEAD
-=======
 	// Fall back to sub if oid is not present.
 	// This happens, for example, for personal accounts in their home tenant.
->>>>>>> 6a593f9d
 	return tc.Subject
 }
 
 // Returns a display name for the account.
 func (tc *TokenClaims) DisplayUsername() string {
-<<<<<<< HEAD
-=======
 	// For v2.0 token, use preferred_username
->>>>>>> 6a593f9d
 	if tc.PreferredUsername != "" {
 		return tc.PreferredUsername
 	}
 
-<<<<<<< HEAD
-	// fallback for v1.0 token
-=======
 	// Fallback to unique_name for v1.0 token
->>>>>>> 6a593f9d
 	return tc.UniqueName
 }
 
