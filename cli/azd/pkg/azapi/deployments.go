--- conflicted
+++ resolved
@@ -12,12 +12,9 @@
 	"time"
 
 	"github.com/Azure/azure-sdk-for-go/sdk/azcore"
-<<<<<<< HEAD
 	"github.com/Azure/azure-sdk-for-go/sdk/azcore/arm"
 	"github.com/Azure/azure-sdk-for-go/sdk/azcore/runtime"
 	"github.com/Azure/azure-sdk-for-go/sdk/azcore/to"
-=======
->>>>>>> 04976ae0
 	"github.com/Azure/azure-sdk-for-go/sdk/resourcemanager/resources/armresources"
 	"github.com/azure/azure-dev/cli/azd/pkg/async"
 	"github.com/azure/azure-dev/cli/azd/pkg/azure"
@@ -161,8 +158,18 @@
 		armTemplate azure.RawArmTemplate,
 		parameters azure.ArmParameters,
 		tags map[string]*string,
-<<<<<<< HEAD
-	) (*armresources.DeploymentExtended, error)
+	) (*ResourceDeployment, error)
+	ListSubscriptionDeploymentOperations(
+		ctx context.Context,
+		subscriptionId string,
+		deploymentName string,
+	) ([]*armresources.DeploymentOperation, error)
+	ListResourceGroupDeploymentOperations(
+		ctx context.Context,
+		subscriptionId string,
+		resourceGroupName string,
+		deploymentName string,
+	) ([]*armresources.DeploymentOperation, error)
 	ValidatePreflightToSubscription(
 		ctx context.Context,
 		subscriptionId string,
@@ -182,20 +189,6 @@
 		parameters azure.ArmParameters,
 		tags map[string]*string,
 	) (*armresources.DeploymentPropertiesExtended, error)
-=======
-	) (*ResourceDeployment, error)
-	ListSubscriptionDeploymentOperations(
-		ctx context.Context,
-		subscriptionId string,
-		deploymentName string,
-	) ([]*armresources.DeploymentOperation, error)
-	ListResourceGroupDeploymentOperations(
-		ctx context.Context,
-		subscriptionId string,
-		resourceGroupName string,
-		deploymentName string,
-	) ([]*armresources.DeploymentOperation, error)
->>>>>>> 04976ae0
 	WhatIfDeployToSubscription(
 		ctx context.Context,
 		subscriptionId string,
@@ -215,386 +208,6 @@
 	DeleteSubscriptionDeployment(
 		ctx context.Context,
 		subscriptionId string,
-<<<<<<< HEAD
-		template azure.RawArmTemplate) (armresources.DeploymentsClientCalculateTemplateHashResponse, error)
-}
-
-var (
-	ErrDeploymentNotFound = errors.New("deployment not found")
-)
-
-type deployments struct {
-	credentialProvider account.SubscriptionCredentialProvider
-	armClientOptions   *arm.ClientOptions
-}
-
-func NewDeployments(
-	credentialProvider account.SubscriptionCredentialProvider,
-	armClientOptions *arm.ClientOptions,
-) Deployments {
-	return &deployments{
-		credentialProvider: credentialProvider,
-		armClientOptions:   armClientOptions,
-	}
-}
-
-func (ds *deployments) CalculateTemplateHash(
-	ctx context.Context,
-	subscriptionId string,
-	template azure.RawArmTemplate) (result armresources.DeploymentsClientCalculateTemplateHashResponse, err error) {
-	deploymentClient, err := ds.createDeploymentsClient(ctx, subscriptionId)
-	if err != nil {
-		return result, fmt.Errorf("creating deployments client: %w", err)
-	}
-
-	return deploymentClient.CalculateTemplateHash(ctx, template, nil)
-}
-
-func (ds *deployments) ListSubscriptionDeployments(
-	ctx context.Context,
-	subscriptionId string,
-) ([]*armresources.DeploymentExtended, error) {
-	deploymentClient, err := ds.createDeploymentsClient(ctx, subscriptionId)
-	if err != nil {
-		return nil, fmt.Errorf("creating deployments client: %w", err)
-	}
-
-	results := []*armresources.DeploymentExtended{}
-
-	pager := deploymentClient.NewListAtSubscriptionScopePager(nil)
-	for pager.More() {
-		page, err := pager.NextPage(ctx)
-		if err != nil {
-			return nil, err
-		}
-
-		results = append(results, page.Value...)
-	}
-
-	return results, nil
-}
-
-func (ds *deployments) GetSubscriptionDeployment(
-	ctx context.Context,
-	subscriptionId string,
-	deploymentName string,
-) (*armresources.DeploymentExtended, error) {
-	deploymentClient, err := ds.createDeploymentsClient(ctx, subscriptionId)
-	if err != nil {
-		return nil, fmt.Errorf("creating deployments client: %w", err)
-	}
-
-	deployment, err := deploymentClient.GetAtSubscriptionScope(ctx, deploymentName, nil)
-	if err != nil {
-		var errDetails *azcore.ResponseError
-		if errors.As(err, &errDetails) && errDetails.StatusCode == 404 {
-			return nil, ErrDeploymentNotFound
-		}
-		return nil, fmt.Errorf("getting deployment from subscription: %w", err)
-	}
-
-	return &deployment.DeploymentExtended, nil
-}
-
-func (ds *deployments) ListResourceGroupDeployments(
-	ctx context.Context,
-	subscriptionId string,
-	resourceGroupName string,
-) ([]*armresources.DeploymentExtended, error) {
-	deploymentClient, err := ds.createDeploymentsClient(ctx, subscriptionId)
-	if err != nil {
-		return nil, fmt.Errorf("creating deployments client: %w", err)
-	}
-
-	results := []*armresources.DeploymentExtended{}
-
-	pager := deploymentClient.NewListByResourceGroupPager(resourceGroupName, nil)
-	for pager.More() {
-		page, err := pager.NextPage(ctx)
-		if err != nil {
-			return nil, err
-		}
-
-		results = append(results, page.Value...)
-	}
-
-	return results, nil
-}
-
-func (ds *deployments) GetResourceGroupDeployment(
-	ctx context.Context,
-	subscriptionId string,
-	resourceGroupName string,
-	deploymentName string,
-) (*armresources.DeploymentExtended, error) {
-	deploymentClient, err := ds.createDeploymentsClient(ctx, subscriptionId)
-	if err != nil {
-		return nil, fmt.Errorf("creating deployments client: %w", err)
-	}
-
-	deployment, err := deploymentClient.Get(ctx, resourceGroupName, deploymentName, nil)
-	if err != nil {
-		var errDetails *azcore.ResponseError
-		if errors.As(err, &errDetails) && errDetails.StatusCode == 404 {
-			return nil, ErrDeploymentNotFound
-		}
-		return nil, fmt.Errorf("getting deployment from resource group: %w", err)
-	}
-
-	return &deployment.DeploymentExtended, nil
-}
-
-func (ds *deployments) createDeploymentsClient(
-	ctx context.Context,
-	subscriptionId string,
-) (*armresources.DeploymentsClient, error) {
-	credential, err := ds.credentialProvider.CredentialForSubscription(ctx, subscriptionId)
-	if err != nil {
-		return nil, err
-	}
-
-	client, err := armresources.NewDeploymentsClient(subscriptionId, credential, ds.armClientOptions)
-	if err != nil {
-		return nil, fmt.Errorf("creating deployments client: %w", err)
-	}
-
-	return client, nil
-}
-
-func (ds *deployments) ValidatePreflightToSubscription(
-	ctx context.Context,
-	subscriptionId string,
-	location string,
-	deploymentName string,
-	armTemplate azure.RawArmTemplate,
-	parameters azure.ArmParameters,
-	tags map[string]*string,
-) (*armresources.DeploymentPropertiesExtended, error) {
-	deploymentClient, err := ds.createDeploymentsClient(ctx, subscriptionId)
-	if err != nil {
-		return nil, fmt.Errorf("creating deployments client: %w", err)
-	}
-
-	validate, err := deploymentClient.BeginValidateAtSubscriptionScope(
-		ctx, deploymentName,
-		armresources.Deployment{
-			Properties: &armresources.DeploymentProperties{
-				Template:   armTemplate,
-				Parameters: parameters,
-				Mode:       to.Ptr(armresources.DeploymentModeIncremental),
-			},
-			Location: to.Ptr(location),
-			Tags:     tags,
-		}, nil)
-	if err != nil {
-		return nil, fmt.Errorf("starting preflight validation to subscription: %w", err)
-	}
-
-	validateResult, err := validate.PollUntilDone(ctx, nil)
-	if err != nil {
-		preflightError := createDeploymentError(err)
-		return nil, fmt.Errorf(
-			"validating preflight to subscription:\n\nPreflight Error Details:\n%w",
-			preflightError,
-		)
-	}
-
-	return validateResult.DeploymentValidateResult.Properties, nil
-}
-
-type PreflightErrorResponse struct {
-	Error struct {
-		Code    string `json:"code"`
-		Message string `json:"message"`
-		Details []struct {
-			Code    string `json:"code"`
-			Message string `json:"message"`
-		} `json:"details"`
-	} `json:"error"`
-}
-
-func (ds *deployments) ValidatePreflightToResourceGroup(
-	ctx context.Context,
-	subscriptionId, resourceGroup, deploymentName string,
-	armTemplate azure.RawArmTemplate,
-	parameters azure.ArmParameters,
-	tags map[string]*string,
-) (*armresources.DeploymentPropertiesExtended, error) {
-	deploymentClient, err := ds.createDeploymentsClient(ctx, subscriptionId)
-	if err != nil {
-		return nil, fmt.Errorf("creating deployments client: %w", err)
-	}
-
-	var rawResponse *http.Response
-	ctxWithResp := runtime.WithCaptureResponse(ctx, &rawResponse)
-
-	validate, err := deploymentClient.BeginValidate(ctxWithResp, resourceGroup, deploymentName,
-		armresources.Deployment{
-			Properties: &armresources.DeploymentProperties{
-				Template:   armTemplate,
-				Parameters: parameters,
-				Mode:       to.Ptr(armresources.DeploymentModeIncremental),
-			},
-			Tags: tags,
-		}, nil)
-	if err != nil {
-		if rawResponse.StatusCode != 400 {
-			return nil, fmt.Errorf("calling preflight validate api failing: %w", err)
-		}
-
-		defer rawResponse.Body.Close()
-		body, errOnRawResponse := io.ReadAll(rawResponse.Body)
-		if errOnRawResponse != nil {
-			return nil, fmt.Errorf("failed to read response error body from preflight api: %w", errOnRawResponse)
-		}
-
-		var errPreflight PreflightErrorResponse
-		errOnRawResponse = json.Unmarshal(body, &errPreflight)
-		if errOnRawResponse != nil {
-			return nil, fmt.Errorf("failed to unmarshal preflight error response: %v", errOnRawResponse)
-		}
-
-		if len(errPreflight.Error.Details) > 0 {
-			detailMessage := errPreflight.Error.Details[0].Message
-			return nil, fmt.Errorf("calling preflight validate api failing: %s", detailMessage)
-		} else {
-			return nil, fmt.Errorf("calling preflight validate api failing: %w", err)
-		}
-	}
-
-	validateResult, err := validate.PollUntilDone(ctx, nil)
-	if err != nil {
-		deploymentError := createDeploymentError(err)
-		return nil, fmt.Errorf(
-			"validating preflight to resource group:\n\nDeployment Error Details:\n%w",
-			deploymentError,
-		)
-	}
-
-	return validateResult.DeploymentValidateResult.Properties, nil
-}
-
-func (ds *deployments) DeployToSubscription(
-	ctx context.Context,
-	subscriptionId string,
-	location string,
-	deploymentName string,
-	armTemplate azure.RawArmTemplate,
-	parameters azure.ArmParameters,
-	tags map[string]*string,
-) (*armresources.DeploymentExtended, error) {
-	deploymentClient, err := ds.createDeploymentsClient(ctx, subscriptionId)
-	if err != nil {
-		return nil, fmt.Errorf("creating deployments client: %w", err)
-	}
-
-	createFromTemplateOperation, err := deploymentClient.BeginCreateOrUpdateAtSubscriptionScope(
-		ctx, deploymentName,
-		armresources.Deployment{
-			Properties: &armresources.DeploymentProperties{
-				Template:   armTemplate,
-				Parameters: parameters,
-				Mode:       to.Ptr(armresources.DeploymentModeIncremental),
-			},
-			Location: to.Ptr(location),
-			Tags:     tags,
-		}, nil)
-	if err != nil {
-		return nil, fmt.Errorf("starting deployment to subscription: %w", err)
-	}
-
-	// wait for deployment creation
-	deployResult, err := createFromTemplateOperation.PollUntilDone(ctx, nil)
-	if err != nil {
-		deploymentError := createDeploymentError(err)
-		return nil, fmt.Errorf(
-			"deploying to subscription:\n\nDeployment Error Details:\n%w",
-			deploymentError,
-		)
-	}
-
-	return &deployResult.DeploymentExtended, nil
-}
-
-func (ds *deployments) DeployToResourceGroup(
-	ctx context.Context,
-	subscriptionId, resourceGroup, deploymentName string,
-	armTemplate azure.RawArmTemplate,
-	parameters azure.ArmParameters,
-	tags map[string]*string,
-) (*armresources.DeploymentExtended, error) {
-	deploymentClient, err := ds.createDeploymentsClient(ctx, subscriptionId)
-	if err != nil {
-		return nil, fmt.Errorf("creating deployments client: %w", err)
-	}
-
-	createFromTemplateOperation, err := deploymentClient.BeginCreateOrUpdate(
-		ctx, resourceGroup, deploymentName,
-		armresources.Deployment{
-			Properties: &armresources.DeploymentProperties{
-				Template:   armTemplate,
-				Parameters: parameters,
-				Mode:       to.Ptr(armresources.DeploymentModeIncremental),
-			},
-			Tags: tags,
-		}, nil)
-	if err != nil {
-		return nil, fmt.Errorf("starting deployment to resource group: %w", err)
-	}
-
-	// wait for deployment creation
-	deployResult, err := createFromTemplateOperation.PollUntilDone(ctx, nil)
-	if err != nil {
-		deploymentError := createDeploymentError(err)
-		return nil, fmt.Errorf(
-			"deploying to resource group:\n\nDeployment Error Details:\n%w",
-			deploymentError,
-		)
-	}
-
-	return &deployResult.DeploymentExtended, nil
-}
-
-func (ds *deployments) WhatIfDeployToSubscription(
-	ctx context.Context,
-	subscriptionId string,
-	location string,
-	deploymentName string,
-	armTemplate azure.RawArmTemplate,
-	parameters azure.ArmParameters,
-) (*armresources.WhatIfOperationResult, error) {
-	deploymentClient, err := ds.createDeploymentsClient(ctx, subscriptionId)
-	if err != nil {
-		return nil, fmt.Errorf("creating deployments client: %w", err)
-	}
-
-	createFromTemplateOperation, err := deploymentClient.BeginWhatIfAtSubscriptionScope(
-		ctx, deploymentName,
-		armresources.DeploymentWhatIf{
-			Properties: &armresources.DeploymentWhatIfProperties{
-				Template:       armTemplate,
-				Parameters:     parameters,
-				Mode:           to.Ptr(armresources.DeploymentModeIncremental),
-				WhatIfSettings: &armresources.DeploymentWhatIfSettings{},
-			},
-			Location: to.Ptr(location),
-		}, nil)
-	if err != nil {
-		return nil, fmt.Errorf("starting deployment to subscription: %w", err)
-	}
-
-	// wait for deployment creation
-	deployResult, err := createFromTemplateOperation.PollUntilDone(ctx, nil)
-	if err != nil {
-		deploymentError := createDeploymentError(err)
-		return nil, fmt.Errorf(
-			"deploying to subscription:\n\nDeployment Error Details:\n%w",
-			deploymentError,
-		)
-	}
-
-	return &deployResult.WhatIfOperationResult, nil
-=======
 		deploymentName string,
 		progress *async.Progress[DeleteDeploymentProgress],
 	) error
@@ -605,7 +218,6 @@
 		deploymentName string,
 		progress *async.Progress[DeleteDeploymentProgress],
 	) error
->>>>>>> 04976ae0
 }
 
 type DeleteResourceState string
