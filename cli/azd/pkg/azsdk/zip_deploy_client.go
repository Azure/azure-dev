--- conflicted
+++ resolved
@@ -65,13 +65,8 @@
 	// We do not have a Resource provider to register
 	options.DisableRPRegistration = true
 
-<<<<<<< HEAD
-	// Increase retry attempts from default of 3 to 4.
+	// Increase default retry attempts from 3 to 4 as zipdeploy often fails with 3 retries.
 	// With the default azcore.policy options of 800ms RetryDelay, this introduces up to 20 seconds of exponential back-off.
-=======
-	// Increase default retry attempts from 3 to 4 as zipdeploy often fails with 3 retries.
-	// With the default azcore.policy options, this introduces up to 20 seconds of exponential back-off.
->>>>>>> 529d0d1e
 	options.Retry = policy.RetryOptions{
 		MaxRetries: 4,
 	}
