package commands

import (
	"context"
	"fmt"

<<<<<<< HEAD
	"github.com/azure/azure-dev/cli/azd/internal/telemetry"
	"github.com/azure/azure-dev/cli/azd/internal/telemetry/events"
=======
	"github.com/azure/azure-dev/cli/azd/internal"
>>>>>>> 21737385
	"github.com/azure/azure-dev/cli/azd/pkg/environment/azdcontext"
	"github.com/azure/azure-dev/cli/azd/pkg/input"
	"github.com/azure/azure-dev/cli/azd/pkg/output"
	"github.com/azure/azure-dev/cli/azd/pkg/tools/azcli"
	"github.com/spf13/cobra"
	"go.opentelemetry.io/otel/codes"
)

// Build builds a Cobra command, attaching an action
// All command should be built with this command builder vs manually instantiating cobra commands.
func Build(action Action, rootOptions *internal.GlobalCommandOptions, use string, short string, long string) *cobra.Command {
	cmd := &cobra.Command{
		Use:   use,
		Short: short,
		Long:  long,
		RunE: func(cmd *cobra.Command, args []string) error {
			ctx, azdCtx, err := createRootContext(context.Background(), cmd, rootOptions)
			if err != nil {
				return err
			}

<<<<<<< HEAD
			// Set the global options in the go context
			ctx = azdcontext.WithAzdContext(ctx, azdCtx)
			ctx = WithGlobalCommandOptions(ctx, rootOptions)

			// Create and set the AzCli that will be used for the command
			azCli := GetAzCliFromContext(ctx)
			ctx = azcli.WithAzCli(ctx, azCli)

			// Note: CommandPath is constructed using the Use member on each command up to the root.
			// It does not contain user input, and is safe for telemetry emission.
			cmdPath := cmd.CommandPath()
			ctx, span := telemetry.GetTracer().Start(ctx, events.GetCommandEventName(cmdPath))
			defer span.End()

			err = action.Run(ctx, cmd, args, azdCtx)
			if err != nil {
				span.SetStatus(codes.Error, "UnknownError")
			}

			return err
=======
			return action.Run(ctx, cmd, args, azdCtx)
>>>>>>> 21737385
		},
	}
	cmd.Flags().BoolP("help", "h", false, fmt.Sprintf("Gets help for %s.", cmd.Name()))
	action.SetupFlags(
		cmd.PersistentFlags(),
		cmd.Flags(),
	)
	return cmd
}

// Create the core context for use in all Azd commands
// Registers context values for azCli, formatter, writer, console and more.
func createRootContext(ctx context.Context, cmd *cobra.Command, rootOptions *internal.GlobalCommandOptions) (context.Context, *azdcontext.AzdContext, error) {
	azdCtx, err := azdcontext.NewAzdContext()
	if err != nil {
		return ctx, nil, fmt.Errorf("creating context: %w", err)
	}

	// Set the global options in the go context
	ctx = azdcontext.WithAzdContext(ctx, azdCtx)
	ctx = internal.WithCommandOptions(ctx, *rootOptions)

	azCliArgs := azcli.NewAzCliArgs{
		EnableDebug:     rootOptions.EnableDebugLogging,
		EnableTelemetry: rootOptions.EnableTelemetry,
	}

	// Create and set the AzCli that will be used for the command
	azCli := azcli.NewAzCli(azCliArgs)
	ctx = azcli.WithAzCli(ctx, azCli)

	// Attempt to get the user specified formatter from the command args
	formatter, err := output.GetCommandFormatter(cmd)
	if err != nil {
		return ctx, nil, err
	}

	if formatter != nil {
		ctx = output.WithFormatter(ctx, formatter)
	}

	writer := output.GetDefaultWriter()
	ctx = output.WithWriter(ctx, writer)

	console := input.NewConsole(!rootOptions.NoPrompt, writer, formatter)
	ctx = input.WithConsole(ctx, console)

	return ctx, azdCtx, nil
}<|MERGE_RESOLUTION|>--- conflicted
+++ resolved
@@ -4,12 +4,9 @@
 	"context"
 	"fmt"
 
-<<<<<<< HEAD
+	"github.com/azure/azure-dev/cli/azd/internal"
 	"github.com/azure/azure-dev/cli/azd/internal/telemetry"
 	"github.com/azure/azure-dev/cli/azd/internal/telemetry/events"
-=======
-	"github.com/azure/azure-dev/cli/azd/internal"
->>>>>>> 21737385
 	"github.com/azure/azure-dev/cli/azd/pkg/environment/azdcontext"
 	"github.com/azure/azure-dev/cli/azd/pkg/input"
 	"github.com/azure/azure-dev/cli/azd/pkg/output"
@@ -31,15 +28,6 @@
 				return err
 			}
 
-<<<<<<< HEAD
-			// Set the global options in the go context
-			ctx = azdcontext.WithAzdContext(ctx, azdCtx)
-			ctx = WithGlobalCommandOptions(ctx, rootOptions)
-
-			// Create and set the AzCli that will be used for the command
-			azCli := GetAzCliFromContext(ctx)
-			ctx = azcli.WithAzCli(ctx, azCli)
-
 			// Note: CommandPath is constructed using the Use member on each command up to the root.
 			// It does not contain user input, and is safe for telemetry emission.
 			cmdPath := cmd.CommandPath()
@@ -51,10 +39,7 @@
 				span.SetStatus(codes.Error, "UnknownError")
 			}
 
-			return err
-=======
 			return action.Run(ctx, cmd, args, azdCtx)
->>>>>>> 21737385
 		},
 	}
 	cmd.Flags().BoolP("help", "h", false, fmt.Sprintf("Gets help for %s.", cmd.Name()))
