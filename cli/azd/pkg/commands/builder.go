--- conflicted
+++ resolved
@@ -2,11 +2,7 @@
 
 import (
 	"context"
-<<<<<<< HEAD
 	"fmt"
-	"os"
-=======
->>>>>>> 634d65a1
 
 	"github.com/Azure/azure-sdk-for-go/sdk/azcore"
 	"github.com/Azure/azure-sdk-for-go/sdk/azcore/policy"
@@ -38,17 +34,12 @@
 	runner := exec.NewCommandRunner(cmd.InOrStdin(), cmd.OutOrStdout(), cmd.ErrOrStderr())
 	ctx = exec.WithCommandRunner(ctx, runner)
 
-	writer := cmd.OutOrStdout()
-
-	if os.Getenv("NO_COLOR") != "" {
-		writer = colorable.NewNonColorable(writer)
-	}
-
 	authManager, err := auth.NewManager(config.NewManager())
 	if err != nil {
 		return ctx, fmt.Errorf("creating auth manager: %w", err)
 	}
 
+	// Set default credentials used for operations against azure data/control planes
 	var credential azcore.TokenCredential
 
 	if _, has := cmd.Annotations[RequireNoLoginAnnotation]; has {
@@ -64,49 +55,19 @@
 		credential = cred
 	}
 
+	ctx = identity.WithCredentials(ctx, credential)
+
 	azCliArgs := azcli.NewAzCliArgs{
 		EnableDebug:     rootOptions.EnableDebugLogging,
 		EnableTelemetry: rootOptions.EnableTelemetry,
 		CommandRunner:   runner,
 	}
 
-	// Set default credentials used for operations against azure data/control planes
-	ctx = identity.WithCredentials(ctx, credential)
-
 	// Create and set the AzCli that will be used for the command
 	azCli := azcli.NewAzCli(credential, azCliArgs)
 	ctx = azcli.WithAzCli(ctx, azCli)
 
-<<<<<<< HEAD
-	// Attempt to get the user specified formatter from the command args
-	formatter, err := output.GetCommandFormatter(cmd)
-	if err != nil {
-		return ctx, err
-	}
-
-	if formatter != nil {
-		ctx = output.WithFormatter(ctx, formatter)
-	}
-
-	ctx = output.WithWriter(ctx, writer)
-
-	isTerminal := cmd.OutOrStdout() == os.Stdout &&
-		cmd.InOrStdin() == os.Stdin && isatty.IsTerminal(os.Stdin.Fd()) &&
-		isatty.IsTerminal(os.Stdout.Fd())
-
-	// When using JSON formatting, we want to ensure we always write messages from the console to stderr.
-	if formatter != nil && formatter.Kind() == output.JsonFormat {
-		writer = cmd.ErrOrStderr()
-	}
-
-	console := input.NewConsole(rootOptions.NoPrompt, isTerminal, writer, input.ConsoleHandles{
-		Stdin:  cmd.InOrStdin(),
-		Stdout: cmd.OutOrStdout(),
-		Stderr: cmd.ErrOrStderr(),
-	}, formatter)
-=======
 	// Inject console into context
->>>>>>> 634d65a1
 	ctx = input.WithConsole(ctx, console)
 	return ctx, nil
 }
