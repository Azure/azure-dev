// Copyright (c) Microsoft Corporation. All rights reserved.
// Licensed under the MIT License.

package pipeline

import (
	"context"
	"errors"
	"fmt"
	"strings"
	"testing"

	"github.com/azure/azure-dev/cli/azd/pkg/exec"
	"github.com/azure/azure-dev/cli/azd/pkg/infra/provisioning"
	"github.com/azure/azure-dev/cli/azd/pkg/tools/github"
	"github.com/azure/azure-dev/cli/azd/test/mocks"
	"github.com/blang/semver/v4"
	"github.com/stretchr/testify/require"
)

func Test_gitHub_provider_getRepoDetails(t *testing.T) {
	t.Run("https", func(t *testing.T) {
		provider := &GitHubScmProvider{}
		ctx := context.Background()
		details, e := provider.gitRepoDetails(ctx, "https://github.com/Azure/azure-dev.git")
		require.NoError(t, e)
		require.Equal(t, "Azure", details.owner)
		require.Equal(t, "azure-dev", details.repoName)
	})
	t.Run("ssh", func(t *testing.T) {
		provider := &GitHubScmProvider{}
		ctx := context.Background()
		details, e := provider.gitRepoDetails(ctx, "git@github.com:Azure/azure-dev.git")
		require.NoError(t, e)
		require.EqualValues(t, "Azure", details.owner)
		require.EqualValues(t, "azure-dev", details.repoName)
	})
	t.Run("error", func(t *testing.T) {
		provider := &GitHubScmProvider{}
		ctx := context.Background()
		details, e := provider.gitRepoDetails(ctx, "git@other.com:Azure/azure-dev.git")
		require.Error(t, e, ErrRemoteHostIsNotGitHub)
		require.EqualValues(t, (*gitRepositoryDetails)(nil), details)
	})
}

func Test_gitHub_provider_preConfigure_check(t *testing.T) {
	t.Run("success with all default values", func(t *testing.T) {
		mockContext := mocks.NewMockContext(context.Background())
		setupGithubCliMocks(mockContext)

		provider := NewGitHubCiProvider(mockContext.Credentials, mockContext.CommandRunner, mockContext.Console)
		updatedConfig, err := provider.preConfigureCheck(
			*mockContext.Context,
			PipelineManagerArgs{},
			provisioning.Options{},
			"",
		)
		require.NoError(t, err)
		require.False(t, updatedConfig)

		// No warnings on console
		consoleLog := mockContext.Console.Output()
		require.Len(t, consoleLog, 0)
	})

	t.Run("fails with terraform & federated", func(t *testing.T) {
		pipelineManagerArgs := PipelineManagerArgs{
			PipelineAuthTypeName: string(AuthTypeFederated),
		}

		infraOptions := provisioning.Options{
			Provider: provisioning.Terraform,
		}

		mockContext := mocks.NewMockContext(context.Background())
		setupGithubCliMocks(mockContext)

		provider := NewGitHubCiProvider(mockContext.Credentials, mockContext.CommandRunner, mockContext.Console)
		updatedConfig, err := provider.preConfigureCheck(
			*mockContext.Context, pipelineManagerArgs, infraOptions, "")
		require.Error(t, err)
		require.False(t, updatedConfig)
		require.True(t, errors.Is(err, ErrAuthNotSupported))
	})

	t.Run("warning with terraform & default value", func(t *testing.T) {
		pipelineManagerArgs := PipelineManagerArgs{
			PipelineAuthTypeName: "",
		}

		infraOptions := provisioning.Options{
			Provider: provisioning.Terraform,
		}

		mockContext := mocks.NewMockContext(context.Background())
		setupGithubCliMocks(mockContext)

		provider := NewGitHubCiProvider(mockContext.Credentials, mockContext.CommandRunner, mockContext.Console)
		updatedConfig, err := provider.preConfigureCheck(
			*mockContext.Context, pipelineManagerArgs, infraOptions, "")
		require.NoError(t, err)
		require.False(t, updatedConfig)

		consoleLog := mockContext.Console.Output()
		require.Len(t, consoleLog, 1)
		require.Contains(t, consoleLog[0], "Warning: Terraform provisioning does not support federated authentication")
	})
}

func setupGithubCliMocks(mockContext *mocks.MockContext) {
	mockContext.CommandRunner.When(func(args exec.RunArgs, command string) bool {
		return strings.Contains(command, "auth status")
	}).RespondFn(func(args exec.RunArgs) (exec.RunResult, error) {
		return exec.NewRunResult(0, "", ""), nil
	})

	mockContext.CommandRunner.When(func(args exec.RunArgs, command string) bool {
<<<<<<< HEAD
		return strings.Contains(args.Cmd, "gh") && len(args.Args) == 1 && args.Args[0] == "--version"
	}).Respond(exec.NewRunResult(
		0,
		fmt.Sprintf("gh version %s (abcdef0123)", semver.MustParse("2.28.0").String()),
		"",
	))
=======
		return strings.Contains(command, "--version")
	}).RespondFn(func(args exec.RunArgs) (exec.RunResult, error) {
		return exec.NewRunResult(0, fmt.Sprintf("gh version %s", github.GitHubCliVersion), ""), nil
	})
>>>>>>> 6d82a0cd
}<|MERGE_RESOLUTION|>--- conflicted
+++ resolved
@@ -14,7 +14,6 @@
 	"github.com/azure/azure-dev/cli/azd/pkg/infra/provisioning"
 	"github.com/azure/azure-dev/cli/azd/pkg/tools/github"
 	"github.com/azure/azure-dev/cli/azd/test/mocks"
-	"github.com/blang/semver/v4"
 	"github.com/stretchr/testify/require"
 )
 
@@ -116,17 +115,8 @@
 	})
 
 	mockContext.CommandRunner.When(func(args exec.RunArgs, command string) bool {
-<<<<<<< HEAD
-		return strings.Contains(args.Cmd, "gh") && len(args.Args) == 1 && args.Args[0] == "--version"
-	}).Respond(exec.NewRunResult(
-		0,
-		fmt.Sprintf("gh version %s (abcdef0123)", semver.MustParse("2.28.0").String()),
-		"",
-	))
-=======
 		return strings.Contains(command, "--version")
 	}).RespondFn(func(args exec.RunArgs) (exec.RunResult, error) {
 		return exec.NewRunResult(0, fmt.Sprintf("gh version %s", github.GitHubCliVersion), ""), nil
 	})
->>>>>>> 6d82a0cd
 }