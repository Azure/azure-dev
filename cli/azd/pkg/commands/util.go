package commands

import (
	"context"
	"os"
	"strings"

	"github.com/azure/azure-dev/cli/azd/internal"
	"github.com/azure/azure-dev/cli/azd/pkg/environment"
	"github.com/azure/azure-dev/cli/azd/pkg/tools"
)

func GetAzCliFromContext(ctx context.Context) tools.AzCli {
	// Check to see if we already have an az cli in the context
	azCli, ok := ctx.Value(environment.AzdCliContextKey).(tools.AzCli)

	// We don't have one - create a new one
	if !ok {
		azCliArgs := tools.NewAzCliArgs{
			EnableDebug:     false,
			EnableTelemetry: true,
		}

		options, ok := ctx.Value(environment.OptionsContextKey).(*GlobalCommandOptions)
		if !ok {
			panic("GlobalCommandOptions were not found in the context")
		}

		azCliArgs.EnableDebug = options.EnableDebugLogging
		azCliArgs.EnableTelemetry = options.EnableTelemetry

		azCli = tools.NewAzCli(azCliArgs)
	}

<<<<<<< HEAD
	// List of additional product identifiers that is appended to the User-Agent header
	productIdentifiers := make([]string, 0)

	// Set the user agent if a template has been selected
	template, ok := ctx.Value(environment.TemplateContextKey).(string)
	if ok && strings.TrimSpace(template) != "" {
		productIdentifiers = append(productIdentifiers, internal.FormatTemplateAsProductIdentifier(template))
	}

	isRunningInGithubActions := os.Getenv("GITHUB_ACTIONS")

	// Must be set to 'true' if running in GitHub Actions,
	// see https://docs.github.com/en/actions/learn-github-actions/environment-variables#default-environment-variables
	if isRunningInGithubActions == "true" {
		productIdentifiers = append(productIdentifiers, "GhActions")
	}

	azCli.SetUserAgent(internal.MakeUserAgent(productIdentifiers))
=======
	selectedTemplate := ""

	// Set the user agent if a template has been selected
	if template, ok := ctx.Value(environment.TemplateContextKey).(string); ok && strings.TrimSpace(template) != "" {
		selectedTemplate = template
	}

	azCli.SetUserAgent(internal.MakeUserAgentString(selectedTemplate))
>>>>>>> 2149f1eb

	return azCli
}<|MERGE_RESOLUTION|>--- conflicted
+++ resolved
@@ -2,7 +2,6 @@
 
 import (
 	"context"
-	"os"
 	"strings"
 
 	"github.com/azure/azure-dev/cli/azd/internal"
@@ -32,26 +31,6 @@
 		azCli = tools.NewAzCli(azCliArgs)
 	}
 
-<<<<<<< HEAD
-	// List of additional product identifiers that is appended to the User-Agent header
-	productIdentifiers := make([]string, 0)
-
-	// Set the user agent if a template has been selected
-	template, ok := ctx.Value(environment.TemplateContextKey).(string)
-	if ok && strings.TrimSpace(template) != "" {
-		productIdentifiers = append(productIdentifiers, internal.FormatTemplateAsProductIdentifier(template))
-	}
-
-	isRunningInGithubActions := os.Getenv("GITHUB_ACTIONS")
-
-	// Must be set to 'true' if running in GitHub Actions,
-	// see https://docs.github.com/en/actions/learn-github-actions/environment-variables#default-environment-variables
-	if isRunningInGithubActions == "true" {
-		productIdentifiers = append(productIdentifiers, "GhActions")
-	}
-
-	azCli.SetUserAgent(internal.MakeUserAgent(productIdentifiers))
-=======
 	selectedTemplate := ""
 
 	// Set the user agent if a template has been selected
@@ -60,7 +39,6 @@
 	}
 
 	azCli.SetUserAgent(internal.MakeUserAgentString(selectedTemplate))
->>>>>>> 2149f1eb
 
 	return azCli
 }