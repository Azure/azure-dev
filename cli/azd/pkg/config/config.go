--- conflicted
+++ resolved
@@ -33,20 +33,8 @@
 }
 
 // Top level AZD configuration
-<<<<<<< HEAD
-type Config struct {
-	Account *Account `json:"account"`
-}
-
-// AZD Account configuration
-type Account struct {
-	CurrentUserHomeId   *string       `json:"currentUser,omitempty"`
-	DefaultSubscription *Subscription `json:"defaultSubscription"`
-	DefaultLocation     *Location     `json:"defaultLocation"`
-=======
 type config struct {
 	data map[string]any
->>>>>>> 6e234a8c
 }
 
 // Returns a value indicating whether the configuration is empty
