package exec

import (
	"bytes"
	"context"
	"errors"
	"fmt"
	"io"
	"log"
	"os"
	"os/exec"
	"path/filepath"
	"regexp"
	"runtime"
	"strings"
)

// Settings to modify the way CmdTree is executed
type CmdTreeOptions struct {
	Interactive bool
}

// CommandRunner exposes the contract for executing console/shell commands for the specified runArgs
type CommandRunner interface {
	Run(ctx context.Context, args RunArgs) (RunResult, error)
	RunList(ctx context.Context, commands []string, args RunArgs) (RunResult, error)
}

type RunnerOptions struct {
	// Stdin is the input stream. If nil, os.Stdin is used.
	Stdin io.Reader
	// Stdout is the output stream. If nil, os.Stdout is used.
	Stdout io.Writer
	// Stderr is the error stream. If nil, os.Stderr is used.
	Stderr io.Writer
	// Whether debug logging is enabled. False by default.
	DebugLogging bool
}

// Creates a new default instance of the CommandRunner.
// Passing nil will use the default values for RunnerOptions.
//
// These options will be used by default during interactive commands
// unless specifically overridden within the command run arguments.
func NewCommandRunner(opt *RunnerOptions) CommandRunner {
	if opt == nil {
		opt = &RunnerOptions{}
	}

	runner := &commandRunner{
		stdin:        opt.Stdin,
		stdout:       opt.Stdout,
		stderr:       opt.Stderr,
		debugLogging: opt.DebugLogging,
<<<<<<< HEAD
	}

	if runner.stdin == nil {
		runner.stdin = os.Stdin
	}

=======
	}

	if runner.stdin == nil {
		runner.stdin = os.Stdin
	}

>>>>>>> 189bf209
	if runner.stdout == nil {
		runner.stdout = os.Stdout
	}

	if runner.stdout == nil {
		runner.stderr = os.Stderr
	}

	return runner
}

// commandRunner is the default private implementation of the CommandRunner interface
// This implementation executes actual commands on the underlying console/shell
type commandRunner struct {
	stdin  io.Reader
	stdout io.Writer
	stderr io.Writer
	// Whether debugLogging logging is enabled
	debugLogging bool
}

// Run runs the command specified in 'args'.
//
// Returns a RunResult that is the result of the command.
//   - If interactive is true, standard input/error is not captured in the returned result.
//     Instead, standard output/error is simply redirected to the os standard output/error.
//   - If the underlying command exits unsuccessfully, ExitError is returned. Other possible errors would likely be I/O
//     errors or context cancellation.
//
// NOTE: on Windows the command will automatically be run within a shell. This means .bat/.cmd
// file based commands should just work.
func (r *commandRunner) Run(ctx context.Context, args RunArgs) (RunResult, error) {
	// use the shell on Windows since most commands are actually just batch files wrapping
	// real commands. And even if they're not, this will work fine without having to do any
	// probing or checking.
	cmd, err := newCmdTree(ctx, args.Cmd, args.Args, args.UseShell || runtime.GOOS == "windows", args.Interactive)

	if err != nil {
		return RunResult{}, err
	}

	cmd.Dir = args.Cwd

	var stdin io.Reader
	if args.StdIn != nil {
		stdin = args.StdIn
	} else {
		stdin = new(bytes.Buffer)
	}

	var stdout, stderr bytes.Buffer

	cmd.Env = appendEnv(args.Env)

	if args.Interactive {
		cmd.Stdin = r.stdin
		cmd.Stdout = r.stdout
		cmd.Stderr = r.stderr
	} else {
		cmd.Stdin = stdin
		cmd.Stdout = &stdout
		cmd.Stderr = &stderr

		if args.Stderr != nil {
			cmd.Stderr = io.MultiWriter(args.Stderr, &stderr)
		}
	}

<<<<<<< HEAD
	log.Printf("Run exec: '%s %s'",
		args.Cmd,
		redactSensitiveData(
			strings.Join(redactSensitiveArgs(args.Args, args.SensitiveData), " ")))

	debugLogEnabled := r.debugLogging
	if args.DebugLogging != nil {
		debugLogEnabled = *args.DebugLogging
	}

	if debugLogEnabled && len(args.Env) > 0 {
		logMsg := strings.Builder{}
		logMsg.WriteString("Additional env:\n")
		for _, kv := range args.Env {
			logMsg.WriteString(fmt.Sprintf("  %s\n", kv))
=======
	logTitle := strings.Builder{}
	logBody := strings.Builder{}
	defer func() {
		logTitle.WriteString(logBody.String())
		log.Print(logTitle.String())
	}()

	logTitle.WriteString(fmt.Sprintf("Run exec: '%s %s' ",
		args.Cmd,
		redactSensitiveData(
			strings.Join(redactSensitiveArgs(args.Args, args.SensitiveData), " "))))

	debugLogEnabled := r.debugLogging
	if args.DebugLogging != nil {
		debugLogEnabled = *args.DebugLogging
	}

	if debugLogEnabled && len(args.Env) > 0 {
		logBody.WriteString("Additional env:\n")
		for _, kv := range args.Env {
			logBody.WriteString(fmt.Sprintf("   %s\n", kv))
>>>>>>> 189bf209
		}
		log.Print(logMsg.String())
	}

	if err := cmd.Start(); err != nil {
		return RunResult{}, err
	}

	ctx, cancel := context.WithCancel(ctx)
	defer cancel()

	go func() {
		<-ctx.Done()
		cmd.Kill()
	}()

	err = cmd.Wait()

	var result RunResult

	if args.Interactive {
		result = RunResult{
			ExitCode: cmd.ProcessState.ExitCode(),
			Stdout:   "",
			Stderr:   "",
		}
	} else {
		if debugLogEnabled {
<<<<<<< HEAD
			log.Printf(
				"Exit Code:%d\nOut:%s\nErr:%s\n",
				cmd.ProcessState.ExitCode(),
				redactSensitiveData(stdout.String()),
				redactSensitiveData(stderr.String()))
=======
			logStdOut := strings.TrimSuffix(redactSensitiveData(stdout.String()), "\n")
			if len(logStdOut) > 0 {
				logBody.WriteString(fmt.Sprintf(
					"-------------------------------------stdout-------------------------------------------\n%s\n",
					logStdOut))
			}
			logStdErr := strings.TrimSuffix(redactSensitiveData(stderr.String()), "\n")
			if len(logStdErr) > 0 {
				logBody.WriteString(fmt.Sprintf(
					"-------------------------------------stderr-------------------------------------------\n%s\n",
					logStdErr))
			}

>>>>>>> 189bf209
		}

		result = RunResult{
			ExitCode: cmd.ProcessState.ExitCode(),
			Stdout:   stdout.String(),
			Stderr:   stderr.String(),
		}
	}
	logTitle.WriteString(fmt.Sprintf(", exit code: %d\n", result.ExitCode))

	var exitErr *exec.ExitError
	if errors.As(err, &exitErr) {
		outputAvailable := !args.Interactive
		err = NewExitError(result, *exitErr, outputAvailable)
	}

	return result, err
}

func (r *commandRunner) RunList(ctx context.Context, commands []string, args RunArgs) (RunResult, error) {
	process, err := newCmdTree(ctx, "", commands, true, false)
	if err != nil {
		return NewRunResult(-1, "", ""), err
	}

	process.Cmd.Dir = args.Cwd
	process.Env = appendEnv(args.Env)

	var stdOutBuf bytes.Buffer
	var stdErrBuf bytes.Buffer

	if process.Stdout == nil {
		process.Stdout = &stdOutBuf
	}

	if process.Stderr == nil {
		process.Stderr = &stdErrBuf
	}

	if err := process.Start(); err != nil {
		return NewRunResult(-1, "", ""), fmt.Errorf("error starting process: %w", err)
	}
	defer process.Kill()

	err = process.Wait()

	return NewRunResult(
		process.ProcessState.ExitCode(),
		stdOutBuf.String(),
		stdErrBuf.String(),
	), err
}

func appendEnv(env []string) []string {
	if len(env) > 0 {
		return append(os.Environ(), env...)
	}

	return nil
}

// newCmdTree creates a `CmdTree`, optionally using a shell appropriate for windows
// or POSIX environments.
// An empty cmd parameter indicates "command list mode", which means that args are combined into a single command list,
// joined with && operator.
func newCmdTree(ctx context.Context, cmd string, args []string, useShell bool, interactive bool) (CmdTree, error) {
	options := CmdTreeOptions{Interactive: interactive}

	if !useShell {
		if cmd == "" {
			return CmdTree{}, errors.New("command must be provided if shell is not used")
		} else {
			return CmdTree{
				CmdTreeOptions: options,
				Cmd:            exec.CommandContext(ctx, cmd, args...),
			}, nil
		}
	}

	var shellName string
	var shellCommandPrefix string

	if runtime.GOOS == "windows" {
		dir := os.Getenv("SYSTEMROOT")
		if dir == "" {
			return CmdTree{}, errors.New("environment variable 'SYSTEMROOT' has no value")
		}

		shellName = filepath.Join(dir, "System32", "cmd.exe")
		shellCommandPrefix = "/c"

		if cmd == "" {
			args = []string{strings.Join(args, " && ")}
		} else {
			args = append([]string{cmd}, args...)
		}
	} else {
		shellName = filepath.Join("/", "bin", "sh")
		shellCommandPrefix = "-c"

		if cmd == "" {
			args = []string{strings.Join(args, " && ")}
		} else {
			var cmdBuilder strings.Builder
			cmdBuilder.WriteString(cmd)

			for i := range args {
				cmdBuilder.WriteString(" \"$")
				fmt.Fprintf(&cmdBuilder, "%d", i)
				cmdBuilder.WriteString("\"")
			}

			args = append([]string{cmdBuilder.String()}, args...)
		}
	}

	var allArgs []string
	allArgs = append(allArgs, shellCommandPrefix)
	allArgs = append(allArgs, args...)

	return CmdTree{
		CmdTreeOptions: options,
		Cmd:            exec.Command(shellName, allArgs...),
	}, nil
}

type redactData struct {
	matchString   *regexp.Regexp
	replaceString string
}

const cRedacted = "<redacted>"

func redactSensitiveArgs(args []string, sensitiveDataMatch []string) []string {
	if len(sensitiveDataMatch) == 0 {
		return args
	}
	redactedArgs := make([]string, len(args))
	for i, arg := range args {
		redacted := arg
		for _, sensitiveData := range sensitiveDataMatch {
			redacted = strings.ReplaceAll(redacted, sensitiveData, cRedacted)
		}
		redactedArgs[i] = redacted
	}
	return redactedArgs
}

func redactSensitiveData(msg string) string {
	var regexpRedactRules = map[string]redactData{
		"access token": {
			regexp.MustCompile("\"accessToken\": \".*\""),
			"\"accessToken\": \"" + cRedacted + "\"",
		},
		"deployment token": {
			regexp.MustCompile(`--deployment-token \S+`),
			"--deployment-token " + cRedacted,
		},
		"username": {
			regexp.MustCompile(`--username \S+`),
			"--username " + cRedacted,
		},
		"password": {
			regexp.MustCompile(`--password \S+`),
			"--password " + cRedacted,
		},
		"kubectl-from-literal": {
			regexp.MustCompile(`--from-literal=([^=]+)=(\S+)`),
			"--from-literal=$1=" + cRedacted,
		},
	}

	for _, redactRule := range regexpRedactRules {
		regMatchString := redactRule.matchString
		msg = regMatchString.ReplaceAllString(msg, redactRule.replaceString)
	}
	return msg
}<|MERGE_RESOLUTION|>--- conflicted
+++ resolved
@@ -52,21 +52,12 @@
 		stdout:       opt.Stdout,
 		stderr:       opt.Stderr,
 		debugLogging: opt.DebugLogging,
-<<<<<<< HEAD
 	}
 
 	if runner.stdin == nil {
 		runner.stdin = os.Stdin
 	}
 
-=======
-	}
-
-	if runner.stdin == nil {
-		runner.stdin = os.Stdin
-	}
-
->>>>>>> 189bf209
 	if runner.stdout == nil {
 		runner.stdout = os.Stdout
 	}
@@ -135,23 +126,6 @@
 		}
 	}
 
-<<<<<<< HEAD
-	log.Printf("Run exec: '%s %s'",
-		args.Cmd,
-		redactSensitiveData(
-			strings.Join(redactSensitiveArgs(args.Args, args.SensitiveData), " ")))
-
-	debugLogEnabled := r.debugLogging
-	if args.DebugLogging != nil {
-		debugLogEnabled = *args.DebugLogging
-	}
-
-	if debugLogEnabled && len(args.Env) > 0 {
-		logMsg := strings.Builder{}
-		logMsg.WriteString("Additional env:\n")
-		for _, kv := range args.Env {
-			logMsg.WriteString(fmt.Sprintf("  %s\n", kv))
-=======
 	logTitle := strings.Builder{}
 	logBody := strings.Builder{}
 	defer func() {
@@ -173,9 +147,7 @@
 		logBody.WriteString("Additional env:\n")
 		for _, kv := range args.Env {
 			logBody.WriteString(fmt.Sprintf("   %s\n", kv))
->>>>>>> 189bf209
-		}
-		log.Print(logMsg.String())
+		}
 	}
 
 	if err := cmd.Start(); err != nil {
@@ -202,13 +174,6 @@
 		}
 	} else {
 		if debugLogEnabled {
-<<<<<<< HEAD
-			log.Printf(
-				"Exit Code:%d\nOut:%s\nErr:%s\n",
-				cmd.ProcessState.ExitCode(),
-				redactSensitiveData(stdout.String()),
-				redactSensitiveData(stderr.String()))
-=======
 			logStdOut := strings.TrimSuffix(redactSensitiveData(stdout.String()), "\n")
 			if len(logStdOut) > 0 {
 				logBody.WriteString(fmt.Sprintf(
@@ -222,7 +187,6 @@
 					logStdErr))
 			}
 
->>>>>>> 189bf209
 		}
 
 		result = RunResult{
