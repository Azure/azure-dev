// Copyright (c) Microsoft Corporation. All rights reserved.
// Licensed under the MIT License.

package extensions

import (
	"context"
	"crypto/sha256"
	"crypto/sha512"
	"encoding/hex"
	"errors"
	"fmt"
	"hash"
	"io"
	"log"
	"net/http"
	"os"
	"path/filepath"
	"runtime"
	"slices"
	"sort"
	"strings"

	"github.com/Azure/azure-sdk-for-go/sdk/azcore/policy"
	azruntime "github.com/Azure/azure-sdk-for-go/sdk/azcore/runtime"
	"github.com/Masterminds/semver/v3"
	"github.com/azure/azure-dev/cli/azd/pkg/config"
	"github.com/azure/azure-dev/cli/azd/pkg/osutil"
	"github.com/azure/azure-dev/cli/azd/pkg/rzip"
)

const (
	extensionRegistryUrl = "https://aka.ms/azd/extensions/registry"
)

var (
	ErrExtensionNotFound          = errors.New("extension not found")
	ErrInstalledExtensionNotFound = errors.New("extension not found")
	ErrRegistryExtensionNotFound  = errors.New("extension not found in registry")
	ErrExtensionInstalled         = errors.New("extension already installed")
)

// FilterOptions is used to filter, lookup, and list extensions with various criteria
type FilterOptions struct {
	// Id is used to specify the id of the extension to install
	Id string
	// Namespace is used to specify the namespace of the extension to install
	Namespace string
	// Version is used to specify the version of the extension to install
	Version string
	// Source is used to specify the source of the extension to install
	Source string
	// Tags is used to specify the tags of the extension to install
	Tags []string
	// Capability is used to filter extensions by capability type
	Capability CapabilityType
	// Provider is used to filter extensions by provider name
	Provider string
}

type sourceFilterPredicate func(config *SourceConfig) bool
type extensionFilterPredicate func(extension *ExtensionMetadata) bool

// createExtensionFilter creates a comprehensive filter that checks ALL criteria with AND logic
func createExtensionFilter(options *FilterOptions) extensionFilterPredicate {
	return func(extension *ExtensionMetadata) bool {
		// Check Id filter
		if options.Id != "" {
			if !strings.EqualFold(extension.Id, options.Id) {
				return false
			}
		}

		// Check Namespace filter
		if options.Namespace != "" {
			if !strings.EqualFold(extension.Namespace, options.Namespace) {
				return false
			}
		}

		// Check Version filter - extension must have the specified version
		if options.Version != "" && options.Version != "latest" {
			hasVersion := slices.ContainsFunc(extension.Versions, func(version ExtensionVersion) bool {
				return strings.EqualFold(version.Version, options.Version)
			})
			if !hasVersion {
				return false
			}
		}

		// Check Source filter
		if options.Source != "" {
			if !strings.EqualFold(extension.Source, options.Source) {
				return false
			}
		}

		// Check Tags filter - extension must have ALL specified tags
		if len(options.Tags) > 0 {
			for _, optionTag := range options.Tags {
				hasTag := slices.ContainsFunc(extension.Tags, func(extensionTag string) bool {
					return strings.EqualFold(optionTag, extensionTag)
				})
				if !hasTag {
					return false
				}
			}
		}

		// Check Capability filter - extension must have at least one version with the specified capability
		if options.Capability != "" {
			hasCapability := slices.ContainsFunc(extension.Versions, func(version ExtensionVersion) bool {
				return slices.Contains(version.Capabilities, options.Capability)
			})
			if !hasCapability {
				return false
			}
		}

		// Check Provider filter - extension must have at least one version with a provider matching the specified name
		if options.Provider != "" {
			hasProvider := slices.ContainsFunc(extension.Versions, func(version ExtensionVersion) bool {
				return slices.ContainsFunc(version.Providers, func(provider Provider) bool {
					return strings.EqualFold(provider.Name, options.Provider)
				})
			})
			if !hasProvider {
				return false
			}
		}

		// All criteria passed
		return true
	}
}

// Manager is responsible for managing extensions
type Manager struct {
	sourceManager *SourceManager
	sources       []Source
	installed     map[string]*Extension

	configManager config.UserConfigManager
	userConfig    config.Config
	pipeline      azruntime.Pipeline
}

// NewManager creates a new extension manager
func NewManager(
	configManager config.UserConfigManager,
	sourceManager *SourceManager,
	transport policy.Transporter,
) (*Manager, error) {
	userConfig, err := configManager.Load()
	if err != nil {
		return nil, err
	}

	pipeline := azruntime.NewPipeline("azd-extensions", "1.0.0", azruntime.PipelineOptions{}, &policy.ClientOptions{
		Transport: transport,
	})

	return &Manager{
		userConfig:    userConfig,
		configManager: configManager,
		sourceManager: sourceManager,
		pipeline:      pipeline,
	}, nil
}

// ListInstalled retrieves a list of installed extensions
func (m *Manager) ListInstalled() (map[string]*Extension, error) {
	var extensions map[string]*Extension

	if m.installed != nil {
		return m.installed, nil
	}

	ok, err := m.userConfig.GetSection(installedConfigKey, &extensions)
	if err != nil {
		return nil, fmt.Errorf("failed to get extensions section: %w", err)
	}

	if !ok || extensions == nil {
		extensions = map[string]*Extension{}
	}

	// Initialize the extensions since this are instantiated from JSON unmarshalling.
	for _, extension := range extensions {
		extension.init()
	}

	m.installed = extensions

	return m.installed, nil
}

// GetInstalled retrieves an installed extension by filter criteria
func (m *Manager) GetInstalled(options FilterOptions) (*Extension, error) {
	extensions, err := m.ListInstalled()
	if err != nil {
		return nil, err
	}

	isExtensionMatch := createExtensionFilter(&options)

	// Convert installed extensions to ExtensionMetadata for filtering
	for _, extension := range extensions {
		// Create metadata representation for filtering
		metadata := &ExtensionMetadata{
			Id:        extension.Id,
			Namespace: extension.Namespace,
			Source:    extension.Source,
			Tags:      []string{}, // Installed extensions don't store tags
		}

		// Apply the same filter logic as other methods
		if isExtensionMatch(metadata) {
			return extension, nil
		}
	}

	return nil, ErrInstalledExtensionNotFound
}

func (m *Manager) FindExtensions(ctx context.Context, options *FilterOptions) ([]*ExtensionMetadata, error) {
	allExtensions := []*ExtensionMetadata{}

	if options == nil {
		options = &FilterOptions{}
	}

	var sourceFilterPredicate sourceFilterPredicate
	if options.Source != "" {
		sourceFilterPredicate = func(config *SourceConfig) bool {
			return strings.EqualFold(config.Name, options.Source)
		}
	}

	// Use the centralized extension filter
	extensionFilter := createExtensionFilter(options)

	sources, err := m.getSources(ctx, sourceFilterPredicate)
	if err != nil {
		return nil, fmt.Errorf("failed listing extensions: %w", err)
	}

	for _, source := range sources {
		filteredExtensions := []*ExtensionMetadata{}
		sourceExtensions, err := source.ListExtensions(ctx)
		if err != nil {
			return nil, fmt.Errorf("unable to list extension: %w", err)
		}

		for _, extension := range sourceExtensions {
			if extensionFilter(extension) {
				filteredExtensions = append(filteredExtensions, extension)
			}
		}

		// Sort by source, then repository path and finally name
		slices.SortFunc(filteredExtensions, func(a *ExtensionMetadata, b *ExtensionMetadata) int {
			if a.Source != b.Source {
				return strings.Compare(a.Source, b.Source)
			}

			return strings.Compare(a.Id, b.Id)
		})

		allExtensions = append(allExtensions, filteredExtensions...)
	}

	return allExtensions, nil
}

// Install an extension from metadata with optional version preference
// If no version is provided, the latest version is installed
// Latest version is determined by the last element in the Versions slice
func (m *Manager) Install(
	ctx context.Context,
	extension *ExtensionMetadata,
	versionPreference string,
) (*ExtensionVersion, error) {
	if extension == nil {
		return nil, fmt.Errorf("extension metadata cannot be nil")
	}

	installed, err := m.GetInstalled(FilterOptions{Id: extension.Id})
	if err == nil && installed != nil {
		return nil, fmt.Errorf("%s %w", extension.Id, ErrExtensionInstalled)
	}

<<<<<<< HEAD
	// Step 1: Find the extension by name
	extension, err := m.GetFromRegistry(ctx, id, options)
	if err != nil {
		return nil, err
	}

	// Use the new Acquire method to get the extension version and download artifacts
	acquireOptions := &AcquireOptions{
		FilterOptions:       options,
		InstallDependencies: true,
		TargetDir:           "", // Use default user config directory
	}

	result, err := m.Acquire(ctx, id, acquireOptions)
	if err != nil {
		return nil, err
	}

	selectedVersion := result.ExtensionVersion
	var relativeExtensionPath string

	// Calculate relative path for storage in user config
	if result.HasArtifacts {
		userConfigDir, err := config.GetUserConfigDir()
		if err != nil {
			return nil, fmt.Errorf("failed to get user config directory: %w", err)
		}

		relativeExtensionPath, err = filepath.Rel(userConfigDir, result.ExtensionPath)
		if err != nil {
			return nil, fmt.Errorf("failed to get relative path: %w", err)
		}
	}

	// Step 7: Update the user config with the installed extension
	extensions, err := m.ListInstalled()
	if err != nil {
		return nil, fmt.Errorf("failed to list installed extensions: %w", err)
	}

	extensions[id] = &Extension{
		Id:           id,
		Capabilities: selectedVersion.Capabilities,
		Namespace:    extension.Namespace,
		DisplayName:  extension.DisplayName,
		Description:  extension.Description,
		Version:      selectedVersion.Version,
		Usage:        selectedVersion.Usage,
		Path:         relativeExtensionPath,
		Source:       extension.Source,
		McpConfig:    selectedVersion.McpConfig,
	}

	if err := m.userConfig.Set(installedConfigKey, extensions); err != nil {
		return nil, fmt.Errorf("failed to set extensions section: %w", err)
	}

	if err := m.configManager.Save(m.userConfig); err != nil {
		return nil, fmt.Errorf("failed to save user config: %w", err)
	}

	log.Printf("Extension '%s' (version %s) installed successfully to %s\n",
		id, selectedVersion.Version, result.ExtensionPath)

	return selectedVersion, nil
}

// Uninstall an extension by name
func (m *Manager) Uninstall(id string) error {
	// Get the installed extension
	extension, err := m.GetInstalled(LookupOptions{Id: id})
	if err != nil {
		return fmt.Errorf("failed to get installed extension: %w", err)
	}

	userConfigDir, err := config.GetUserConfigDir()
	if err != nil {
		return fmt.Errorf("failed to get user config directory: %w", err)
	}

	extensionDir := filepath.Join(userConfigDir, "extensions", extension.Id)
	if err := os.MkdirAll(extensionDir, os.ModePerm); err != nil {
		return fmt.Errorf("failed to create target directory: %w", err)
	}

	// Remove the extension artifacts when it exists
	_, err = os.Stat(extensionDir)
	if err == nil {
		if err := os.RemoveAll(extensionDir); err != nil {
			return fmt.Errorf("failed to remove extension: %w", err)
		}
	}

	// Update the user config
	extensions, err := m.ListInstalled()
	if err != nil {
		return fmt.Errorf("failed to list installed extensions: %w", err)
	}

	delete(extensions, id)

	if err := m.userConfig.Set(installedConfigKey, extensions); err != nil {
		return fmt.Errorf("failed to set extensions section: %w", err)
	}

	if err := m.configManager.Save(m.userConfig); err != nil {
		return fmt.Errorf("failed to save user config: %w", err)
	}

	log.Printf("Extension '%s' uninstalled successfully\n", id)
	return nil
}

// Upgrade upgrades the extension to the specified version
// This is a convenience method that uninstalls the existing extension and installs the new version
// If the version is not specified, the latest version is installed
func (m *Manager) Upgrade(ctx context.Context, extensionId string, options *FilterOptions) (*ExtensionVersion, error) {
	if options == nil {
		options = &FilterOptions{}
	}

	if err := m.Uninstall(extensionId); err != nil {
		return nil, fmt.Errorf("failed to uninstall extension: %w", err)
	}

	extensionVersion, err := m.Install(ctx, extensionId, options)
	if err != nil {
		return nil, fmt.Errorf("failed to install extension: %w", err)
	}

	return extensionVersion, nil
}

// AcquireOptions defines options for acquiring an extension
type AcquireOptions struct {
	// FilterOptions contains version and source filtering options
	FilterOptions *FilterOptions
	// InstallDependencies determines whether to install extension dependencies
	InstallDependencies bool
	// TargetDir specifies the directory where artifacts should be downloaded
	// If empty, uses the default user config directory
	TargetDir string
	// Source specifies the extension source to use when acquiring the extension
	// If provided, this overrides the source in FilterOptions
	Source string
}

// AcquireResult contains the results of acquiring an extension
type AcquireResult struct {
	// ExtensionVersion is the selected version that was acquired
	ExtensionVersion *ExtensionVersion
	// ExtensionPath is the path to the main extension binary/executable
	ExtensionPath string
	// TargetDir is the directory where the extension was downloaded
	TargetDir string
	// HasArtifacts indicates whether the extension had downloadable artifacts
	HasArtifacts bool
}

// Acquire downloads and prepares an extension without installing it in the user's configuration.
// This method provides the core logic for extension acquisition that can be used by Install
// and other methods that need to temporarily download extensions.
func (m *Manager) Acquire(ctx context.Context, id string, options *AcquireOptions) (*AcquireResult, error) {
	if options == nil {
		options = &AcquireOptions{
			FilterOptions:       &FilterOptions{},
			InstallDependencies: true,
		}
	}
	if options.FilterOptions == nil {
		options.FilterOptions = &FilterOptions{}
	}

	// Step 1: Find the extension by name
	// Use the source from AcquireOptions if provided, otherwise use FilterOptions
	filterOptions := options.FilterOptions
	if options.Source != "" {
		// Create a copy of FilterOptions with the source override
		filterOptions = &FilterOptions{
			Version: options.FilterOptions.Version,
			Source:  options.Source,
		}
	}

	extension, err := m.GetFromRegistry(ctx, id, filterOptions)
	if err != nil {
		return nil, err
	}

	// Step 2: Determine the version to install
=======
	// Step 1: Determine the version to install
>>>>>>> 3c6d4956
	var selectedVersion *ExtensionVersion

	availableVersions := []*semver.Version{}
	availableVersionMap := map[*semver.Version]*ExtensionVersion{}

	// Create a map of available versions and sort them
	// This sorts the version from lowest to highest
	for _, extensionVersion := range extension.Versions {
		version, err := semver.NewVersion(extensionVersion.Version)
		if err != nil {
			return nil, fmt.Errorf("failed to parse version: %w", err)
		}

		availableVersionMap[version] = &extensionVersion
		availableVersions = append(availableVersions, version)
	}

	sort.Sort(semver.Collection(availableVersions))

<<<<<<< HEAD
	if options.FilterOptions.Version == "" || options.FilterOptions.Version == "latest" {
=======
	if versionPreference == "" || versionPreference == "latest" {
>>>>>>> 3c6d4956
		latestVersion := availableVersions[len(availableVersions)-1]
		selectedVersion = availableVersionMap[latestVersion]
	} else {
		// Find the best match for the version constraint
<<<<<<< HEAD
		constraint, err := semver.NewConstraint(options.FilterOptions.Version)
=======
		constraint, err := semver.NewConstraint(versionPreference)
>>>>>>> 3c6d4956
		if err != nil {
			return nil, fmt.Errorf("failed to parse version constraint: %w", err)
		}

		var bestMatch *semver.Version
		for _, v := range availableVersions {
			// Find the highest version that satisfies the constraint
			if constraint.Check(v) {
				bestMatch = v
			}
		}

		if bestMatch == nil {
			return nil, fmt.Errorf(
				"no matching version found for extension: %s and constraint: %s",
<<<<<<< HEAD
				id, options.FilterOptions.Version,
=======
				extension.Id, versionPreference,
>>>>>>> 3c6d4956
			)
		}

		selectedVersion = availableVersionMap[bestMatch]
	}

	if selectedVersion == nil {
		return nil, fmt.Errorf("no compatible version found for extension: %s", extension.Id)
	}

	// Binaries are optional as long as dependencies are provided
	// This allows for extensions that are just extension packs
	if len(selectedVersion.Artifacts) == 0 && len(selectedVersion.Dependencies) == 0 {
		return nil, fmt.Errorf("no binaries or dependencies available for this version")
	}

	// Install dependencies if requested
	if options.InstallDependencies && len(selectedVersion.Dependencies) > 0 {
		// Use the effective source (either from options.Source or FilterOptions.Source)
		sourceToUse := options.Source
		if sourceToUse == "" {
			sourceToUse = options.FilterOptions.Source
		}

		for _, dependency := range selectedVersion.Dependencies {
			// Find the dependency extension metadata first
			dependencyOptions := &FilterOptions{
				Id:      dependency.Id,
				Version: dependency.Version,
<<<<<<< HEAD
				Source:  sourceToUse,
=======
				Source:  extension.Source, // Use same source as parent extension
			}

			dependencyMatches, err := m.FindExtensions(ctx, dependencyOptions)
			if err != nil {
				return nil, fmt.Errorf("failed to find dependency %s: %w", dependency.Id, err)
>>>>>>> 3c6d4956
			}

			if len(dependencyMatches) == 0 {
				return nil, fmt.Errorf("dependency %s not found", dependency.Id)
			}

			if len(dependencyMatches) > 1 {
				return nil, fmt.Errorf("dependency %s found in multiple sources, specify exact source", dependency.Id)
			}

			dependencyMetadata := dependencyMatches[0]

			if _, err := m.Install(ctx, dependencyMetadata, dependency.Version); err != nil {
				if !errors.Is(err, ErrExtensionInstalled) {
					return nil, fmt.Errorf("failed to install dependency: %w", err)
				}
			}
		}
	}

	hasArtifact := len(selectedVersion.Artifacts) > 0
	var extensionPath string
	var actualTargetDir string

	// Download the artifacts if they exist
	if hasArtifact {
		// Step 3: Find the artifact for the current OS
		artifact, err := findArtifactForCurrentOS(selectedVersion)
		if err != nil {
			return nil, fmt.Errorf("failed to find artifact for current OS: %w", err)
		}

		// Step 4: Download the artifact to a temp location
		tempFilePath, err := m.downloadArtifact(ctx, artifact.URL)
		if err != nil {
			return nil, fmt.Errorf("failed to download artifact: %w", err)
		}

		// Clean up the temp file after all scenarios
		defer os.Remove(tempFilePath)

		// Step 5: Validate the checksum if provided
		if err := validateChecksum(tempFilePath, artifact.Checksum); err != nil {
			return nil, fmt.Errorf("checksum validation failed: %w", err)
		}

		// Determine target directory
		if options.TargetDir != "" {
			actualTargetDir = filepath.Join(options.TargetDir, extension.Id)
		} else {
			userConfigDir, err := config.GetUserConfigDir()
			if err != nil {
				return nil, fmt.Errorf("failed to get user config directory: %w", err)
			}
			actualTargetDir = filepath.Join(userConfigDir, "extensions", extension.Id)
		}

		if err := os.MkdirAll(actualTargetDir, os.ModePerm); err != nil {
			return nil, fmt.Errorf("failed to create target directory: %w", err)
		}

		// Step 6: Copy the artifact to the target directory
		// Check if artifact is a zip file, if so extract it to the target directory
		if strings.HasSuffix(tempFilePath, ".zip") {
			if err := rzip.ExtractToDirectory(tempFilePath, actualTargetDir); err != nil {
				return nil, fmt.Errorf("failed to extract zip file: %w", err)
			}
		} else if strings.HasSuffix(tempFilePath, ".tar.gz") {
			if err := rzip.ExtractTarGzToDirectory(tempFilePath, actualTargetDir); err != nil {
				return nil, fmt.Errorf("failed to extract tar.gz file: %w", err)
			}
		} else {
			targetPath := filepath.Join(actualTargetDir, filepath.Base(tempFilePath))
			if err := copyFile(tempFilePath, targetPath); err != nil {
				return nil, fmt.Errorf("failed to copy artifact to target location: %w", err)
			}
		}

		entryPoint := selectedVersion.EntryPoint
		if platformEntryPoint, has := artifact.AdditionalMetadata["entryPoint"]; has {
			entryPoint = fmt.Sprint(platformEntryPoint)
		}
		if entryPoint == "" {
			switch runtime.GOOS {
			case "windows":
				entryPoint = fmt.Sprintf("%s.exe", extension.Id)
			default:
				entryPoint = extension.Id
			}
		}

		extensionPath = filepath.Join(actualTargetDir, entryPoint)

		// Need to set the executable permission for the binary
		// This change is specifically required for Linux but will apply consistently across all platforms
		if err := os.Chmod(extensionPath, osutil.PermissionExecutableFile); err != nil {
			return nil, fmt.Errorf("failed to set executable permission: %w", err)
		}
<<<<<<< HEAD
	}

	return &AcquireResult{
		ExtensionVersion: selectedVersion,
		ExtensionPath:    extensionPath,
		TargetDir:        actualTargetDir,
		HasArtifacts:     hasArtifact,
	}, nil
=======

		relativeExtensionPath, err = filepath.Rel(userConfigDir, targetPath)
		if err != nil {
			return nil, fmt.Errorf("failed to get relative path: %w", err)
		}
	}

	// Step 7: Update the user config with the installed extension
	extensions, err := m.ListInstalled()
	if err != nil {
		return nil, fmt.Errorf("failed to list installed extensions: %w", err)
	}

	extensions[extension.Id] = &Extension{
		Id:           extension.Id,
		Capabilities: selectedVersion.Capabilities,
		Namespace:    extension.Namespace,
		DisplayName:  extension.DisplayName,
		Description:  extension.Description,
		Version:      selectedVersion.Version,
		Usage:        selectedVersion.Usage,
		Path:         relativeExtensionPath,
		Source:       extension.Source,
		Providers:    selectedVersion.Providers,
		McpConfig:    selectedVersion.McpConfig,
	}

	if err := m.userConfig.Set(installedConfigKey, extensions); err != nil {
		return nil, fmt.Errorf("failed to set extensions section: %w", err)
	}

	if err := m.configManager.Save(m.userConfig); err != nil {
		return nil, fmt.Errorf("failed to save user config: %w", err)
	}

	log.Printf(
		"Extension '%s' (version %s) installed successfully to %s\n",
		extension.Id,
		selectedVersion.Version,
		targetPath,
	)

	return selectedVersion, nil
}

// Uninstall an extension by name
func (m *Manager) Uninstall(id string) error {
	// Get the installed extension
	extension, err := m.GetInstalled(FilterOptions{Id: id})
	if err != nil {
		return fmt.Errorf("failed to get installed extension: %w", err)
	}

	userConfigDir, err := config.GetUserConfigDir()
	if err != nil {
		return fmt.Errorf("failed to get user config directory: %w", err)
	}

	extensionDir := filepath.Join(userConfigDir, "extensions", extension.Id)
	if err := os.MkdirAll(extensionDir, os.ModePerm); err != nil {
		return fmt.Errorf("failed to create target directory: %w", err)
	}

	// Remove the extension artifacts when it exists
	_, err = os.Stat(extensionDir)
	if err == nil {
		if err := os.RemoveAll(extensionDir); err != nil {
			return fmt.Errorf("failed to remove extension: %w", err)
		}
	}

	// Update the user config
	extensions, err := m.ListInstalled()
	if err != nil {
		return fmt.Errorf("failed to list installed extensions: %w", err)
	}

	delete(extensions, id)

	if err := m.userConfig.Set(installedConfigKey, extensions); err != nil {
		return fmt.Errorf("failed to set extensions section: %w", err)
	}

	if err := m.configManager.Save(m.userConfig); err != nil {
		return fmt.Errorf("failed to save user config: %w", err)
	}

	log.Printf("Extension '%s' uninstalled successfully\n", id)
	return nil
}

// Upgrade upgrades the extension to the specified version
// This is a convenience method that uninstalls the existing extension and installs the new version
// If the version is not specified, the latest version is installed
func (m *Manager) Upgrade(
	ctx context.Context,
	extension *ExtensionMetadata,
	versionPreference string,
) (*ExtensionVersion, error) {
	if extension == nil {
		return nil, fmt.Errorf("extension metadata cannot be nil")
	}

	if err := m.Uninstall(extension.Id); err != nil {
		return nil, fmt.Errorf("failed to uninstall extension: %w", err)
	}

	extensionVersion, err := m.Install(ctx, extension, versionPreference)
	if err != nil {
		return nil, fmt.Errorf("failed to install extension: %w", err)
	}

	return extensionVersion, nil
>>>>>>> 3c6d4956
}

// Helper function to find the artifact for the current OS
func findArtifactForCurrentOS(version *ExtensionVersion) (*ExtensionArtifact, error) {
	if version.Artifacts == nil {
		return nil, fmt.Errorf("no binaries available for this version")
	}

	artifactVersions := []string{
		fmt.Sprintf("%s/%s", runtime.GOOS, runtime.GOARCH),
		runtime.GOOS,
	}

	for _, artifactVersion := range artifactVersions {
		artifact, exists := version.Artifacts[artifactVersion]
		if exists {
			if artifact.URL == "" {
				return nil, fmt.Errorf("artifact URL is missing for platform: %s", artifactVersion)
			}

			return &artifact, nil
		}
	}

	return nil, fmt.Errorf("no artifact available for platform: %s", strings.Join(artifactVersions, ", "))
}

// downloadFile downloads a file from the given URL and saves it to a temporary directory using the filename from the URL.
func (m *Manager) downloadArtifact(ctx context.Context, artifactUrl string) (string, error) {
	if strings.HasPrefix(artifactUrl, "http://") || strings.HasPrefix(artifactUrl, "https://") {
		return m.downloadFromRemote(ctx, artifactUrl)
	}
	return m.copyFromLocalPath(artifactUrl)
}

// Handles downloading artifacts from HTTP/HTTPS URLs
func (m *Manager) downloadFromRemote(ctx context.Context, artifactUrl string) (string, error) {
	req, err := azruntime.NewRequest(ctx, http.MethodGet, artifactUrl)
	if err != nil {
		return "", err
	}

	resp, err := m.pipeline.Do(req)
	if err != nil {
		return "", fmt.Errorf("failed to download file: %w", err)
	}
	defer resp.Body.Close()

	if resp.StatusCode != http.StatusOK {
		return "", fmt.Errorf("failed to download file, status code: %d", resp.StatusCode)
	}

	filename := filepath.Base(artifactUrl)
	tempFilePath := filepath.Join(os.TempDir(), filename)

	tempFile, err := os.Create(tempFilePath)
	if err != nil {
		return "", fmt.Errorf("failed to create temporary file: %w", err)
	}
	defer tempFile.Close()

	_, err = io.Copy(tempFile, resp.Body)
	if err != nil {
		return "", fmt.Errorf("failed to write to temporary file: %w", err)
	}

	return tempFilePath, nil
}

// Handles copying artifacts from local or network file paths
func (m *Manager) copyFromLocalPath(artifactPath string) (string, error) {
	// If the path is relative, resolve it against the userConfigDir
	if !filepath.IsAbs(artifactPath) {
		userConfigDir, err := config.GetUserConfigDir()
		if err != nil {
			return "", fmt.Errorf("failed to get user config directory: %w", err)
		}

		artifactPath = filepath.Join(userConfigDir, artifactPath)
	}

	if _, err := os.Stat(artifactPath); os.IsNotExist(err) {
		return "", fmt.Errorf("file does not exist at path: %s", artifactPath)
	}

	filename := filepath.Base(artifactPath)
	tempFilePath := filepath.Join(os.TempDir(), filename)

	if err := copyFile(artifactPath, tempFilePath); err != nil {
		return "", fmt.Errorf("failed to copy file to temporary location: %w", err)
	}

	return tempFilePath, nil
}

func (tm *Manager) getSources(ctx context.Context, filter sourceFilterPredicate) ([]Source, error) {
	configs, err := tm.sourceManager.List(ctx)
	if err != nil {
		return nil, fmt.Errorf("failed parsing extension sources: %w", err)
	}

	sources, err := tm.createSourcesFromConfig(ctx, configs, filter)
	if err != nil {
		return nil, fmt.Errorf("failed initializing extension sources: %w", err)
	}

	tm.sources = sources

	return tm.sources, nil
}

func (tm *Manager) createSourcesFromConfig(
	ctx context.Context,
	configs []*SourceConfig,
	filter sourceFilterPredicate,
) ([]Source, error) {
	sources := []Source{}

	for _, config := range configs {
		if filter != nil && !filter(config) {
			continue
		}

		source, err := tm.sourceManager.CreateSource(ctx, config)
		if err != nil {
			log.Printf("failed to create source: %v", err)
			continue
		}

		sources = append(sources, source)
	}

	return sources, nil
}

// validateChecksum validates the file at the given path against the expected checksum using the specified algorithm.
func validateChecksum(filePath string, checksum ExtensionChecksum) error {
	// Check if checksum or required fields are nil
	if checksum.Algorithm == "" && checksum.Value == "" {
		log.Println("Checksum algorithm and value is missing, skipping checksum validation")
		return nil
	}

	var hashAlgo hash.Hash

	// Select the hashing algorithm based on the input
	switch checksum.Algorithm {
	case "sha256":
		hashAlgo = sha256.New()
	case "sha512":
		hashAlgo = sha512.New()
	default:
		return fmt.Errorf("unsupported checksum algorithm: %s", checksum.Algorithm)
	}

	// Open the file for reading
	file, err := os.Open(filePath)
	if err != nil {
		return fmt.Errorf("failed to open file for checksum validation: %w", err)
	}
	defer file.Close()

	// Compute the checksum
	if _, err := io.Copy(hashAlgo, file); err != nil {
		return fmt.Errorf("failed to compute checksum: %w", err)
	}

	// Convert the computed checksum to a hexadecimal string
	computedChecksum := hex.EncodeToString(hashAlgo.Sum(nil))

	// Compare the computed checksum with the expected checksum
	if computedChecksum != checksum.Value {
		return fmt.Errorf("checksum mismatch: expected %s, got %s", checksum.Value, computedChecksum)
	}

	return nil
}

// Helper function to copy a file to the target directory
func copyFile(src, dst string) error {
	input, err := os.Open(src)
	if err != nil {
		return fmt.Errorf("failed to open source file: %w", err)
	}
	defer input.Close()

	output, err := os.Create(dst)
	if err != nil {
		return fmt.Errorf("failed to create destination file: %w", err)
	}
	defer output.Close()

	_, err = io.Copy(output, input)
	if err != nil {
		return fmt.Errorf("failed to copy file: %w", err)
	}

	return nil
}<|MERGE_RESOLUTION|>--- conflicted
+++ resolved
@@ -290,26 +290,98 @@
 		return nil, fmt.Errorf("%s %w", extension.Id, ErrExtensionInstalled)
 	}
 
-<<<<<<< HEAD
-	// Step 1: Find the extension by name
-	extension, err := m.GetFromRegistry(ctx, id, options)
-	if err != nil {
-		return nil, err
-	}
-
-	// Use the new Acquire method to get the extension version and download artifacts
-	acquireOptions := &AcquireOptions{
-		FilterOptions:       options,
-		InstallDependencies: true,
-		TargetDir:           "", // Use default user config directory
-	}
-
-	result, err := m.Acquire(ctx, id, acquireOptions)
-	if err != nil {
-		return nil, err
-	}
-
-	selectedVersion := result.ExtensionVersion
+	// Step 1: Determine the version to install
+	var selectedVersion *ExtensionVersion
+
+	availableVersions := []*semver.Version{}
+	availableVersionMap := map[*semver.Version]*ExtensionVersion{}
+
+	// Create a map of available versions and sort them
+	// This sorts the version from lowest to highest
+	for _, extensionVersion := range extension.Versions {
+		version, err := semver.NewVersion(extensionVersion.Version)
+		if err != nil {
+			return nil, fmt.Errorf("failed to parse version: %w", err)
+		}
+
+		availableVersionMap[version] = &extensionVersion
+		availableVersions = append(availableVersions, version)
+	}
+
+	sort.Sort(semver.Collection(availableVersions))
+
+	if versionPreference == "" || versionPreference == "latest" {
+		latestVersion := availableVersions[len(availableVersions)-1]
+		selectedVersion = availableVersionMap[latestVersion]
+	} else {
+		// Find the best match for the version constraint
+		constraint, err := semver.NewConstraint(versionPreference)
+		if err != nil {
+			return nil, fmt.Errorf("failed to parse version constraint: %w", err)
+		}
+
+		var bestMatch *semver.Version
+		for _, v := range availableVersions {
+			// Find the highest version that satisfies the constraint
+			if constraint.Check(v) {
+				bestMatch = v
+			}
+		}
+
+		if bestMatch == nil {
+			return nil, fmt.Errorf(
+				"no matching version found for extension: %s and constraint: %s",
+				extension.Id, versionPreference,
+			)
+		}
+
+		selectedVersion = availableVersionMap[bestMatch]
+	}
+
+	if selectedVersion == nil {
+		return nil, fmt.Errorf("no compatible version found for extension: %s", extension.Id)
+	}
+
+	// Binaries are optional as long as dependencies are provided
+	// This allows for extensions that are just extension packs
+	if len(selectedVersion.Artifacts) == 0 && len(selectedVersion.Dependencies) == 0 {
+		return nil, fmt.Errorf("no binaries or dependencies available for this version")
+	}
+
+	// Install dependencies
+	if len(selectedVersion.Dependencies) > 0 {
+		for _, dependency := range selectedVersion.Dependencies {
+			// Find the dependency extension metadata first
+			dependencyOptions := &FilterOptions{
+				Id:      dependency.Id,
+				Version: dependency.Version,
+				Source:  extension.Source, // Use same source as parent extension
+			}
+
+			dependencyMatches, err := m.FindExtensions(ctx, dependencyOptions)
+			if err != nil {
+				return nil, fmt.Errorf("failed to find dependency %s: %w", dependency.Id, err)
+			}
+
+			if len(dependencyMatches) == 0 {
+				return nil, fmt.Errorf("dependency %s not found", dependency.Id)
+			}
+
+			if len(dependencyMatches) > 1 {
+				return nil, fmt.Errorf("dependency %s found in multiple sources, specify exact source", dependency.Id)
+			}
+
+			dependencyMetadata := dependencyMatches[0]
+
+			if _, err := m.Install(ctx, dependencyMetadata, dependency.Version); err != nil {
+				if !errors.Is(err, ErrExtensionInstalled) {
+					return nil, fmt.Errorf("failed to install dependency: %w", err)
+				}
+			}
+		}
+	}
+
+	hasArtifact := len(selectedVersion.Artifacts) > 0
 	var relativeExtensionPath string
 
 	// Calculate relative path for storage in user config
@@ -331,8 +403,8 @@
 		return nil, fmt.Errorf("failed to list installed extensions: %w", err)
 	}
 
-	extensions[id] = &Extension{
-		Id:           id,
+	extensions[extension.Id] = &Extension{
+		Id:           extension.Id,
 		Capabilities: selectedVersion.Capabilities,
 		Namespace:    extension.Namespace,
 		DisplayName:  extension.DisplayName,
@@ -341,6 +413,7 @@
 		Usage:        selectedVersion.Usage,
 		Path:         relativeExtensionPath,
 		Source:       extension.Source,
+		Providers:    selectedVersion.Providers,
 		McpConfig:    selectedVersion.McpConfig,
 	}
 
@@ -352,8 +425,12 @@
 		return nil, fmt.Errorf("failed to save user config: %w", err)
 	}
 
-	log.Printf("Extension '%s' (version %s) installed successfully to %s\n",
-		id, selectedVersion.Version, result.ExtensionPath)
+	log.Printf(
+		"Extension '%s' (version %s) installed successfully to %s\n",
+		extension.Id,
+		selectedVersion.Version,
+		targetPath,
+	)
 
 	return selectedVersion, nil
 }
@@ -361,7 +438,7 @@
 // Uninstall an extension by name
 func (m *Manager) Uninstall(id string) error {
 	// Get the installed extension
-	extension, err := m.GetInstalled(LookupOptions{Id: id})
+	extension, err := m.GetInstalled(FilterOptions{Id: id})
 	if err != nil {
 		return fmt.Errorf("failed to get installed extension: %w", err)
 	}
@@ -407,16 +484,20 @@
 // Upgrade upgrades the extension to the specified version
 // This is a convenience method that uninstalls the existing extension and installs the new version
 // If the version is not specified, the latest version is installed
-func (m *Manager) Upgrade(ctx context.Context, extensionId string, options *FilterOptions) (*ExtensionVersion, error) {
-	if options == nil {
-		options = &FilterOptions{}
-	}
-
-	if err := m.Uninstall(extensionId); err != nil {
+func (m *Manager) Upgrade(
+	ctx context.Context,
+	extension *ExtensionMetadata,
+	versionPreference string,
+) (*ExtensionVersion, error) {
+	if extension == nil {
+		return nil, fmt.Errorf("extension metadata cannot be nil")
+	}
+
+	if err := m.Uninstall(extension.Id); err != nil {
 		return nil, fmt.Errorf("failed to uninstall extension: %w", err)
 	}
 
-	extensionVersion, err := m.Install(ctx, extensionId, options)
+	extensionVersion, err := m.Install(ctx, extension, versionPreference)
 	if err != nil {
 		return nil, fmt.Errorf("failed to install extension: %w", err)
 	}
@@ -481,9 +562,6 @@
 	}
 
 	// Step 2: Determine the version to install
-=======
-	// Step 1: Determine the version to install
->>>>>>> 3c6d4956
 	var selectedVersion *ExtensionVersion
 
 	availableVersions := []*semver.Version{}
@@ -503,20 +581,12 @@
 
 	sort.Sort(semver.Collection(availableVersions))
 
-<<<<<<< HEAD
 	if options.FilterOptions.Version == "" || options.FilterOptions.Version == "latest" {
-=======
-	if versionPreference == "" || versionPreference == "latest" {
->>>>>>> 3c6d4956
 		latestVersion := availableVersions[len(availableVersions)-1]
 		selectedVersion = availableVersionMap[latestVersion]
 	} else {
 		// Find the best match for the version constraint
-<<<<<<< HEAD
 		constraint, err := semver.NewConstraint(options.FilterOptions.Version)
-=======
-		constraint, err := semver.NewConstraint(versionPreference)
->>>>>>> 3c6d4956
 		if err != nil {
 			return nil, fmt.Errorf("failed to parse version constraint: %w", err)
 		}
@@ -532,11 +602,7 @@
 		if bestMatch == nil {
 			return nil, fmt.Errorf(
 				"no matching version found for extension: %s and constraint: %s",
-<<<<<<< HEAD
 				id, options.FilterOptions.Version,
-=======
-				extension.Id, versionPreference,
->>>>>>> 3c6d4956
 			)
 		}
 
@@ -544,7 +610,7 @@
 	}
 
 	if selectedVersion == nil {
-		return nil, fmt.Errorf("no compatible version found for extension: %s", extension.Id)
+		return nil, fmt.Errorf("no compatible version found for extension: %s", id)
 	}
 
 	// Binaries are optional as long as dependencies are provided
@@ -562,33 +628,11 @@
 		}
 
 		for _, dependency := range selectedVersion.Dependencies {
-			// Find the dependency extension metadata first
-			dependencyOptions := &FilterOptions{
-				Id:      dependency.Id,
+			dependencyInstallOptions := &FilterOptions{
 				Version: dependency.Version,
-<<<<<<< HEAD
 				Source:  sourceToUse,
-=======
-				Source:  extension.Source, // Use same source as parent extension
-			}
-
-			dependencyMatches, err := m.FindExtensions(ctx, dependencyOptions)
-			if err != nil {
-				return nil, fmt.Errorf("failed to find dependency %s: %w", dependency.Id, err)
->>>>>>> 3c6d4956
-			}
-
-			if len(dependencyMatches) == 0 {
-				return nil, fmt.Errorf("dependency %s not found", dependency.Id)
-			}
-
-			if len(dependencyMatches) > 1 {
-				return nil, fmt.Errorf("dependency %s found in multiple sources, specify exact source", dependency.Id)
-			}
-
-			dependencyMetadata := dependencyMatches[0]
-
-			if _, err := m.Install(ctx, dependencyMetadata, dependency.Version); err != nil {
+			}
+			if _, err := m.Install(ctx, dependency.Id, dependencyInstallOptions); err != nil {
 				if !errors.Is(err, ErrExtensionInstalled) {
 					return nil, fmt.Errorf("failed to install dependency: %w", err)
 				}
@@ -674,7 +718,6 @@
 		if err := os.Chmod(extensionPath, osutil.PermissionExecutableFile); err != nil {
 			return nil, fmt.Errorf("failed to set executable permission: %w", err)
 		}
-<<<<<<< HEAD
 	}
 
 	return &AcquireResult{
@@ -683,121 +726,6 @@
 		TargetDir:        actualTargetDir,
 		HasArtifacts:     hasArtifact,
 	}, nil
-=======
-
-		relativeExtensionPath, err = filepath.Rel(userConfigDir, targetPath)
-		if err != nil {
-			return nil, fmt.Errorf("failed to get relative path: %w", err)
-		}
-	}
-
-	// Step 7: Update the user config with the installed extension
-	extensions, err := m.ListInstalled()
-	if err != nil {
-		return nil, fmt.Errorf("failed to list installed extensions: %w", err)
-	}
-
-	extensions[extension.Id] = &Extension{
-		Id:           extension.Id,
-		Capabilities: selectedVersion.Capabilities,
-		Namespace:    extension.Namespace,
-		DisplayName:  extension.DisplayName,
-		Description:  extension.Description,
-		Version:      selectedVersion.Version,
-		Usage:        selectedVersion.Usage,
-		Path:         relativeExtensionPath,
-		Source:       extension.Source,
-		Providers:    selectedVersion.Providers,
-		McpConfig:    selectedVersion.McpConfig,
-	}
-
-	if err := m.userConfig.Set(installedConfigKey, extensions); err != nil {
-		return nil, fmt.Errorf("failed to set extensions section: %w", err)
-	}
-
-	if err := m.configManager.Save(m.userConfig); err != nil {
-		return nil, fmt.Errorf("failed to save user config: %w", err)
-	}
-
-	log.Printf(
-		"Extension '%s' (version %s) installed successfully to %s\n",
-		extension.Id,
-		selectedVersion.Version,
-		targetPath,
-	)
-
-	return selectedVersion, nil
-}
-
-// Uninstall an extension by name
-func (m *Manager) Uninstall(id string) error {
-	// Get the installed extension
-	extension, err := m.GetInstalled(FilterOptions{Id: id})
-	if err != nil {
-		return fmt.Errorf("failed to get installed extension: %w", err)
-	}
-
-	userConfigDir, err := config.GetUserConfigDir()
-	if err != nil {
-		return fmt.Errorf("failed to get user config directory: %w", err)
-	}
-
-	extensionDir := filepath.Join(userConfigDir, "extensions", extension.Id)
-	if err := os.MkdirAll(extensionDir, os.ModePerm); err != nil {
-		return fmt.Errorf("failed to create target directory: %w", err)
-	}
-
-	// Remove the extension artifacts when it exists
-	_, err = os.Stat(extensionDir)
-	if err == nil {
-		if err := os.RemoveAll(extensionDir); err != nil {
-			return fmt.Errorf("failed to remove extension: %w", err)
-		}
-	}
-
-	// Update the user config
-	extensions, err := m.ListInstalled()
-	if err != nil {
-		return fmt.Errorf("failed to list installed extensions: %w", err)
-	}
-
-	delete(extensions, id)
-
-	if err := m.userConfig.Set(installedConfigKey, extensions); err != nil {
-		return fmt.Errorf("failed to set extensions section: %w", err)
-	}
-
-	if err := m.configManager.Save(m.userConfig); err != nil {
-		return fmt.Errorf("failed to save user config: %w", err)
-	}
-
-	log.Printf("Extension '%s' uninstalled successfully\n", id)
-	return nil
-}
-
-// Upgrade upgrades the extension to the specified version
-// This is a convenience method that uninstalls the existing extension and installs the new version
-// If the version is not specified, the latest version is installed
-func (m *Manager) Upgrade(
-	ctx context.Context,
-	extension *ExtensionMetadata,
-	versionPreference string,
-) (*ExtensionVersion, error) {
-	if extension == nil {
-		return nil, fmt.Errorf("extension metadata cannot be nil")
-	}
-
-	if err := m.Uninstall(extension.Id); err != nil {
-		return nil, fmt.Errorf("failed to uninstall extension: %w", err)
-	}
-
-	extensionVersion, err := m.Install(ctx, extension, versionPreference)
-	if err != nil {
-		return nil, fmt.Errorf("failed to install extension: %w", err)
-	}
-
-	return extensionVersion, nil
->>>>>>> 3c6d4956
 }
 
 // Helper function to find the artifact for the current OS
