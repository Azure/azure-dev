--- conflicted
+++ resolved
@@ -25,14 +25,11 @@
 	AzureResourceTypeContainerAppEnvironment AzureResourceType = "Microsoft.App/managedEnvironments"
 	AzureResourceTypeApim                    AzureResourceType = "Microsoft.ApiManagement/service"
 	AzureResourceTypeCacheForRedis           AzureResourceType = "Microsoft.Cache/redis"
-<<<<<<< HEAD
 	AzureResourceTypeCosmosSQL               AzureResourceType = "Microsoft.DocumentDB/databaseAccounts/sqlDatabases"
 	AzureResourceTypeCosmosMongo             AzureResourceType = "Microsoft.DocumentDB/databaseAccounts/mongodbDatabases"
-=======
->>>>>>> 6db91947
 )
 
-const resourceLevelSeparator = "/"
+const resourceLevelSeparator = "/?"
 
 // GetResourceTypeDisplayName retrieves the display name for the given resource type.
 // If the display name was not found for the given resource type, an empty string is returned instead.
@@ -69,13 +66,10 @@
 		return "Azure API Management"
 	case AzureResourceTypeCacheForRedis:
 		return "Cache for Redis"
-<<<<<<< HEAD
 	case AzureResourceTypeCosmosMongo:
 		return "Azure Cosmos MongoDB"
 	case AzureResourceTypeCosmosSQL:
 		return "Azure Cosmos SQL DB"
-=======
->>>>>>> 6db91947
 	}
 
 	return ""
