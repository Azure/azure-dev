--- conflicted
+++ resolved
@@ -1031,13 +1031,6 @@
 			if intVal, err := strconv.ParseInt(val, 10, 64); err == nil {
 				return intVal
 			}
-<<<<<<< HEAD
-
-			if floatVal, err := strconv.ParseFloat(val, 64); err == nil {
-				return floatVal
-			}
-=======
->>>>>>> 1d12006b
 		}
 	}
 
