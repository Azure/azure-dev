// Copyright (c) Microsoft Corporation. All rights reserved.
// Licensed under the MIT License.

package bicep

import (
	"context"
	"crypto/sha256"
	"encoding/json"
	"errors"
	"fmt"
	"log"
	"maps"
	"math"
	"os"
	"path/filepath"
	"reflect"
	"slices"
	"strconv"
	"strings"
	"time"

	"github.com/Azure/azure-sdk-for-go/sdk/azcore/arm"
	"github.com/Azure/azure-sdk-for-go/sdk/azcore/to"
	"github.com/Azure/azure-sdk-for-go/sdk/resourcemanager/cognitiveservices/armcognitiveservices"
	"github.com/azure/azure-dev/cli/azd/pkg/account"
	"github.com/azure/azure-dev/cli/azd/pkg/async"
	"github.com/azure/azure-dev/cli/azd/pkg/azapi"
	"github.com/azure/azure-dev/cli/azd/pkg/azure"
	"github.com/azure/azure-dev/cli/azd/pkg/cloud"
	"github.com/azure/azure-dev/cli/azd/pkg/cmdsubst"
	"github.com/azure/azure-dev/cli/azd/pkg/config"
	"github.com/azure/azure-dev/cli/azd/pkg/convert"
	"github.com/azure/azure-dev/cli/azd/pkg/environment"
	"github.com/azure/azure-dev/cli/azd/pkg/infra"
	"github.com/azure/azure-dev/cli/azd/pkg/infra/provisioning"
	"github.com/azure/azure-dev/cli/azd/pkg/input"
	"github.com/azure/azure-dev/cli/azd/pkg/keyvault"
	"github.com/azure/azure-dev/cli/azd/pkg/output"
	"github.com/azure/azure-dev/cli/azd/pkg/output/ux"
	"github.com/azure/azure-dev/cli/azd/pkg/password"
	"github.com/azure/azure-dev/cli/azd/pkg/prompt"
	"github.com/azure/azure-dev/cli/azd/pkg/tools"
	"github.com/azure/azure-dev/cli/azd/pkg/tools/azcli"
	"github.com/azure/azure-dev/cli/azd/pkg/tools/bicep"
	"github.com/drone/envsubst"
)

const (
	defaultModule = "main"
	defaultPath   = "infra"
)

type deploymentDetails struct {
	CompiledBicep *compileBicepResult
	// Target is the unique resource in azure that represents the deployment that will happen. A target can be scoped to
	// either subscriptions, or resource groups.
	Target infra.Deployment
}

// BicepProvider exposes infrastructure provisioning using Azure Bicep templates
type BicepProvider struct {
	env                   *environment.Environment
	envManager            environment.Manager
	projectPath           string
	options               provisioning.Options
	console               input.Console
	bicepCli              *bicep.Cli
	azCli                 azcli.AzCli
	resourceService       *azapi.ResourceService
	deploymentManager     *infra.DeploymentManager
	prompters             prompt.Prompter
	curPrincipal          provisioning.CurrentPrincipalIdProvider
	ignoreDeploymentState bool
	// compileBicepResult is cached to avoid recompiling the same bicep file multiple times in the same azd run.
	compileBicepMemoryCache *compileBicepResult
	keyvaultService         keyvault.KeyVaultService
	portalUrlBase           string
}

// Name gets the name of the infra provider
func (p *BicepProvider) Name() string {
	return "Bicep"
}

func (p *BicepProvider) RequiredExternalTools() []tools.ExternalTool {
	return []tools.ExternalTool{}
}

// Initialize initializes provider state from the options.
// It also calls EnsureEnv, which ensures the client-side state is ready for provisioning.
func (p *BicepProvider) Initialize(ctx context.Context, projectPath string, options provisioning.Options) error {
	p.projectPath = projectPath
	p.options = options
	if p.options.Module == "" {
		p.options.Module = defaultModule
	}
	if p.options.Path == "" {
		p.options.Path = defaultPath
	}

	requiredTools := p.RequiredExternalTools()
	if err := tools.EnsureInstalled(ctx, requiredTools...); err != nil {
		return err
	}
	p.ignoreDeploymentState = options.IgnoreDeploymentState

	p.console.ShowSpinner(ctx, "Initialize bicep provider", input.Step)
	err := p.EnsureEnv(ctx)
	p.console.StopSpinner(ctx, "", input.Step)
	return err
}

var ErrEnsureEnvPreReqBicepCompileFailed = errors.New("")

// EnsureEnv ensures that the environment is in a provision-ready state with required values set, prompting the user if
// values are unset. This also requires that the Bicep module can be compiled.
func (p *BicepProvider) EnsureEnv(ctx context.Context) error {
	modulePath := p.modulePath()

	// for .bicepparam, we first prompt for environment values before calling compiling bicepparam file
	// which can reference these values
	if isBicepParamFile(modulePath) {
		if err := provisioning.EnsureSubscriptionAndLocation(ctx, p.envManager, p.env, p.prompters, nil); err != nil {
			return err
		}
	}

	compileResult, compileErr := p.compileBicep(ctx, modulePath)
	if compileErr != nil {
		return fmt.Errorf("%w%w", ErrEnsureEnvPreReqBicepCompileFailed, compileErr)
	}

	// for .bicep, azd must load a parameters.json file and create the ArmParameters
	if isBicepFile(modulePath) {
		var filterLocation = func(loc account.Location) bool {
			if locationParam, defined := compileResult.Template.Parameters["location"]; defined {
				if locationParam.AllowedValues != nil {
					return slices.IndexFunc(*locationParam.AllowedValues, func(allowedValue any) bool {
						allowedValueString, goodCast := allowedValue.(string)
						return goodCast && loc.Name == allowedValueString
					}) != -1
				}
			}
			return true
		}

		err := provisioning.EnsureSubscriptionAndLocation(ctx, p.envManager, p.env, p.prompters, filterLocation)
		if err != nil {
			return err
		}

		if _, err := p.ensureParameters(ctx, compileResult.Template); err != nil {
			return err
		}
	}

	scope, err := compileResult.Template.TargetScope()
	if err != nil {
		return err
	}

	if scope == azure.DeploymentScopeResourceGroup {
		if p.env.Getenv(environment.ResourceGroupEnvVarName) == "" {
			rgName, err := p.prompters.PromptResourceGroup(ctx)
			if err != nil {
				return err
			}

			p.env.DotenvSet(environment.ResourceGroupEnvVarName, rgName)
			if err := p.envManager.Save(ctx, p.env); err != nil {
				return fmt.Errorf("saving resource group name: %w", err)
			}
		}
	}

	return nil
}

func (p *BicepProvider) LastDeployment(ctx context.Context) (*azapi.ResourceDeployment, error) {
	modulePath := p.modulePath()
	compileResult, err := p.compileBicep(ctx, modulePath)
	if err != nil {
		return nil, fmt.Errorf("compiling bicep template: %w", err)
	}

	scope, err := p.scopeForTemplate(compileResult.Template)
	if err != nil {
		return nil, fmt.Errorf("computing deployment scope: %w", err)
	}

	return p.latestDeploymentResult(ctx, scope)
}

func (p *BicepProvider) State(ctx context.Context, options *provisioning.StateOptions) (*provisioning.StateResult, error) {
	if options == nil {
		options = &provisioning.StateOptions{}
	}

	var err error
	spinnerMessage := "Loading Bicep template"
	p.console.ShowSpinner(ctx, spinnerMessage, input.Step)
	defer func() {
		// Make sure we stop the spinner if an error occurs with the last message.
		if err != nil {
			p.console.StopSpinner(ctx, spinnerMessage, input.StepFailed)
		}
	}()

	var scope infra.Scope
	var outputs azure.ArmTemplateOutputs
	var scopeErr error

	modulePath := p.modulePath()
	if _, err := os.Stat(modulePath); err == nil {
		compileResult, err := p.compileBicep(ctx, modulePath)
		if err != nil {
			return nil, fmt.Errorf("compiling bicep template: %w", err)
		}

		scope, err = p.scopeForTemplate(compileResult.Template)
		if err != nil {
			return nil, fmt.Errorf("computing deployment scope: %w", err)
		}

		outputs = compileResult.Template.Outputs
	} else if errors.Is(err, os.ErrNotExist) {
		// To support BYOI (bring your own infrastructure)
		// We need to support the case where there template does not contain an `infra` folder.
		scope, scopeErr = p.inferScopeFromEnv()
		if scopeErr != nil {
			return nil, fmt.Errorf("computing deployment scope: %w", err)
		}

		outputs = azure.ArmTemplateOutputs{}
	}

	spinnerMessage = "Retrieving Azure deployment"
	p.console.ShowSpinner(ctx, spinnerMessage, input.Step)

	var deployment *azapi.ResourceDeployment

	deployments, err := p.deploymentManager.CompletedDeployments(ctx, scope, p.env.Name(), options.Hint())
	p.console.StopSpinner(ctx, "", input.StepDone)

	if err != nil {
		p.console.StopSpinner(ctx, spinnerMessage, input.StepFailed)
		return nil, fmt.Errorf("retrieving deployment: %w", err)
	} else {
		p.console.StopSpinner(ctx, "", input.StepDone)
	}

	if len(deployments) > 1 {
		deploymentOptions := getDeploymentOptions(deployments)

		p.console.Message(ctx, output.WithWarningFormat("WARNING: Multiple matching deployments were found\n"))

		promptConfig := input.ConsoleOptions{
			Message: "Select a deployment to continue:",
			Options: deploymentOptions,
		}

		selectedDeployment, err := p.console.Select(ctx, promptConfig)
		if err != nil {
			return nil, err
		}

		deployment = deployments[selectedDeployment]
		p.console.Message(ctx, "")
	} else {
		deployment = deployments[0]
	}

	azdDeployment, err := p.createDeploymentFromArmDeployment(scope, deployment.Name)
	if err != nil {
		return nil, err
	}

	p.console.MessageUxItem(ctx, &ux.DoneMessage{
		Message: fmt.Sprintf("Retrieving Azure deployment (%s)", output.WithHighLightFormat(deployment.Name)),
	})

	state := provisioning.State{}
	state.Resources = make([]provisioning.Resource, len(deployment.Resources))

	for idx, res := range deployment.Resources {
		state.Resources[idx] = provisioning.Resource{
			Id: *res.ID,
		}
	}

	state.Outputs = p.createOutputParameters(
		outputs,
		azapi.CreateDeploymentOutput(deployment.Outputs),
	)

	p.console.MessageUxItem(ctx, &ux.DoneMessage{
		Message: fmt.Sprintf("Updated %d environment variables", len(state.Outputs)),
	})

	outputsUrl, err := azdDeployment.OutputsUrl(ctx)
	if err != nil {
		return nil, err
	}

	p.console.Message(ctx, fmt.Sprintf(
		"\nPopulated environment from Azure infrastructure deployment: %s",
		output.WithHyperlink(outputsUrl, deployment.Name),
	))

	return &provisioning.StateResult{
		State: &state,
	}, nil
}

func (p *BicepProvider) createDeploymentFromArmDeployment(
	scope infra.Scope,
	deploymentName string,
) (infra.Deployment, error) {
	resourceGroupScope, ok := scope.(*infra.ResourceGroupScope)
	if ok {
		return p.deploymentManager.ResourceGroupDeployment(resourceGroupScope, deploymentName), nil
	}

	subscriptionScope, ok := scope.(*infra.SubscriptionScope)
	if ok {
		return p.deploymentManager.SubscriptionDeployment(subscriptionScope, deploymentName), nil
	}

	return nil, errors.New("unsupported deployment scope")
}

const bicepFileExtension = ".bicep"
const bicepparamFileExtension = ".bicepparam"

func isBicepFile(modulePath string) bool {
	return filepath.Ext(modulePath) == bicepFileExtension
}

func isBicepParamFile(modulePath string) bool {
	return filepath.Ext(modulePath) == bicepparamFileExtension
}

// Plans the infrastructure provisioning
func (p *BicepProvider) plan(ctx context.Context) (*deploymentDetails, error) {
	p.console.ShowSpinner(ctx, "Creating a deployment plan", input.Step)

	modulePath := p.modulePath()
	compileResult, err := p.compileBicep(ctx, modulePath)
	if err != nil {
		return nil, fmt.Errorf("creating template: %w", err)
	}

	// for .bicep, azd must load a parameters.json file and create the ArmParameters
	if isBicepFile(modulePath) {
		configuredParameters, err := p.ensureParameters(ctx, compileResult.Template)
		if err != nil {
			return nil, err
		}
		compileResult.Parameters = configuredParameters
	}

	deploymentScope, err := compileResult.Template.TargetScope()
	if err != nil {
		return nil, err
	}

	target, err := p.deploymentFromScopeType(deploymentScope)
	if err != nil {
		return nil, err
	}

	return &deploymentDetails{
		CompiledBicep: compileResult,
		Target:        target,
	}, nil
}

func (p *BicepProvider) deploymentFromScopeType(deploymentScopeType azure.DeploymentScope) (infra.Deployment, error) {
	deploymentName := p.deploymentManager.GenerateDeploymentName(p.env.Name())

	if deploymentScopeType == azure.DeploymentScopeSubscription {
		scope := p.deploymentManager.SubscriptionScope(p.env.GetSubscriptionId(), p.env.GetLocation())
		return infra.NewSubscriptionDeployment(
			scope,
			deploymentName,
		), nil
	} else if deploymentScopeType == azure.DeploymentScopeResourceGroup {
		scope := p.deploymentManager.ResourceGroupScope(
			p.env.GetSubscriptionId(),
			p.env.Getenv(environment.ResourceGroupEnvVarName),
		)
		return infra.NewResourceGroupDeployment(scope, deploymentName), nil
	}
	return nil, fmt.Errorf("unsupported scope: %s", deploymentScopeType)
}

// deploymentState returns the latests deployment if it is the same as the deployment within deploymentData or an error
// otherwise.
func (p *BicepProvider) deploymentState(
	ctx context.Context,
	deploymentData *deploymentDetails,
	currentParamsHash string,
) (*azapi.ResourceDeployment, error) {

	p.console.ShowSpinner(ctx, "Comparing deployment state", input.Step)
	prevDeploymentResult, err := p.latestDeploymentResult(ctx, deploymentData.Target)
	if err != nil {
		return nil, fmt.Errorf("deployment state error: %w", err)
	}

	// State is invalid if the last deployment was not succeeded
	// This is currently safe because we rely on latestDeploymentResult which
	// relies on findCompletedDeployments which filters to only Failed and Succeeded
	if prevDeploymentResult.ProvisioningState != azapi.DeploymentProvisioningStateSucceeded {
		return nil, fmt.Errorf("last deployment failed.")
	}

	templateHash, err := p.deploymentManager.CalculateTemplateHash(
		ctx, p.env.GetSubscriptionId(),
		deploymentData.CompiledBicep.RawArmTemplate,
	)

	if err != nil {
		return nil, fmt.Errorf("can't get hash from current template: %w", err)
	}

	if !prevDeploymentEqualToCurrent(prevDeploymentResult, templateHash, currentParamsHash) {
		return nil, fmt.Errorf("deployment state has changed")
	}

	return prevDeploymentResult, nil
}

// latestDeploymentResult looks and finds a previous deployment for the current azd project.
func (p *BicepProvider) latestDeploymentResult(
	ctx context.Context,
	scope infra.Scope,
) (*azapi.ResourceDeployment, error) {
	deployments, err := p.deploymentManager.CompletedDeployments(ctx, scope, p.env.Name(), "")
	// findCompletedDeployments returns error if no deployments are found
	// No need to check for empty list
	if err != nil {
		return nil, err
	}

	if len(deployments) > 1 {
		// If more than one deployment found, ignore the prev-deployment
		return nil, fmt.Errorf("more than one previous deployment match.")
	}

	return deployments[0], nil
}

// parametersHash generates a hash from its name and final value.
// The final value is either the parameter default value or the value from the params input.
func parametersHash(templateParameters azure.ArmTemplateParameterDefinitions, params azure.ArmParameters) (string, error) {
	hash256 := sha256.New()

	// Get the parameter name and its final value.
	// Any other change on the parameter definition would break the template-hash
	nameAndValueParams := make(map[string]any, len(templateParameters))

	for paramName, paramDefinition := range templateParameters {
		pValue := paramDefinition.DefaultValue
		if param, exists := params[paramName]; exists {
			pValue = param.Value
		}
		nameAndValueParams[paramName] = pValue
	}
	nameAndValueParamsBytes, err := json.Marshal(nameAndValueParams)
	if err != nil {
		return "", err
	}
	if _, err := hash256.Write(nameAndValueParamsBytes); err != nil {
		return "", err
	}
	return fmt.Sprintf("%x", hash256.Sum(nil)), nil
}

// prevDeploymentEqualToCurrent compares the template hash from a previous deployment against a current template.
func prevDeploymentEqualToCurrent(prev *azapi.ResourceDeployment, templateHash, paramsHash string) bool {
	if prev == nil {
		logDS("No previous deployment.")
		return false
	}

	if prev.Tags == nil {
		logDS("No previous deployment params tags")
		return false
	}

	prevTemplateHash := convert.ToValueWithDefault(prev.TemplateHash, "")
	if prevTemplateHash != templateHash {
		logDS("template hash is different from previous deployment")
		return false
	}

	prevParamHash, hasTag := prev.Tags[azure.TagKeyAzdDeploymentStateParamHashName]
	if !hasTag {
		logDS("no param hash tag on last deployment.")
		return false
	}

	if *prevParamHash != paramsHash {
		logDS("template parameters are different from previous deployment")
		return false
	}

	logDS("Previous deployment state is equal to current deployment. Deployment can be skipped.")
	return true
}

func logDS(msg string, v ...any) {
	log.Printf("%s : %s", "deployment-state: ", fmt.Sprintf(msg, v...))
}

// Provisioning the infrastructure within the specified template
func (p *BicepProvider) Deploy(ctx context.Context) (*provisioning.DeployResult, error) {
	if p.ignoreDeploymentState {
		logDS("Azure Deployment State is disabled by --no-state arg.")
	}

	bicepDeploymentData, err := p.plan(ctx)
	if err != nil {
		return nil, err
	}

	deployment, err := p.convertToDeployment(bicepDeploymentData.CompiledBicep.Template)
	if err != nil {
		return nil, err
	}

	// parameters hash is required for doing deployment state validation check but also to set the hash
	// after a successful deployment.
	currentParamsHash, parametersHashErr := parametersHash(
		bicepDeploymentData.CompiledBicep.Template.Parameters, bicepDeploymentData.CompiledBicep.Parameters)
	if parametersHashErr != nil {
		// fail to hash parameters won't stop the operation. It only disables deployment state and recording parameters hash
		logDS("%s", parametersHashErr.Error())
	}

	if !p.ignoreDeploymentState && parametersHashErr == nil {
		deploymentState, err := p.deploymentState(ctx, bicepDeploymentData, currentParamsHash)
		if err == nil {
			deployment.Outputs = p.createOutputParameters(
				bicepDeploymentData.CompiledBicep.Template.Outputs,
				azapi.CreateDeploymentOutput(deploymentState.Outputs),
			)

			return &provisioning.DeployResult{
				Deployment:    deployment,
				SkippedReason: provisioning.DeploymentStateSkipped,
			}, nil
		}
		logDS("%s", err.Error())
	}

	deploymentTags := map[string]*string{
		azure.TagKeyAzdEnvName: to.Ptr(p.env.Name()),
	}
	if parametersHashErr == nil {
		deploymentTags[azure.TagKeyAzdDeploymentStateParamHashName] = to.Ptr(currentParamsHash)
	}

	err = p.validatePreflight(
		ctx,
		bicepDeploymentData.Target,
		bicepDeploymentData.CompiledBicep.RawArmTemplate,
		bicepDeploymentData.CompiledBicep.Parameters,
		deploymentTags,
	)
	if err != nil {
		return nil, err
	}

	cancelProgress := make(chan bool)
	defer func() { cancelProgress <- true }()
	go func() {
		// Disable reporting progress if needed
		if use, err := strconv.ParseBool(os.Getenv("AZD_DEBUG_PROVISION_PROGRESS_DISABLE")); err == nil && use {
			log.Println("Disabling progress reporting since AZD_DEBUG_PROVISION_PROGRESS_DISABLE was set")
			<-cancelProgress
			return
		}

		// Report incremental progress
		progressDisplay := p.deploymentManager.ProgressDisplay(bicepDeploymentData.Target)
		// Make initial delay shorter to be more responsive in displaying initial progress
		initialDelay := 3 * time.Second
		regularDelay := 10 * time.Second
		timer := time.NewTimer(initialDelay)
		queryStartTime := time.Now()

		for {
			select {
			case <-cancelProgress:
				timer.Stop()
				return
			case <-timer.C:
				if err := progressDisplay.ReportProgress(ctx, &queryStartTime); err != nil {
					// We don't want to fail the whole deployment if a progress reporting error occurs
					log.Printf("error while reporting progress: %s", err.Error())
				}

				timer.Reset(regularDelay)
			}
		}
	}()

	// Start the deployment
	p.console.ShowSpinner(ctx, "Creating/Updating resources", input.Step)
<<<<<<< HEAD
=======

	deploymentTags := map[string]*string{
		azure.TagKeyAzdEnvName: to.Ptr(p.env.Name()),
	}
	if parametersHashErr == nil {
		deploymentTags[azure.TagKeyAzdDeploymentStateParamHashName] = to.Ptr(currentParamsHash)
	}

	optionsMap, err := convert.ToMap(p.options)
	if err != nil {
		return nil, err
	}

>>>>>>> 84ea2204
	deployResult, err := p.deployModule(
		ctx,
		bicepDeploymentData.Target,
		bicepDeploymentData.CompiledBicep.RawArmTemplate,
		bicepDeploymentData.CompiledBicep.Parameters,
		deploymentTags,
		optionsMap,
	)
	if err != nil {
		return nil, err
	}

	deployment.Outputs = p.createOutputParameters(
		bicepDeploymentData.CompiledBicep.Template.Outputs,
		azapi.CreateDeploymentOutput(deployResult.Outputs),
	)

	return &provisioning.DeployResult{
		Deployment: deployment,
	}, nil
}

// Preview runs deploy using the what-if argument
func (p *BicepProvider) Preview(ctx context.Context) (*provisioning.DeployPreviewResult, error) {
	bicepDeploymentData, err := p.plan(ctx)
	if err != nil {
		return nil, err
	}

	p.console.ShowSpinner(ctx, "Generating infrastructure preview", input.Step)

	targetScope := bicepDeploymentData.Target
	deployPreviewResult, err := targetScope.DeployPreview(
		ctx,
		bicepDeploymentData.CompiledBicep.RawArmTemplate,
		bicepDeploymentData.CompiledBicep.Parameters,
	)
	if err != nil {
		return nil, err
	}

	if deployPreviewResult.Error != nil {
		deploymentErr := *deployPreviewResult.Error
		errDetailsList := make([]string, len(deploymentErr.Details))
		for index, errDetail := range deploymentErr.Details {
			errDetailsList[index] = fmt.Sprintf(
				"code: %s, message: %s",
				convert.ToValueWithDefault(errDetail.Code, ""),
				convert.ToValueWithDefault(errDetail.Message, ""),
			)
		}

		var errDetails string
		if len(errDetailsList) > 0 {
			errDetails = fmt.Sprintf(" Details: %s", strings.Join(errDetailsList, "\n"))
		}
		return nil, fmt.Errorf(
			"generating preview: error code: %s, message: %s.%s",
			convert.ToValueWithDefault(deploymentErr.Code, ""),
			convert.ToValueWithDefault(deploymentErr.Message, ""),
			errDetails,
		)
	}

	var changes []*provisioning.DeploymentPreviewChange
	for _, change := range deployPreviewResult.Properties.Changes {
		resourceAfter := change.After.(map[string]interface{})

		changes = append(changes, &provisioning.DeploymentPreviewChange{
			ChangeType: provisioning.ChangeType(*change.ChangeType),
			ResourceId: provisioning.Resource{
				Id: *change.ResourceID,
			},
			ResourceType: resourceAfter["type"].(string),
			Name:         resourceAfter["name"].(string),
		})
	}

	return &provisioning.DeployPreviewResult{
		Preview: &provisioning.DeploymentPreview{
			Status: *deployPreviewResult.Status,
			Properties: &provisioning.DeploymentPreviewProperties{
				Changes: changes,
			},
		},
	}, nil
}

type itemToPurge struct {
	resourceType      string
	count             int
	purge             func(skipPurge bool, self *itemToPurge) error
	cognitiveAccounts []cognitiveAccount
}

func (p *BicepProvider) scopeForTemplate(t azure.ArmTemplate) (infra.Scope, error) {
	deploymentScope, err := t.TargetScope()
	if err != nil {
		return nil, err
	}

	if deploymentScope == azure.DeploymentScopeSubscription {
		return p.deploymentManager.SubscriptionScope(p.env.GetSubscriptionId(), p.env.GetLocation()), nil
	} else if deploymentScope == azure.DeploymentScopeResourceGroup {
		return p.deploymentManager.ResourceGroupScope(
			p.env.GetSubscriptionId(),
			p.env.Getenv(environment.ResourceGroupEnvVarName),
		), nil
	} else {
		return nil, fmt.Errorf("unsupported deployment scope: %s", deploymentScope)
	}
}

func (p *BicepProvider) inferScopeFromEnv() (infra.Scope, error) {
	if resourceGroup, has := p.env.LookupEnv(environment.ResourceGroupEnvVarName); has {
		return p.deploymentManager.ResourceGroupScope(p.env.GetSubscriptionId(), resourceGroup), nil
	} else {
		return p.deploymentManager.SubscriptionScope(p.env.GetSubscriptionId(), p.env.GetLocation()), nil
	}
}

// Destroys the specified deployment by deleting all azure resources, resource groups & deployments that are referenced.
func (p *BicepProvider) Destroy(
	ctx context.Context,
	options provisioning.DestroyOptions,
) (*provisioning.DestroyResult, error) {
	modulePath := p.modulePath()
	p.console.ShowSpinner(ctx, "Discovering resources to delete...", input.Step)
	defer p.console.StopSpinner(ctx, "", input.StepDone)
	compileResult, err := p.compileBicep(ctx, modulePath)
	if err != nil {
		return nil, fmt.Errorf("creating template: %w", err)
	}

	scope, err := p.scopeForTemplate(compileResult.Template)
	if err != nil {
		return nil, fmt.Errorf("computing deployment scope: %w", err)
	}

	completedDeployments, err := p.deploymentManager.CompletedDeployments(ctx, scope, p.env.Name(), "")
	if err != nil {
		return nil, fmt.Errorf("finding completed deployments: %w", err)
	}

	if len(completedDeployments) == 0 {
		return nil, fmt.Errorf("no deployments found for environment, '%s'", p.env.Name())
	}

	mostRecentDeployment := completedDeployments[0]
	deploymentToDelete := scope.Deployment(mostRecentDeployment.Name)

	resourcesToDelete, err := deploymentToDelete.Resources(ctx)
	if err != nil {
		return nil, fmt.Errorf("getting resources to delete: %w", err)
	}

	groupedResources, err := azapi.GroupByResourceGroup(resourcesToDelete)
	if err != nil {
		return nil, fmt.Errorf("mapping resources to resource groups: %w", err)
	}

	if len(groupedResources) == 0 {
		return nil, fmt.Errorf("%w, '%s'", infra.ErrDeploymentResourcesNotFound, deploymentToDelete.Name())
	}

	keyVaults, err := p.getKeyVaultsToPurge(ctx, groupedResources)
	if err != nil {
		return nil, fmt.Errorf("getting key vaults to purge: %w", err)
	}

	managedHSMs, err := p.getManagedHSMsToPurge(ctx, groupedResources)
	if err != nil {
		return nil, fmt.Errorf("getting managed hsms to purge: %w", err)
	}

	appConfigs, err := p.getAppConfigsToPurge(ctx, groupedResources)
	if err != nil {
		return nil, fmt.Errorf("getting app configurations to purge: %w", err)
	}

	apiManagements, err := p.getApiManagementsToPurge(ctx, groupedResources)
	if err != nil {
		return nil, fmt.Errorf("getting API managements to purge: %w", err)
	}

	cognitiveAccounts, err := p.getCognitiveAccountsToPurge(ctx, groupedResources)
	if err != nil {
		return nil, fmt.Errorf("getting cognitive accounts to purge: %w", err)
	}

	p.console.StopSpinner(ctx, "", input.StepDone)
	if err := p.destroyDeploymentWithConfirmation(
		ctx,
		options,
		deploymentToDelete,
		groupedResources,
		len(resourcesToDelete),
	); err != nil {
		return nil, fmt.Errorf("deleting resource groups: %w", err)
	}

	keyVaultsPurge := itemToPurge{
		resourceType: "Key Vault",
		count:        len(keyVaults),
		purge: func(skipPurge bool, self *itemToPurge) error {
			return p.purgeKeyVaults(ctx, keyVaults, skipPurge)
		},
	}
	managedHSMsPurge := itemToPurge{
		resourceType: "Managed HSM",
		count:        len(managedHSMs),
		purge: func(skipPurge bool, self *itemToPurge) error {
			return p.purgeManagedHSMs(ctx, managedHSMs, skipPurge)
		},
	}
	appConfigsPurge := itemToPurge{
		resourceType: "App Configuration",
		count:        len(appConfigs),
		purge: func(skipPurge bool, self *itemToPurge) error {
			return p.purgeAppConfigs(ctx, appConfigs, skipPurge)
		},
	}
	aPIManagement := itemToPurge{
		resourceType: "API Management",
		count:        len(apiManagements),
		purge: func(skipPurge bool, self *itemToPurge) error {
			return p.purgeAPIManagement(ctx, apiManagements, skipPurge)
		},
	}

	var purgeItem []itemToPurge
	for _, item := range []itemToPurge{keyVaultsPurge, managedHSMsPurge, appConfigsPurge, aPIManagement} {
		if item.count > 0 {
			purgeItem = append(purgeItem, item)
		}
	}

	// cognitive services are grouped by resource group because the name of the resource group is required to purge
	groupByKind := cognitiveAccountsByKind(cognitiveAccounts)
	for name, cogAccounts := range groupByKind {
		addPurgeItem := itemToPurge{
			resourceType: name,
			count:        len(cogAccounts),
			purge: func(skipPurge bool, self *itemToPurge) error {
				return p.purgeCognitiveAccounts(ctx, self.cognitiveAccounts, skipPurge)
			},
			cognitiveAccounts: groupByKind[name],
		}
		purgeItem = append(purgeItem, addPurgeItem)
	}

	if err := p.purgeItems(ctx, purgeItem, options); err != nil {
		return nil, fmt.Errorf("purging resources: %w", err)
	}

	destroyResult := &provisioning.DestroyResult{
		InvalidatedEnvKeys: slices.Collect(maps.Keys(p.createOutputParameters(
			compileResult.Template.Outputs,
			azapi.CreateDeploymentOutput(mostRecentDeployment.Outputs),
		))),
	}

	// Since we have deleted the resource group, add AZURE_RESOURCE_GROUP to the list of invalidated env vars
	// so it will be removed from the .env file.
	if _, ok := scope.(*infra.ResourceGroupScope); ok {
		destroyResult.InvalidatedEnvKeys = append(
			destroyResult.InvalidatedEnvKeys, environment.ResourceGroupEnvVarName,
		)
	}

	return destroyResult, nil
}

// A local type for adding the resource group to a cognitive account as it is required for purging
type cognitiveAccount struct {
	account       armcognitiveservices.Account
	resourceGroup string
}

// transform a map of resourceGroup and accounts to group by kind in all resource groups but keeping the resource group
// on each account
func cognitiveAccountsByKind(
	accountsByResourceGroup map[string][]armcognitiveservices.Account) map[string][]cognitiveAccount {
	result := make(map[string][]cognitiveAccount)
	for resourceGroup, cogAccounts := range accountsByResourceGroup {
		for _, cogAccount := range cogAccounts {
			kindName := *cogAccount.Kind
			// Replace "FormRecognizer" with "DocumentIntelligence"
			if kindName == "FormRecognizer" {
				kindName = "Document Intelligence"
			}
			_, exists := result[kindName]
			if exists {
				result[kindName] = append(result[kindName], cognitiveAccount{
					account:       cogAccount,
					resourceGroup: resourceGroup,
				})
			} else {
				result[kindName] = []cognitiveAccount{{
					account:       cogAccount,
					resourceGroup: resourceGroup,
				}}
			}
		}
	}
	return result
}

func getDeploymentOptions(deployments []*azapi.ResourceDeployment) []string {
	promptValues := []string{}
	for index, deployment := range deployments {
		optionTitle := fmt.Sprintf("%d. %s (%s)",
			index+1,
			deployment.Name,
			deployment.Timestamp.Local().Format("1/2/2006, 3:04 PM"),
		)
		promptValues = append(promptValues, optionTitle)
	}

	return promptValues
}

// resourceGroupsToDelete collects the resource groups from an existing deployment which should be removed as part of a
// destroy operation.
func resourceGroupsToDelete(deployment *azapi.ResourceDeployment) []string {
	// NOTE: it's possible for a deployment to list a resource group more than once. We're only interested in the
	// unique set.
	resourceGroups := map[string]struct{}{}

	if deployment.ProvisioningState == azapi.DeploymentProvisioningStateSucceeded {
		// For a successful deployment, we can use the output resources property to see the resource groups that were
		// provisioned from this.
		for _, resourceId := range deployment.Resources {
			if resourceId != nil && resourceId.ID != nil {
				resId, err := arm.ParseResourceID(*resourceId.ID)
				if err == nil && resId.ResourceGroupName != "" {
					resourceGroups[resId.ResourceGroupName] = struct{}{}
				}
			}
		}
	} else {
		// For a failed deployment, the `outputResources` field is not populated. Instead, we assume that any resource
		// groups which this deployment itself deployed into should be deleted. This matches what a deployment likes
		// for the common pattern of having a subscription level deployment which allocates a set of resource groups
		// and then does nested deployments into them.
		for _, dependency := range deployment.Dependencies {
			if *dependency.ResourceType == string(azapi.AzureResourceTypeDeployment) {
				for _, dependent := range dependency.DependsOn {
					if *dependent.ResourceType == arm.ResourceGroupResourceType.String() {
						resourceGroups[*dependent.ResourceName] = struct{}{}
					}
				}
			}

		}
	}

	return slices.Collect(maps.Keys(resourceGroups))
}

func (p *BicepProvider) generateResourcesToDelete(groupedResources map[string][]*azapi.Resource) []string {
	lines := []string{"Resource(s) to be deleted:"}

	for resourceGroupName, resources := range groupedResources {
		lines = append(lines, "")

		// Resource Group
		resourceGroupLink := fmt.Sprintf("%s/#@/resource/subscriptions/%s/resourceGroups/%s/overview",
			p.portalUrlBase,
			p.env.GetSubscriptionId(),
			resourceGroupName,
		)

		lines = append(lines,
			fmt.Sprintf("%s %s",
				output.WithHighLightFormat("Resource Group:"),
				output.WithHyperlink(resourceGroupLink, resourceGroupName),
			),
		)

		// Resources in each group
		for _, resource := range resources {
			resourceTypeName := azapi.GetResourceTypeDisplayName(azapi.AzureResourceType(resource.Type))
			if resourceTypeName == "" {
				continue
			}

			lines = append(lines, fmt.Sprintf("  • %s: %s", resourceTypeName, resource.Name))
		}
	}

	return append(lines, "\n")
}

// Deletes the azure resources within the deployment
func (p *BicepProvider) destroyDeploymentWithConfirmation(
	ctx context.Context,
	options provisioning.DestroyOptions,
	deployment infra.Deployment,
	groupedResources map[string][]*azapi.Resource,
	resourceCount int,
) error {
	if !options.Force() {
		p.console.MessageUxItem(ctx, &ux.MultilineMessage{
			Lines: p.generateResourcesToDelete(groupedResources)},
		)
		confirmDestroy, err := p.console.Confirm(ctx, input.ConsoleOptions{
			Message: fmt.Sprintf(
				"Total resources to %s: %d, are you sure you want to continue?",
				output.WithErrorFormat("delete"),
				resourceCount,
			),
			DefaultValue: false,
		})

		if err != nil {
			return fmt.Errorf("prompting for delete confirmation: %w", err)
		}

		if !confirmDestroy {
			return errors.New("user denied delete confirmation")
		}
	}

	p.console.Message(ctx, output.WithGrayFormat("Deleting your resources can take some time.\n"))

	err := async.RunWithProgressE(func(progressMessage azapi.DeleteDeploymentProgress) {
		switch progressMessage.State {
		case azapi.DeleteResourceStateInProgress:
			p.console.ShowSpinner(ctx, progressMessage.Message, input.Step)
		case azapi.DeleteResourceStateSucceeded:
			p.console.StopSpinner(ctx, progressMessage.Message, input.StepDone)
		case azapi.DeleteResourceStateFailed:
			p.console.StopSpinner(ctx, progressMessage.Message, input.StepFailed)
		}
	}, func(progress *async.Progress[azapi.DeleteDeploymentProgress]) error {
		optionsMap, err := convert.ToMap(p.options)
		if err != nil {
			return err
		}

		return deployment.Delete(ctx, optionsMap, progress)
	})

	if err != nil {
		return err
	}

	p.console.Message(ctx, "")

	return nil
}

func itemsCountAsText(items []itemToPurge) string {
	count := len(items)
	if count < 1 {
		log.Panic("calling itemsCountAsText() with empty list.")
	}

	var tokens []string
	for _, item := range items {
		if item.count > 0 {
			tokens = append(tokens, fmt.Sprintf("%d %s", item.count, item.resourceType))
		}
	}

	return ux.ListAsText(tokens)
}

func (p *BicepProvider) purgeItems(
	ctx context.Context,
	items []itemToPurge,
	options provisioning.DestroyOptions,
) error {
	if len(items) == 0 {
		// nothing to purge
		return nil
	}

	skipPurge := false
	if !options.Purge() {

		p.console.MessageUxItem(ctx, &ux.WarningMessage{
			Description: fmt.Sprintf(
				"The following operation will delete %s.",
				itemsCountAsText(items),
			),
		})
		p.console.Message(ctx, fmt.Sprintf(
			"These resources have soft delete enabled allowing them to be recovered for a period or time "+
				"after deletion. During this period, their names may not be reused. In the future, you can use "+
				"the argument %s to skip this confirmation.\n", output.WithHighLightFormat("--purge")))

		purgeItems, err := p.console.Confirm(ctx, input.ConsoleOptions{
			Message: fmt.Sprintf(
				"Would you like to %s these resources instead, allowing their names to be reused?",
				output.WithErrorFormat("permanently delete"),
			),
			DefaultValue: false,
		})
		p.console.Message(ctx, "")

		if err != nil {
			return fmt.Errorf("prompting for confirmation: %w", err)
		}

		if !purgeItems {
			skipPurge = true
		}
	}
	for index, item := range items {
		if err := item.purge(skipPurge, &items[index]); err != nil {
			return fmt.Errorf("failed to purge %s: %w", item.resourceType, err)
		}
	}

	return nil
}

func (p *BicepProvider) getKeyVaults(
	ctx context.Context,
	groupedResources map[string][]*azapi.Resource,
) ([]*keyvault.KeyVault, error) {
	vaults := []*keyvault.KeyVault{}

	for resourceGroup, groupResources := range groupedResources {
		for _, resource := range groupResources {
			if resource.Type == string(azapi.AzureResourceTypeKeyVault) {
				vault, err := p.keyvaultService.GetKeyVault(
					ctx, azure.SubscriptionFromRID(resource.Id), resourceGroup, resource.Name)
				if err != nil {
					return nil, fmt.Errorf("listing key vault %s properties: %w", resource.Name, err)
				}
				vaults = append(vaults, vault)
			}
		}
	}

	return vaults, nil
}

func (p *BicepProvider) getKeyVaultsToPurge(
	ctx context.Context,
	groupedResources map[string][]*azapi.Resource,
) ([]*keyvault.KeyVault, error) {
	vaults, err := p.getKeyVaults(ctx, groupedResources)
	if err != nil {
		return nil, err
	}

	vaultsToPurge := []*keyvault.KeyVault{}
	for _, v := range vaults {
		if v.Properties.EnableSoftDelete && !v.Properties.EnablePurgeProtection {
			vaultsToPurge = append(vaultsToPurge, v)
		}
	}

	return vaultsToPurge, nil
}

func (p *BicepProvider) getManagedHSMs(
	ctx context.Context,
	groupedResources map[string][]*azapi.Resource,
) ([]*azcli.AzCliManagedHSM, error) {
	managedHSMs := []*azcli.AzCliManagedHSM{}

	for resourceGroup, groupResources := range groupedResources {
		for _, resource := range groupResources {
			if resource.Type == string(azapi.AzureResourceTypeManagedHSM) {
				managedHSM, err := p.azCli.GetManagedHSM(
					ctx,
					azure.SubscriptionFromRID(resource.Id),
					resourceGroup,
					resource.Name,
				)
				if err != nil {
					return nil, fmt.Errorf("listing managed hsm %s properties: %w", resource.Name, err)
				}
				managedHSMs = append(managedHSMs, managedHSM)
			}
		}
	}

	return managedHSMs, nil
}

func (p *BicepProvider) getManagedHSMsToPurge(
	ctx context.Context,
	groupedResources map[string][]*azapi.Resource,
) ([]*azcli.AzCliManagedHSM, error) {
	managedHSMs, err := p.getManagedHSMs(ctx, groupedResources)
	if err != nil {
		return nil, err
	}

	managedHSMsToPurge := []*azcli.AzCliManagedHSM{}
	for _, v := range managedHSMs {
		if v.Properties.EnableSoftDelete && !v.Properties.EnablePurgeProtection {
			managedHSMsToPurge = append(managedHSMsToPurge, v)
		}
	}

	return managedHSMsToPurge, nil
}

func (p *BicepProvider) getCognitiveAccountsToPurge(
	ctx context.Context,
	groupedResources map[string][]*azapi.Resource,
) (map[string][]armcognitiveservices.Account, error) {
	result := make(map[string][]armcognitiveservices.Account)

	for resourceGroup, groupResources := range groupedResources {
		cognitiveAccounts := []armcognitiveservices.Account{}
		for _, resource := range groupResources {
			if resource.Type == string(azapi.AzureResourceTypeCognitiveServiceAccount) {
				account, err := p.azCli.GetCognitiveAccount(
					ctx, azure.SubscriptionFromRID(resource.Id), resourceGroup, resource.Name)
				if err != nil {
					return nil, fmt.Errorf("getting cognitive account %s: %w", resource.Name, err)
				}
				cognitiveAccounts = append(cognitiveAccounts, account)
			}
			if len(cognitiveAccounts) > 0 {
				result[resourceGroup] = cognitiveAccounts
			}
		}
	}

	return result, nil
}

// Azure KeyVaults have a "soft delete" functionality (now enabled by default) where a vault may be marked
// such that when it is deleted it can be recovered for a period of time. During that time, the name may
// not be reused.
//
// This means that running `azd provision`, then `azd down` and finally `azd provision`
// again would lead to a deployment error since the vault name is in use.
//
// Since that's behavior we'd like to support, we run a purge operation for each KeyVault after
// it has been deleted.
//
// See
// https://docs.microsoft.com/azure/key-vault/general/key-vault-recovery?tabs=azure-portal#what-are-soft-delete-and-purge-protection
// for more information on this feature.
//
//nolint:lll
func (p *BicepProvider) purgeKeyVaults(
	ctx context.Context,
	keyVaults []*keyvault.KeyVault,
	skip bool,
) error {
	for _, keyVault := range keyVaults {
		err := p.runPurgeAsStep(ctx, "Key Vault", keyVault.Name, func() error {
			return p.keyvaultService.PurgeKeyVault(
				ctx, azure.SubscriptionFromRID(keyVault.Id), keyVault.Name, keyVault.Location)
		}, skip)
		if err != nil {
			return fmt.Errorf("purging key vault %s: %w", keyVault.Name, err)
		}
	}
	return nil
}

func (p *BicepProvider) purgeManagedHSMs(
	ctx context.Context,
	managedHSMs []*azcli.AzCliManagedHSM,
	skip bool,
) error {
	for _, managedHSM := range managedHSMs {
		err := p.runPurgeAsStep(ctx, "Managed HSM", managedHSM.Name, func() error {
			return p.azCli.PurgeManagedHSM(
				ctx, azure.SubscriptionFromRID(managedHSM.Id), managedHSM.Name, managedHSM.Location)
		}, skip)
		if err != nil {
			return fmt.Errorf("purging managed hsm %s: %w", managedHSM.Name, err)
		}
	}
	return nil
}

func (p *BicepProvider) purgeCognitiveAccounts(
	ctx context.Context,
	cognitiveAccounts []cognitiveAccount,
	skip bool,
) error {
	for _, cogAccount := range cognitiveAccounts {
		accountName := cogAccount.account.Name
		if accountName == nil {
			return fmt.Errorf("Cognitive account without a name")
		}
		accountId := cogAccount.account.ID
		if accountId == nil {
			return fmt.Errorf("Cognitive account without an id")
		}
		location := cogAccount.account.Location
		if location == nil {
			return fmt.Errorf("Cognitive account without a location")
		}

		err := p.runPurgeAsStep(ctx, "Cognitive Account", *accountName, func() error {
			return p.azCli.PurgeCognitiveAccount(
				ctx, azure.SubscriptionFromRID(*accountId), *location, cogAccount.resourceGroup, *accountName)
		}, skip)
		if err != nil {
			return fmt.Errorf("purging cognitive account %s: %w", *accountName, err)
		}
	}
	return nil
}

func (p *BicepProvider) runPurgeAsStep(
	ctx context.Context, purgeType, name string, step func() error, skipped bool) error {

	message := fmt.Sprintf("Purging %s: %s", purgeType, output.WithHighLightFormat(name))
	p.console.ShowSpinner(ctx, message, input.Step)
	if skipped {
		p.console.StopSpinner(ctx, message, input.StepSkipped)
		return nil
	}

	err := step()
	p.console.StopSpinner(ctx, message, input.GetStepResultFormat(err))

	return err
}

func (p *BicepProvider) getAppConfigsToPurge(
	ctx context.Context,
	groupedResources map[string][]*azapi.Resource,
) ([]*azcli.AzCliAppConfig, error) {
	configs := []*azcli.AzCliAppConfig{}

	for resourceGroup, groupResources := range groupedResources {
		for _, resource := range groupResources {
			if resource.Type == string(azapi.AzureResourceTypeAppConfig) {
				config, err := p.azCli.GetAppConfig(
					ctx,
					azure.SubscriptionFromRID(resource.Id),
					resourceGroup,
					resource.Name,
				)
				if err != nil {
					return nil, fmt.Errorf("listing app configuration %s properties: %w", resource.Name, err)
				}

				if !config.Properties.EnablePurgeProtection {
					configs = append(configs, config)
				}
			}
		}
	}

	return configs, nil
}

func (p *BicepProvider) getApiManagementsToPurge(
	ctx context.Context,
	groupedResources map[string][]*azapi.Resource,
) ([]*azcli.AzCliApim, error) {
	apims := []*azcli.AzCliApim{}

	for resourceGroup, groupResources := range groupedResources {
		for _, resource := range groupResources {
			if resource.Type == string(azapi.AzureResourceTypeApim) {
				apim, err := p.azCli.GetApim(ctx, azure.SubscriptionFromRID(resource.Id), resourceGroup, resource.Name)
				if err != nil {
					return nil, fmt.Errorf("listing api management service %s properties: %w", resource.Name, err)
				}

				//No filtering needed like it does in key vaults or app configuration
				//as soft-delete happens for all Api Management resources
				apims = append(apims, apim)
			}
		}
	}

	return apims, nil
}

// Azure AppConfigurations have a "soft delete" functionality (now enabled by default) where a configuration store
// may be marked such that when it is deleted it can be recovered for a period of time. During that time,
// the name may not be reused.
//
// This means that running `azd provision`, then `azd down` and finally `azd provision`
// again would lead to a deployment error since the configuration name is in use.
//
// Since that's behavior we'd like to support, we run a purge operation for each AppConfiguration after it has been deleted.
//
// See https://learn.microsoft.com/azure/azure-app-configuration/concept-soft-delete for more information
// on this feature.
func (p *BicepProvider) purgeAppConfigs(
	ctx context.Context,
	appConfigs []*azcli.AzCliAppConfig,
	skip bool,
) error {
	for _, appConfig := range appConfigs {
		err := p.runPurgeAsStep(ctx, "app config", appConfig.Name, func() error {
			return p.azCli.PurgeAppConfig(
				ctx, azure.SubscriptionFromRID(appConfig.Id), appConfig.Name, appConfig.Location)
		}, skip)
		if err != nil {
			return fmt.Errorf("purging app configuration %s: %w", appConfig.Name, err)
		}
	}

	return nil
}

func (p *BicepProvider) purgeAPIManagement(
	ctx context.Context,
	apims []*azcli.AzCliApim,
	skip bool,
) error {
	for _, apim := range apims {
		err := p.runPurgeAsStep(ctx, "apim", apim.Name, func() error {
			return p.azCli.PurgeApim(ctx, azure.SubscriptionFromRID(apim.Id), apim.Name, apim.Location)
		}, skip)
		if err != nil {
			return fmt.Errorf("purging api management service %s: %w", apim.Name, err)
		}
	}

	return nil
}

func (p *BicepProvider) mapBicepTypeToInterfaceType(s string) provisioning.ParameterType {
	switch s {
	case "String", "string", "secureString", "securestring":
		return provisioning.ParameterTypeString
	case "Bool", "bool":
		return provisioning.ParameterTypeBoolean
	case "Int", "int":
		return provisioning.ParameterTypeNumber
	case "Object", "object", "secureObject", "secureobject":
		return provisioning.ParameterTypeObject
	case "Array", "array":
		return provisioning.ParameterTypeArray
	default:
		panic(fmt.Sprintf("unexpected bicep type: '%s'", s))
	}
}

// Creates a normalized view of the azure output parameters and resolves inconsistencies in the output parameter name
// casings.
func (p *BicepProvider) createOutputParameters(
	templateOutputs azure.ArmTemplateOutputs,
	azureOutputParams map[string]azapi.AzCliDeploymentOutput,
) map[string]provisioning.OutputParameter {
	canonicalOutputCasings := make(map[string]string, len(templateOutputs))

	for key := range templateOutputs {
		canonicalOutputCasings[strings.ToLower(key)] = key
	}

	outputParams := make(map[string]provisioning.OutputParameter, len(azureOutputParams))

	for key, azureParam := range azureOutputParams {
		var paramName string
		canonicalCasing, found := canonicalOutputCasings[strings.ToLower(key)]
		if found {
			paramName = canonicalCasing
		} else {
			// To support BYOI (bring your own infrastructure) scenarios we will default to UPPER when canonical casing
			// is not found in the parameters file to workaround strange azure behavior with OUTPUT values that look
			// like `azurE_RESOURCE_GROUP`
			paramName = strings.ToUpper(key)
		}

		outputParams[paramName] = provisioning.OutputParameter{
			Type:  p.mapBicepTypeToInterfaceType(azureParam.Type),
			Value: azureParam.Value,
		}
	}

	return outputParams
}

// loadParameters reads the parameters file template for environment/module specified by Options,
// doing environment and command substitutions, and returns the values.
func (p *BicepProvider) loadParameters(ctx context.Context) (map[string]azure.ArmParameterValue, error) {
	parametersFilename := fmt.Sprintf("%s.parameters.json", p.options.Module)
	parametersRoot := p.options.Path

	if !filepath.IsAbs(parametersRoot) {
		parametersRoot = filepath.Join(p.projectPath, parametersRoot)
	}

	paramFilePath := filepath.Join(parametersRoot, parametersFilename)
	parametersBytes, err := os.ReadFile(paramFilePath)
	if err != nil {
		return nil, fmt.Errorf("reading parameters.json: %w", err)
	}

	principalId, err := p.curPrincipal.CurrentPrincipalId(ctx)
	if err != nil {
		return nil, fmt.Errorf("fetching current principal id: %w", err)
	}

	replaced, err := envsubst.Eval(string(parametersBytes), func(name string) string {
		if name == environment.PrincipalIdEnvVarName {
			return principalId
		}

		return p.env.Getenv(name)
	})
	if err != nil {
		return nil, fmt.Errorf("substituting environment variables inside parameter file: %w", err)
	}

	if cmdsubst.ContainsCommandInvocation(replaced, cmdsubst.SecretOrRandomPasswordCommandName) {
		cmdExecutor := cmdsubst.NewSecretOrRandomPasswordExecutor(p.keyvaultService, p.env.GetSubscriptionId())
		replaced, err = cmdsubst.Eval(ctx, replaced, cmdExecutor)
		if err != nil {
			return nil, fmt.Errorf("substituting command output inside parameter file: %w", err)
		}
	}

	var armParameters azure.ArmParameterFile
	if err := json.Unmarshal([]byte(replaced), &armParameters); err != nil {
		return nil, fmt.Errorf("error unmarshalling Bicep template parameters: %w", err)
	}

	return armParameters.Parameters, nil
}

type compiledBicepParamResult struct {
	TemplateJson   string `json:"templateJson"`
	ParametersJson string `json:"parametersJson"`
}

type compileBicepResult struct {
	RawArmTemplate azure.RawArmTemplate
	Template       azure.ArmTemplate
	// Parameters are populated either by compiling a .bicepparam (automatically) or by azd after compiling a .bicep file.
	Parameters azure.ArmParameters
}

// compileBicep compiles the bicep module at the given path and returns the compiled ARM template and parameters.
// The results of the compilation are cached in memory.
func (p *BicepProvider) compileBicep(
	ctx context.Context, modulePath string,
) (*compileBicepResult, error) {
	if p.compileBicepMemoryCache != nil {
		return p.compileBicepMemoryCache, nil
	}

	var compiled string
	var parameters azure.ArmParameters

	if isBicepParamFile(modulePath) {
		azdEnv := p.env.Environ()
		// append principalID (not stored to .env by default). For non-bicepparam, principalId is resolved
		// without looking at .env
		if _, exists := p.env.LookupEnv(environment.PrincipalIdEnvVarName); !exists {
			currentPrincipalId, err := p.curPrincipal.CurrentPrincipalId(ctx)
			if err != nil {
				return nil, fmt.Errorf("fetching current principal id for bicepparam compilation: %w", err)
			}
			azdEnv = append(azdEnv, fmt.Sprintf("%s=%s", environment.PrincipalIdEnvVarName, currentPrincipalId))
		}
		compiledResult, err := p.bicepCli.BuildBicepParam(ctx, modulePath, azdEnv)
		if err != nil {
			return nil, fmt.Errorf("failed to compile bicepparam template: %w", err)
		}
		compiled = compiledResult.Compiled

		var bicepParamOutput compiledBicepParamResult
		if err := json.Unmarshal([]byte(compiled), &bicepParamOutput); err != nil {
			log.Printf("failed unmarshalling compiled bicepparam (err: %v), template contents:\n%s", err, compiled)
			return nil, fmt.Errorf("failed unmarshalling arm template from json: %w", err)
		}
		compiled = bicepParamOutput.TemplateJson
		var params azure.ArmParameterFile
		if err := json.Unmarshal([]byte(bicepParamOutput.ParametersJson), &params); err != nil {
			log.Printf("failed unmarshalling compiled bicepparam parameters(err: %v), template contents:\n%s", err, compiled)
			return nil, fmt.Errorf("failed unmarshalling arm parameters template from json: %w", err)
		}
		parameters = params.Parameters
	} else {
		res, err := p.bicepCli.Build(ctx, modulePath)
		if err != nil {
			return nil, fmt.Errorf("failed to compile bicep template: %w", err)
		}
		compiled = res.Compiled
	}

	rawTemplate := azure.RawArmTemplate(compiled)

	var template azure.ArmTemplate
	if err := json.Unmarshal(rawTemplate, &template); err != nil {
		log.Printf("failed unmarshalling compiled arm template to JSON (err: %v), template contents:\n%s", err, compiled)
		return nil, fmt.Errorf("failed unmarshalling arm template from json: %w", err)
	}

	// update user-defined parameters
	for paramKey, param := range template.Parameters {
		paramRef := param.Ref
		isUserDefinedType := paramRef != ""
		if isUserDefinedType {
			definitionKeyName, err := definitionName(paramRef)
			if err != nil {
				return nil, err
			}
			paramDefinition, findDefinition := template.Definitions[definitionKeyName]
			if !findDefinition {
				return nil, fmt.Errorf("did not find definition for parameter type: %s", definitionKeyName)
			}
			template.Parameters[paramKey] = azure.ArmTemplateParameterDefinition{
				// Take this values from the parameter definition
				Type:                 paramDefinition.Type,
				AllowedValues:        paramDefinition.AllowedValues,
				Properties:           paramDefinition.Properties,
				AdditionalProperties: paramDefinition.AdditionalProperties,
				// Azd combines Metadata from type definition and original parameter
				// This allows to definitions to use azd-metadata on user-defined types and then add more properties
				// to metadata or override something just for one parameter
				Metadata: combineMetadata(paramDefinition.Metadata, param.Metadata),
				// Keep this values from the original parameter
				DefaultValue: param.DefaultValue,
				// Note: Min/MaxLength and Min/MaxValue can't be used on user-defined types. No need to handle it here.
			}
		}
	}

	// outputs resolves just the type. Value and Metadata should persist
	for outputKey, output := range template.Outputs {
		paramRef := output.Ref
		isUserDefinedType := paramRef != ""
		if isUserDefinedType {
			definitionKeyName, err := definitionName(paramRef)
			if err != nil {
				return nil, err
			}
			paramDefinition, findDefinition := template.Definitions[definitionKeyName]
			if !findDefinition {
				return nil, fmt.Errorf("did not find definition for parameter type: %s", definitionKeyName)
			}
			template.Outputs[outputKey] = azure.ArmTemplateOutput{
				Type:     paramDefinition.Type,
				Value:    output.Value,
				Metadata: output.Metadata,
			}
		}
	}
	p.compileBicepMemoryCache = &compileBicepResult{
		RawArmTemplate: rawTemplate,
		Template:       template,
		Parameters:     parameters,
	}

	return p.compileBicepMemoryCache, nil
}

func combineMetadata(base map[string]json.RawMessage, override map[string]json.RawMessage) map[string]json.RawMessage {
	if base == nil && override == nil {
		return nil
	}

	if override == nil {
		return base
	}

	// final map is expected to be at least the same size as the base
	finalMetadata := make(map[string]json.RawMessage, len(base))

	for key, data := range base {
		finalMetadata[key] = data
	}

	for key, data := range override {
		finalMetadata[key] = data
	}

	return finalMetadata
}

func definitionName(typeDefinitionRef string) (string, error) {
	// We typically expect `#/definitions/<name>` or `/definitions/<name>`, but loosely, we simply take
	// `<name>` as the value of the last separated element.
	definitionKeyNameTokens := strings.Split(typeDefinitionRef, "/")
	definitionKeyNameTokensLen := len(definitionKeyNameTokens)
	if definitionKeyNameTokensLen < 1 {
		return "", fmt.Errorf("failed resolving user defined parameter type: %s", typeDefinitionRef)
	}
	return definitionKeyNameTokens[definitionKeyNameTokensLen-1], nil
}

// Converts a Bicep parameters file to a generic provisioning template
func (p *BicepProvider) convertToDeployment(bicepTemplate azure.ArmTemplate) (*provisioning.Deployment, error) {
	template := provisioning.Deployment{}
	parameters := make(map[string]provisioning.InputParameter)
	outputs := make(map[string]provisioning.OutputParameter)

	for key, param := range bicepTemplate.Parameters {
		parameters[key] = provisioning.InputParameter{
			Type:         string(p.mapBicepTypeToInterfaceType(param.Type)),
			DefaultValue: param.DefaultValue,
		}
	}

	for key, param := range bicepTemplate.Outputs {
		outputs[key] = provisioning.OutputParameter{
			Type:  p.mapBicepTypeToInterfaceType(param.Type),
			Value: param.Value,
		}
	}

	template.Parameters = parameters
	template.Outputs = outputs

	return &template, nil
}

func (p *BicepProvider) validatePreflight(
	ctx context.Context,
	target infra.Deployment,
	armTemplate azure.RawArmTemplate,
	armParameters azure.ArmParameters,
	tags map[string]*string,
) error {
	return target.ValidatePreflight(ctx, armTemplate, armParameters, tags)
}

// Deploys the specified Bicep module and parameters with the selected provisioning scope (subscription vs resource group)
func (p *BicepProvider) deployModule(
	ctx context.Context,
	target infra.Deployment,
	armTemplate azure.RawArmTemplate,
	armParameters azure.ArmParameters,
	tags map[string]*string,
	options map[string]any,
) (*azapi.ResourceDeployment, error) {
	return target.Deploy(ctx, armTemplate, armParameters, tags, options)
}

// Returns either the bicep or bicepparam module file located in the infrastructure root.
// The bicepparam file is preferred over bicep file.
func (p *BicepProvider) modulePath() string {
	infraRoot := p.options.Path
	moduleName := p.options.Module

	if !filepath.IsAbs(infraRoot) {
		infraRoot = filepath.Join(p.projectPath, infraRoot)
	}

	// Check if there's a <moduleName>.bicepparam first. It will be preferred over a <moduleName>.bicep
	moduleFilename := moduleName + bicepparamFileExtension
	moduleFilePath := filepath.Join(infraRoot, moduleFilename)
	if _, err := os.Stat(moduleFilePath); err == nil {
		return moduleFilePath
	}

	// fallback to .bicep
	moduleFilename = moduleName + bicepFileExtension
	return filepath.Join(infraRoot, moduleFilename)
}

// inputsParameter generates and updates input parameters for the Azure Resource Manager (ARM) template.
// It takes an existingInputs map that contains the current input values for each resource, and an autoGenParameters map
// that contains information about the input parameters to be generated.
// The method iterates over the autoGenParameters map and checks if each input parameter already exists in the existingInputs
// map.
// If an input parameter does not exist, a new value is generated and added to the existingInputs map.
// The method returns an azure.ArmParameterValue struct that contains the updated existingInputs map, a boolean indicating
// whether new inputs were written, and an error if any occurred during the generation of input values.
func inputsParameter(
	existingInputs map[string]map[string]any, autoGenParameters map[string]map[string]azure.AutoGenInput) (
	inputsParameter azure.ArmParameterValue, inputsUpdated bool, err error) {
	wroteNewInput := false

	for inputResource, inputResourceInfo := range autoGenParameters {
		existingRecordsForResource := make(map[string]any)
		if current, exists := existingInputs[inputResource]; exists {
			existingRecordsForResource = current
		}
		for inputName, inputInfo := range inputResourceInfo {
			if _, has := existingRecordsForResource[inputName]; !has {
				val, err := password.Generate(password.GenerateConfig{
					Length:     inputInfo.Length,
					NoLower:    inputInfo.NoLower,
					NoUpper:    inputInfo.NoUpper,
					NoNumeric:  inputInfo.NoNumeric,
					NoSpecial:  inputInfo.NoSpecial,
					MinLower:   inputInfo.MinLower,
					MinUpper:   inputInfo.MinUpper,
					MinNumeric: inputInfo.MinNumeric,
					MinSpecial: inputInfo.MinSpecial,
				},
				)
				if err != nil {
					return inputsParameter, inputsUpdated, fmt.Errorf("generating value for input %s: %w", inputName, err)
				}
				existingRecordsForResource[inputName] = val
				wroteNewInput = true
			}
		}
		existingInputs[inputResource] = existingRecordsForResource
	}

	return azure.ArmParameterValue{
		Value: existingInputs,
	}, wroteNewInput, nil
}

// Ensures the provisioning parameters are valid and prompts the user for input as needed
func (p *BicepProvider) ensureParameters(
	ctx context.Context,
	template azure.ArmTemplate,
) (azure.ArmParameters, error) {
	parameters, err := p.loadParameters(ctx)
	if err != nil {
		return nil, fmt.Errorf("resolving bicep parameters file: %w", err)
	}

	if len(template.Parameters) == 0 {
		return azure.ArmParameters{}, nil
	}
	configuredParameters := make(azure.ArmParameters, len(template.Parameters))

	sortedKeys := slices.Sorted(maps.Keys(template.Parameters))

	configModified := false

	var parameterPrompts []struct {
		key   string
		param azure.ArmTemplateParameterDefinition
	}

	for _, key := range sortedKeys {
		param := template.Parameters[key]
		parameterType := p.mapBicepTypeToInterfaceType(param.Type)

		// If a value is explicitly configured via a parameters file, use it.
		// unless the parameter value inference is nil/empty
		if v, has := parameters[key]; has {
			paramValue := armParameterFileValue(parameterType, v.Value, param.DefaultValue)
			if paramValue != nil {
				configuredParameters[key] = azure.ArmParameterValue{
					Value: paramValue,
				}
				continue
			}
		}

		// If this parameter has a default, then there is no need for us to configure it.
		if param.DefaultValue != nil {
			continue
		}

		// This required parameter was not in parameters file - see if we stored a value in config from an earlier
		// prompt and if so use it.
		configKey := fmt.Sprintf("infra.parameters.%s", key)

		if v, has := p.env.Config.Get(configKey); has {
			if isValueAssignableToParameterType(parameterType, v) {
				configuredParameters[key] = azure.ArmParameterValue{
					Value: v,
				}
				continue
			} else {
				// The saved value is no longer valid (perhaps the user edited their template to change the type of a)
				// parameter and then re-ran `azd provision`. Forget the saved value (if we can) and prompt for a new one.
				_ = p.env.Config.Unset("infra.parameters.%s")
			}
		}

		// If the parameter is tagged with {type: "generate"}, skip prompting.
		// We generate it once, then save to config for next attempts.`.
		azdMetadata, hasMetadata := param.AzdMetadata()
		if hasMetadata && parameterType == provisioning.ParameterTypeString && azdMetadata.Type != nil &&
			*azdMetadata.Type == azure.AzdMetadataTypeGenerate {

			// - generate once
			genValue, err := autoGenerate(key, azdMetadata)
			if err != nil {
				return nil, err
			}
			configuredParameters[key] = azure.ArmParameterValue{
				Value: genValue,
			}
			mustSetParamAsConfig(key, genValue, p.env.Config, param.Secure())
			configModified = true
			continue
		}

		// No saved value for this required parameter, we'll need to prompt for it.
		parameterPrompts = append(parameterPrompts, struct {
			key   string
			param azure.ArmTemplateParameterDefinition
		}{key: key, param: param})
	}

	if len(parameterPrompts) > 0 {
		if p.console.SupportsPromptDialog() {

			dialog := input.PromptDialog{
				Title: "Configure required deployment parameters",
				Description: "The following parameters are required for deployment. " +
					"Provide values for each parameter. They will be saved for future deployments.",
			}

			for _, prompt := range parameterPrompts {
				dialog.Prompts = append(dialog.Prompts, p.promptDialogItemForParameter(prompt.key, prompt.param))
			}

			values, err := p.console.PromptDialog(ctx, dialog)
			if err != nil {
				return nil, fmt.Errorf("prompting for values: %w", err)
			}

			for _, prompt := range parameterPrompts {
				key := prompt.key
				value := values[prompt.key]
				mustSetParamAsConfig(key, value, p.env.Config, prompt.param.Secure())
				configModified = true
				configuredParameters[key] = azure.ArmParameterValue{
					Value: value,
				}
			}
		} else {
			for _, prompt := range parameterPrompts {
				key := prompt.key

				// Otherwise, prompt for the value.
				value, err := p.promptForParameter(ctx, key, prompt.param)
				if err != nil {
					return nil, fmt.Errorf("prompting for value: %w", err)
				}

				mustSetParamAsConfig(key, value, p.env.Config, prompt.param.Secure())
				configModified = true
				configuredParameters[key] = azure.ArmParameterValue{
					Value: value,
				}
			}
		}
	}

	if configModified {
		if err := p.envManager.Save(ctx, p.env); err != nil {
			return nil, fmt.Errorf("saving prompt values: %w", err)
		}
	}
	return configuredParameters, nil
}

var configInfraParametersKey = "infra.parameters."

// mustSetParamAsConfig sets the specified key-value pair in the given config.Config object.
// If the isSecured flag is set to true, the value is set as a secret using config.SetSecret,
// otherwise it is set using config.Set.
// If an error occurs while setting the value, the function panics with a warning message.
func mustSetParamAsConfig(key string, value any, config config.Config, isSecured bool) {
	configKey := configInfraParametersKey + key

	if !isSecured {
		if err := config.Set(configKey, value); err != nil {
			log.Panicf("failed setting config value: %v", err)
		}
		return
	}

	secretString, castOk := value.(string)
	if !castOk {
		log.Panic("tried to set a non-string as secret. This is not supported.")
	}
	if err := config.SetSecret(configKey, secretString); err != nil {
		log.Panicf("failed setting a secret in config: %v", err)
	}
}

// Convert the ARM parameters file value into a value suitable for deployment
func armParameterFileValue(paramType provisioning.ParameterType, value any, defaultValue any) any {
	// Quick return if the value being converted is not a string
	if value == nil || reflect.TypeOf(value).Kind() != reflect.String {
		return value
	}

	// Relax the handling of bool and number types to accept convertible strings
	switch paramType {
	case provisioning.ParameterTypeBoolean:
		if val, ok := value.(string); ok {
			if boolVal, err := strconv.ParseBool(val); err == nil {
				return boolVal
			}
		}
	case provisioning.ParameterTypeNumber:
		if val, ok := value.(string); ok {
			if intVal, err := strconv.ParseInt(val, 10, 64); err == nil {
				return intVal
			}
		}
	case provisioning.ParameterTypeString:
		// Use Cases
		// 1. Non-empty input value, return input value (no prompt)
		// 2. Empty input value and no default - return nil (prompt user)
		// 3. Empty input value and non-empty default - return empty input string (no prompt)
		paramVal, paramValid := value.(string)
		if paramValid && paramVal != "" {
			return paramVal
		}

		defaultVal, hasDefault := defaultValue.(string)
		if hasDefault && paramValid && paramVal != defaultVal {
			return paramVal
		}
	default:
		return value
	}

	return nil
}

func isValueAssignableToParameterType(paramType provisioning.ParameterType, value any) bool {
	switch paramType {
	case provisioning.ParameterTypeArray:
		_, ok := value.([]any)
		return ok
	case provisioning.ParameterTypeBoolean:
		_, ok := value.(bool)
		return ok
	case provisioning.ParameterTypeNumber:
		switch t := value.(type) {
		case int, int8, int16, int32, int64:
			return true
		case uint, uint8, uint16, uint32, uint64:
			return true
		case float32:
			return float64(t) == math.Trunc(float64(t))
		case float64:
			return t == math.Trunc(t)
		case json.Number:
			_, err := t.Int64()
			return err == nil
		default:
			return false
		}
	case provisioning.ParameterTypeObject:
		_, ok := value.(map[string]any)
		return ok
	case provisioning.ParameterTypeString:
		_, ok := value.(string)
		return ok
	default:
		panic(fmt.Sprintf("unexpected type: %v", paramType))
	}
}

// NewBicepProvider creates a new instance of a Bicep Infra provider
func NewBicepProvider(
	azCli azcli.AzCli,
	bicepCli *bicep.Cli,
	resourceService *azapi.ResourceService,
	deploymentManager *infra.DeploymentManager,
	envManager environment.Manager,
	env *environment.Environment,
	console input.Console,
	prompters prompt.Prompter,
	curPrincipal provisioning.CurrentPrincipalIdProvider,
	keyvaultService keyvault.KeyVaultService,
	cloud *cloud.Cloud,
) provisioning.Provider {
	return &BicepProvider{
		envManager:        envManager,
		env:               env,
		console:           console,
		azCli:             azCli,
		bicepCli:          bicepCli,
		resourceService:   resourceService,
		deploymentManager: deploymentManager,
		prompters:         prompters,
		curPrincipal:      curPrincipal,
		keyvaultService:   keyvaultService,
		portalUrlBase:     cloud.PortalUrlBase,
	}
}<|MERGE_RESOLUTION|>--- conflicted
+++ resolved
@@ -610,22 +610,12 @@
 
 	// Start the deployment
 	p.console.ShowSpinner(ctx, "Creating/Updating resources", input.Step)
-<<<<<<< HEAD
-=======
-
-	deploymentTags := map[string]*string{
-		azure.TagKeyAzdEnvName: to.Ptr(p.env.Name()),
-	}
-	if parametersHashErr == nil {
-		deploymentTags[azure.TagKeyAzdDeploymentStateParamHashName] = to.Ptr(currentParamsHash)
-	}
 
 	optionsMap, err := convert.ToMap(p.options)
 	if err != nil {
 		return nil, err
 	}
 
->>>>>>> 84ea2204
 	deployResult, err := p.deployModule(
 		ctx,
 		bicepDeploymentData.Target,
