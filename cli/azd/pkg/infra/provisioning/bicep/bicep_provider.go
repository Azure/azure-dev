--- conflicted
+++ resolved
@@ -618,14 +618,9 @@
 		}
 
 		// Report incremental progress
-<<<<<<< HEAD
-		resourceManager := infra.NewAzureResourceManager(p.azCli, p.deploymentOperations)
+		resourceManager := infra.NewAzureResourceManager(p.resourceService, p.deploymentOperations)
 		progressDisplay := provisioning.NewProvisioningProgressDisplay(
 			resourceManager, p.console, bicepDeploymentData.Target)
-=======
-		resourceManager := infra.NewAzureResourceManager(p.resourceService, p.deploymentOperations)
-		progressDisplay := NewProvisioningProgressDisplay(resourceManager, p.console, bicepDeploymentData.Target)
->>>>>>> fccd5de5
 		// Make initial delay shorter to be more responsive in displaying initial progress
 		initialDelay := 3 * time.Second
 		regularDelay := 10 * time.Second
@@ -1161,13 +1156,8 @@
 // Deletes the azure resources within the deployment
 func (p *BicepProvider) destroyResourceGroups(
 	ctx context.Context,
-<<<<<<< HEAD
 	options provisioning.DestroyOptions,
-	groupedResources map[string][]azcli.AzCliResource,
-=======
-	options DestroyOptions,
 	groupedResources map[string][]azapi.Resource,
->>>>>>> fccd5de5
 	resourceCount int,
 ) error {
 	if !options.Force() {
@@ -1407,10 +1397,6 @@
 func (p *BicepProvider) purgeKeyVaults(
 	ctx context.Context,
 	keyVaults []*keyvault.KeyVault,
-<<<<<<< HEAD
-	options provisioning.DestroyOptions,
-=======
->>>>>>> fccd5de5
 	skip bool,
 ) error {
 	for _, keyVault := range keyVaults {
@@ -1428,10 +1414,6 @@
 func (p *BicepProvider) purgeManagedHSMs(
 	ctx context.Context,
 	managedHSMs []*azcli.AzCliManagedHSM,
-<<<<<<< HEAD
-	options provisioning.DestroyOptions,
-=======
->>>>>>> fccd5de5
 	skip bool,
 ) error {
 	for _, managedHSM := range managedHSMs {
@@ -1449,10 +1431,6 @@
 func (p *BicepProvider) purgeCognitiveAccounts(
 	ctx context.Context,
 	cognitiveAccounts []cognitiveAccount,
-<<<<<<< HEAD
-	options provisioning.DestroyOptions,
-=======
->>>>>>> fccd5de5
 	skip bool,
 ) error {
 	for _, cogAccount := range cognitiveAccounts {
@@ -1563,10 +1541,6 @@
 func (p *BicepProvider) purgeAppConfigs(
 	ctx context.Context,
 	appConfigs []*azcli.AzCliAppConfig,
-<<<<<<< HEAD
-	options provisioning.DestroyOptions,
-=======
->>>>>>> fccd5de5
 	skip bool,
 ) error {
 	for _, appConfig := range appConfigs {
@@ -1585,10 +1559,6 @@
 func (p *BicepProvider) purgeAPIManagement(
 	ctx context.Context,
 	apims []*azcli.AzCliApim,
-<<<<<<< HEAD
-	options provisioning.DestroyOptions,
-=======
->>>>>>> fccd5de5
 	skip bool,
 ) error {
 	for _, apim := range apims {
@@ -2239,13 +2209,8 @@
 	alphaFeatureManager *alpha.FeatureManager,
 	clock clock.Clock,
 	keyvaultService keyvault.KeyVaultService,
-<<<<<<< HEAD
-	portalUrlBase string,
+	cloud *cloud.Cloud,
 ) provisioning.Provider {
-=======
-	cloud *cloud.Cloud,
-) Provider {
->>>>>>> fccd5de5
 	return &BicepProvider{
 		envManager:           envManager,
 		env:                  env,
