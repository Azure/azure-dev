// Copyright (c) Microsoft Corporation. All rights reserved.
// Licensed under the MIT License.

// Package bicep contains an implementation of provider.Provider for Bicep. This
// provider is registered for use when this package is imported, and can be imported for
// side effects only to register the provider, e.g.:
//
// require(
//
//	_ "github.com/azure/azure-dev/cli/azd/pkg/infra/provisioning/bicep"
//
// )
package bicep

import (
	"context"
	"encoding/json"
	"errors"
	"fmt"
	"log"
	"math"
	"os"
	"path/filepath"
	"strconv"
	"strings"
	"time"

	"github.com/Azure/azure-sdk-for-go/sdk/azcore"
	"github.com/Azure/azure-sdk-for-go/sdk/azcore/arm"
	"github.com/Azure/azure-sdk-for-go/sdk/azcore/to"
	"github.com/Azure/azure-sdk-for-go/sdk/resourcemanager/resources/armresources"
	"github.com/azure/azure-dev/cli/azd/pkg/alpha"
	"github.com/azure/azure-dev/cli/azd/pkg/async"
	"github.com/azure/azure-dev/cli/azd/pkg/azure"
	"github.com/azure/azure-dev/cli/azd/pkg/cmdsubst"
	"github.com/azure/azure-dev/cli/azd/pkg/environment"
	"github.com/azure/azure-dev/cli/azd/pkg/exec"
	"github.com/azure/azure-dev/cli/azd/pkg/infra"
	. "github.com/azure/azure-dev/cli/azd/pkg/infra/provisioning"
	"github.com/azure/azure-dev/cli/azd/pkg/input"
	"github.com/azure/azure-dev/cli/azd/pkg/output"
	"github.com/azure/azure-dev/cli/azd/pkg/output/ux"
	"github.com/azure/azure-dev/cli/azd/pkg/tools"
	"github.com/azure/azure-dev/cli/azd/pkg/tools/azcli"
	"github.com/azure/azure-dev/cli/azd/pkg/tools/bicep"
	"github.com/benbjohnson/clock"
	"github.com/drone/envsubst"
	"golang.org/x/exp/maps"
	"golang.org/x/exp/slices"
)

const DefaultModule = "main"

type BicepDeploymentDetails struct {
	// Template is the template to deploy during the deployment operation.
	Template azure.RawArmTemplate
	// Parameters are the values to provide to the template during the deployment operation.
	Parameters azure.ArmParameters
	// TemplateOutputs are the outputs as specified by the template.
	TemplateOutputs azure.ArmTemplateOutputs
	// Target is the unique resource in azure that represents the deployment that will happen. A target can be scoped to
	// either subscriptions, or resource groups.
	Target infra.Deployment
}

// BicepProvider exposes infrastructure provisioning using Azure Bicep templates
type BicepProvider struct {
	env                 *environment.Environment
	projectPath         string
	options             Options
	console             input.Console
	bicepCli            bicep.BicepCli
	azCli               azcli.AzCli
	prompters           Prompters
	curPrincipal        CurrentPrincipalIdProvider
	alphaFeatureManager *alpha.FeatureManager
}

var ErrResourceGroupScopeNotSupported = fmt.Errorf(
	"resource group scoped deployments are currently under alpha support and need to be explicitly enabled."+
		" Run `%s` to enable this feature.", alpha.GetEnableCommand(ResourceGroupDeploymentFeature),
)

// Name gets the name of the infra provider
func (p *BicepProvider) Name() string {
	return "Bicep"
}

func (p *BicepProvider) RequiredExternalTools() []tools.ExternalTool {
	return []tools.ExternalTool{}
}

func (p *BicepProvider) EnsureConfigured(ctx context.Context) error {
	return p.prompters.EnsureSubscriptionLocation(ctx, p.env)
}

func (p *BicepProvider) State(
	ctx context.Context,
) *async.InteractiveTaskWithProgress[*StateResult, *StateProgress] {
	return async.RunInteractiveTaskWithProgress(
		func(asyncContext *async.InteractiveTaskContextWithProgress[*StateResult, *StateProgress]) {
			asyncContext.SetProgress(&StateProgress{Message: "Loading Bicep template", Timestamp: time.Now()})
			modulePath := p.modulePath()
			_, template, err := p.compileBicep(ctx, modulePath)
			if err != nil {
				asyncContext.SetError(fmt.Errorf("compiling bicep template: %w", err))
				return
			}

			scope, err := p.scopeForTemplate(ctx, template)
			if err != nil {
				asyncContext.SetError(fmt.Errorf("computing deployment scope: %w", err))
				return
			}

			asyncContext.SetProgress(&StateProgress{Message: "Retrieving Azure deployment", Timestamp: time.Now()})
			armDeployment, err := latestCompletedDeployment(ctx, p.env.GetEnvName(), scope)
			if err != nil {
				asyncContext.SetError(fmt.Errorf("retrieving deployment: %w", err))
				return
			}

			state := State{}
			state.Resources = make([]Resource, len(armDeployment.Properties.OutputResources))

			for idx, res := range armDeployment.Properties.OutputResources {
				state.Resources[idx] = Resource{
					Id: *res.ID,
				}
			}

			asyncContext.SetProgress(&StateProgress{Message: "Normalizing output parameters", Timestamp: time.Now()})
			state.Outputs = p.createOutputParameters(
				template.Outputs,
				azcli.CreateDeploymentOutput(armDeployment.Properties.Outputs),
			)

			result := StateResult{
				State: &state,
			}

			asyncContext.SetResult(&result)
		})
}

var ResourceGroupDeploymentFeature = alpha.MustFeatureKey("resourceGroupDeployments")

// Plans the infrastructure provisioning
func (p *BicepProvider) Plan(
	ctx context.Context,
) *async.InteractiveTaskWithProgress[*DeploymentPlan, *DeploymentPlanningProgress] {
	return async.RunInteractiveTaskWithProgress(
		func(asyncContext *async.InteractiveTaskContextWithProgress[*DeploymentPlan, *DeploymentPlanningProgress]) {
			p.console.ShowSpinner(ctx, "Creating a deployment plan", input.Step)
			asyncContext.SetProgress(
				&DeploymentPlanningProgress{Message: "Generating Bicep parameters file", Timestamp: time.Now()},
			)

			parameters, err := p.loadParameters(ctx, asyncContext)
			if err != nil {
				asyncContext.SetError(fmt.Errorf("creating parameters file: %w", err))
				return
			}

			modulePath := p.modulePath()
			asyncContext.SetProgress(&DeploymentPlanningProgress{Message: "Compiling Bicep template", Timestamp: time.Now()})
			rawTemplate, template, err := p.compileBicep(ctx, modulePath)
			if err != nil {
				asyncContext.SetError(fmt.Errorf("creating template: %w", err))
				return
			}

			configuredParameters, err := p.ensureParameters(ctx, asyncContext, template, parameters)
			if err != nil {
				asyncContext.SetError(err)
				return
			}

			deployment, err := p.convertToDeployment(template)
			if err != nil {
				asyncContext.SetError(err)
				return
			}

<<<<<<< HEAD
			deploymentScope, err := template.TargetScope()
			if err != nil {
				asyncContext.SetError(fmt.Errorf("getting template target scope: %w", err))
				return
			}

			var target infra.Deployment

			if deploymentScope == azure.DeploymentScopeSubscription {
				target = infra.NewSubscriptionDeployment(
					p.azCli,
					p.env.GetLocation(),
					p.env.GetSubscriptionId(),
					fmt.Sprintf("%s-%d", p.env.GetEnvName(), time.Now().Unix()),
				)
			} else if deploymentScope == azure.DeploymentScopeResourceGroup {
				if !p.alphaFeatureManager.IsEnabled(ResourceGroupDeploymentFeature) {
					asyncContext.SetError(ErrResourceGroupScopeNotSupported)
					return
				}

				p.console.WarnForFeature(ctx, ResourceGroupDeploymentFeature)

				if p.env.Getenv(environment.ResourceGroupEnvVarName) == "" {
					asyncContext.SetError(
						fmt.Errorf(
							"%s must be set to the name of the resource group to use",
							environment.ResourceGroupEnvVarName,
						),
					)
					return
				}

				target = infra.NewResourceGroupDeployment(
					p.azCli,
					p.env.GetSubscriptionId(),
					p.env.Getenv(environment.ResourceGroupEnvVarName),
					fmt.Sprintf("%s-%d", p.env.GetEnvName(), time.Now().Unix()),
				)
			} else {
				asyncContext.SetError(fmt.Errorf("unsupported scope: %s", deploymentScope))
				return
			}
=======
			target := infra.NewSubscriptionDeployment(
				p.azCli,
				p.env.GetLocation(),
				p.env.GetSubscriptionId(),
				deploymentNameForEnv(p.env.GetEnvName(), clock.New()),
			)
>>>>>>> f093e4ea

			result := DeploymentPlan{
				Deployment: *deployment,
				Details: BicepDeploymentDetails{
					Template:        rawTemplate,
					TemplateOutputs: template.Outputs,
					Parameters:      configuredParameters,
					Target:          target,
				},
			}

			// remove the spinner with no message as no message is expected
			p.console.StopSpinner(ctx, "", input.StepDone)
			asyncContext.SetResult(&result)
		})
}

// cArmDeploymentNameLengthMax is the maximum length of the name of a deployment in ARM.
const cArmDeploymentNameLengthMax = 64

// deploymentNameForEnv creates a name to use for the deployment object for a given environment. It appends the current
// unix time to the environment name (separated by a hyphen) to provide a unique name for each deployment. If the resulting
// name is longer than the ARM limit, the longest suffix of the name under the limit is returned.
func deploymentNameForEnv(envName string, clock clock.Clock) string {
	name := fmt.Sprintf("%s-%d", envName, clock.Now().Unix())
	if len(name) <= cArmDeploymentNameLengthMax {
		return name
	}

	return name[len(name)-cArmDeploymentNameLengthMax:]
}

// Provisioning the infrastructure within the specified template
func (p *BicepProvider) Deploy(
	ctx context.Context,
	pd *DeploymentPlan,
) *async.InteractiveTaskWithProgress[*DeployResult, *DeployProgress] {
	return async.RunInteractiveTaskWithProgress(
		func(asyncContext *async.InteractiveTaskContextWithProgress[*DeployResult, *DeployProgress]) {
			done := make(chan bool)

			// Ensure the done marker channel is sent in all conditions
			defer func() {
				done <- true
			}()

			bicepDeploymentData := pd.Details.(BicepDeploymentDetails)

			// Report incremental progress
			go func() {
				resourceManager := infra.NewAzureResourceManager(p.azCli)
				progressDisplay := NewProvisioningProgressDisplay(resourceManager, p.console, bicepDeploymentData.Target)
				// Make initial delay shorter to be more responsive in displaying initial progress
				initialDelay := 3 * time.Second
				regularDelay := 10 * time.Second
				timer := time.NewTimer(initialDelay)
				queryStartTime := time.Now()

				for {
					select {
					case <-done:
						timer.Stop()
						return
					case <-timer.C:
						if progressReport, err := progressDisplay.ReportProgress(ctx, &queryStartTime); err == nil {
							asyncContext.SetProgress(progressReport)
						} else {
							// We don't want to fail the whole deployment if a progress reporting error occurs
							log.Printf("error while reporting progress: %s", err.Error())
						}

						timer.Reset(regularDelay)
					}
				}
			}()

			// Start the deployment
			p.console.ShowSpinner(ctx, "Creating/Updating resources", input.Step)

			deployResult, err := p.deployModule(
				ctx,
				bicepDeploymentData.Target,
				bicepDeploymentData.Template,
				bicepDeploymentData.Parameters,
				map[string]*string{
					azure.TagKeyAzdEnvName: to.Ptr(p.env.GetEnvName()),
				},
			)
			if err != nil {
				asyncContext.SetError(err)
				return
			}

			deployment := pd.Deployment
			deployment.Outputs = p.createOutputParameters(
				bicepDeploymentData.TemplateOutputs,
				azcli.CreateDeploymentOutput(deployResult.Properties.Outputs),
			)

			result := &DeployResult{
				Deployment: &deployment,
			}

			asyncContext.SetResult(result)
		})
}

type itemToPurge struct {
	resourceType string
	count        int
	purge        func(skipPurge bool) error
}

func (p *BicepProvider) scopeForTemplate(ctx context.Context, t azure.ArmTemplate) (infra.Scope, error) {
	deploymentScope, err := t.TargetScope()
	if err != nil {
		return nil, err
	}

	if deploymentScope == azure.DeploymentScopeSubscription {
		return infra.NewSubscriptionScope(p.azCli, p.env.GetSubscriptionId()), nil
	} else if deploymentScope == azure.DeploymentScopeResourceGroup {
		if !p.alphaFeatureManager.IsEnabled(ResourceGroupDeploymentFeature) {
			return nil, ErrResourceGroupScopeNotSupported
		}

		p.console.WarnForFeature(ctx, ResourceGroupDeploymentFeature)

		if p.env.Getenv(environment.ResourceGroupEnvVarName) == "" {
			return nil, fmt.Errorf(
				"%s must be set to the name of the resource group to use", environment.ResourceGroupEnvVarName,
			)
		}

		return infra.NewResourceGroupScope(
			p.azCli,
			p.env.GetSubscriptionId(),
			p.env.Getenv(environment.ResourceGroupEnvVarName),
		), nil

	} else {
		return nil, fmt.Errorf("unsupported deployment scope: %s", deploymentScope)
	}

}

// Destroys the specified deployment by deleting all azure resources, resource groups & deployments that are referenced.
func (p *BicepProvider) Destroy(
	ctx context.Context,
	options DestroyOptions,
) *async.InteractiveTaskWithProgress[*DestroyResult, *DestroyProgress] {
	return async.RunInteractiveTaskWithProgress(
		func(asyncContext *async.InteractiveTaskContextWithProgress[*DestroyResult, *DestroyProgress]) {

			modulePath := p.modulePath()
			asyncContext.SetProgress(&DestroyProgress{Message: "Compiling Bicep template", Timestamp: time.Now()})
			_, template, err := p.compileBicep(ctx, modulePath)
			if err != nil {
				asyncContext.SetError(fmt.Errorf("creating template: %w", err))
				return
			}

			scope, err := p.scopeForTemplate(ctx, template)
			if err != nil {
				asyncContext.SetError(fmt.Errorf("computing deployment scope: %w", err))
				return
			}

			asyncContext.SetProgress(&DestroyProgress{Message: "Fetching resource groups", Timestamp: time.Now()})
			deployment, err := latestCompletedDeployment(ctx, p.env.GetEnvName(), scope)
			if err != nil {
				asyncContext.SetError(err)
				return
			}

			rgsFromDeployment := resourceGroupsFromDeployment(deployment)

			asyncContext.SetProgress(&DestroyProgress{Message: "Fetching resources", Timestamp: time.Now()})
			groupedResources, err := p.getAllResourcesToDelete(ctx, rgsFromDeployment)
			if err != nil {
				asyncContext.SetError(fmt.Errorf("getting resources to delete: %w", err))
				return
			}

			allResources := []azcli.AzCliResource{}
			for _, groupResources := range groupedResources {
				allResources = append(allResources, groupResources...)
			}

			asyncContext.SetProgress(&DestroyProgress{Message: "Getting Key Vaults to purge", Timestamp: time.Now()})
			keyVaults, err := p.getKeyVaultsToPurge(ctx, groupedResources)
			if err != nil {
				asyncContext.SetError(fmt.Errorf("getting key vaults to purge: %w", err))
				return
			}

			asyncContext.SetProgress(&DestroyProgress{Message: "Getting App Configurations to purge", Timestamp: time.Now()})
			appConfigs, err := p.getAppConfigsToPurge(ctx, groupedResources)
			if err != nil {
				asyncContext.SetError(fmt.Errorf("getting app configurations to purge: %w", err))
				return
			}

			asyncContext.SetProgress(
				&DestroyProgress{Message: "Getting API Management Services to purge", Timestamp: time.Now()},
			)
			apiManagements, err := p.getApiManagementsToPurge(ctx, groupedResources)
			if err != nil {
				asyncContext.SetError(fmt.Errorf("getting API managements to purge: %w", err))
				return
			}

			if err := p.destroyResourceGroups(ctx, options, groupedResources, len(allResources)); err != nil {
				asyncContext.SetError(fmt.Errorf("deleting resource groups: %w", err))
				return
			}

			keyVaultsPurge := itemToPurge{
				resourceType: "Key Vault(s)",
				count:        len(keyVaults),
				purge: func(skipPurge bool) error {
					return p.purgeKeyVaults(ctx, keyVaults, options, skipPurge)
				},
			}
			appConfigsPurge := itemToPurge{
				resourceType: "App Configuration(s)",
				count:        len(appConfigs),
				purge: func(skipPurge bool) error {
					return p.purgeAppConfigs(ctx, appConfigs, options, skipPurge)
				},
			}
			aPIManagement := itemToPurge{
				resourceType: "API Management(s)",
				count:        len(apiManagements),
				purge: func(skipPurge bool) error {
					return p.purgeAPIManagement(ctx, apiManagements, options, skipPurge)
				},
			}
			var purgeItem []itemToPurge
			for _, item := range []itemToPurge{keyVaultsPurge, appConfigsPurge, aPIManagement} {
				if item.count > 0 {
					purgeItem = append(purgeItem, item)
				}
			}

			if err := p.purgeItems(ctx, purgeItem, options); err != nil {
				asyncContext.SetError(fmt.Errorf("purging resources: %w", err))
				return
			}

			destroyResult := DestroyResult{
				Resources: allResources,
				Outputs: p.createOutputParameters(
					template.Outputs,
					azcli.CreateDeploymentOutput(deployment.Properties.Outputs),
				),
			}

			asyncContext.SetResult(&destroyResult)
		})
}

// latestCompletedDeployment finds the most recent deployment the given environment in the provided scope,
// considering only deployments which have completed (either successfully or unsuccessfully).
func latestCompletedDeployment(
	ctx context.Context, envName string, scope infra.Scope,
) (*armresources.DeploymentExtended, error) {

	deployments, err := scope.ListDeployments(ctx)
	if err != nil {
		return nil, err
	}

	slices.SortFunc(deployments, func(x, y *armresources.DeploymentExtended) bool {
		return x.Properties.Timestamp.After(*y.Properties.Timestamp)
	})

	// Earlier versions of `azd` did not use unique deployment names per deployment and also did not tag the deployment
	// with an `azd` specific tag. Instead, the name of the deployment simply matched the environment name.
	//
	// As we walk the list of deployments, we note if we find a deployment matching this older strategy and will return
	// it if we can't find a deployment that matches the newer one.
	var matchingBareDeployment *armresources.DeploymentExtended

	for _, deployment := range deployments {

		// We only want to consider deployments that are in a terminal state, not any which may be ongoing.
		if *deployment.Properties.ProvisioningState != armresources.ProvisioningStateSucceeded &&
			*deployment.Properties.ProvisioningState != armresources.ProvisioningStateFailed {
			continue
		}

		if v, has := deployment.Tags[azure.TagKeyAzdEnvName]; has && *v == envName {
			return deployment, nil
		}

		if *deployment.Name == envName {
			matchingBareDeployment = deployment
		}
	}

	if matchingBareDeployment != nil {
		return matchingBareDeployment, nil
	}

	return nil, fmt.Errorf("no deployments found for environment %s", envName)
}

// resourceGroupsFromDeployment returns the names of all the unique set of resource group name names resource groups from
//
//	the OutputResources section of a ARM deployment.
func resourceGroupsFromDeployment(deployment *armresources.DeploymentExtended) []string {

	// NOTE: it's possible for a deployment to list a resource group more than once. We're only interested in the
	// unique set.
	resourceGroups := map[string]struct{}{}

	for _, resourceId := range deployment.Properties.OutputResources {
		if resourceId != nil && resourceId.ID != nil {
			resId, err := arm.ParseResourceID(*resourceId.ID)
			if err == nil && resId.ResourceGroupName != "" {
				resourceGroups[resId.ResourceGroupName] = struct{}{}
			}
		}
	}

	var resourceGroupNames []string

	for k := range resourceGroups {
		resourceGroupNames = append(resourceGroupNames, k)
	}

	return resourceGroupNames
}

func (p *BicepProvider) getAllResourcesToDelete(
	ctx context.Context,
	resourceGroups []string,
) (map[string][]azcli.AzCliResource, error) {
	allResources := map[string][]azcli.AzCliResource{}

	for _, resourceGroup := range resourceGroups {
		groupResources, err := p.azCli.ListResourceGroupResources(ctx, p.env.GetSubscriptionId(), resourceGroup, nil)
		var errDetails *azcore.ResponseError
		if errors.As(err, &errDetails) && errDetails.StatusCode == 404 {
			// Resource group not found and already deleted, skip grouping for deletion
			continue
		}

		if err != nil {
			return allResources, err
		}

		allResources[resourceGroup] = groupResources
	}

	return allResources, nil
}

func generateResourceGroupsToDelete(groupedResources map[string][]azcli.AzCliResource, subId string) []string {
	lines := []string{"Resource group(s) to be deleted:", ""}

	for rg := range groupedResources {
		lines = append(lines, fmt.Sprintf(
			"  • %s: %s",
			rg,
			output.WithLinkFormat("https://portal.azure.com/#@/resource/subscriptions/%s/resourceGroups/%s/overview",
				subId,
				rg,
			),
		))
	}
	return append(lines, "")
}

// Deletes the azure resources within the deployment
func (p *BicepProvider) destroyResourceGroups(
	ctx context.Context,
	options DestroyOptions,
	groupedResources map[string][]azcli.AzCliResource,
	resourceCount int,
) error {
	if !options.Force() {
		p.console.MessageUxItem(ctx, &ux.MultilineMessage{
			Lines: generateResourceGroupsToDelete(groupedResources, p.env.GetSubscriptionId())},
		)
		confirmDestroy, err := p.console.Confirm(ctx, input.ConsoleOptions{
			Message: fmt.Sprintf(
				"Total resources to %s: %d, are you sure you want to continue?",
				output.WithErrorFormat("delete"),
				resourceCount,
			),
			DefaultValue: false,
		})

		if err != nil {
			return fmt.Errorf("prompting for delete confirmation: %w", err)
		}

		if !confirmDestroy {
			return errors.New("user denied delete confirmation")
		}
	}

	p.console.Message(ctx, output.WithGrayFormat("Deleting your resources can take some time.\n"))

	for resourceGroup := range groupedResources {
		message := fmt.Sprintf("Deleting resource group: %s",
			output.WithHighLightFormat(resourceGroup),
		)
		p.console.ShowSpinner(ctx, message, input.Step)
		err := p.azCli.DeleteResourceGroup(ctx, p.env.GetSubscriptionId(), resourceGroup)

		p.console.StopSpinner(ctx, message, input.GetStepResultFormat(err))
		if err != nil {
			return err
		}
	}
	// empty line at the end of all resource group deletion
	p.console.Message(ctx, "")
	return nil
}

func itemsCountAsText(items []itemToPurge) string {
	count := len(items)
	if count < 1 {
		log.Panic("calling itemsCountAsText() with empty list.")
	}

	var tokens []string
	for _, item := range items {
		if item.count > 0 {
			tokens = append(tokens, fmt.Sprintf("%d %s", item.count, item.resourceType))
		}
	}

	return ux.ListAsText(tokens)
}

func (p *BicepProvider) purgeItems(
	ctx context.Context,
	items []itemToPurge,
	options DestroyOptions,
) error {
	if len(items) == 0 {
		// nothing to purge
		return nil
	}

	skipPurge := false
	if !options.Purge() {

		p.console.MessageUxItem(ctx, &ux.WarningMessage{
			Description: fmt.Sprintf(
				"The following operation will delete %s.",
				itemsCountAsText(items),
			),
		})
		p.console.Message(ctx, fmt.Sprintf(
			"These resources have soft delete enabled allowing them to be recovered for a period or time "+
				"after deletion. During this period, their names may not be reused. In the future, you cant use "+
				"the argument %s to skip this confirmation.\n", output.WithHighLightFormat("--purge")))

		purgeItems, err := p.console.Confirm(ctx, input.ConsoleOptions{
			Message: fmt.Sprintf(
				"Would you like to %s these resources instead, allowing their names to be reused?",
				output.WithErrorFormat("permanently delete"),
			),
			DefaultValue: false,
		})
		p.console.Message(ctx, "")

		if err != nil {
			return fmt.Errorf("prompting for confirmation: %w", err)
		}

		if !purgeItems {
			skipPurge = true
		}

		if err != nil {
			return err
		}
	}
	for _, item := range items {
		if err := item.purge(skipPurge); err != nil {
			return fmt.Errorf("failed to purge %s: %w", item.resourceType, err)
		}
	}

	return nil
}

func (p *BicepProvider) getKeyVaults(
	ctx context.Context,
	groupedResources map[string][]azcli.AzCliResource,
) ([]*azcli.AzCliKeyVault, error) {
	vaults := []*azcli.AzCliKeyVault{}

	for resourceGroup, groupResources := range groupedResources {
		for _, resource := range groupResources {
			if resource.Type == string(infra.AzureResourceTypeKeyVault) {
				vault, err := p.azCli.GetKeyVault(ctx, azure.SubscriptionFromRID(resource.Id), resourceGroup, resource.Name)
				if err != nil {
					return nil, fmt.Errorf("listing key vault %s properties: %w", resource.Name, err)
				}
				vaults = append(vaults, vault)
			}
		}
	}

	return vaults, nil
}

func (p *BicepProvider) getKeyVaultsToPurge(
	ctx context.Context,
	groupedResources map[string][]azcli.AzCliResource,
) ([]*azcli.AzCliKeyVault, error) {
	vaults, err := p.getKeyVaults(ctx, groupedResources)
	if err != nil {
		return nil, err
	}

	vaultsToPurge := []*azcli.AzCliKeyVault{}
	for _, v := range vaults {
		if v.Properties.EnableSoftDelete && !v.Properties.EnablePurgeProtection {
			vaultsToPurge = append(vaultsToPurge, v)
		}
	}

	return vaultsToPurge, nil
}

// Azure KeyVaults have a "soft delete" functionality (now enabled by default) where a vault may be marked
// such that when it is deleted it can be recovered for a period of time. During that time, the name may
// not be reused.
//
// This means that running `azd provision`, then `azd down` and finally `azd provision`
// again would lead to a deployment error since the vault name is in use.
//
// Since that's behavior we'd like to support, we run a purge operation for each KeyVault after
// it has been deleted.
//
// See
// https://docs.microsoft.com/azure/key-vault/general/key-vault-recovery?tabs=azure-portal#what-are-soft-delete-and-purge-protection
// for more information on this feature.
//
//nolint:lll
func (p *BicepProvider) purgeKeyVaults(
	ctx context.Context,
	keyVaults []*azcli.AzCliKeyVault,
	options DestroyOptions,
	skip bool,
) error {
	for _, keyVault := range keyVaults {
		err := p.runPurgeAsStep(ctx, "key vault", keyVault.Name, func() error {
			return p.azCli.PurgeKeyVault(
				ctx, azure.SubscriptionFromRID(keyVault.Id), keyVault.Name, keyVault.Location)
		}, skip)
		if err != nil {
			return fmt.Errorf("purging key vault %s: %w", keyVault.Name, err)
		}
	}
	return nil
}

func (p *BicepProvider) runPurgeAsStep(
	ctx context.Context, purgeType, name string, step func() error, skipped bool) error {

	message := fmt.Sprintf("Purging %s: %s", purgeType, output.WithHighLightFormat(name))
	p.console.ShowSpinner(ctx, message, input.Step)
	if skipped {
		p.console.StopSpinner(ctx, message, input.StepSkipped)
		return nil
	}

	err := step()
	p.console.StopSpinner(ctx, message, input.GetStepResultFormat(err))

	return err
}

func (p *BicepProvider) getAppConfigsToPurge(
	ctx context.Context,
	groupedResources map[string][]azcli.AzCliResource,
) ([]*azcli.AzCliAppConfig, error) {
	configs := []*azcli.AzCliAppConfig{}

	for resourceGroup, groupResources := range groupedResources {
		for _, resource := range groupResources {
			if resource.Type == string(infra.AzureResourceTypeAppConfig) {
				config, err := p.azCli.GetAppConfig(
					ctx,
					azure.SubscriptionFromRID(resource.Id),
					resourceGroup,
					resource.Name,
				)
				if err != nil {
					return nil, fmt.Errorf("listing app configuration %s properties: %w", resource.Name, err)
				}

				if !config.Properties.EnablePurgeProtection {
					configs = append(configs, config)
				}
			}
		}
	}

	return configs, nil
}

func (p *BicepProvider) getApiManagementsToPurge(
	ctx context.Context,
	groupedResources map[string][]azcli.AzCliResource,
) ([]*azcli.AzCliApim, error) {
	apims := []*azcli.AzCliApim{}

	for resourceGroup, groupResources := range groupedResources {
		for _, resource := range groupResources {
			if resource.Type == string(infra.AzureResourceTypeApim) {
				apim, err := p.azCli.GetApim(ctx, azure.SubscriptionFromRID(resource.Id), resourceGroup, resource.Name)
				if err != nil {
					return nil, fmt.Errorf("listing api management service %s properties: %w", resource.Name, err)
				}

				//No filtering needed like it does in key vaults or app configuration
				//as soft-delete happens for all Api Management resources
				apims = append(apims, apim)
			}
		}
	}

	return apims, nil
}

// Azure AppConfigurations have a "soft delete" functionality (now enabled by default) where a configuration store
// may be marked such that when it is deleted it can be recovered for a period of time. During that time,
// the name may not be reused.
//
// This means that running `azd provision`, then `azd down` and finally `azd provision`
// again would lead to a deployment error since the configuration name is in use.
//
// Since that's behavior we'd like to support, we run a purge operation for each AppConfiguration after it has been deleted.
//
// See https://learn.microsoft.com/en-us/azure/azure-app-configuration/concept-soft-delete for more information
// on this feature.
func (p *BicepProvider) purgeAppConfigs(
	ctx context.Context,
	appConfigs []*azcli.AzCliAppConfig,
	options DestroyOptions,
	skip bool,
) error {
	for _, appConfig := range appConfigs {
		err := p.runPurgeAsStep(ctx, "app config", appConfig.Name, func() error {
			return p.azCli.PurgeAppConfig(
				ctx, azure.SubscriptionFromRID(appConfig.Id), appConfig.Name, appConfig.Location)
		}, skip)
		if err != nil {
			return fmt.Errorf("purging app configuration %s: %w", appConfig.Name, err)
		}
	}

	return nil
}

func (p *BicepProvider) purgeAPIManagement(
	ctx context.Context,
	apims []*azcli.AzCliApim,
	options DestroyOptions,
	skip bool,
) error {
	for _, apim := range apims {
		err := p.runPurgeAsStep(ctx, "apim", apim.Name, func() error {
			return p.azCli.PurgeApim(ctx, azure.SubscriptionFromRID(apim.Id), apim.Name, apim.Location)
		}, skip)
		if err != nil {
			return fmt.Errorf("purging api management service %s: %w", apim.Name, err)
		}
	}

	return nil
}

func (p *BicepProvider) mapBicepTypeToInterfaceType(s string) ParameterType {
	switch s {
	case "String", "string", "secureString", "securestring":
		return ParameterTypeString
	case "Bool", "bool":
		return ParameterTypeBoolean
	case "Int", "int":
		return ParameterTypeNumber
	case "Object", "object", "secureObject", "secureobject":
		return ParameterTypeObject
	case "Array", "array":
		return ParameterTypeArray
	default:
		panic(fmt.Sprintf("unexpected bicep type: '%s'", s))
	}
}

// Creates a normalized view of the azure output parameters and resolves inconsistencies in the output parameter name
// casings.
func (p *BicepProvider) createOutputParameters(
	templateOutputs azure.ArmTemplateOutputs,
	azureOutputParams map[string]azcli.AzCliDeploymentOutput,
) map[string]OutputParameter {
	canonicalOutputCasings := make(map[string]string, len(templateOutputs))

	for key := range templateOutputs {
		canonicalOutputCasings[strings.ToLower(key)] = key
	}

	outputParams := make(map[string]OutputParameter, len(azureOutputParams))

	for key, azureParam := range azureOutputParams {
		var paramName string
		canonicalCasing, found := canonicalOutputCasings[strings.ToLower(key)]
		if found {
			paramName = canonicalCasing
		} else {
			paramName = key
		}

		outputParams[paramName] = OutputParameter{
			Type:  p.mapBicepTypeToInterfaceType(azureParam.Type),
			Value: azureParam.Value,
		}
	}

	return outputParams
}

// loadParameters reads the parameters file template for environment/module specified by Options,
// doing environment and command substitutions, and returns the values.
func (p *BicepProvider) loadParameters(
	ctx context.Context,
	asyncContext *async.InteractiveTaskContextWithProgress[*DeploymentPlan, *DeploymentPlanningProgress],
) (map[string]azure.ArmParameterValue, error) {
	parametersTemplateFilePath := p.parametersTemplateFilePath()
	log.Printf("Reading parameters template file from: %s", parametersTemplateFilePath)
	parametersBytes, err := os.ReadFile(parametersTemplateFilePath)
	if err != nil {
		return nil, fmt.Errorf("reading parameter file template: %w", err)
	}

	principalId, err := p.curPrincipal.CurrentPrincipalId(ctx)
	if err != nil {
		return nil, fmt.Errorf("fetching current principal id: %w", err)
	}

	replaced, err := envsubst.Eval(string(parametersBytes), func(name string) string {
		if name == environment.PrincipalIdEnvVarName {
			return principalId
		}

		return p.env.Getenv(name)
	})
	if err != nil {
		return nil, fmt.Errorf("substituting environment variables inside parameter file: %w", err)
	}

	if cmdsubst.ContainsCommandInvocation(replaced, cmdsubst.SecretOrRandomPasswordCommandName) {
		cmdExecutor := cmdsubst.NewSecretOrRandomPasswordExecutor(p.azCli, p.env.GetSubscriptionId())
		replaced, err = cmdsubst.Eval(ctx, replaced, cmdExecutor)
		if err != nil {
			return nil, fmt.Errorf("substituting command output inside parameter file: %w", err)
		}
	}

	var armParameters azure.ArmParameterFile
	if err := json.Unmarshal([]byte(replaced), &armParameters); err != nil {
		return nil, fmt.Errorf("error unmarshalling Bicep template parameters: %w", err)
	}

	return armParameters.Parameters, nil
}

func (p *BicepProvider) compileBicep(
	ctx context.Context, modulePath string,
) (azure.RawArmTemplate, azure.ArmTemplate, error) {

	compiled, err := p.bicepCli.Build(ctx, modulePath)
	if err != nil {
		return nil, azure.ArmTemplate{}, fmt.Errorf("failed to compile bicep template: %w", err)
	}

	rawTemplate := azure.RawArmTemplate(compiled)

	var template azure.ArmTemplate
	if err := json.Unmarshal(rawTemplate, &template); err != nil {
		log.Printf("failed unmarshalling compiled arm template to JSON (err: %v), template contents:\n%s", err, compiled)
		return nil, azure.ArmTemplate{}, fmt.Errorf("failed unmarshalling arm template from json: %w", err)
	}

	return rawTemplate, template, nil
}

// Converts a Bicep parameters file to a generic provisioning template
func (p *BicepProvider) convertToDeployment(bicepTemplate azure.ArmTemplate) (*Deployment, error) {
	template := Deployment{}
	parameters := make(map[string]InputParameter)
	outputs := make(map[string]OutputParameter)

	for key, param := range bicepTemplate.Parameters {
		parameters[key] = InputParameter{
			Type:         string(p.mapBicepTypeToInterfaceType(param.Type)),
			DefaultValue: param.DefaultValue,
		}
	}

	for key, param := range bicepTemplate.Outputs {
		outputs[key] = OutputParameter{
			Type:  p.mapBicepTypeToInterfaceType(param.Type),
			Value: param.Value,
		}
	}

	template.Parameters = parameters
	template.Outputs = outputs

	return &template, nil
}

// Deploys the specified Bicep module and parameters with the selected provisioning scope (subscription vs resource group)
func (p *BicepProvider) deployModule(
	ctx context.Context,
	target infra.Deployment,
	armTemplate azure.RawArmTemplate,
	armParameters azure.ArmParameters,
	tags map[string]*string,
) (*armresources.DeploymentExtended, error) {
	return target.Deploy(ctx, armTemplate, armParameters, tags)
}

// Gets the path to the project parameters file path
func (p *BicepProvider) parametersTemplateFilePath() string {
	infraPath := p.options.Path
	parametersFilename := fmt.Sprintf("%s.parameters.json", p.options.Module)
	return filepath.Join(p.projectPath, infraPath, parametersFilename)
}

// Gets the folder path to the specified module
func (p *BicepProvider) modulePath() string {
	infraPath := p.options.Path
	moduleFilename := fmt.Sprintf("%s.bicep", p.options.Module)
	return filepath.Join(p.projectPath, infraPath, moduleFilename)
}

// Ensures the provisioning parameters are valid and prompts the user for input as needed
func (p *BicepProvider) ensureParameters(
	ctx context.Context,
	asyncContext *async.InteractiveTaskContextWithProgress[*DeploymentPlan, *DeploymentPlanningProgress],
	template azure.ArmTemplate,
	parameters azure.ArmParameters,
) (azure.ArmParameters, error) {
	if len(template.Parameters) == 0 {
		return azure.ArmParameters{}, nil
	}

	configuredParameters := make(azure.ArmParameters, len(template.Parameters))

	sortedKeys := maps.Keys(template.Parameters)
	slices.Sort(sortedKeys)

	configModified := false

	for _, key := range sortedKeys {
		param := template.Parameters[key]

		// If a value is explicitly configured via a parameters file, use it.
		if v, has := parameters[key]; has {
			configuredParameters[key] = azure.ArmParameterValue{
				Value: armParameterFileValue(p.mapBicepTypeToInterfaceType(param.Type), v.Value),
			}
			continue
		}

		// If this parameter has a default, then there is no need for us to configure it.
		if param.DefaultValue != nil {
			continue
		}

		// This required parameter was not in parameters file - see if we stored a value in config from an earlier
		// prompt and if so use it.
		configKey := fmt.Sprintf("infra.parameters.%s", key)

		if v, has := p.env.Config.Get(configKey); has {

			if !isValueAssignableToParameterType(p.mapBicepTypeToInterfaceType(param.Type), v) {
				// The saved value is no longer valid (perhaps the user edited their template to change the type of a)
				// parameter and then re-ran `azd provision`. Forget the saved value (if we can) and prompt for a new one.
				_ = p.env.Config.Unset("infra.parameters.%s")
			}

			configuredParameters[key] = azure.ArmParameterValue{
				Value: v,
			}
			continue
		}

		// Otherwise, prompt for the value.
		value, err := p.promptForParameter(ctx, key, param)
		if err != nil {
			return nil, fmt.Errorf("prompting for value: %w", err)
		}

		if !param.Secure() {
			saveParameter, err := p.console.Confirm(ctx, input.ConsoleOptions{
				Message: "Save the value in the environment for future use",
			})

			if err != nil {
				return nil, fmt.Errorf("prompting to save deployment parameter: %w", err)
			}

			if saveParameter {
				if err := p.env.Config.Set(configKey, value); err == nil {
					configModified = true
				} else {
					p.console.Message(ctx, fmt.Sprintf("warning: failed to set value: %v", err))
				}
			}
		}

		configuredParameters[key] = azure.ArmParameterValue{
			Value: value,
		}
	}

	if configModified {
		if err := p.env.Save(); err != nil {
			p.console.Message(ctx, fmt.Sprintf("warning: failed to save configured values: %v", err))
		}
	}

	return configuredParameters, nil
}

// Convert the ARM parameters file value into a value suitable for deployment
func armParameterFileValue(paramType ParameterType, value any) any {
	// Relax the handling of bool and number types to accept convertible strings
	switch paramType {
	case ParameterTypeBoolean:
		if val, ok := value.(string); ok {
			if boolVal, err := strconv.ParseBool(val); err == nil {
				return boolVal
			}
		}
	case ParameterTypeNumber:
		if val, ok := value.(string); ok {
			if intVal, err := strconv.ParseInt(val, 10, 64); err == nil {
				return intVal
			}
		}
	}

	return value
}

func isValueAssignableToParameterType(paramType ParameterType, value any) bool {
	switch paramType {
	case ParameterTypeArray:
		_, ok := value.([]any)
		return ok
	case ParameterTypeBoolean:
		_, ok := value.(bool)
		return ok
	case ParameterTypeNumber:
		switch t := value.(type) {
		case int, int8, int16, int32, int64:
			return true
		case uint, uint8, uint16, uint32, uint64:
			return true
		case float32:
			return float64(t) == math.Trunc(float64(t))
		case float64:
			return t == math.Trunc(t)
		case json.Number:
			_, err := t.Int64()
			return err == nil
		default:
			return false
		}
	case ParameterTypeObject:
		_, ok := value.(map[string]any)
		return ok
	case ParameterTypeString:
		_, ok := value.(string)
		return ok
	default:
		panic(fmt.Sprintf("unexpected type: %v", paramType))
	}
}

// NewBicepProvider creates a new instance of a Bicep Infra provider
func NewBicepProvider(
	ctx context.Context,
	azCli azcli.AzCli,
	env *environment.Environment,
	projectPath string,
	infraOptions Options,
	commandRunner exec.CommandRunner,
	console input.Console,
	prompters Prompters,
	curPrincipal CurrentPrincipalIdProvider,
	alphaFeatureManager *alpha.FeatureManager,
) (*BicepProvider, error) {
	bicepCli, err := bicep.NewBicepCli(ctx, console, commandRunner)
	if err != nil {
		return nil, err
	}

	// Default module if not specified.
	if strings.TrimSpace(infraOptions.Module) == "" {
		infraOptions.Module = DefaultModule
	}

	return &BicepProvider{
		env:                 env,
		projectPath:         projectPath,
		options:             infraOptions,
		console:             console,
		bicepCli:            bicepCli,
		azCli:               azCli,
		prompters:           prompters,
		curPrincipal:        curPrincipal,
		alphaFeatureManager: alphaFeatureManager,
	}, nil
}

func init() {
	err := RegisterProvider(
		Bicep,
		func(
			ctx context.Context,
			env *environment.Environment,
			projectPath string,
			options Options,
			console input.Console,
			azCli azcli.AzCli,
			commandRunner exec.CommandRunner,
			prompters Prompters,
			curPrincipal CurrentPrincipalIdProvider,
			alphaFeatureManager *alpha.FeatureManager,
		) (Provider, error) {
			return NewBicepProvider(
				ctx, azCli, env, projectPath, options, commandRunner, console, prompters, curPrincipal, alphaFeatureManager,
			)
		},
	)

	if err != nil {
		panic(err)
	}
}<|MERGE_RESOLUTION|>--- conflicted
+++ resolved
@@ -182,7 +182,6 @@
 				return
 			}
 
-<<<<<<< HEAD
 			deploymentScope, err := template.TargetScope()
 			if err != nil {
 				asyncContext.SetError(fmt.Errorf("getting template target scope: %w", err))
@@ -196,7 +195,7 @@
 					p.azCli,
 					p.env.GetLocation(),
 					p.env.GetSubscriptionId(),
-					fmt.Sprintf("%s-%d", p.env.GetEnvName(), time.Now().Unix()),
+					deploymentNameForEnv(p.env.GetEnvName(), clock.New()),
 				)
 			} else if deploymentScope == azure.DeploymentScopeResourceGroup {
 				if !p.alphaFeatureManager.IsEnabled(ResourceGroupDeploymentFeature) {
@@ -220,20 +219,12 @@
 					p.azCli,
 					p.env.GetSubscriptionId(),
 					p.env.Getenv(environment.ResourceGroupEnvVarName),
-					fmt.Sprintf("%s-%d", p.env.GetEnvName(), time.Now().Unix()),
+					deploymentNameForEnv(p.env.GetEnvName(), clock.New()),
 				)
 			} else {
 				asyncContext.SetError(fmt.Errorf("unsupported scope: %s", deploymentScope))
 				return
 			}
-=======
-			target := infra.NewSubscriptionDeployment(
-				p.azCli,
-				p.env.GetLocation(),
-				p.env.GetSubscriptionId(),
-				deploymentNameForEnv(p.env.GetEnvName(), clock.New()),
-			)
->>>>>>> f093e4ea
 
 			result := DeploymentPlan{
 				Deployment: *deployment,
