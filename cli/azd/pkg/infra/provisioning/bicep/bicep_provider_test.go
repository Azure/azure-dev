// Copyright (c) Microsoft Corporation. All rights reserved.
// Licensed under the MIT License.

package bicep

import (
	"bytes"
	"context"
	_ "embed"
	"encoding/json"
	"io"
	"net/http"
	"strings"
	"testing"

	"github.com/Azure/azure-sdk-for-go/sdk/resourcemanager/appconfiguration/armappconfiguration"
	"github.com/Azure/azure-sdk-for-go/sdk/resourcemanager/keyvault/armkeyvault"
	"github.com/Azure/azure-sdk-for-go/sdk/resourcemanager/resources/armresources"
	"github.com/azure/azure-dev/cli/azd/pkg/azure"
	"github.com/azure/azure-dev/cli/azd/pkg/convert"
	"github.com/azure/azure-dev/cli/azd/pkg/environment"
	"github.com/azure/azure-dev/cli/azd/pkg/exec"
	"github.com/azure/azure-dev/cli/azd/pkg/infra"
	. "github.com/azure/azure-dev/cli/azd/pkg/infra/provisioning"
	"github.com/azure/azure-dev/cli/azd/pkg/input"
	"github.com/azure/azure-dev/cli/azd/pkg/tools/azcli"
	"github.com/azure/azure-dev/cli/azd/test/mocks"
<<<<<<< HEAD
	"github.com/azure/azure-dev/cli/azd/test/mocks/httputil"
=======
>>>>>>> 51471f3f
	"github.com/azure/azure-dev/cli/azd/test/mocks/mockazcli"
	"github.com/azure/azure-dev/cli/azd/test/mocks/mockexec"
	"github.com/azure/azure-dev/cli/azd/test/mocks/mockhttp"
	"github.com/stretchr/testify/require"
)

func TestBicepPlan(t *testing.T) {
	progressLog := []string{}
	interactiveLog := []bool{}
	progressDone := make(chan bool)

	mockContext := mocks.NewMockContext(context.Background())
	preparePlanningMocks(mockContext)
	infraProvider := createBicepProvider(t, mockContext)
	planningTask := infraProvider.Plan(*mockContext.Context)

	go func() {
		for progressReport := range planningTask.Progress() {
			progressLog = append(progressLog, progressReport.Message)
		}
		progressDone <- true
	}()

	go func() {
		for planningInteractive := range planningTask.Interactive() {
			interactiveLog = append(interactiveLog, planningInteractive)
		}
	}()

	deploymentPlan, err := planningTask.Await()
	<-progressDone

	require.Nil(t, err)
	require.NotNil(t, deploymentPlan.Deployment)

	require.Len(t, progressLog, 2)
	require.Contains(t, progressLog[0], "Generating Bicep parameters file")
	require.Contains(t, progressLog[1], "Compiling Bicep template")

	require.IsType(t, BicepDeploymentDetails{}, deploymentPlan.Details)
	configuredParameters := deploymentPlan.Details.(BicepDeploymentDetails).Parameters

	require.Equal(t, infraProvider.env.Values["AZURE_LOCATION"], configuredParameters["location"].Value)
	require.Equal(
		t,
		infraProvider.env.Values["AZURE_ENV_NAME"],
		configuredParameters["environmentName"].Value,
	)
}

const paramsArmJson = `{
	"$schema": "https://schema.management.azure.com/schemas/2018-05-01/subscriptionDeploymentTemplate.json#",
	"contentVersion": "1.0.0.0",
	"parameters": {
	  "stringParam": {
		"type": "string",
		"metadata": {
		  "description": "A required string parameter"
		}
	  }
	},
	"resources": [],
	"outputs": {}
  }`

func TestBicepPlanPrompt(t *testing.T) {
	progressLog := []string{}
	interactiveLog := []bool{}
	progressDone := make(chan bool)

	mockContext := mocks.NewMockContext(context.Background())

	mockContext.CommandRunner.When(func(args exec.RunArgs, command string) bool {
		return strings.Contains(args.Cmd, "bicep") && args.Args[0] == "--version"
	}).Respond(exec.RunResult{
		Stdout: "Bicep CLI version 0.12.40 (41892bd0fb)",
		Stderr: "",
	})

	mockContext.CommandRunner.When(func(args exec.RunArgs, command string) bool {
		return strings.Contains(args.Cmd, "bicep") && args.Args[0] == "build"
	}).Respond(exec.RunResult{
		Stdout: paramsArmJson,
		Stderr: "",
	})

	mockContext.Console.WhenPrompt(func(options input.ConsoleOptions) bool {
		return strings.Contains(options.Message, "for the 'stringParam' infrastructure parameter")
	}).Respond("value")

	mockContext.Console.WhenConfirm(func(options input.ConsoleOptions) bool {
		return strings.Contains(options.Message, "Save the value in the environment for future use")
	}).Respond(false)

	infraProvider := createBicepProvider(t, mockContext)
	planningTask := infraProvider.Plan(*mockContext.Context)

	go func() {
		for progressReport := range planningTask.Progress() {
			progressLog = append(progressLog, progressReport.Message)
		}
		progressDone <- true
	}()

	go func() {
		for planningInteractive := range planningTask.Interactive() {
			interactiveLog = append(interactiveLog, planningInteractive)
		}
	}()

	plan, err := planningTask.Await()
	<-progressDone

	require.NoError(t, err)

	bicepDetails := plan.Details.(BicepDeploymentDetails)

	require.Equal(t, "value", bicepDetails.Parameters["stringParam"].Value)
}

func TestBicepState(t *testing.T) {
	progressLog := []string{}
	interactiveLog := []bool{}
	progressDone := make(chan bool)
	expectedWebsiteUrl := "http://myapp.azurewebsites.net"

	mockContext := mocks.NewMockContext(context.Background())
	preparePlanningMocks(mockContext)
	prepareDeployShowMocks(mockContext.HttpClient)
	azCli := mockazcli.NewAzCliFromMockContext(mockContext)

	infraProvider := createBicepProvider(t, mockContext)
	scope := infra.NewSubscriptionScope(
		azCli,
		infraProvider.env.Values["AZURE_LOCATION"],
		infraProvider.env.GetSubscriptionId(),
		infraProvider.env.GetEnvName(),
	)
	getDeploymentTask := infraProvider.State(*mockContext.Context, scope)

	go func() {
		for progressReport := range getDeploymentTask.Progress() {
			progressLog = append(progressLog, progressReport.Message)
		}
		progressDone <- true
	}()

	go func() {
		for deploymentInteractive := range getDeploymentTask.Interactive() {
			interactiveLog = append(interactiveLog, deploymentInteractive)
		}
	}()

	getDeploymentResult, err := getDeploymentTask.Await()
	<-progressDone

	require.Nil(t, err)
	require.NotNil(t, getDeploymentResult.State)
	require.Equal(t, getDeploymentResult.State.Outputs["WEBSITE_URL"].Value, expectedWebsiteUrl)

	require.Len(t, progressLog, 3)
	require.Contains(t, progressLog[0], "Loading Bicep template")
	require.Contains(t, progressLog[1], "Retrieving Azure deployment")
	require.Contains(t, progressLog[2], "Normalizing output parameters")
}

func TestBicepDeploy(t *testing.T) {
	expectedWebsiteUrl := "http://myapp.azurewebsites.net"
	progressLog := []string{}
	interactiveLog := []bool{}
	progressDone := make(chan bool)

	mockContext := mocks.NewMockContext(context.Background())
	preparePlanningMocks(mockContext)
	prepareDeployShowMocks(mockContext.HttpClient)
	azCli := mockazcli.NewAzCliFromMockContext(mockContext)

	infraProvider := createBicepProvider(t, mockContext)

	deploymentPlan := DeploymentPlan{
		Deployment: Deployment{},
		Details: BicepDeploymentDetails{
			Template:   azure.RawArmTemplate("{}"),
			Parameters: testArmParameters,
		},
	}

	scope := infra.NewSubscriptionScope(
		azCli,
		infraProvider.env.Values["AZURE_LOCATION"],
		infraProvider.env.GetSubscriptionId(),
		infraProvider.env.GetEnvName(),
	)
	deployTask := infraProvider.Deploy(*mockContext.Context, &deploymentPlan, scope)

	go func() {
		for deployProgress := range deployTask.Progress() {
			progressLog = append(progressLog, deployProgress.Message)
		}
		progressDone <- true
	}()

	go func() {
		for deployInteractive := range deployTask.Interactive() {
			interactiveLog = append(interactiveLog, deployInteractive)
		}
	}()

	deployResult, err := deployTask.Await()
	<-progressDone

	require.Nil(t, err)
	require.NotNil(t, deployResult)
	require.Equal(t, deployResult.Deployment.Outputs["WEBSITE_URL"].Value, expectedWebsiteUrl)
}

func TestBicepDestroy(t *testing.T) {
	t.Run("Interactive", func(t *testing.T) {
		mockContext := mocks.NewMockContext(context.Background())
		preparePlanningMocks(mockContext)
		prepareDeployShowMocks(mockContext.HttpClient)
		prepareDestroyMocks(mockContext)

		progressLog := []string{}
		interactiveLog := []bool{}
		progressDone := make(chan bool)

		// Setup console mocks
		mockContext.Console.WhenConfirm(func(options input.ConsoleOptions) bool {
			return strings.Contains(options.Message, "This will delete")
		}).Respond(true)

		mockContext.Console.WhenConfirm(func(options input.ConsoleOptions) bool {
			return strings.Contains(
				options.Message,
				"Would you like to permanently delete these Key Vaults/App Configurations",
			)
		}).Respond(true)

		infraProvider := createBicepProvider(t, mockContext)
		deployment := Deployment{}

		destroyOptions := NewDestroyOptions(false, false)
		destroyTask := infraProvider.Destroy(*mockContext.Context, &deployment, destroyOptions)

		go func() {
			for destroyProgress := range destroyTask.Progress() {
				progressLog = append(progressLog, destroyProgress.Message)
			}
			progressDone <- true
		}()

		go func() {
			for destroyInteractive := range destroyTask.Interactive() {
				interactiveLog = append(interactiveLog, destroyInteractive)
			}
		}()

		destroyResult, err := destroyTask.Await()
		<-progressDone

		require.Nil(t, err)
		require.NotNil(t, destroyResult)

		// Verify console prompts
		consoleOutput := mockContext.Console.Output()
		require.Len(t, consoleOutput, 9)
		require.Contains(t, consoleOutput[0], "This will delete")
		require.Contains(t, consoleOutput[1], "Deleted resource group")
		require.Contains(t, consoleOutput[2], "This operation will delete")
		require.Contains(t, consoleOutput[3], "Would you like to permanently delete these Key Vaults/App Configurations")
		require.Contains(t, consoleOutput[4], "Purged key vault kv-123")
		require.Contains(t, consoleOutput[5], "Purged key vault kv2-123")
		require.Contains(t, consoleOutput[6], "Purged app configuration ac-123")
		require.Contains(t, consoleOutput[7], "Purged app configuration ac2-123")
		require.Contains(t, consoleOutput[8], "Deleted deployment")

		// Verify progress output
		require.Len(t, progressLog, 10)
		require.Contains(t, progressLog[0], "Fetching resource groups")
		require.Contains(t, progressLog[1], "Fetching resources")
		require.Contains(t, progressLog[2], "Getting Key Vaults to purge")
		require.Contains(t, progressLog[3], "Getting App Configurations to purge")
		require.Contains(t, progressLog[4], "Deleting resource group")
		require.Contains(t, progressLog[5], "Purging key vault kv-123")
		require.Contains(t, progressLog[6], "Purging key vault kv2-123")
		require.Contains(t, progressLog[7], "Purging app configuration ac-123")
		require.Contains(t, progressLog[8], "Purging app configuration ac2-123")
		require.Contains(t, progressLog[9], "Deleting deployment")
	})

	t.Run("InteractiveForceAndPurge", func(t *testing.T) {
		mockContext := mocks.NewMockContext(context.Background())
		preparePlanningMocks(mockContext)
		prepareDeployShowMocks(mockContext.HttpClient)
		prepareDestroyMocks(mockContext)

		progressLog := []string{}
		interactiveLog := []bool{}
		progressDone := make(chan bool)

		infraProvider := createBicepProvider(t, mockContext)
		deployment := Deployment{}

		destroyOptions := NewDestroyOptions(true, true)
		destroyTask := infraProvider.Destroy(*mockContext.Context, &deployment, destroyOptions)

		go func() {
			for destroyProgress := range destroyTask.Progress() {
				progressLog = append(progressLog, destroyProgress.Message)
			}
			progressDone <- true
		}()

		go func() {
			for destroyInteractive := range destroyTask.Interactive() {
				interactiveLog = append(interactiveLog, destroyInteractive)
			}
		}()

		destroyResult, err := destroyTask.Await()
		<-progressDone

		require.Nil(t, err)
		require.NotNil(t, destroyResult)

		// Verify console prompts
		consoleOutput := mockContext.Console.Output()
		require.Len(t, consoleOutput, 6)
		require.Contains(t, consoleOutput[0], "Deleted resource group")
		require.Contains(t, consoleOutput[1], "Purged key vault kv-123")
		require.Contains(t, consoleOutput[2], "Purged key vault kv2-123")
		require.Contains(t, consoleOutput[3], "Purged app configuration ac-123")
		require.Contains(t, consoleOutput[4], "Purged app configuration ac2-123")
		require.Contains(t, consoleOutput[5], "Deleted deployment")

		// Verify progress output
		require.Len(t, progressLog, 10)
		require.Contains(t, progressLog[0], "Fetching resource groups")
		require.Contains(t, progressLog[1], "Fetching resources")
		require.Contains(t, progressLog[2], "Getting Key Vaults to purge")
		require.Contains(t, progressLog[3], "Getting App Configurations to purge")
		require.Contains(t, progressLog[4], "Deleting resource group")
		require.Contains(t, progressLog[5], "Purging key vault kv-123")
		require.Contains(t, progressLog[6], "Purging key vault kv2-123")
		require.Contains(t, progressLog[7], "Purging app configuration ac-123")
		require.Contains(t, progressLog[8], "Purging app configuration ac2-123")
		require.Contains(t, progressLog[9], "Deleting deployment")

	})
}

func createBicepProvider(t *testing.T, mockContext *mocks.MockContext) *BicepProvider {
	projectDir := "../../../../test/functional/testdata/samples/webapp"
	options := Options{
		Module: "main",
	}

	env := environment.EphemeralWithValues("test-env", map[string]string{
		environment.LocationEnvVarName:       "westus2",
		environment.SubscriptionIdEnvVarName: "SUBSCRIPTION_ID",
	})

	azCli := azcli.NewAzCli(mockContext.Credentials, azcli.NewAzCliArgs{
		HttpClient: mockContext.HttpClient,
	})

	provider, err := NewBicepProvider(
		*mockContext.Context, azCli, env, projectDir, options,
		mockContext.CommandRunner,
		mockContext.Console,
	)

	require.NoError(t, err)
	return provider
}

<<<<<<< HEAD
=======
func prepareGenericMocks(commandRunner *mockexec.MockCommandRunner) {
	// Setup expected values for exec
	commandRunner.When(func(args exec.RunArgs, command string) bool {
		return strings.Contains(command, "az version")
	}).Respond(exec.RunResult{
		Stdout: `{"azure-cli": "2.38.0"}`,
		Stderr: "",
	})
}

// Sets up all the mocks required for the bicep plan & deploy operation
func prepareDeployMocks(commandRunner *mockexec.MockCommandRunner) {
	// Gets deployment progress
	commandRunner.When(
		func(args exec.RunArgs, command string) bool {
			return strings.Contains(command, "az deployment operation sub list")
		}).Respond(exec.RunResult{
		Stdout: "",
		Stderr: "",
	})

	// Gets deployment progress
	commandRunner.When(func(args exec.RunArgs, command string) bool {
		return strings.Contains(command, "deployment operation group list")
	}).Respond(exec.RunResult{
		Stdout: "",
		Stderr: "",
	})
}

>>>>>>> 51471f3f
func preparePlanningMocks(
	mockContext *mocks.MockContext) {

	armTemplate := azure.ArmTemplate{
		Schema:         "https://schema.management.azure.com/schemas/2018-05-01/subscriptionDeploymentTemplate.json#",
		ContentVersion: "1.0.0.0",
		Parameters: azure.ArmTemplateParameters{
			"environmentName": {Type: "string"},
			"location":        {Type: "string"},
		},
		Outputs: azure.ArmTemplateOutputs{
			"WEBSITE_URL": {Type: "string"},
		},
	}

	bicepBytes, _ := json.Marshal(armTemplate)
	deployResult := `
	{
		"id":"DEPLOYMENT_ID",
		"name":"DEPLOYMENT_NAME",
		"properties":{
			"outputs":{
				"WEBSITE_URL":{"type": "String", "value": "http://myapp.azurewebsites.net"}
			}
		}
	}`

	mockContext.CommandRunner.When(func(args exec.RunArgs, command string) bool {
		return strings.Contains(args.Cmd, "bicep") && args.Args[0] == "--version"
	}).Respond(exec.RunResult{
		Stdout: "Bicep CLI version 0.12.40 (41892bd0fb)",
		Stderr: "",
	})

	mockContext.CommandRunner.When(func(args exec.RunArgs, command string) bool {
		return strings.Contains(args.Cmd, "bicep") && args.Args[0] == "build"
	}).Respond(exec.RunResult{
		Stdout: string(bicepBytes),
		Stderr: "",
	})

	mockContext.HttpClient.When(func(request *http.Request) bool {
		return request.Method == http.MethodPut && strings.Contains(
			request.URL.Path,
			"/subscriptions/SUBSCRIPTION_ID/providers/Microsoft.Resources/deployments",
		)
	}).RespondFn(func(request *http.Request) (*http.Response, error) {
		return &http.Response{
			StatusCode: http.StatusOK,
			Body:       io.NopCloser(bytes.NewBuffer([]byte(deployResult))),
			Request: &http.Request{
				Method: http.MethodGet,
			},
		}, nil
	})
}

func prepareDeployShowMocks(
	httpClient *mockhttp.MockHttpClient) {
	expectedWebsiteUrl := "http://myapp.azurewebsites.net"

	deployOutputs := make(map[string]interface{})
	deployOutputs["WEBSITE_URL"] = map[string]interface{}{"value": expectedWebsiteUrl, "type": "string"}
	azDeployment := armresources.DeploymentExtended{
		ID:   convert.RefOf("DEPLOYMENT_ID"),
		Name: convert.RefOf("DEPLOYMENT_NAME"),
		Properties: &armresources.DeploymentPropertiesExtended{
			Outputs: deployOutputs,
			Dependencies: []*armresources.Dependency{
				{
					DependsOn: []*armresources.BasicDependency{
						{
							ID:           convert.RefOf("RESOURCE_ID"),
							ResourceName: convert.RefOf("RESOURCE_GROUP"),
							ResourceType: convert.RefOf(string(infra.AzureResourceTypeResourceGroup)),
						},
					},
				},
			},
		},
	}

	deployResultBytes, _ := json.Marshal(azDeployment)

	// Get deployment result
	httpClient.When(func(request *http.Request) bool {
		return request.Method == http.MethodGet && strings.Contains(
			request.URL.Path,
			"/SUBSCRIPTION_ID/providers/Microsoft.Resources/deployments",
		)
	}).RespondFn(func(request *http.Request) (*http.Response, error) {
		return &http.Response{
			StatusCode: http.StatusOK,
			Body:       io.NopCloser(bytes.NewBuffer(deployResultBytes)),
		}, nil
	})
}

func prepareDestroyMocks(mockContext *mocks.MockContext) {
	resourceList := armresources.ResourceListResult{
		Value: []*armresources.GenericResourceExpanded{
			{
				ID:       convert.RefOf("webapp"),
				Name:     convert.RefOf("app-123"),
				Type:     convert.RefOf(string(infra.AzureResourceTypeWebSite)),
				Location: convert.RefOf("eastus2"),
			},
			{
				ID:       convert.RefOf("keyvault"),
				Name:     convert.RefOf("kv-123"),
				Type:     convert.RefOf(string(infra.AzureResourceTypeKeyVault)),
				Location: convert.RefOf("eastus2"),
			},
			{
				ID:       convert.RefOf("keyvault2"),
				Name:     convert.RefOf("kv2-123"),
				Type:     convert.RefOf(string(infra.AzureResourceTypeKeyVault)),
				Location: convert.RefOf("eastus2"),
			},
			{
				ID:       convert.RefOf("appconfiguration"),
				Name:     convert.RefOf("ac-123"),
				Type:     convert.RefOf(string(infra.AzureResourceTypeAppConfig)),
				Location: convert.RefOf("eastus2"),
			},
			{
				ID:       convert.RefOf("appconfiguration2"),
				Name:     convert.RefOf("ac2-123"),
				Type:     convert.RefOf(string(infra.AzureResourceTypeAppConfig)),
				Location: convert.RefOf("eastus2"),
			},
		},
	}

	// Get list of resources to delete
	mockContext.HttpClient.When(func(request *http.Request) bool {
		return request.Method == http.MethodGet && strings.Contains(request.URL.Path, "/resources")
	}).RespondFn(func(request *http.Request) (*http.Response, error) {
		resourceListBytes, _ := json.Marshal(resourceList)

		return &http.Response{
			StatusCode: http.StatusOK,
			Body:       io.NopCloser(bytes.NewBuffer(resourceListBytes)),
		}, nil
	})

	// Get Key Vault
	getKeyVaultMock(mockContext, "/vaults/kv-123", "kv-123", "eastus2")
	getKeyVaultMock(mockContext, "/vaults/kv2-123", "kv2-123", "eastus2")

	// Get App Configuration
	getAppConfigMock(mockContext, "/configurationStores/ac-123", "ac-123", "eastus2")
	getAppConfigMock(mockContext, "/configurationStores/ac2-123", "ac2-123", "eastus2")

	// Delete resource group
	mockContext.HttpClient.When(func(request *http.Request) bool {
		return request.Method == http.MethodDelete &&
			strings.Contains(request.URL.Path, "subscriptions/SUBSCRIPTION_ID/resourcegroups/RESOURCE_GROUP")
	}).RespondFn(httpRespondFn)

	// Purge Key vault
	mockContext.HttpClient.When(func(request *http.Request) bool {
		return request.Method == http.MethodPost &&
			(strings.Contains(request.URL.Path, "deletedVaults/kv-123/purge") ||
				strings.Contains(request.URL.Path, "deletedVaults/kv2-123/purge"))
	}).RespondFn(httpRespondFn)

	// Purge App configuration
	mockContext.HttpClient.When(func(request *http.Request) bool {
		return request.Method == http.MethodPost &&
			(strings.Contains(request.URL.Path, "deletedConfigurationStores/ac-123/purge") ||
				strings.Contains(request.URL.Path, "deletedConfigurationStores/ac2-123/purge"))
	}).RespondFn(httpRespondFn)

	// Delete deployment
	mockPollingUrl := "https://url-to-poll.net/keep-deleting"
	mockContext.HttpClient.When(func(request *http.Request) bool {
		return request.Method == http.MethodDelete &&
			strings.Contains(
				request.URL.Path, "/subscriptions/SUBSCRIPTION_ID/providers/Microsoft.Resources/deployments/test-env")
	}).RespondFn(func(request *http.Request) (*http.Response, error) {
		response, err := mocks.CreateEmptyHttpResponse(request, 202)
		response.Header.Add("location", mockPollingUrl)
		return response, err
	})
	mockContext.HttpClient.When(func(request *http.Request) bool {
		return request.Method == http.MethodGet &&
			strings.Contains(
				request.URL.String(), mockPollingUrl)
	}).RespondFn(func(request *http.Request) (*http.Response, error) {
		// set the end of LRO with 204 response (since we are using location header)
		return mocks.CreateEmptyHttpResponse(request, 204)
	})
}

var testArmParameters = azure.ArmParameters{
	"location": {
		Value: "West US",
	},
}

func getKeyVaultMock(mockContext *mocks.MockContext, keyVaultString string, name string, location string) {
	mockContext.HttpClient.When(func(request *http.Request) bool {
		return request.Method == http.MethodGet && strings.Contains(request.URL.Path, keyVaultString)
	}).RespondFn(func(request *http.Request) (*http.Response, error) {
		keyVaultResponse := armkeyvault.VaultsClientGetResponse{
			Vault: armkeyvault.Vault{
				ID:       convert.RefOf(name),
				Name:     convert.RefOf(name),
				Location: convert.RefOf(location),
				Properties: &armkeyvault.VaultProperties{
					EnableSoftDelete:      convert.RefOf(true),
					EnablePurgeProtection: convert.RefOf(false),
				},
			},
		}

		keyVaultBytes, _ := json.Marshal(keyVaultResponse)

		return &http.Response{
			StatusCode: http.StatusOK,
			Body:       io.NopCloser(bytes.NewBuffer(keyVaultBytes)),
		}, nil
	})
}

func getAppConfigMock(mockContext *mocks.MockContext, appConfigString string, name string, location string) {
	mockContext.HttpClient.When(func(request *http.Request) bool {
		return request.Method == http.MethodGet && strings.Contains(request.URL.Path, appConfigString)
	}).RespondFn(func(request *http.Request) (*http.Response, error) {
		appConfigResponse := armappconfiguration.ConfigurationStoresClientGetResponse{
			ConfigurationStore: armappconfiguration.ConfigurationStore{
				ID:       convert.RefOf(name),
				Name:     convert.RefOf(name),
				Location: convert.RefOf(location),
				Properties: &armappconfiguration.ConfigurationStoreProperties{
					EnablePurgeProtection: convert.RefOf(false),
				},
			},
		}

		appConfigBytes, _ := json.Marshal(appConfigResponse)

		return &http.Response{
			StatusCode: http.StatusOK,
			Body:       io.NopCloser(bytes.NewBuffer(appConfigBytes)),
		}, nil
	})
}

func httpRespondFn(request *http.Request) (*http.Response, error) {
	return &http.Response{
		Request:    request,
		Header:     http.Header{},
		StatusCode: http.StatusOK,
		Body:       http.NoBody,
	}, nil
}<|MERGE_RESOLUTION|>--- conflicted
+++ resolved
@@ -25,12 +25,7 @@
 	"github.com/azure/azure-dev/cli/azd/pkg/input"
 	"github.com/azure/azure-dev/cli/azd/pkg/tools/azcli"
 	"github.com/azure/azure-dev/cli/azd/test/mocks"
-<<<<<<< HEAD
-	"github.com/azure/azure-dev/cli/azd/test/mocks/httputil"
-=======
->>>>>>> 51471f3f
 	"github.com/azure/azure-dev/cli/azd/test/mocks/mockazcli"
-	"github.com/azure/azure-dev/cli/azd/test/mocks/mockexec"
 	"github.com/azure/azure-dev/cli/azd/test/mocks/mockhttp"
 	"github.com/stretchr/testify/require"
 )
@@ -406,39 +401,6 @@
 	return provider
 }
 
-<<<<<<< HEAD
-=======
-func prepareGenericMocks(commandRunner *mockexec.MockCommandRunner) {
-	// Setup expected values for exec
-	commandRunner.When(func(args exec.RunArgs, command string) bool {
-		return strings.Contains(command, "az version")
-	}).Respond(exec.RunResult{
-		Stdout: `{"azure-cli": "2.38.0"}`,
-		Stderr: "",
-	})
-}
-
-// Sets up all the mocks required for the bicep plan & deploy operation
-func prepareDeployMocks(commandRunner *mockexec.MockCommandRunner) {
-	// Gets deployment progress
-	commandRunner.When(
-		func(args exec.RunArgs, command string) bool {
-			return strings.Contains(command, "az deployment operation sub list")
-		}).Respond(exec.RunResult{
-		Stdout: "",
-		Stderr: "",
-	})
-
-	// Gets deployment progress
-	commandRunner.When(func(args exec.RunArgs, command string) bool {
-		return strings.Contains(command, "deployment operation group list")
-	}).Respond(exec.RunResult{
-		Stdout: "",
-		Stderr: "",
-	})
-}
-
->>>>>>> 51471f3f
 func preparePlanningMocks(
 	mockContext *mocks.MockContext) {
 
