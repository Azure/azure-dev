// Copyright (c) Microsoft Corporation. All rights reserved.
// Licensed under the MIT License.

package bicep

import (
	"context"
	"encoding/json"
	"fmt"
<<<<<<< HEAD
=======
	"log"
>>>>>>> 1bd35967
	"slices"
	"strconv"
	"strings"
	"sync"

	"github.com/Azure/azure-sdk-for-go/sdk/azcore/to"
	"github.com/Azure/azure-sdk-for-go/sdk/resourcemanager/cognitiveservices/armcognitiveservices"
	"github.com/azure/azure-dev/cli/azd/pkg/account"
	"github.com/azure/azure-dev/cli/azd/pkg/azure"
	"github.com/azure/azure-dev/cli/azd/pkg/input"
	"github.com/azure/azure-dev/cli/azd/pkg/output"
	"github.com/azure/azure-dev/cli/azd/pkg/password"
	"github.com/azure/azure-dev/cli/azd/pkg/prompt"

	"github.com/azure/azure-dev/cli/azd/pkg/infra/provisioning"
)

// promptDialogItemForParameter builds the input.PromptDialogItem for the given required parameter.
func (p *BicepProvider) promptDialogItemForParameter(
	key string,
	param azure.ArmTemplateParameterDefinition,
) input.PromptDialogItem {
	help, _ := param.Description()
	paramType := p.mapBicepTypeToInterfaceType(param.Type)

	var dialogItem input.PromptDialogItem
	dialogItem.ID = key
	dialogItem.DisplayName = key
	dialogItem.Required = true

	if help != "" {
		dialogItem.Description = to.Ptr(help)
	}

	if paramType == provisioning.ParameterTypeBoolean {
		dialogItem.Kind = "select"
		dialogItem.Choices = []input.PromptDialogChoice{{Value: "true"}, {Value: "false"}}
	} else if param.AllowedValues != nil {
		dialogItem.Kind = "select"
		for _, v := range *param.AllowedValues {
			dialogItem.Choices = append(dialogItem.Choices, input.PromptDialogChoice{Value: fmt.Sprintf("%v", v)})
		}
	} else if param.Secure() {
		dialogItem.Kind = "password"
	} else {
		dialogItem.Kind = "string"
	}

	return dialogItem
}

func autoGenerate(parameter string, azdMetadata azure.AzdMetadata) (string, error) {
	if azdMetadata.AutoGenerateConfig == nil {
		return "", fmt.Errorf("auto generation metadata config is missing for parameter '%s'", parameter)
	}
	genValue, err := password.Generate(password.GenerateConfig{
		Length:     azdMetadata.AutoGenerateConfig.Length,
		NoLower:    azdMetadata.AutoGenerateConfig.NoLower,
		NoUpper:    azdMetadata.AutoGenerateConfig.NoUpper,
		NoNumeric:  azdMetadata.AutoGenerateConfig.NoNumeric,
		NoSpecial:  azdMetadata.AutoGenerateConfig.NoSpecial,
		MinLower:   azdMetadata.AutoGenerateConfig.MinLower,
		MinUpper:   azdMetadata.AutoGenerateConfig.MinUpper,
		MinNumeric: azdMetadata.AutoGenerateConfig.MinNumeric,
		MinSpecial: azdMetadata.AutoGenerateConfig.MinSpecial,
	})
	if err != nil {
		return "", err
	}
	return genValue, nil
}

<<<<<<< HEAD
=======
// locationsWithQuotaFor checks which locations have available quota for a specified SKU.
// It concurrently queries the Azure API for usage data in each location and filters the results
// based on the specified quota and capacity requirements.
//
// Parameters:
//   - ctx: The context for controlling cancellation and deadlines.
//   - subId: The subscription ID to query against.
//   - locations: A list of Azure locations to check for quota availability.
//   - quotaFor: The SKU name and optional capacity (comma-separated) to check for.
//
// Returns:
//   - A slice of location strings that have the required quota and capacity available.
//   - An error if any issues occur during the process or if no locations meet the criteria.
//
// The function first queries the Azure API for usage data in each location concurrently.
// It then filters the results based on the specified SKU name and capacity requirements.
// If no locations meet the criteria, it returns an error with details about the maximum available capacity found.
>>>>>>> 1bd35967
func (a *BicepProvider) locationsWithQuotaFor(
	ctx context.Context, subId string, locations []string, quotaFor string) ([]string, error) {
	var sharedResults sync.Map
	var wg sync.WaitGroup
	for _, location := range locations {
		wg.Add(1)
		go func(location string) {
			defer wg.Done()
			results, err := a.azureClient.GetAiUsages(ctx, subId, location)
			if err != nil {
<<<<<<< HEAD
=======
				// log the error but don't return it
				log.Println("error getting usage for location", location, ":", err)
>>>>>>> 1bd35967
				return
			}
			sharedResults.Store(location, results)
		}(location)
	}
	wg.Wait()
	var results []string
	skuUsageName := quotaFor
	var skuCapacity float64
	skuCapacity = 1
	if strings.Contains(skuUsageName, ",") {
		parts := strings.Split(skuUsageName, ",")
		skuUsageName = parts[0]
		cap, err := strconv.ParseFloat(parts[1], 64)
		if err != nil {
			return nil, fmt.Errorf("parsing quota '%s': %w", quotaFor, err)
		}
		skuCapacity = cap
	}
	var maxAvailableCap float64
	maxAvailableCapLocation := ""
	sharedResults.Range(func(key, value any) bool {
		usages := value.([]*armcognitiveservices.Usage)
		hasS0SkuQuota := slices.ContainsFunc(usages, func(q *armcognitiveservices.Usage) bool {
			return *q.Name.Value == "OpenAI.S0.AccountCount" && *q.CurrentValue < *q.Limit
		})
		hasQuotaForModel := slices.ContainsFunc(usages, func(q *armcognitiveservices.Usage) bool {
			hasQuota := *q.Name.Value == skuUsageName
			if !hasQuota {
				return false
			}
			remaining := *q.Limit - *q.CurrentValue
			if remaining > maxAvailableCap {
				maxAvailableCap = remaining
				maxAvailableCapLocation = key.(string)
			}
			return *q.Name.Value == skuUsageName && remaining >= skuCapacity
		})
		if hasQuotaForModel && hasS0SkuQuota {
			results = append(results, key.(string))
		}
		return true
	})
	if len(results) == 0 {
		return nil, fmt.Errorf(
			"no locations with quota for model '%s' and capacity '%.0f'. "+
				"Maximum available capacity of %.0f was found in '%s'",
			skuUsageName, skuCapacity, maxAvailableCap, maxAvailableCapLocation)
	}
	return results, nil
}

func (p *BicepProvider) promptForParameter(
	ctx context.Context,
	key string,
	param azure.ArmTemplateParameterDefinition,
) (any, error) {
	securedParam := "parameter"
	isSecuredParam := param.Secure()
	if isSecuredParam {
		securedParam = "secured parameter"
	}
	msg := fmt.Sprintf("Enter a value for the '%s' infrastructure %s:", key, securedParam)
	help, _ := param.Description()
	azdMetadata, _ := param.AzdMetadata()
	paramType := p.mapBicepTypeToInterfaceType(param.Type)

	var value any

	if paramType == provisioning.ParameterTypeString &&
		azdMetadata.Type != nil &&
		*azdMetadata.Type == azure.AzdMetadataTypeLocation {

		// location can be combined with allowedValues and with usageName metadata
		// allowedValues == nil => all locations are allowed
		// allowedValues != nil => only the locations in the allowedValues are allowed
		// usageName != nil => the usageName is validated for quota for each allowed location (this is for Ai models),
		//                     reducing the allowed locations to only those that have quota available
		// usageName == nil => No quota validation is done
		var allowedLocations []string
		if param.AllowedValues != nil {
			allowedLocations = make([]string, len(*param.AllowedValues))
			for i, option := range *param.AllowedValues {
				allowedLocations[i] = option.(string)
			}
		}
		if azdMetadata.UsageName != nil {
			if allowedLocations == nil {
				allLocations, err := p.subscriptionManager.ListLocations(ctx, p.env.GetSubscriptionId())
				if err != nil {
					return nil, fmt.Errorf("listing locations: %w", err)
				}
				allowedLocations = make([]string, len(allLocations))
				for i, location := range allLocations {
					allowedLocations[i] = location.Name
				}
			}
			withQuotaLocations, err := p.locationsWithQuotaFor(
				ctx, p.env.GetSubscriptionId(), allowedLocations, *azdMetadata.UsageName)
			if err != nil {
				return nil, fmt.Errorf("getting locations with quota: %w", err)
			}
			allowedLocations = withQuotaLocations
		}

		location, err := p.prompters.PromptLocation(ctx, p.env.GetSubscriptionId(), msg, func(loc account.Location) bool {
			return locationParameterFilterImpl(allowedLocations, loc)
		}, defaultPromptValue(param))
		if err != nil {
			return nil, err
		}
		value = location
	} else if paramType == provisioning.ParameterTypeString &&
		azdMetadata.Type != nil &&
		*azdMetadata.Type == azure.AzdMetadataTypeResourceGroup {

		p.console.Message(ctx, fmt.Sprintf(
			"Parameter %s requires an %s resource group.", output.WithUnderline("%s", key), output.WithBold("existing")))
		rgName, err := p.prompters.PromptResourceGroup(ctx, prompt.PromptResourceOptions{
			DisableCreateNew: true,
		})
		if err != nil {
			return nil, err
		}
		value = rgName
	} else if paramType == provisioning.ParameterTypeString &&
		azdMetadata.Type != nil &&
		*azdMetadata.Type == azure.AzdMetadataTypeGenerateOrManual {

		var manualUserInput bool
		defaultOption := "Auto generate"
		options := []string{defaultOption, "Manual input"}
		choice, err := p.console.Select(ctx, input.ConsoleOptions{
			Message: fmt.Sprintf(
				"Parameter %s can be either autogenerated or you can enter its value. What would you like to do?", key),
			Options:      options,
			DefaultValue: defaultOption,
		})
		if err != nil {
			return nil, err
		}
		manualUserInput = options[choice] != defaultOption

		if manualUserInput {
			resultValue, err := promptWithValidation(ctx, p.console, input.ConsoleOptions{
				Message:    msg,
				Help:       help,
				IsPassword: isSecuredParam,
			}, convertString, validateLengthRange(key, param.MinLength, param.MaxLength))
			if err != nil {
				return nil, err
			}
			value = resultValue
		} else {
			genValue, err := autoGenerate(key, azdMetadata)
			if err != nil {
				return nil, err
			}
			value = genValue
		}
	} else if param.AllowedValues != nil {
		options := make([]string, 0, len(*param.AllowedValues))
		for _, option := range *param.AllowedValues {
			options = append(options, fmt.Sprintf("%v", option))
		}

		if len(options) == 0 {
			return nil, fmt.Errorf("parameter '%s' has no allowed values defined", key)
		}

		choice, err := p.console.Select(ctx, input.ConsoleOptions{
			Message: msg,
			Help:    help,
			Options: options,
		})
		if err != nil {
			return nil, err
		}
		value = (*param.AllowedValues)[choice]
	} else {
		switch paramType {
		case provisioning.ParameterTypeBoolean:
			options := []string{"False", "True"}
			choice, err := p.console.Select(ctx, input.ConsoleOptions{
				Message: msg,
				Help:    help,
				Options: options,
			})
			if err != nil {
				return nil, err
			}
			value = (options[choice] == "True")
		case provisioning.ParameterTypeNumber:
			userValue, err := promptWithValidation(ctx, p.console, input.ConsoleOptions{
				Message: msg,
				Help:    help,
			}, convertInt, validateValueRange(key, param.MinValue, param.MaxValue))
			if err != nil {
				return nil, err
			}
			value = userValue
		case provisioning.ParameterTypeString:
			userValue, err := promptWithValidation(ctx, p.console, input.ConsoleOptions{
				Message:    msg,
				Help:       help,
				IsPassword: isSecuredParam,
			}, convertString, validateLengthRange(key, param.MinLength, param.MaxLength))
			if err != nil {
				return nil, err
			}
			value = userValue
		case provisioning.ParameterTypeArray:
			userValue, err := promptWithValidation(ctx, p.console, input.ConsoleOptions{
				Message: msg,
				Help:    help,
			}, convertJson[[]any], validateJsonArray)
			if err != nil {
				return nil, err
			}
			value = userValue
		case provisioning.ParameterTypeObject:
			userValue, err := promptWithValidation(ctx, p.console, input.ConsoleOptions{
				Message: msg,
				Help:    help,
			}, convertJson[map[string]any], validateJsonObject)
			if err != nil {
				return nil, err
			}
			value = userValue
		default:
			panic(fmt.Sprintf("unknown parameter type: %s", p.mapBicepTypeToInterfaceType(param.Type)))
		}
	}

	return value, nil
}

// promptWithValidation prompts for a value using the console and then validates that it satisfies all the validation
// functions. If it does, it is converted from a string to a value using the converter and returned. If any validation
// fails, the prompt is retried after printing the error (prefixed with "Error: ") to the console. If there are is an
// error prompting it is returned as is.
func promptWithValidation[T any](
	ctx context.Context,
	console input.Console,
	options input.ConsoleOptions,
	converter func(string) T,
	validators ...func(string) error,
) (T, error) {
	for {
		userValue, err := console.Prompt(ctx, options)
		if err != nil {
			return *new(T), err
		}

		isValid := true

		for _, validator := range validators {
			if err := validator(userValue); err != nil {
				console.Message(ctx, output.WithErrorFormat("Error: %s.", err))
				isValid = false
				break
			}
		}

		if isValid {
			return converter(userValue), nil
		}
	}
}

func convertString(s string) string {
	return s
}

func convertInt(s string) int {
	if i, err := strconv.ParseInt(s, 10, 64); err != nil {
		panic(fmt.Sprintf("convertInt: %v", err))
	} else {
		return int(i)
	}
}

func convertJson[T any](s string) T {
	var t T
	if err := json.Unmarshal([]byte(s), &t); err != nil {
		panic(fmt.Sprintf("convertJson: %v", err))
	}
	return t
}<|MERGE_RESOLUTION|>--- conflicted
+++ resolved
@@ -7,10 +7,7 @@
 	"context"
 	"encoding/json"
 	"fmt"
-<<<<<<< HEAD
-=======
 	"log"
->>>>>>> 1bd35967
 	"slices"
 	"strconv"
 	"strings"
@@ -83,8 +80,6 @@
 	return genValue, nil
 }
 
-<<<<<<< HEAD
-=======
 // locationsWithQuotaFor checks which locations have available quota for a specified SKU.
 // It concurrently queries the Azure API for usage data in each location and filters the results
 // based on the specified quota and capacity requirements.
@@ -102,7 +97,6 @@
 // The function first queries the Azure API for usage data in each location concurrently.
 // It then filters the results based on the specified SKU name and capacity requirements.
 // If no locations meet the criteria, it returns an error with details about the maximum available capacity found.
->>>>>>> 1bd35967
 func (a *BicepProvider) locationsWithQuotaFor(
 	ctx context.Context, subId string, locations []string, quotaFor string) ([]string, error) {
 	var sharedResults sync.Map
@@ -113,11 +107,8 @@
 			defer wg.Done()
 			results, err := a.azureClient.GetAiUsages(ctx, subId, location)
 			if err != nil {
-<<<<<<< HEAD
-=======
 				// log the error but don't return it
 				log.Println("error getting usage for location", location, ":", err)
->>>>>>> 1bd35967
 				return
 			}
 			sharedResults.Store(location, results)
