// Copyright (c) Microsoft Corporation. All rights reserved.
// Licensed under the MIT License.

package provisioning

import (
	"context"
	"fmt"
	"io"
	"log"

	"github.com/azure/azure-dev/cli/azd/pkg/account"
	"github.com/azure/azure-dev/cli/azd/pkg/alpha"
	"github.com/azure/azure-dev/cli/azd/pkg/azureutil"
	"github.com/azure/azure-dev/cli/azd/pkg/environment"
	"github.com/azure/azure-dev/cli/azd/pkg/exec"
	"github.com/azure/azure-dev/cli/azd/pkg/infra"
	"github.com/azure/azure-dev/cli/azd/pkg/input"
	"github.com/azure/azure-dev/cli/azd/pkg/output"
	"github.com/azure/azure-dev/cli/azd/pkg/spin"
	"github.com/azure/azure-dev/cli/azd/pkg/tools"
	"github.com/azure/azure-dev/cli/azd/pkg/tools/azcli"
)

// Manages the orchestration of infrastructure provisioning
type Manager struct {
	azCli              azcli.AzCli
	env                *environment.Environment
	provider           Provider
	writer             io.Writer
	console            input.Console
	accountManager     account.Manager
	userProfileService *azcli.UserProfileService
	subResolver        account.SubscriptionTenantResolver
	interactive        bool
}

// Prepares for an infrastructure provision operation
func (m *Manager) Plan(ctx context.Context) (*DeploymentPlan, error) {
	deploymentPlan, err := m.plan(ctx)
	if err != nil {
		return nil, err
	}

	return deploymentPlan, nil
}

// Gets the latest deployment details for the specified scope
func (m *Manager) State(ctx context.Context, scope infra.Scope) (*StateResult, error) {
	if err := m.provider.EnsureConfigured(ctx); err != nil {
		return nil, err
	}

	var stateResult *StateResult

	err := m.runAction(
		ctx,
		"Retrieving Infrastructure State",
		m.interactive,
		func(ctx context.Context, spinner *spin.Spinner) error {
			queryTask := m.provider.State(ctx, scope)

			go func() {
				for progress := range queryTask.Progress() {
					m.updateSpinnerTitle(spinner, progress.Message)
				}
			}()

			go m.monitorInteraction(spinner, queryTask.Interactive())

			result, err := queryTask.Await()
			if err != nil {
				return err
			}

			stateResult = result

			return nil
		},
	)

	if err != nil {
		return nil, fmt.Errorf("error retrieving state: %w", err)
	}

	return stateResult, nil
}

// Deploys the Azure infrastructure for the specified project
func (m *Manager) Deploy(ctx context.Context, plan *DeploymentPlan, scope infra.Scope) (*DeployResult, error) {
	// Apply the infrastructure deployment
	deployResult, err := m.deploy(ctx, plan, scope)
	if err != nil {
		return nil, err
	}

	if err := UpdateEnvironment(m.env, deployResult.Deployment.Outputs); err != nil {
		return nil, fmt.Errorf("updating environment with deployment outputs: %w", err)
	}

	return deployResult, nil
}

// Destroys the Azure infrastructure for the specified project
func (m *Manager) Destroy(ctx context.Context, deployment *Deployment, options DestroyOptions) (*DestroyResult, error) {
	// Call provisioning provider to destroy the infrastructure
	destroyResult, err := m.destroy(ctx, deployment, options)
	if err != nil {
		return nil, err
	}

	// Remove any outputs from the template from the environment since destroying the infrastructure
	// invalidated them all.
	for outputName := range destroyResult.Outputs {
		delete(m.env.Values, outputName)
	}

	// Update environment files to remove invalid infrastructure parameters
	if err := m.env.Save(); err != nil {
		return nil, fmt.Errorf("saving environment: %w", err)
	}

	return destroyResult, nil
}

// Plans the infrastructure provisioning and orchestrates interactive terminal operations
func (m *Manager) plan(ctx context.Context) (*DeploymentPlan, error) {
	if err := m.provider.EnsureConfigured(ctx); err != nil {
		return nil, err
	}

	planningTask := m.provider.Plan(ctx)
	go func() {
		for progress := range planningTask.Progress() {
			log.Println(progress.Message)
		}
	}()

	deploymentPlan, err := planningTask.Await()
	if err != nil {
		return nil, fmt.Errorf("planning infrastructure provisioning: %w", err)
	}

	return deploymentPlan, nil
}

// Applies the specified infrastructure provisioning and orchestrates the interactive terminal operations
func (m *Manager) deploy(
	ctx context.Context,
	plan *DeploymentPlan,
	scope infra.Scope,
) (*DeployResult, error) {
	if err := m.provider.EnsureConfigured(ctx); err != nil {
		return nil, err
	}

	deployTask := m.provider.Deploy(ctx, plan, scope)

	go func() {
		for progress := range deployTask.Progress() {
			log.Println(progress.Message)
		}
	}()

	deployResult, err := deployTask.Await()
	if err != nil {
		return nil, fmt.Errorf("error deploying infrastructure: %w", err)
	}

	// make sure any spinner is stopped
	m.console.StopSpinner(ctx, "", input.StepDone)

	return deployResult, nil
}

// Destroys the specified infrastructure provisioning and orchestrates the interactive terminal operations
func (m *Manager) destroy(ctx context.Context, deployment *Deployment, options DestroyOptions) (*DestroyResult, error) {
	if err := m.provider.EnsureConfigured(ctx); err != nil {
		return nil, err
	}

	var destroyResult *DestroyResult

	err := m.runAction(
		ctx,
		"Destroying Azure resources",
		m.interactive,
		func(ctx context.Context, spinner *spin.Spinner) error {
			destroyTask := m.provider.Destroy(ctx, deployment, options)

			go func() {
				for progress := range destroyTask.Progress() {
					m.updateSpinnerTitle(spinner, progress.Message)
				}
			}()

			go m.monitorInteraction(spinner, destroyTask.Interactive())

			result, err := destroyTask.Await()
			if err != nil {
				return err
			}

			destroyResult = result

			return nil
		},
	)

	if err != nil {
		return nil, fmt.Errorf("error destroying Azure resources: %w", err)
	}

	m.console.Message(ctx, output.WithSuccessFormat("\nDestroyed Azure resources"))

	return destroyResult, nil
}

func (m *Manager) runAction(
	ctx context.Context,
	title string,
	interactive bool,
	action func(ctx context.Context, spinner *spin.Spinner) error,
) error {
	var spinner *spin.Spinner

	if interactive {
		spinner, ctx = spin.GetOrCreateSpinner(ctx, m.console.Handles().Stdout, title)
		defer spinner.Stop()
		defer m.console.SetWriter(nil)

		spinner.Start()
		m.console.SetWriter(spinner)
	}

	return action(ctx, spinner)
}

// Updates the spinner title during interactive console session
func (m *Manager) updateSpinnerTitle(spinner *spin.Spinner, message string) {
	if spinner == nil {
		return
	}

	spinner.Title(fmt.Sprintf("%s...", message))
}

// Monitors the interactive channel and starts/stops the terminal spinner as needed
func (m *Manager) monitorInteraction(spinner *spin.Spinner, interactiveChannel <-chan bool) {
	for isInteractive := range interactiveChannel {
		if spinner == nil {
			continue
		}

		if isInteractive {
			spinner.Stop()
		} else {
			spinner.Start()
		}
	}
}

// Creates a new instance of the Provisioning Manager
func NewManager(
	ctx context.Context,
	env *environment.Environment,
	projectPath string,
	infraOptions Options,
	interactive bool,
	azCli azcli.AzCli,
	console input.Console,
	commandRunner exec.CommandRunner,
	accountManager account.Manager,
<<<<<<< HEAD
	userProfileService *azcli.UserProfileService,
	subResolver account.SubscriptionTenantResolver,
=======
	alphaFeatureManager *alpha.FeatureManager,
>>>>>>> 648a80cd
) (*Manager, error) {

	principalProvider := &principalIDProvider{
		env:                env,
		userProfileService: userProfileService,
		subResolver:        subResolver,
	}

	m := &Manager{
		azCli:              azCli,
		env:                env,
		writer:             console.GetWriter(),
		console:            console,
		interactive:        interactive,
		accountManager:     accountManager,
		userProfileService: userProfileService,
		subResolver:        subResolver,
	}

	prompters := Prompters{
		Location:     m.promptLocation,
		Subscription: m.promptSubscription,
	}

	infraProvider, err := NewProvider(
<<<<<<< HEAD
		ctx, console, azCli, commandRunner, env, projectPath, infraOptions, prompters, principalProvider)
=======
		ctx, console, azCli, commandRunner, env, projectPath, infraOptions, prompters, alphaFeatureManager)
>>>>>>> 648a80cd
	if err != nil {
		return nil, fmt.Errorf("error creating infra provider: %w", err)
	}

	requiredTools := infraProvider.RequiredExternalTools()
	if err := tools.EnsureInstalled(ctx, requiredTools...); err != nil {
		return nil, err
	}

	m.provider = infraProvider

	return m, nil
}

func (m *Manager) promptSubscription(ctx context.Context, msg string) (subscriptionId string, err error) {
	subscriptionOptions, defaultSubscription, err := getSubscriptionOptions(ctx, m.accountManager)
	if err != nil {
		return "", err
	}

	for subscriptionId == "" {
		subscriptionSelectionIndex, err := m.console.Select(ctx, input.ConsoleOptions{
			Message:      msg,
			Options:      subscriptionOptions,
			DefaultValue: defaultSubscription,
		})

		if err != nil {
			return "", fmt.Errorf("reading subscription id: %w", err)
		}

		subscriptionSelection := subscriptionOptions[subscriptionSelectionIndex]
		subscriptionId = subscriptionSelection[len(subscriptionSelection)-
			len("(00000000-0000-0000-0000-000000000000)")+1 : len(subscriptionSelection)-1]
	}

	if !m.accountManager.HasDefaultSubscription() {
		if _, err := m.accountManager.SetDefaultSubscription(ctx, m.env.GetSubscriptionId()); err != nil {
			log.Printf("failed setting default subscription. %s\n", err.Error())
		}
	}

	return subscriptionId, nil
}

func (m *Manager) promptLocation(
	ctx context.Context,
	subId string,
	msg string,
	filter func(loc account.Location) bool,
) (string, error) {
	loc, err := azureutil.PromptLocationWithFilter(ctx, subId, msg, "", m.console, m.accountManager, filter)
	if err != nil {
		return "", err
	}

	if !m.accountManager.HasDefaultLocation() {
		if _, err := m.accountManager.SetDefaultLocation(ctx, m.env.GetSubscriptionId(), m.env.GetLocation()); err != nil {
			log.Printf("failed setting default location. %s\n", err.Error())
		}
	}

	return loc, nil
}

type CurrentPrincipalIdProvider interface {
	// CurrentPrincipalId returns the object id of the current logged in principal, or an error if it can not be
	// determined.
	CurrentPrincipalId(ctx context.Context) (string, error)
}

type principalIDProvider struct {
	env                *environment.Environment
	userProfileService *azcli.UserProfileService
	subResolver        account.SubscriptionTenantResolver
}

func (p *principalIDProvider) CurrentPrincipalId(ctx context.Context) (string, error) {
	tenantId, err := p.subResolver.LookupTenant(ctx, p.env.GetSubscriptionId())
	if err != nil {
		return "", fmt.Errorf("getting tenant id for subscription %s. Error: %w", p.env.GetSubscriptionId(), err)
	}

	principalId, err := azureutil.GetCurrentPrincipalId(ctx, p.userProfileService, tenantId)
	if err != nil {
		return "", fmt.Errorf("fetching current user information: %w", err)
	}

	return principalId, nil
}<|MERGE_RESOLUTION|>--- conflicted
+++ resolved
@@ -271,12 +271,9 @@
 	console input.Console,
 	commandRunner exec.CommandRunner,
 	accountManager account.Manager,
-<<<<<<< HEAD
 	userProfileService *azcli.UserProfileService,
 	subResolver account.SubscriptionTenantResolver,
-=======
 	alphaFeatureManager *alpha.FeatureManager,
->>>>>>> 648a80cd
 ) (*Manager, error) {
 
 	principalProvider := &principalIDProvider{
@@ -302,11 +299,17 @@
 	}
 
 	infraProvider, err := NewProvider(
-<<<<<<< HEAD
-		ctx, console, azCli, commandRunner, env, projectPath, infraOptions, prompters, principalProvider)
-=======
-		ctx, console, azCli, commandRunner, env, projectPath, infraOptions, prompters, alphaFeatureManager)
->>>>>>> 648a80cd
+		ctx,
+		console,
+		azCli,
+		commandRunner,
+		env,
+		projectPath,
+		infraOptions,
+		prompters,
+		principalProvider,
+		alphaFeatureManager,
+	)
 	if err != nil {
 		return nil, fmt.Errorf("error creating infra provider: %w", err)
 	}
