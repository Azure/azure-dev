--- conflicted
+++ resolved
@@ -152,11 +152,8 @@
 	projectPath string,
 	infraOptions Options,
 	prompters Prompters,
-<<<<<<< HEAD
 	principalProvider CurrentPrincipalIdProvider,
-=======
 	alphaFeatureManager *alpha.FeatureManager,
->>>>>>> 648a80cd
 ) (Provider, error) {
 	var provider Provider
 
