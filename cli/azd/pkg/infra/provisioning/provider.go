// Copyright (c) Microsoft Corporation. All rights reserved.
// Licensed under the MIT License.

package provisioning

import (
	"context"
)

type ProviderKind string

const (
<<<<<<< HEAD
	Bicep     ProviderKind = "bicep"
	Arm       ProviderKind = "arm"
	Terraform ProviderKind = "terraform"
	Pulumi    ProviderKind = "pulumi"
	Test      ProviderKind = "test"
	Cdk       ProviderKind = "cdk"
)

type Options struct {
	Provider   ProviderKind `yaml:"provider"`
	Path       string       `yaml:"path"`
	Module     string       `yaml:"module"`
	HideOutput bool         `yaml:"-"`
=======
	NotSpecified ProviderKind = ""
	Bicep        ProviderKind = "bicep"
	Arm          ProviderKind = "arm"
	Terraform    ProviderKind = "terraform"
	Pulumi       ProviderKind = "pulumi"
	Test         ProviderKind = "test"
)

type Options struct {
	Provider ProviderKind `yaml:"provider,omitempty"`
	Path     string       `yaml:"path,omitempty"`
	Module   string       `yaml:"module,omitempty"`
>>>>>>> a8bfac45
	// Not expected to be defined at azure.yaml
	IgnoreDeploymentState bool `yaml:"-"`
}

type SkippedReasonType string

const DeploymentStateSkipped SkippedReasonType = "deployment State"

type DeployResult struct {
	Deployment    *Deployment
	SkippedReason SkippedReasonType
}

// DeployPreviewResult defines one deployment in preview mode, displaying what changes would it be performed, without
// applying the changes.
type DeployPreviewResult struct {
	Preview *DeploymentPreview
}

type DestroyResult struct {
	// InvalidatedEnvKeys is a list of keys that should be removed from the environment after the destroy is complete.
	InvalidatedEnvKeys []string
}

type StateResult struct {
	State *State
}

type Provider interface {
	Name() string
	Initialize(ctx context.Context, projectPath string, options Options) error
	State(ctx context.Context, options *StateOptions) (*StateResult, error)
	Deploy(ctx context.Context) (*DeployResult, error)
	Preview(ctx context.Context) (*DeployPreviewResult, error)
	Destroy(ctx context.Context, options DestroyOptions) (*DestroyResult, error)
	EnsureEnv(ctx context.Context) error
}<|MERGE_RESOLUTION|>--- conflicted
+++ resolved
@@ -10,36 +10,22 @@
 type ProviderKind string
 
 const (
-<<<<<<< HEAD
-	Bicep     ProviderKind = "bicep"
-	Arm       ProviderKind = "arm"
-	Terraform ProviderKind = "terraform"
-	Pulumi    ProviderKind = "pulumi"
-	Test      ProviderKind = "test"
-	Cdk       ProviderKind = "cdk"
-)
-
-type Options struct {
-	Provider   ProviderKind `yaml:"provider"`
-	Path       string       `yaml:"path"`
-	Module     string       `yaml:"module"`
-	HideOutput bool         `yaml:"-"`
-=======
 	NotSpecified ProviderKind = ""
 	Bicep        ProviderKind = "bicep"
 	Arm          ProviderKind = "arm"
 	Terraform    ProviderKind = "terraform"
 	Pulumi       ProviderKind = "pulumi"
 	Test         ProviderKind = "test"
+	Cdk          ProviderKind = "cdk"
 )
 
 type Options struct {
 	Provider ProviderKind `yaml:"provider,omitempty"`
 	Path     string       `yaml:"path,omitempty"`
 	Module   string       `yaml:"module,omitempty"`
->>>>>>> a8bfac45
 	// Not expected to be defined at azure.yaml
 	IgnoreDeploymentState bool `yaml:"-"`
+	HideOutput            bool `yaml:"-"`
 }
 
 type SkippedReasonType string
