--- conflicted
+++ resolved
@@ -93,20 +93,8 @@
 func NewProvider(ctx context.Context, env *environment.Environment, projectPath string, infraOptions Options) (Provider, error) {
 	var provider Provider
 
-<<<<<<< HEAD
-	switch infraOptions.Provider {
-	case Bicep:
-		provider = NewBicepProvider(ctx, env, projectPath, infraOptions)
-	case Terraform:
-		provider = NewTerraformProvider(ctx, env, projectPath, infraOptions)
-	case Test:
-		provider = NewTestProvider(ctx, env, projectPath, infraOptions)
-	default:
-		provider = NewBicepProvider(ctx, env, projectPath, infraOptions)
-=======
 	if infraOptions.Provider == "" {
 		infraOptions.Provider = Bicep
->>>>>>> d9a7e984
 	}
 
 	newProviderFn, ok := providers[infraOptions.Provider]
@@ -119,10 +107,5 @@
 		return nil, fmt.Errorf("error creating provider for type '%s' : %w", infraOptions.Provider, err)
 	}
 
-<<<<<<< HEAD
-var _ BicepProvider = BicepProvider{}
-var _ TerraformProvider = TerraformProvider{}
-=======
 	return provider, nil
-}
->>>>>>> d9a7e984
+}