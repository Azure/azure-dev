package terraform

import (
	"context"
	"encoding/json"
	"fmt"
	"log"
	"os"
	"path/filepath"
	"strings"

	"github.com/azure/azure-dev/cli/azd/internal"
	"github.com/azure/azure-dev/cli/azd/pkg/environment"
	"github.com/azure/azure-dev/cli/azd/pkg/infra/provisioning"
	"github.com/azure/azure-dev/cli/azd/pkg/input"
	"github.com/azure/azure-dev/cli/azd/pkg/osutil"
	"github.com/azure/azure-dev/cli/azd/pkg/prompt"
	"github.com/azure/azure-dev/cli/azd/pkg/tools"
	"github.com/azure/azure-dev/cli/azd/pkg/tools/terraform"
	"github.com/drone/envsubst"
	"go.opentelemetry.io/otel/trace"
	"golang.org/x/exp/maps"
)

const (
	defaultModule = "main"
	defaultPath   = "infra"
)

// TerraformProvider exposes infrastructure provisioning using Azure Terraform templates
type TerraformProvider struct {
	envManager   environment.Manager
	env          *environment.Environment
	prompters    prompt.Prompter
	console      input.Console
<<<<<<< HEAD
	cli          terraform.TerraformCli
	curPrincipal provisioning.CurrentPrincipalIdProvider
=======
	cli          *terraform.Cli
	curPrincipal CurrentPrincipalIdProvider
>>>>>>> fccd5de5
	projectPath  string
	options      provisioning.Options
}

type terraformDeploymentDetails struct {
	ParameterFilePath  string
	PlanFilePath       string
	localStateFilePath string
}

// Name gets the name of the infra provider
func (t *TerraformProvider) Name() string {
	return "Terraform"
}

func (t *TerraformProvider) RequiredExternalTools() []tools.ExternalTool {
	return []tools.ExternalTool{t.cli}
}

// NewTerraformProvider creates a new instance of a Terraform Infra provider
func NewTerraformProvider(
	cli *terraform.Cli,
	envManager environment.Manager,
	env *environment.Environment,
	console input.Console,
	curPrincipal provisioning.CurrentPrincipalIdProvider,
	prompters prompt.Prompter,
) provisioning.Provider {
	provider := &TerraformProvider{
		envManager:   envManager,
		env:          env,
		console:      console,
		cli:          cli,
		curPrincipal: curPrincipal,
		prompters:    prompters,
	}

	return provider
}

func (t *TerraformProvider) Initialize(ctx context.Context, projectPath string, options provisioning.Options) error {
	t.projectPath = projectPath
	t.options = options
	if t.options.Module == "" {
		t.options.Module = defaultModule
	}
	if t.options.Path == "" {
		t.options.Path = defaultPath
	}

	requiredTools := t.RequiredExternalTools()
	if err := tools.EnsureInstalled(ctx, requiredTools...); err != nil {
		return err
	}

	if err := t.EnsureEnv(ctx); err != nil {
		return err
	}

	envVars := []string{
		// Sets the terraform data directory env var that will get set on all terraform CLI commands
		fmt.Sprintf("TF_DATA_DIR=%s", t.dataDirPath()),
		// Required when using service principal login
		fmt.Sprintf("ARM_TENANT_ID=%s", os.Getenv("ARM_TENANT_ID")),
		fmt.Sprintf("ARM_SUBSCRIPTION_ID=%s", t.env.GetSubscriptionId()),
		fmt.Sprintf("ARM_CLIENT_ID=%s", os.Getenv("ARM_CLIENT_ID")),
		fmt.Sprintf("ARM_CLIENT_SECRET=%s", os.Getenv("ARM_CLIENT_SECRET")),
		// Include azd in user agent
		fmt.Sprintf("TF_APPEND_USER_AGENT=%s", internal.UserAgent()),
	}

	spanCtx := trace.SpanContextFromContext(ctx)
	if spanCtx.HasTraceID() {
		envVars = append(envVars, fmt.Sprintf("ARM_CORRELATION_REQUEST_ID=%s", spanCtx.TraceID().String()))
	}

	t.cli.SetEnv(envVars)
	return nil
}

// EnsureEnv ensures that the environment is in a provision-ready state with required values set, prompting the user if
// values are unset.
//
// An environment is considered to be in a provision-ready state if it contains both an AZURE_SUBSCRIPTION_ID and
// AZURE_LOCATION value.
func (t *TerraformProvider) EnsureEnv(ctx context.Context) error {
	return provisioning.EnsureSubscriptionAndLocation(
		ctx,
		t.envManager,
		t.env,
		t.prompters,
		nil,
	)
}

// Previews the infrastructure through terraform plan
func (t *TerraformProvider) plan(ctx context.Context) (*provisioning.Deployment, *terraformDeploymentDetails, error) {
	isRemoteBackendConfig, err := t.isRemoteBackendConfig()
	if err != nil {
		return nil, nil, fmt.Errorf("reading backend config: %w", err)
	}

	modulePath := t.modulePath()

	initRes, err := t.init(ctx, isRemoteBackendConfig)
	if err != nil {
		return nil, nil, fmt.Errorf("terraform init failed: %s , err: %w", initRes, err)
	}

	err = t.createInputParametersFile(ctx, t.parametersTemplateFilePath(), t.parametersFilePath())
	if err != nil {
		return nil, nil, fmt.Errorf("creating parameters file: %w", err)
	}

	validated, err := t.cli.Validate(ctx, modulePath)
	if err != nil {
		return nil, nil, fmt.Errorf("terraform validate failed: %s, err %w", validated, err)
	}

	planArgs := t.createPlanArgs(isRemoteBackendConfig)
	runResult, err := t.cli.Plan(ctx, modulePath, t.planFilePath(), planArgs...)
	if err != nil {
		return nil, nil, fmt.Errorf("terraform plan failed:%s err %w", runResult, err)
	}

	//create deployment plan
	deployment, err := t.createDeployment(ctx)
	if err != nil {
		return nil, nil, fmt.Errorf("create terraform template failed: %w", err)
	}

	deploymentDetails := terraformDeploymentDetails{
		ParameterFilePath: t.parametersFilePath(),
		PlanFilePath:      t.planFilePath(),
	}
	if !isRemoteBackendConfig {
		deploymentDetails.localStateFilePath = t.localStateFilePath()
	}

	return deployment, &deploymentDetails, nil
}

// Deploy the infrastructure within the specified template through terraform apply
func (t *TerraformProvider) Deploy(ctx context.Context) (*provisioning.DeployResult, error) {
	t.console.Message(ctx, "Locating plan file...")

	modulePath := t.modulePath()
	deployment, terraformDeploymentData, err := t.plan(ctx)
	if err != nil {
		return nil, err
	}

	isRemoteBackendConfig, err := t.isRemoteBackendConfig()
	if err != nil {
		return nil, fmt.Errorf("reading backend config: %w", err)
	}

	applyArgs, err := t.createApplyArgs(isRemoteBackendConfig, *terraformDeploymentData)
	if err != nil {
		return nil, err
	}

	runResult, err := t.cli.Apply(ctx, modulePath, applyArgs...)
	if err != nil {
		return nil, fmt.Errorf("template Deploy failed: %s , err:%w", runResult, err)
	}

	// Set the deployment result
	outputs, err := t.createOutputParameters(ctx, modulePath, isRemoteBackendConfig)
	if err != nil {
		return nil, fmt.Errorf("create terraform template failed: %w", err)
	}

	deployment.Outputs = outputs
	return &provisioning.DeployResult{
		Deployment: deployment,
	}, nil
}

func (t *TerraformProvider) Preview(ctx context.Context) (*provisioning.DeployPreviewResult, error) {
	// terraform uses plan() to display the what-if output
	// no changes are added to the properties
	_, _, err := t.plan(ctx)
	if err != nil {
		return nil, err
	}

	return &provisioning.DeployPreviewResult{
		Preview: &provisioning.DeploymentPreview{
			Status:     "done",
			Properties: &provisioning.DeploymentPreviewProperties{},
		},
	}, nil
}

// Destroys the specified deployment through terraform destroy
func (t *TerraformProvider) Destroy(
	ctx context.Context,
	options provisioning.DestroyOptions,
) (*provisioning.DestroyResult, error) {
	isRemoteBackendConfig, err := t.isRemoteBackendConfig()
	if err != nil {
		return nil, fmt.Errorf("reading backend config: %w", err)
	}

	t.console.Message(ctx, "Locating parameters file...")
	err = t.ensureParametersFile(ctx)
	if err != nil {
		return nil, err
	}

	modulePath := t.modulePath()

	//load the deployment result
	outputs, err := t.createOutputParameters(ctx, modulePath, isRemoteBackendConfig)
	if err != nil {
		return nil, fmt.Errorf("load terraform template output failed: %w", err)
	}

	t.console.Message(ctx, "Deleting terraform deployment...")
	// terraform doesn't use the `t.console`, we must ensure no spinner is running before calling Destroy
	// as it could be an interactive operation if it needs confirmation
	t.console.StopSpinner(ctx, "", input.Step)
	destroyArgs := t.createDestroyArgs(isRemoteBackendConfig, options.Force())
	runResult, err := t.cli.Destroy(ctx, modulePath, destroyArgs...)
	if err != nil {
		return nil, fmt.Errorf("template Deploy failed: %s, err: %w", runResult, err)
	}

	return &provisioning.DestroyResult{
		InvalidatedEnvKeys: maps.Keys(outputs),
	}, nil
}

func (t *TerraformProvider) State(
	ctx context.Context,
	options *provisioning.StateOptions,
) (*provisioning.StateResult, error) {
	isRemoteBackendConfig, err := t.isRemoteBackendConfig()
	if err != nil {
		return nil, fmt.Errorf("reading backend config: %w", err)
	}

	t.console.Message(ctx, "Retrieving terraform state...")
	modulePath := t.modulePath()

	terraformState, err := t.showCurrentState(ctx, modulePath, isRemoteBackendConfig)
	if err != nil {
		return nil, fmt.Errorf("fetching terraform state failed: %w", err)
	}

	state := provisioning.State{}

	state.Outputs = t.convertOutputs(terraformState.Values.Outputs)
	state.Resources = t.collectAzureResources(terraformState.Values.RootModule)

	return &provisioning.StateResult{
		State: &state,
	}, nil
}

// Creates the terraform plan CLI arguments
func (t *TerraformProvider) createPlanArgs(isRemoteBackendConfig bool) []string {
	args := []string{fmt.Sprintf("-var-file=%s", t.parametersFilePath())}

	if !isRemoteBackendConfig {
		args = append(args, fmt.Sprintf("-state=%s", t.localStateFilePath()))
	}

	return args
}

// Creates the terraform apply CLI arguments
func (t *TerraformProvider) createApplyArgs(
	isRemoteBackendConfig bool, data terraformDeploymentDetails) ([]string, error) {
	args := []string{}
	if !isRemoteBackendConfig {
		args = append(args, fmt.Sprintf("-state=%s", data.localStateFilePath))
	}

	if _, err := os.Stat(data.PlanFilePath); err == nil {
		args = append(args, data.PlanFilePath)
	} else {
		if _, err := os.Stat(data.ParameterFilePath); err != nil {
			return nil, fmt.Errorf("parameters file not found:: %w", err)
		}
		args = append(args, fmt.Sprintf("-var-file=%s", data.ParameterFilePath))
	}

	return args, nil
}

// Creates the terraform destroy CLI arguments
func (t *TerraformProvider) createDestroyArgs(isRemoteBackendConfig bool, autoApprove bool) []string {
	args := []string{fmt.Sprintf("-var-file=%s", t.parametersFilePath())}

	if !isRemoteBackendConfig {
		args = append(args, fmt.Sprintf("-state=%s", t.localStateFilePath()))
	}

	if autoApprove {
		args = append(args, "-auto-approve")
	}

	return args
}

// Checks if the parameters file already exists and creates if as needed.
func (t *TerraformProvider) ensureParametersFile(ctx context.Context) error {
	if _, err := os.Stat(t.parametersFilePath()); err != nil {
		err := t.createInputParametersFile(ctx, t.parametersTemplateFilePath(), t.parametersFilePath())
		if err != nil {
			return fmt.Errorf("creating parameters file: %w", err)
		}
	}

	return nil
}

// initialize template terraform provider through terraform init
func (t *TerraformProvider) init(ctx context.Context, isRemoteBackendConfig bool) (string, error) {

	modulePath := t.modulePath()
	cmd := []string{}

	if isRemoteBackendConfig {
		t.console.Message(ctx, "Generating terraform backend config file...")

		err := t.createInputParametersFile(ctx, t.backendConfigTemplateFilePath(), t.backendConfigFilePath())
		if err != nil {
			return fmt.Sprintf("creating terraform backend config file: %s", err), err
		}
		cmd = append(cmd, fmt.Sprintf("--backend-config=%s", t.backendConfigFilePath()))
	}

	runResult, err := t.cli.Init(ctx, modulePath, cmd...)
	if err != nil {
		return runResult, err
	}

	return runResult, nil
}

// Creates a normalized view of the terraform output.
func (t *TerraformProvider) createOutputParameters(
	ctx context.Context,
	modulePath string,
	isRemoteBackend bool,
) (map[string]provisioning.OutputParameter, error) {
	cmd := []string{}

	if !isRemoteBackend {
		cmd = append(cmd, fmt.Sprintf("-state=%s", t.localStateFilePath()))
	}

	runResult, err := t.cli.Output(ctx, modulePath, cmd...)
	if err != nil {
		return nil, fmt.Errorf("reading deployment output failed: %s, err:%w", runResult, err)
	}

	var outputMap map[string]terraformOutput
	if err := json.Unmarshal([]byte(runResult), &outputMap); err != nil {
		return nil, err
	}

	return t.convertOutputs(outputMap), nil
}

func (t *TerraformProvider) mapTerraformTypeToInterfaceType(typ any) provisioning.ParameterType {
	// in the JSON output, the type property maps to either a string (for a primitive type) or an
	// array of things which describe a complex type.
	switch v := typ.(type) {
	case string:
		switch v {
		case "string":
			return provisioning.ParameterTypeString
		case "bool":
			return provisioning.ParameterTypeBoolean
		case "number":
			return provisioning.ParameterTypeNumber
		default:
			panic(fmt.Sprintf("unknown primitive type: %s", v))
		}
	case []any:
		// in this case we have a complex type, which in json looked like ["type", <schema parts>...], just pull out the
		// first part and map to either and object or array.
		switch v[0].(string) {
		case "list", "tuple", "set":
			return provisioning.ParameterTypeArray
		case "object", "map":
			return provisioning.ParameterTypeObject
		default:
			panic(fmt.Sprintf("unknown complex type tag: %s (full type: %+v)", v, typ))
		}
	}

	return provisioning.ParameterTypeString
}

// convertOutputs converts a terraform output map to the canonical format shared by all provider implementations.
func (t *TerraformProvider) convertOutputs(outputMap map[string]terraformOutput) map[string]provisioning.OutputParameter {
	outputParameters := make(map[string]provisioning.OutputParameter)
	for k, v := range outputMap {
		if val, ok := v.Value.(string); ok && val == "null" {
			// omit null
			continue
		}

		outputParameters[k] = provisioning.OutputParameter{
			Type:  t.mapTerraformTypeToInterfaceType(v.Type),
			Value: v.Value,
		}
	}
	return outputParameters
}

func (t *TerraformProvider) showCurrentState(
	ctx context.Context,
	modulePath string,
	isRemoteBackend bool,
) (*terraformShowOutput, error) {
	cmd := []string{}

	if !isRemoteBackend {
		cmd = append(cmd, t.localStateFilePath())
	}

	runResult, err := t.cli.Show(ctx, modulePath, cmd...)
	if err != nil {
		return nil, fmt.Errorf("showing current state failed: %s, err:%w", runResult, err)
	}

	var showOutput terraformShowOutput
	if err := json.Unmarshal([]byte(runResult), &showOutput); err != nil {
		return nil, err
	}

	return &showOutput, nil
}

// Creates the deployment object from the specified module path
<<<<<<< HEAD
func (t *TerraformProvider) createDeployment(ctx context.Context, modulePath string) (*provisioning.Deployment, error) {
	templateParameters := make(map[string]provisioning.InputParameter)
=======
func (t *TerraformProvider) createDeployment(ctx context.Context) (*Deployment, error) {
	templateParameters := make(map[string]InputParameter)
>>>>>>> fccd5de5

	//build the template parameters.
	parameters := make(map[string]any)
	parametersFilePath := t.parametersFilePath()

	// check if the file does not exist to create it --> for shared env scenario
	log.Printf("Reading parameters template file from: %s", parametersFilePath)
	if err := t.ensureParametersFile(ctx); err != nil {
		return nil, err
	}

	parametersBytes, err := os.ReadFile(parametersFilePath)
	if err != nil {
		return nil, fmt.Errorf("reading parameter file template: %w", err)
	}

	if err := json.Unmarshal(parametersBytes, &parameters); err != nil {
		return nil, fmt.Errorf("error unmarshalling template parameters: %w", err)
	}

	for key, param := range parameters {
		templateParameters[key] = provisioning.InputParameter{
			Type:  key,
			Value: param,
		}
	}

	template := provisioning.Deployment{
		Parameters: templateParameters,
	}

	return &template, nil
}

// collectAzureResources collects the set of resources from the root module of a terraform state file, including
// resources from all child modules. Only resources managed by azure providers are considered (today, that's
// just resources from the `registry.terraform.io/hashicorp/azurerm` provider). Only "managed" resources are
// considered.
func (t *TerraformProvider) collectAzureResources(rootModule terraformRootModule) []provisioning.Resource {
	// the set of resources we've seen (keyed by their id)
	azureResources := make(map[string]struct{})

	// Walk over all the modules (starting at the root) and mark each resource we see from the azure
	// provider.
	visitResource := func(r terraformResource) {
		if r.Mode == terraformModeManaged && r.ProviderName == "registry.terraform.io/hashicorp/azurerm" {
			if id, err := t.getIdForManagedResource(r); err != nil {
				log.Printf("error determining id for resource: %v, ignoring...", err)
			} else {
				azureResources[id] = struct{}{}
			}
		}
	}

	var visitChildModule func(c terraformChildModule)
	visitChildModule = func(c terraformChildModule) {
		for _, r := range c.Resources {
			visitResource(r)
		}

		for _, c := range c.ChildModules {
			visitChildModule(c)
		}
	}

	for _, r := range rootModule.Resources {
		visitResource(r)
	}

	for _, c := range rootModule.ChildModules {
		visitChildModule(c)
	}

	// At this point, allResources contains the ids of all the resources we discovered.
	resources := make([]provisioning.Resource, 0, len(azureResources))
	for id := range azureResources {
		resources = append(resources, provisioning.Resource{
			Id: id,
		})
	}

	return resources
}

func (t *TerraformProvider) getIdForManagedResource(r terraformResource) (string, error) {
	// Most azure resources use "id" as the key in the values bag that holds the resource id. However, some
	// resources are special and use a different key for the Azure Resource Id.
	idKey := "id"

	switch r.Type {
	case "azurerm_key_vault_secret":
		idKey = "resource_id"
	}

	if val, has := r.Values[idKey]; !has {
		return "", fmt.Errorf("resource %s has no %s property", r.Address, idKey)
	} else if id, ok := val.(string); !ok {
		return "", fmt.Errorf("resource %s has %s property with type %T not string", r.Address, idKey, val)
	} else {
		return id, nil
	}
}

// Gets the path to the project parameters file path
func (t *TerraformProvider) parametersTemplateFilePath() string {
	infraPath := t.options.Path
	if strings.TrimSpace(infraPath) == "" {
		infraPath = "infra"
	}

	parametersFilename := fmt.Sprintf("%s.tfvars.json", t.options.Module)
	return filepath.Join(t.projectPath, infraPath, parametersFilename)
}

// Gets the path to the project backend config file path
func (t *TerraformProvider) backendConfigTemplateFilePath() string {
	infraPath := t.options.Path
	if strings.TrimSpace(infraPath) == "" {
		infraPath = "infra"
	}

	return filepath.Join(t.projectPath, infraPath, "provider.conf.json")
}

// Gets the folder path to the specified module
func (t *TerraformProvider) modulePath() string {
	infraPath := t.options.Path
	if strings.TrimSpace(infraPath) == "" {
		infraPath = "infra"
	}

	return filepath.Join(t.projectPath, infraPath)
}

// Gets the path to the staging .azure terraform plan file path
func (t *TerraformProvider) planFilePath() string {
	planFilename := fmt.Sprintf("%s.tfplan", t.options.Module)
	return filepath.Join(t.projectPath, ".azure", t.env.Name(), t.options.Path, planFilename)
}

// Gets the path to the staging .azure terraform local state file path
func (t *TerraformProvider) localStateFilePath() string {
	return filepath.Join(t.projectPath, ".azure", t.env.Name(), t.options.Path, "terraform.tfstate")
}

// Gets the path to the staging .azure parameters file path
func (t *TerraformProvider) backendConfigFilePath() string {
	backendConfigFilename := fmt.Sprintf("%s.conf.json", t.env.Name())
	return filepath.Join(t.projectPath, ".azure", t.env.Name(), t.options.Path, backendConfigFilename)
}

// Gets the path to the staging .azure backend config file path
func (t *TerraformProvider) parametersFilePath() string {
	parametersFilename := fmt.Sprintf("%s.tfvars.json", t.options.Module)
	return filepath.Join(t.projectPath, ".azure", t.env.Name(), t.options.Path, parametersFilename)
}

// Gets the path to the current env.
func (t *TerraformProvider) dataDirPath() string {
	return filepath.Join(t.projectPath, ".azure", t.env.Name(), t.options.Path, ".terraform")
}

// Check terraform file for remote backend provider
func (t *TerraformProvider) isRemoteBackendConfig() (bool, error) {
	modulePath := t.modulePath()
	infraDir, _ := os.Open(modulePath)
	files, err := infraDir.ReadDir(0)

	if err != nil {
		return false, fmt.Errorf("reading .tf files contents: %w", err)
	}

	for index := range files {
		if !files[index].IsDir() && filepath.Ext(files[index].Name()) == ".tf" {
			fileContent, err := os.ReadFile(filepath.Join(modulePath, files[index].Name()))

			if err != nil {
				return false, fmt.Errorf("error reading .tf files: %w", err)
			}

			if found := strings.Contains(string(fileContent), `backend "azurerm"`); found {
				return true, nil
			}
		}
	}
	return false, nil
}

// Copies the an input parameters file templateFilePath to inputFilePath after replacing environment variable references in
// the contents.
func (t *TerraformProvider) createInputParametersFile(
	ctx context.Context,
	templateFilePath string,
	inputFilePath string,
) error {

	principalId, err := t.curPrincipal.CurrentPrincipalId(ctx)
	if err != nil {
		return fmt.Errorf("fetching current principal id: %w", err)
	}

	// Copy the parameter template file to the environment working directory and do substitutions.
	log.Printf("Reading parameters template file from: %s", templateFilePath)
	parametersBytes, err := os.ReadFile(templateFilePath)
	if err != nil {
		return fmt.Errorf("reading parameter file template: %w", err)
	}
	replaced, err := envsubst.Eval(string(parametersBytes), func(name string) string {
		if name == environment.PrincipalIdEnvVarName {
			return principalId
		}

		return t.env.Getenv(name)
	})

	if err != nil {
		return fmt.Errorf("substituting parameter file: %w", err)
	}

	writeDir := filepath.Dir(inputFilePath)
	if err := os.MkdirAll(writeDir, osutil.PermissionDirectory); err != nil {
		return fmt.Errorf("creating directory structure: %w", err)
	}

	log.Printf("Writing parameters file to: %s", inputFilePath)
	err = os.WriteFile(inputFilePath, []byte(replaced), 0600)
	if err != nil {
		return fmt.Errorf("writing parameter file: %w", err)
	}

	return nil
}

// terraformShowOutput is a model type for the output of `terraform show` for a tfstate file.
// see https://www.terraform.io/internals/json-format#state-representation for more information on the shape
// of the JSON data
type terraformShowOutput struct {
	FormatVersion string          `json:"format_version"`
	Values        terraformValues `json:"values"`
}

// terraformValues is a model type for the `values-representation` object in a JSON output from terraform.
// see https://www.terraform.io/internals/json-format#values-representation for more information on the shape
// of the JSON data.
type terraformValues struct {
	Outputs    map[string]terraformOutput `json:"outputs"`
	RootModule terraformRootModule        `json:"root_module"`
}

// terraformOutput is a model type for the value in the output map.
type terraformOutput struct {
	Value any `json:"value"`
	// This is either a string or an array objects for a complex type
	Type      any  `json:"type"`
	Sensitive bool `json:"sensitive"`
}

// terraformRootModule is a model type for the "root_module" property the JSON output of a state file.
type terraformRootModule struct {
	Resources    []terraformResource    `json:"resources"`
	ChildModules []terraformChildModule `json:"child_modules"`
}

const terraformModeManaged = "managed"

// terraformResource is the model type for a resource in a terraform state file. The "values"
// array contains provider specific values (for azurerm, this includes "id" which is the resource id).
type terraformResource struct {
	Address      string `json:"address"`
	ProviderName string `json:"provider_name"`
	// "mode" can be "managed", for resources, or "data", for data resources
	Mode   string         `json:"mode"`
	Type   string         `json:"type"`
	Values map[string]any `json:"values"`
}

// terraformChildModule is the model type for a child module in the state file. It may contain
// further child modules which contain additional resources.
type terraformChildModule struct {
	Address      string                 `json:"address"`
	Resources    []terraformResource    `json:"resources"`
	ChildModules []terraformChildModule `json:"child_modules"`
}<|MERGE_RESOLUTION|>--- conflicted
+++ resolved
@@ -33,13 +33,8 @@
 	env          *environment.Environment
 	prompters    prompt.Prompter
 	console      input.Console
-<<<<<<< HEAD
-	cli          terraform.TerraformCli
+	cli          *terraform.Cli
 	curPrincipal provisioning.CurrentPrincipalIdProvider
-=======
-	cli          *terraform.Cli
-	curPrincipal CurrentPrincipalIdProvider
->>>>>>> fccd5de5
 	projectPath  string
 	options      provisioning.Options
 }
@@ -481,13 +476,8 @@
 }
 
 // Creates the deployment object from the specified module path
-<<<<<<< HEAD
-func (t *TerraformProvider) createDeployment(ctx context.Context, modulePath string) (*provisioning.Deployment, error) {
+func (t *TerraformProvider) createDeployment(ctx context.Context) (*provisioning.Deployment, error) {
 	templateParameters := make(map[string]provisioning.InputParameter)
-=======
-func (t *TerraformProvider) createDeployment(ctx context.Context) (*Deployment, error) {
-	templateParameters := make(map[string]InputParameter)
->>>>>>> fccd5de5
 
 	//build the template parameters.
 	parameters := make(map[string]any)
