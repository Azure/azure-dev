--- conflicted
+++ resolved
@@ -36,7 +36,6 @@
 	StepFailed
 )
 
-<<<<<<< HEAD
 type UXItem interface {
 	ToString() string
 	ToJson() []byte
@@ -67,7 +66,8 @@
 
 func (t *messageTitle) ToTable() string {
 	return ""
-=======
+}
+
 // A shim to allow a single Console construction in the application.
 // To be removed once formatter and Console's responsibilities are reconciled
 type ConsoleShim interface {
@@ -76,7 +76,6 @@
 
 	// Gets the underlying formatter used by the console
 	GetFormatter() output.Formatter
->>>>>>> 634d65a1
 }
 
 type Console interface {
