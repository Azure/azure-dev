// Copyright (c) Microsoft Corporation. All rights reserved.
// Licensed under the MIT License.

package input

import (
	"bufio"
	"context"
	"encoding/json"
	"fmt"
	"io"
	"log"
	"os"
	"strconv"
	"sync"
	"time"

	"github.com/AlecAivazis/survey/v2"
	"github.com/azure/azure-dev/cli/azd/internal/tracing"
	"github.com/azure/azure-dev/cli/azd/internal/tracing/resource"
	"github.com/azure/azure-dev/cli/azd/pkg/alpha"
	"github.com/azure/azure-dev/cli/azd/pkg/output"
	"github.com/azure/azure-dev/cli/azd/pkg/output/ux"
	"github.com/mattn/go-isatty"
	"github.com/nathan-fiscaletti/consolesize-go"
	"github.com/theckman/yacspin"
)

type SpinnerUxType int

const (
	Step SpinnerUxType = iota
	StepDone
	StepFailed
	StepWarning
	StepSkipped
)

// A shim to allow a single Console construction in the application.
// To be removed once formatter and Console's responsibilities are reconciled
type ConsoleShim interface {
	// True if the console was instantiated with no format options.
	IsUnformatted() bool

	// Gets the underlying formatter used by the console
	GetFormatter() output.Formatter
}

type PromptValidator func(response string) error

type ShowPreviewerOptions struct {
	Prefix       string
	MaxLineCount int
	Title        string
}

type ConsolePreviewer struct {
	Console   Console
	Previewer *previewer
}

func (cp *ConsolePreviewer) Write(logBytes []byte) (int, error) {
	return cp.Previewer.Write(logBytes)
}

func (cp *ConsolePreviewer) Stop(ctx context.Context) {
	cp.Console.StopPreviewer(ctx)
}

type Console interface {
	// Prints out a message to the underlying console write
	Message(ctx context.Context, message string)
	// Prints out a message following a contract ux item
	MessageUxItem(ctx context.Context, item ux.UxItem)
	WarnForFeature(ctx context.Context, id alpha.FeatureId)
	// Prints progress spinner with the given title.
	// If a previous spinner is running, the title is updated.
	ShowSpinner(ctx context.Context, title string, format SpinnerUxType)
	// Stop the current spinner from the console and change the spinner bar for the lastMessage
	// Set lastMessage to empty string to clear the spinner message instead of a displaying a last message
	// If there is no spinner running, this is a no-op function
	StopSpinner(ctx context.Context, lastMessage string, format SpinnerUxType)
	// Preview mode brings an embedded console within the current session.
	// Use nil for options to use defaults.
	ShowPreviewer(ctx context.Context, options *ShowPreviewerOptions) *ConsolePreviewer
	// Finalize the preview mode from console.
	StopPreviewer(ctx context.Context)
	// Determines if there is a current spinner running.
	IsSpinnerRunning(ctx context.Context) bool
	// Determines if the current spinner is an interactive spinner, where messages are updated periodically.
	// If false, the spinner is non-interactive, which means messages are rendered as a new console message on each
	// call to ShowSpinner, even when the title is unchanged.
	IsSpinnerInteractive() bool
	// Prompts the user for a single value
	Prompt(ctx context.Context, options ConsoleOptions) (string, error)
	// Prompts the user to select from a set of values
	Select(ctx context.Context, options ConsoleOptions) (int, error)
	// Prompts the user to confirm an operation
	Confirm(ctx context.Context, options ConsoleOptions) (bool, error)
	// block terminal until the next enter
	WaitForEnter()
	// Sets the underlying writer for the console
	SetWriter(writer io.Writer)
	// Gets the underlying writer for the console
	GetWriter() io.Writer
	// Gets the standard input, output and error stream
	Handles() ConsoleHandles
	ConsoleShim
}

type AskerConsole struct {
	asker   Asker
	handles ConsoleHandles
	// the writer the console was constructed with, and what we reset to when SetWriter(nil) is called.
	defaultWriter io.Writer
	// the writer which output is written to.
	writer     io.Writer
	formatter  output.Formatter
	isTerminal bool

	spinner                 *yacspin.Spinner
	spinnerTerminalMode     yacspin.TerminalMode
	spinnerTerminalModeOnce sync.Once

	currentIndent string
	consoleWidth  int
	previewer     *previewer
	initialWriter io.Writer
}

type ConsoleOptions struct {
	Message      string
	Help         string
	Options      []string
	DefaultValue any
	IsPassword   bool
}

type ConsoleHandles struct {
	Stdin  io.Reader
	Stdout io.Writer
	Stderr io.Writer
}

// Sets the underlying writer for output the console or
// if writer is nil, sets it back to the default writer.
func (c *AskerConsole) SetWriter(writer io.Writer) {
	if writer == nil {
		writer = c.defaultWriter
	}

	c.writer = writer
}

func (c *AskerConsole) GetFormatter() output.Formatter {
	return c.formatter
}

func (c *AskerConsole) IsUnformatted() bool {
	return c.formatter == nil || c.formatter.Kind() == output.NoneFormat
}

// Prints out a message to the underlying console write
func (c *AskerConsole) Message(ctx context.Context, message string) {
	// Disable output when formatting is enabled
	if c.formatter != nil && c.formatter.Kind() == output.JsonFormat {
		// we call json.Marshal directly, because the formatter marshalls using indentation, and we would prefer
		// these objects be written on a single line.
		jsonMessage, err := json.Marshal(output.EventForMessage(message))
		if err != nil {
			panic(fmt.Sprintf("Message: unexpected error during marshaling for a valid object: %v", err))
		}
		fmt.Fprintln(c.writer, string(jsonMessage))
	} else if c.formatter == nil || c.formatter.Kind() == output.NoneFormat {
		fmt.Fprintln(c.writer, message)
	} else {
		log.Println(message)
	}
}

func (c *AskerConsole) WarnForFeature(ctx context.Context, key alpha.FeatureId) {
	if shouldWarn(key) {
		c.MessageUxItem(ctx, &ux.MultilineMessage{
			Lines: []string{
				"",
				output.WithWarningFormat("WARNING: Feature '%s' is in alpha stage.", string(key)),
				fmt.Sprintf("To learn more about alpha features and their support, visit %s.",
					output.WithLinkFormat("https://aka.ms/azd-feature-stages")),
				"",
			},
		})
	}
}

// shouldWarn returns true if a warning should be emitted when using a given alpha feature.
func shouldWarn(key alpha.FeatureId) bool {
	noAlphaWarnings, err := strconv.ParseBool(os.Getenv("AZD_DEBUG_NO_ALPHA_WARNINGS"))

	return err != nil || !noAlphaWarnings
}

func (c *AskerConsole) MessageUxItem(ctx context.Context, item ux.UxItem) {
	if c.formatter != nil && c.formatter.Kind() == output.JsonFormat {
		// no need to check the spinner for json format, as the spinner won't start when using json format
		// instead, there would be a message about starting spinner
		json, _ := json.Marshal(item)
		fmt.Fprintln(c.writer, string(json))
		return
	}

	if c.spinner != nil && c.spinner.Status() == yacspin.SpinnerRunning {
		c.StopSpinner(ctx, "", Step)
		// default non-format
		fmt.Fprintln(c.writer, item.ToString(c.currentIndent))
		_ = c.spinner.Start()
	} else {
		fmt.Fprintln(c.writer, item.ToString(c.currentIndent))
	}
}

func defaultShowPreviewerOptions() *ShowPreviewerOptions {
	return &ShowPreviewerOptions{
		MaxLineCount: 5,
	}
}

func (c *AskerConsole) ShowPreviewer(ctx context.Context, options *ShowPreviewerOptions) *ConsolePreviewer {
	if c.formatter != nil && c.formatter.Kind() == output.JsonFormat {
		return nil
	}

	if options == nil {
		options = defaultShowPreviewerOptions()
	}

	// auto-stop any spinner
	c.StopSpinner(ctx, "", StepSkipped)

	c.previewer = NewPreviewer(options.MaxLineCount, options.Prefix, options.Title)
	c.previewer.Start()
	c.writer = c.previewer
	return &ConsolePreviewer{
		Console:   c,
		Previewer: c.previewer,
	}
}

func (c *AskerConsole) StopPreviewer(ctx context.Context) {
	c.previewer.Stop()
	c.previewer = nil
	c.writer = c.initialWriter
}

const cPostfix = "..."

func (c *AskerConsole) spinnerText(title, charset string) string {

	spinnerLen := len(charset) + 1 // adding one for the empty space before the message

	if len(title)+spinnerLen >= c.consoleWidth {
		return fmt.Sprintf("%s%s", title[:c.consoleWidth-spinnerLen-len(cPostfix)], cPostfix)
	}
	return title
}

func (c *AskerConsole) ShowSpinner(ctx context.Context, title string, format SpinnerUxType) {
	if c.formatter != nil && c.formatter.Kind() == output.JsonFormat {
		// Spinner is disabled when using json format.
		return
	}

	if c.consoleWidth <= cMinConsoleWidth {
		// no spinner for consoles with width <= cMinConsoleWidth
		c.Message(ctx, title)
		return
	}

	if c.previewer != nil {
		// spinner is not compatible with previewer.
		return
	}

	// mutating an existing spinner brings issues on how the messages are formatted
	// so, instead of mutating, we stop any current spinner and replaced it for a new one
	if c.spinner != nil {
		_ = c.spinner.Stop()
	}

	charSet := c.getCharset(format)

	// determine the terminal mode once
	c.spinnerTerminalModeOnce.Do(func() {
		c.spinnerTerminalMode = GetSpinnerTerminalMode(&c.isTerminal)
	})

	spinnerConfig := yacspin.Config{
		Frequency:       200 * time.Millisecond,
		Writer:          c.writer,
		Suffix:          " ",
		SuffixAutoColon: true,
		Message:         c.spinnerText(title, charSet[0]),
		CharSet:         charSet,
	}
	spinnerConfig.TerminalMode = c.spinnerTerminalMode

	c.spinner, _ = yacspin.New(spinnerConfig)

	_ = c.spinner.Start()
}

// GetSpinnerTerminalMode gets the appropriate terminal mode for the spinner based on the current environment,
// taking into account of environment variables that can control the terminal mode behavior.
func GetSpinnerTerminalMode(isTerminal *bool) yacspin.TerminalMode {
	nonInteractiveMode := yacspin.ForceNoTTYMode | yacspin.ForceDumbTerminalMode
	if isTerminal != nil && !*isTerminal {
		return nonInteractiveMode
	}

	// isTerminal not provided, determine it ourselves
	if isTerminal == nil && !isatty.IsTerminal(os.Stdout.Fd()) {
		return nonInteractiveMode
	}

	// User override to force non-TTY behavior
	if os.Getenv("AZD_DEBUG_FORCE_NO_TTY") == "1" {
		return nonInteractiveMode
	}

	// By default, detect if we are running on CI and force no TTY mode if we are.
	// Allow for an override if this is not desired.
	shouldDetectCI := true
	if strVal, has := os.LookupEnv("AZD_TERM_SKIP_CI_DETECT"); has {
		skip, err := strconv.ParseBool(strVal)
		if err != nil {
			log.Println("AZD_TERM_SKIP_CI_DETECT is not a valid boolean value")
		} else if skip {
			shouldDetectCI = false
		}
	}

	if shouldDetectCI && resource.IsRunningOnCI() {
		return nonInteractiveMode
	}

	termMode := yacspin.ForceTTYMode
	if os.Getenv("TERM") == "dumb" {
		termMode |= yacspin.ForceDumbTerminalMode
	} else {
		termMode |= yacspin.ForceSmartTerminalMode
	}
	return termMode
}

var customCharSet []string = []string{
	"|       |", "|=      |", "|==     |", "|===    |", "|====   |", "|=====  |", "|====== |",
	"|=======|", "| ======|", "|  =====|", "|   ====|", "|    ===|", "|     ==|", "|      =|",
}

func (c *AskerConsole) getCharset(format SpinnerUxType) []string {
	newCharSet := make([]string, len(customCharSet))
	for i, value := range customCharSet {
		newCharSet[i] = fmt.Sprintf("%s%s", c.getIndent(format), value)
	}
	return newCharSet
}

func setIndentation(spaces int) string {
	bytes := make([]byte, spaces)
	for i := range bytes {
		bytes[i] = byte(' ')
	}
	return string(bytes)
}

func (c *AskerConsole) getIndent(format SpinnerUxType) string {
	requiredSize := 2
	if requiredSize != len(c.currentIndent) {
		c.currentIndent = setIndentation(requiredSize)
	}
	return c.currentIndent
}

func (c *AskerConsole) StopSpinner(ctx context.Context, lastMessage string, format SpinnerUxType) {
	if c.formatter != nil && c.formatter.Kind() == output.JsonFormat {
		// Spinner is disabled when using json format.
		return
	}

	// calling stop for non existing spinner
	if c.spinner == nil {
		return
	}
	// Do nothing when it is already stopped
	if c.spinner.Status() == yacspin.SpinnerStopped {
		return
	}

	// Update style according to MessageUxType
	if lastMessage == "" {
		c.spinner.StopCharacter("")
	} else {
		c.spinner.StopCharacter(c.getStopChar(format))
	}

	c.spinner.StopMessage(lastMessage)
	_ = c.spinner.Stop()
}

func (c *AskerConsole) IsSpinnerRunning(ctx context.Context) bool {
	return c.spinner != nil && c.spinner.Status() != yacspin.SpinnerStopped
}

func (c *AskerConsole) IsSpinnerInteractive() bool {
	return c.spinnerTerminalMode&yacspin.ForceTTYMode > 0
}

var donePrefix string = output.WithSuccessFormat("(✓) Done:")

func (c *AskerConsole) getStopChar(format SpinnerUxType) string {
	var stopChar string
	switch format {
	case StepDone:
		stopChar = donePrefix
	case StepFailed:
		stopChar = output.WithErrorFormat("(x) Failed:")
	case StepWarning:
		stopChar = output.WithWarningFormat("(!) Warning:")
	case StepSkipped:
		stopChar = output.WithGrayFormat("(-) Skipped:")
	}
	return fmt.Sprintf("%s%s", c.getIndent(format), stopChar)
}

func promptFromOptions(options ConsoleOptions) survey.Prompt {
	if options.IsPassword {
		return &survey.Password{
			Message: options.Message,
		}
	}

	var defaultValue string
	if value, ok := options.DefaultValue.(string); ok {
		defaultValue = value
	}
	return &survey.Input{
		Message: options.Message,
		Default: defaultValue,
		Help:    options.Help,
	}
}

// Prompts the user for a single value
func (c *AskerConsole) Prompt(ctx context.Context, options ConsoleOptions) (string, error) {
	var response string

	err := c.doInteraction(func(c *AskerConsole) error {
		return c.asker(promptFromOptions(options), &response)
	})
	if err != nil {
		return response, err
	}

	return response, nil
}

// Prompts the user to select from a set of values
func (c *AskerConsole) Select(ctx context.Context, options ConsoleOptions) (int, error) {
	survey := &survey.Select{
		Message: options.Message,
		Options: options.Options,
		Default: options.DefaultValue,
		Help:    options.Help,
	}

	var response int

	err := c.doInteraction(func(c *AskerConsole) error {
		return c.asker(survey, &response)
	})
	if err != nil {
		return -1, err
	}

	return response, nil
}

// Prompts the user to confirm an operation
func (c *AskerConsole) Confirm(ctx context.Context, options ConsoleOptions) (bool, error) {
	var defaultValue bool
	if value, ok := options.DefaultValue.(bool); ok {
		defaultValue = value
	}

	survey := &survey.Confirm{
		Message: options.Message,
		Help:    options.Help,
		Default: defaultValue,
	}

	var response bool

	err := c.doInteraction(func(c *AskerConsole) error {
		return c.asker(survey, &response)
	})
	if err != nil {
		return false, err
	}

	return response, nil
}

// wait until the next enter
func (c *AskerConsole) WaitForEnter() {
	inputScanner := bufio.NewScanner(c.handles.Stdin)
	if scan := inputScanner.Scan(); !scan {
		if err := inputScanner.Err(); err != nil {
			log.Printf("error while waiting for enter: %v", err)
		}
	}
}

// Gets the underlying writer for the console
func (c *AskerConsole) GetWriter() io.Writer {
	return c.writer
}

func (c *AskerConsole) Handles() ConsoleHandles {
	return c.handles
}

const cMinConsoleWidth int = 40

func getConsoleWidth() int {
	width, _ := consolesize.GetConsoleSize()
	if width < cMinConsoleWidth {
		return cMinConsoleWidth
	}
	return width
}

// Creates a new console with the specified writer, handles and formatter.
func NewConsole(noPrompt bool, isTerminal bool, w io.Writer, handles ConsoleHandles, formatter output.Formatter) Console {
	asker := NewAsker(noPrompt, isTerminal, handles.Stdout, handles.Stdin)

	return &AskerConsole{
		asker:         asker,
		handles:       handles,
		defaultWriter: w,
		writer:        w,
		formatter:     formatter,
		isTerminal:    isTerminal,
		consoleWidth:  getConsoleWidth(),
		initialWriter: w,
	}
}

func GetStepResultFormat(result error) SpinnerUxType {
	formatResult := StepDone
	if result != nil {
		formatResult = StepFailed
	}
	return formatResult
}

// Handle doing interactive calls. It checks if there's a spinner running to pause it before doing interactive actions.
func (c *AskerConsole) doInteraction(promptFn func(c *AskerConsole) error) error {
	if c.spinner != nil && c.spinner.Status() == yacspin.SpinnerRunning {
		_ = c.spinner.Pause()

		// Ensure the spinner is always resumed
		defer func() {
			_ = c.spinner.Unpause()
		}()
	}

<<<<<<< HEAD
	if err := fn(c); err != nil {
		return err
	}
	return nil
=======
	// Track total time for promptFn.
	// It includes the time spent in rendering the prompt (likely <1ms)
	// before the user has a chance to interact with the prompt.
	start := time.Now()
	defer func() {
		tracing.InteractTimeMs.Add(time.Since(start).Milliseconds())
	}()

	// Execute the interactive prompt
	return promptFn(c)
}

type ProgressStopper func()

// A messaging system that displays messages. Use this for application logic components that shouldn't be interactive
// or require any formatting, but needs simple messages to be displayed.
//
// Currently, this outputs to console.
// For ShowProgress which renders a spinner, priority is given to higher-level components
// that have a spinner already running.
type Messaging interface {
	// Prints out a message to the underlying console write
	Message(ctx context.Context, message string)
	// Displays a progress message. Returns a closer() func that stops the progress message display.
	ShowProgress(ctx context.Context, message string) ProgressStopper
}

// A messaging system that displays messages to console.
type consoleMessaging struct {
	console Console
}

func NewConsoleMessaging(console Console) Messaging {
	return &consoleMessaging{
		console: console,
	}
}

func (m *consoleMessaging) Message(ctx context.Context, message string) {
	m.console.Message(ctx, message)
}

// ShowProgress displays a spinner on console, if one isn't already running.
//
// Note that it is still possible to override existing spinners in multi-thread or multi-goroutine scenarios.
func (m *consoleMessaging) ShowProgress(ctx context.Context, message string) ProgressStopper {
	// This should be lower priority than any running console spinners
	if m.console.IsSpinnerRunning(ctx) {
		log.Println(message)
		return func() {}
	}

	m.console.ShowSpinner(ctx, message, Step)
	return func() {
		m.console.StopSpinner(ctx, "", StepDone)
	}
>>>>>>> a6ce7813
}<|MERGE_RESOLUTION|>--- conflicted
+++ resolved
@@ -573,12 +573,6 @@
 		}()
 	}
 
-<<<<<<< HEAD
-	if err := fn(c); err != nil {
-		return err
-	}
-	return nil
-=======
 	// Track total time for promptFn.
 	// It includes the time spent in rendering the prompt (likely <1ms)
 	// before the user has a chance to interact with the prompt.
@@ -589,51 +583,4 @@
 
 	// Execute the interactive prompt
 	return promptFn(c)
-}
-
-type ProgressStopper func()
-
-// A messaging system that displays messages. Use this for application logic components that shouldn't be interactive
-// or require any formatting, but needs simple messages to be displayed.
-//
-// Currently, this outputs to console.
-// For ShowProgress which renders a spinner, priority is given to higher-level components
-// that have a spinner already running.
-type Messaging interface {
-	// Prints out a message to the underlying console write
-	Message(ctx context.Context, message string)
-	// Displays a progress message. Returns a closer() func that stops the progress message display.
-	ShowProgress(ctx context.Context, message string) ProgressStopper
-}
-
-// A messaging system that displays messages to console.
-type consoleMessaging struct {
-	console Console
-}
-
-func NewConsoleMessaging(console Console) Messaging {
-	return &consoleMessaging{
-		console: console,
-	}
-}
-
-func (m *consoleMessaging) Message(ctx context.Context, message string) {
-	m.console.Message(ctx, message)
-}
-
-// ShowProgress displays a spinner on console, if one isn't already running.
-//
-// Note that it is still possible to override existing spinners in multi-thread or multi-goroutine scenarios.
-func (m *consoleMessaging) ShowProgress(ctx context.Context, message string) ProgressStopper {
-	// This should be lower priority than any running console spinners
-	if m.console.IsSpinnerRunning(ctx) {
-		log.Println(message)
-		return func() {}
-	}
-
-	m.console.ShowSpinner(ctx, message, Step)
-	return func() {
-		m.console.StopSpinner(ctx, "", StepDone)
-	}
->>>>>>> a6ce7813
 }