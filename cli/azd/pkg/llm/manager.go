// Copyright (c) Microsoft Corporation. All rights reserved.
// Licensed under the MIT License.

package llm

import (
	"fmt"

	"github.com/azure/azure-dev/cli/azd/pkg/alpha"
	"github.com/azure/azure-dev/cli/azd/pkg/config"
	"github.com/tmc/langchaingo/callbacks"
	"github.com/tmc/langchaingo/llms"
)

<<<<<<< HEAD
=======
// FeatureLlm is the feature key for the LLM (Large Language Model) feature.
>>>>>>> fcd2a0b1
var FeatureLlm = alpha.MustFeatureKey("llm")

// IsLlmFeatureEnabled checks if the LLM feature is enabled.
func IsLlmFeatureEnabled(alphaManager *alpha.FeatureManager) error {
	if alphaManager == nil {
		panic("alphaManager cannot be nil")
	}
	if !alphaManager.IsEnabled(FeatureLlm) {
		return fmt.Errorf("the LLM feature is not enabled. Please enable it using the command: \"%s\"",
			alpha.GetEnableCommand(FeatureLlm))
	}
	return nil
}

// NewManager creates a new instance of the LLM Manager.
func NewManager(
	alphaManager *alpha.FeatureManager,
	userConfigManager config.UserConfigManager,
	modelFactory *ModelFactory,
) *Manager {
	return &Manager{
		alphaManager:      alphaManager,
		userConfigManager: userConfigManager,
		ModelFactory:      modelFactory,
	}
}

// Manager provides functionality to manage Language Model (LLM) features and capabilities.
// It encapsulates the alpha feature manager to control access to experimental LLM features.
type Manager struct {
	alphaManager      *alpha.FeatureManager
	userConfigManager config.UserConfigManager
	ModelFactory      *ModelFactory
}

// LlmType represents the type of language model.
type LlmType string

// String returns the string representation of the LlmType.
func (l LlmType) String() string {
	switch l {
	case LlmTypeOllama:
		return "Ollama"
	case LlmTypeOpenAIAzure:
		return "OpenAI Azure"
	default:
		return string(l)
	}
}

const (
	// LlmTypeOpenAIAzure represents the Azure OpenAI model type.
	LlmTypeOpenAIAzure LlmType = "azure"
	// LlmTypeOllama represents the Ollama model type.
	LlmTypeOllama LlmType = "ollama"
)

// ModelMetadata represents a language model with its name and version information.
// Name specifies the identifier of the language model.
// Version indicates the specific version or release of the model.
type ModelMetadata struct {
	Name    string
	Version string
}

// ModelContainer represents the configuration information of a Language Learning Model (LLM).
// It contains details about the model type, deployment location, model specification,
// and endpoint URL for remote models.
type ModelContainer struct {
	Type     LlmType
	IsLocal  bool
	Metadata ModelMetadata
	Model    llms.Model
	Url      string // For remote models, this is the API endpoint URL
	logger   callbacks.Handler
}

<<<<<<< HEAD
type ModelOption func(modelContainer *ModelContainer)

=======
// ModelOption is a functional option for configuring a ModelContainer
type ModelOption func(modelContainer *ModelContainer)

// WithLogger returns an option that sets the logger for the model container
>>>>>>> fcd2a0b1
func WithLogger(logger callbacks.Handler) ModelOption {
	return func(modelContainer *ModelContainer) {
		modelContainer.logger = logger
	}
}

// NotEnabledError represents an error that occurs when LLM functionality is not enabled.
// This error is typically raised when attempting to use LLM features that have not been
// activated or configured in the system.
type NotEnabledError struct {
}

func (e NotEnabledError) Error() string {
	return fmt.Sprintf("LLM feature is not enabled. Run '%s' to enable",
		alpha.GetEnableCommand(FeatureLlm))
}

// InvalidLlmConfiguration represents an error that occurs when the LLM (Large Language Model)
// configuration is invalid or improperly formatted. This error type is used to indicate
// configuration-related issues in the LLM system.
type InvalidLlmConfiguration struct {
}

func (e InvalidLlmConfiguration) Error() string {
	return "Unable to determine LLM configuration. Please check your environment variables or configuration."
}

// GetDefaultModel returns the configured model from the global azd user configuration
func (m Manager) GetDefaultModel(opts ...ModelOption) (*ModelContainer, error) {
	userConfig, err := m.userConfigManager.Load()
	if err != nil {
		return nil, err
	}

	defaultModelType, ok := userConfig.GetString("ai.agent.model.type")
	if !ok {
		return nil, fmt.Errorf("Default model type has not been set")
	}

	return m.ModelFactory.CreateModelContainer(LlmType(defaultModelType), opts...)
}

// GetModel returns the specified model type from the global azd user configuration
func (m Manager) GetModel(modelType LlmType, opts ...ModelOption) (*ModelContainer, error) {
	return m.ModelFactory.CreateModelContainer(modelType, opts...)
}<|MERGE_RESOLUTION|>--- conflicted
+++ resolved
@@ -12,10 +12,7 @@
 	"github.com/tmc/langchaingo/llms"
 )
 
-<<<<<<< HEAD
-=======
 // FeatureLlm is the feature key for the LLM (Large Language Model) feature.
->>>>>>> fcd2a0b1
 var FeatureLlm = alpha.MustFeatureKey("llm")
 
 // IsLlmFeatureEnabled checks if the LLM feature is enabled.
@@ -93,15 +90,10 @@
 	logger   callbacks.Handler
 }
 
-<<<<<<< HEAD
-type ModelOption func(modelContainer *ModelContainer)
-
-=======
 // ModelOption is a functional option for configuring a ModelContainer
 type ModelOption func(modelContainer *ModelContainer)
 
 // WithLogger returns an option that sets the logger for the model container
->>>>>>> fcd2a0b1
 func WithLogger(logger callbacks.Handler) ModelOption {
 	return func(modelContainer *ModelContainer) {
 		modelContainer.logger = logger
