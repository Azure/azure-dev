// Copyright (c) Microsoft Corporation. All rights reserved.
// Licensed under the MIT License.

package output

import (
	"fmt"
	"os"
	"strconv"
	"strings"

	"github.com/charmbracelet/glamour"
	"github.com/fatih/color"
	"github.com/nathan-fiscaletti/consolesize-go"
)

// withLinkFormat creates string with hyperlink-looking color
func WithLinkFormat(link string, a ...interface{}) string {
	return color.HiCyanString(link, a...)
}

// withHighLightFormat creates string with highlight-looking color
func WithHighLightFormat(text string, a ...interface{}) string {
	return color.HiBlueString(text, a...)
}

func WithErrorFormat(text string, a ...interface{}) string {
	return color.RedString(text, a...)
}

func WithWarningFormat(text string, a ...interface{}) string {
	return color.YellowString(text, a...)
}

func WithSuccessFormat(text string, a ...interface{}) string {
	return color.GreenString(text, a...)
}

func WithGrayFormat(text string, a ...interface{}) string {
	return color.HiBlackString(text, a...)
}

func WithHintFormat(text string, a ...interface{}) string {
	return color.MagentaString(text, a...)
}

func WithBold(text string, a ...interface{}) string {
	format := color.New(color.FgHiWhite, color.Bold)
	return format.Sprintf(text, a...)
}

func WithUnderline(text string, a ...interface{}) string {
	format := color.New(color.Underline)
	return format.Sprintf(text, a...)
}

// WithBackticks wraps text with the backtick (`) character.
func WithBackticks(s string) string {
	return fmt.Sprintf("`%s`", s)
}

<<<<<<< HEAD
// WithMarkdown converts markdown to terminal-friendly colorized output using glamour.
// This provides rich markdown rendering including bold, italic, code blocks, headers, etc.
func WithMarkdown(markdownText string) string {
	markdownText = strings.Trim(markdownText, "\n")
	markdownText = strings.TrimPrefix(markdownText, "```markdown")
	markdownText = strings.TrimSuffix(markdownText, "```")

=======
func AzdLabel() string {
	return "[azd]"
}

func AzdAgentLabel() string {
	return color.HiMagentaString(fmt.Sprintf("🤖 %s Agent", AzdLabel()))
}

// WithMarkdown converts markdown to terminal-friendly colorized output using glamour.
// This provides rich markdown rendering including bold, italic, code blocks, headers, etc.
func WithMarkdown(markdownText string) string {
>>>>>>> 5ee0b022
	// Get dynamic console width with fallback to 120
	consoleWidth := getConsoleWidth()

	// Create a custom glamour renderer with auto-style detection
	r, err := glamour.NewTermRenderer(
		glamour.WithAutoStyle(),
		glamour.WithWordWrap(consoleWidth), // Use dynamic console width
	)
	if err != nil {
		// Fallback to returning original text if glamour fails
		return markdownText
	}

	// Render the markdown
	rendered, err := r.Render(markdownText)
	if err != nil {
		// Fallback to returning original text if rendering fails
		return markdownText
	}

	// Trim trailing whitespace that glamour sometimes adds
	return strings.TrimSpace(rendered)
}

// WithHyperlink wraps text with the colored hyperlink format escape sequence.
func WithHyperlink(url string, text string) string {
	return WithLinkFormat(fmt.Sprintf("\033]8;;%s\007%s\033]8;;\007", url, text))
}

// getConsoleWidth gets the console width with fallback logic.
// It uses the consolesize package to get the size and falls back to check the COLUMNS environment variable.
// Defaults to 120 if the console size cannot be determined.
func getConsoleWidth() int {
	width, _ := consolesize.GetConsoleSize()
	if width <= 0 {
		// Default to 120 if console size cannot be determined
		width = 120

		consoleWidth := os.Getenv("COLUMNS")
		if consoleWidth != "" {
			if parsedWidth, err := strconv.Atoi(consoleWidth); err == nil {
				width = parsedWidth
			}
		}
	}

	return width
}<|MERGE_RESOLUTION|>--- conflicted
+++ resolved
@@ -59,15 +59,6 @@
 	return fmt.Sprintf("`%s`", s)
 }
 
-<<<<<<< HEAD
-// WithMarkdown converts markdown to terminal-friendly colorized output using glamour.
-// This provides rich markdown rendering including bold, italic, code blocks, headers, etc.
-func WithMarkdown(markdownText string) string {
-	markdownText = strings.Trim(markdownText, "\n")
-	markdownText = strings.TrimPrefix(markdownText, "```markdown")
-	markdownText = strings.TrimSuffix(markdownText, "```")
-
-=======
 func AzdLabel() string {
 	return "[azd]"
 }
@@ -79,7 +70,6 @@
 // WithMarkdown converts markdown to terminal-friendly colorized output using glamour.
 // This provides rich markdown rendering including bold, italic, code blocks, headers, etc.
 func WithMarkdown(markdownText string) string {
->>>>>>> 5ee0b022
 	// Get dynamic console width with fallback to 120
 	consoleWidth := getConsoleWidth()
 
