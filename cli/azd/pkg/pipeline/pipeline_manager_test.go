// Copyright (c) Microsoft Corporation. All rights reserved.
// Licensed under the MIT License.

package pipeline

import (
	"context"
	"fmt"
	"os"
	"path/filepath"
	"strings"
	"testing"

	"github.com/azure/azure-dev/cli/azd/pkg/account"
	"github.com/azure/azure-dev/cli/azd/pkg/config"
	"github.com/azure/azure-dev/cli/azd/pkg/entraid"
	"github.com/azure/azure-dev/cli/azd/pkg/environment"
	"github.com/azure/azure-dev/cli/azd/pkg/environment/azdcontext"
	"github.com/azure/azure-dev/cli/azd/pkg/exec"
	"github.com/azure/azure-dev/cli/azd/pkg/input"
	"github.com/azure/azure-dev/cli/azd/pkg/ioc"
	"github.com/azure/azure-dev/cli/azd/pkg/osutil"
	"github.com/azure/azure-dev/cli/azd/pkg/project"
	"github.com/azure/azure-dev/cli/azd/pkg/tools/git"
	"github.com/azure/azure-dev/cli/azd/pkg/tools/github"
	"github.com/azure/azure-dev/cli/azd/test/mocks"
	"github.com/azure/azure-dev/cli/azd/test/mocks/mockenv"
	"github.com/azure/azure-dev/cli/azd/test/snapshot"
	"github.com/stretchr/testify/assert"
	"github.com/stretchr/testify/mock"
)

func Test_PipelineManager_Initialize(t *testing.T) {
	tempDir := t.TempDir()
	ctx := context.Background()
	azdContext := azdcontext.NewAzdContextWithDirectory(tempDir)
	mockContext := resetContext(tempDir, ctx)

	//1. Test without a project file
	t.Run("can't load project settings", func(t *testing.T) {
		manager, err := createPipelineManager(mockContext, azdContext, nil, nil)
		assert.Nil(t, manager)
		assert.ErrorContains(
			t, err, "Loading project configuration: reading project file:")
	})

	//2. Then create the project file
	projectFileName := filepath.Join(tempDir, "azure.yaml")
	resetAzureYaml(t, projectFileName)

	t.Run("no files - github selected", func(t *testing.T) {
		mockContext = resetContext(tempDir, ctx)

		deleteYamlFiles(t, tempDir)

		simulateUserInteraction(mockContext, ciProviderGitHubActions, true)

		manager, err := createPipelineManager(mockContext, azdContext, nil, nil)
		assert.NotNil(t, manager)

		verifyProvider(t, manager, ciProviderGitHubActions, err)

		// Execute the initialize method, which should trigger the confirmation prompt
		err = manager.initialize(ctx, "")
		assert.NoError(t, err)

		// Check if the azure-dev.yml file was created in the expected path
		gitHubYmlPath := filepath.Join(tempDir, gitHubYml)
		assert.FileExists(t, gitHubYmlPath)

		deleteYamlFiles(t, tempDir)
	})
	t.Run("no files - github selected - empty workflows dir", func(t *testing.T) {
		mockContext = resetContext(tempDir, ctx)

		deleteYamlFiles(t, tempDir)

		simulateUserInteraction(mockContext, ciProviderGitHubActions, false)

		_, err := createPipelineManager(mockContext, azdContext, nil, nil)
		// No error for GitHub, just a message to the console
		assert.NoError(t, err)
		assert.Contains(t,
			mockContext.Console.Output(), fmt.Sprintf("%s provider selected, but %s is empty. Please add pipeline files.",
				gitHubDisplayName, gitHubWorkflowsDirectory))
	})
	t.Run("no files - azdo selected - empty pipelines dir", func(t *testing.T) {
		mockContext = resetContext(tempDir, ctx)

		deleteYamlFiles(t, tempDir)

		simulateUserInteraction(mockContext, ciProviderAzureDevOps, false)

		manager, err := createPipelineManager(mockContext, azdContext, nil, nil)
		assert.Nil(t, manager)
		assert.EqualError(t, err, fmt.Sprintf(
			"%s provider selected, but %s is empty. Please add pipeline files and try again.",
			azdoDisplayName, azdoPipelinesDirectory))
	})
	t.Run("no files - azdo selected", func(t *testing.T) {

		mockContext = resetContext(tempDir, ctx)

		deleteYamlFiles(t, tempDir)

		simulateUserInteraction(mockContext, ciProviderAzureDevOps, true)

		// Initialize the PipelineManager
		manager, err := createPipelineManager(mockContext, azdContext, nil, nil)
		assert.NotNil(t, manager)
		assert.NoError(t, err)

		// Execute the initialize method, which should trigger the confirmation prompt
		err = manager.initialize(ctx, "")
		verifyProvider(t, manager, ciProviderAzureDevOps, err)

		// Check if the azure-dev.yml file was created in the expected path
		azdoYmlPath := filepath.Join(tempDir, azdoYml)
		assert.FileExists(t, azdoYmlPath)
		deleteYamlFiles(t, tempDir)
	})
	t.Run("from persisted data azdo error", func(t *testing.T) {
		// User selects Azure DevOps, but the required directory is missing
		mockContext = resetContext(tempDir, ctx)

		envValues := map[string]string{}
		envValues[envPersistedKey] = string(ciProviderAzureDevOps)
		env := environment.NewWithValues("test-env", envValues)

		simulateUserInteraction(mockContext, ciProviderAzureDevOps, false)

		manager, err := createPipelineManager(mockContext, azdContext, env, nil)
		assert.Nil(t, manager)
		assert.EqualError(t, err, fmt.Sprintf(
			"%s provider selected, but %s is empty. Please add pipeline files and try again.",
			azdoDisplayName, azdoPipelinesDirectory))
	})
	t.Run("from persisted data azdo", func(t *testing.T) {
		// User has azdo persisted in env and they have the files
		mockContext = resetContext(tempDir, ctx)

		envValues := map[string]string{}
		envValues[envPersistedKey] = string(ciProviderAzureDevOps)
		env := environment.NewWithValues("test-env", envValues)

		simulateUserInteraction(mockContext, ciProviderAzureDevOps, true)

<<<<<<< HEAD
		manager, err := createPipelineManager(mockContext, azdContext, env, nil)
		verifyProvider(t, manager, azdoLabel, err)
=======
		manager, err := createPipelineManager(t, mockContext, azdContext, env, nil)
		verifyProvider(t, manager, ciProviderAzureDevOps, err)
>>>>>>> 5759c176

		deleteYamlFiles(t, tempDir)
	})
	t.Run("from persisted data github message", func(t *testing.T) {
		// User selects Github, but the required directory is missing
		mockContext = resetContext(tempDir, ctx)

		envValues := map[string]string{}
		envValues[envPersistedKey] = string(ciProviderGitHubActions)
		env := environment.NewWithValues("test-env", envValues)

		simulateUserInteraction(mockContext, ciProviderGitHubActions, false)

		_, err := createPipelineManager(mockContext, azdContext, env, nil)
		// No error for GitHub, just a message to the console
		assert.NoError(t, err)
		assert.Contains(t,
			mockContext.Console.Output(), fmt.Sprintf("%s provider selected, but %s is empty. Please add pipeline files.",
				gitHubDisplayName, gitHubWorkflowsDirectory))
	})
	t.Run("from persisted data github", func(t *testing.T) {
		// User has azdo persisted in env and they have the files
		mockContext = resetContext(tempDir, ctx)

		envValues := map[string]string{}
		envValues[envPersistedKey] = string(ciProviderGitHubActions)
		env := environment.NewWithValues("test-env", envValues)

		simulateUserInteraction(mockContext, ciProviderGitHubActions, true)

		manager, err := createPipelineManager(mockContext, azdContext, env, nil)

		verifyProvider(t, manager, ciProviderGitHubActions, err)

		deleteYamlFiles(t, tempDir)
	})
	t.Run("unknown override value from arg", func(t *testing.T) {
		// User provides an invalid provider name as an argument
		mockContext = resetContext(tempDir, ctx)

		simulateUserInteraction(mockContext, ciProviderGitHubActions, true)

		args := &PipelineManagerArgs{
			PipelineProvider: "other",
		}

		manager, err := createPipelineManager(mockContext, azdContext, nil, args)
		assert.Nil(t, manager)
		assert.EqualError(t, err, "invalid ci provider type other")

		deleteYamlFiles(t, tempDir)
	})
	t.Run("unknown override value from env", func(t *testing.T) {
		// User provides an invalid provider name in env
		mockContext = resetContext(tempDir, ctx)

		simulateUserInteraction(mockContext, ciProviderGitHubActions, true)

		envValues := map[string]string{}
		envValues[envPersistedKey] = "other"
		env := environment.NewWithValues("test-env", envValues)

		manager, err := createPipelineManager(mockContext, azdContext, env, nil)
		assert.Nil(t, manager)
		assert.EqualError(t, err, "invalid ci provider type other")

		deleteYamlFiles(t, tempDir)
	})
	t.Run("unknown override value from yaml", func(t *testing.T) {
		mockContext = resetContext(tempDir, ctx)

		simulateUserInteraction(mockContext, ciProviderGitHubActions, true)

		appendToAzureYaml(t, projectFileName, "pipeline:\n\r  provider: other")

		manager, err := createPipelineManager(mockContext, azdContext, nil, nil)
		assert.Nil(t, manager)
		assert.EqualError(t, err, "invalid ci provider type other")

		resetAzureYaml(t, projectFileName)
		deleteYamlFiles(t, tempDir)
	})
	t.Run("override persisted value with yaml", func(t *testing.T) {
		mockContext = resetContext(tempDir, ctx)

		simulateUserInteraction(mockContext, ciProviderGitHubActions, true)

		appendToAzureYaml(t, projectFileName, "pipeline:\n\r  provider: fromYaml")

		envValues := map[string]string{}
		envValues[envPersistedKey] = "persisted"
		env := environment.NewWithValues("test-env", envValues)

		manager, err := createPipelineManager(mockContext, azdContext, env, nil)
		assert.Nil(t, manager)
		assert.EqualError(t, err, "invalid ci provider type fromYaml")

		resetAzureYaml(t, projectFileName)
		deleteYamlFiles(t, tempDir)
	})
	t.Run("override persisted and yaml with arg", func(t *testing.T) {
		mockContext = resetContext(tempDir, ctx)

		simulateUserInteraction(mockContext, ciProviderGitHubActions, true)

		appendToAzureYaml(t, projectFileName, "pipeline:\n\r  provider: fromYaml")

		envValues := map[string]string{}
		envValues[envPersistedKey] = "persisted"
		env := environment.NewWithValues("test-env", envValues)
		args := &PipelineManagerArgs{
			PipelineProvider: "arg",
		}

		manager, err := createPipelineManager(mockContext, azdContext, env, args)
		assert.Nil(t, manager)
		assert.EqualError(t, err, "invalid ci provider type arg")

		resetAzureYaml(t, projectFileName)
		deleteYamlFiles(t, tempDir)
	})
	t.Run("github directory only", func(t *testing.T) {
		mockContext = resetContext(tempDir, ctx)

		simulateUserInteraction(mockContext, ciProviderGitHubActions, true)

		manager, err := createPipelineManager(mockContext, azdContext, nil, nil)

		verifyProvider(t, manager, ciProviderGitHubActions, err)

		deleteYamlFiles(t, tempDir)
	})
	t.Run("azdo directory only", func(t *testing.T) {
		mockContext = resetContext(tempDir, ctx)

		simulateUserInteraction(mockContext, ciProviderAzureDevOps, true)

		manager, err := createPipelineManager(mockContext, azdContext, nil, nil)

		verifyProvider(t, manager, ciProviderAzureDevOps, err)

		deleteYamlFiles(t, tempDir)
	})
	t.Run("both files - user selects GitHub", func(t *testing.T) {
		mockContext = resetContext(tempDir, ctx)

		createYamlFiles(t, tempDir)

		simulateUserInteraction(mockContext, ciProviderGitHubActions, true)

		// Initialize the PipelineManager
		manager, err := createPipelineManager(mockContext, azdContext, nil, nil)
		assert.NotNil(t, manager)
		assert.NoError(t, err)

		// Execute the initialize method, which should trigger the provider selection prompt
		err = manager.initialize(ctx, "")

		verifyProvider(t, manager, ciProviderGitHubActions, err)

		deleteYamlFiles(t, tempDir)
	})

	t.Run("both files - user selects azdo", func(t *testing.T) {
		mockContext = resetContext(tempDir, ctx)

		createYamlFiles(t, tempDir)

		simulateUserInteraction(mockContext, ciProviderAzureDevOps, true)

		// Initialize the PipelineManager
		manager, err := createPipelineManager(mockContext, azdContext, nil, nil)
		assert.NotNil(t, manager)
		assert.NoError(t, err)

		// Execute the initialize method, which should trigger the provider selection prompt
		err = manager.initialize(ctx, "")

		verifyProvider(t, manager, ciProviderAzureDevOps, err)

		deleteYamlFiles(t, tempDir)
	})

	t.Run("persist selection on environment", func(t *testing.T) {

		mockContext = resetContext(tempDir, ctx)

		simulateUserInteraction(mockContext, ciProviderAzureDevOps, true)

		env := environment.New("test")
		args := &PipelineManagerArgs{
			PipelineProvider: string(ciProviderAzureDevOps),
		}

		manager, err := createPipelineManager(mockContext, azdContext, env, args)

		verifyProvider(t, manager, ciProviderAzureDevOps, err)

		envValue, found := env.Dotenv()[envPersistedKey]
		assert.True(t, found)
		assert.Equal(t, ciProviderType(envValue), ciProviderAzureDevOps)

		// Calling function again with same env and without override arg should use the persisted
		err = manager.initialize(*mockContext.Context, "")

		verifyProvider(t, manager, ciProviderAzureDevOps, err)

		deleteYamlFiles(t, tempDir)
	})
	t.Run("persist selection on environment and override with yaml", func(t *testing.T) {

		mockContext = resetContext(tempDir, ctx)

		createYamlFiles(t, tempDir)

		env := environment.New("test")
		args := &PipelineManagerArgs{
			PipelineProvider: string(ciProviderAzureDevOps),
		}
		manager, err := createPipelineManager(mockContext, azdContext, env, args)

		verifyProvider(t, manager, ciProviderAzureDevOps, err)

		// Calling function again with same env and without override arg should use the persisted
		err = manager.initialize(*mockContext.Context, "")

		verifyProvider(t, manager, ciProviderAzureDevOps, err)

		// Write yaml to override
		appendToAzureYaml(t, projectFileName, "pipeline:\n\r  provider: github")

		// Calling function again with same env and without override arg should detect yaml change and override persisted
		err = manager.initialize(*mockContext.Context, "")

		verifyProvider(t, manager, ciProviderGitHubActions, err)

		// the persisted choice should be updated based on the value set on yaml
		envValue, found := env.Dotenv()[envPersistedKey]
		assert.True(t, found)
		assert.Equal(t, ciProviderType(envValue), ciProviderGitHubActions)

		// Call again to check persisted(github) after one change (and yaml is still present)
		err = manager.initialize(*mockContext.Context, "")
		verifyProvider(t, manager, ciProviderGitHubActions, err)

		// Check argument override having yaml(github) config and persisted config(github)
		expected := string(ciProviderAzureDevOps)
		err = manager.initialize(*mockContext.Context, expected)
		verifyProvider(t, manager, ciProviderAzureDevOps, err)

		// the persisted selection is now azdo(env) but yaml is github
		envValue, found = env.Dotenv()[envPersistedKey]
		assert.True(t, found)
		assert.Equal(t, expected, envValue)

		// persisted = azdo (per last run) and yaml = github, should return github
		// as yaml overrides a persisted run
		err = manager.initialize(*mockContext.Context, "")
		verifyProvider(t, manager, ciProviderGitHubActions, err)

		// reset state
		resetAzureYaml(t, projectFileName)

		deleteYamlFiles(t, tempDir)
	})
}

func Test_promptForCiFiles(t *testing.T) {
	t.Run("no files - github selected - no app host - fed Cred", func(t *testing.T) {
		tempDir := t.TempDir()
		path := filepath.Join(tempDir, gitHubWorkflowsDirectory)
		err := os.MkdirAll(path, osutil.PermissionDirectory)
		assert.NoError(t, err)
		expectedPath := filepath.Join(tempDir, gitHubYml)
		err = generatePipelineDefinition(expectedPath, projectProperties{
			CiProvider:    ciProviderGitHubActions,
			InfraProvider: infraProviderBicep,
			RepoRoot:      tempDir,
			HasAppHost:    false,
			BranchName:    "main",
			AuthType:      AuthTypeFederated,
		})
		assert.NoError(t, err)
		// should've created the pipeline
		assert.FileExists(t, expectedPath)
		// open the file and check the content
		content, err := os.ReadFile(expectedPath)
		assert.NoError(t, err)
		snapshot.SnapshotT(t, normalizeEOL(content))
	})
	t.Run("no files - github selected - App host - fed Cred", func(t *testing.T) {
		tempDir := t.TempDir()
		path := filepath.Join(tempDir, gitHubWorkflowsDirectory)
		err := os.MkdirAll(path, osutil.PermissionDirectory)
		assert.NoError(t, err)
		expectedPath := filepath.Join(tempDir, gitHubYml)
		err = generatePipelineDefinition(expectedPath, projectProperties{
			CiProvider:    ciProviderGitHubActions,
			InfraProvider: infraProviderBicep,
			RepoRoot:      tempDir,
			HasAppHost:    true,
			BranchName:    "main",
			AuthType:      AuthTypeFederated,
		})
		assert.NoError(t, err)
		// should've created the pipeline
		assert.FileExists(t, expectedPath)
		// open the file and check the content
		content, err := os.ReadFile(expectedPath)
		assert.NoError(t, err)
		snapshot.SnapshotT(t, normalizeEOL(content))
	})
	t.Run("no files - azdo selected - App host - fed Cred", func(t *testing.T) {
		tempDir := t.TempDir()
		path := filepath.Join(tempDir, gitHubWorkflowsDirectory)
		err := os.MkdirAll(path, osutil.PermissionDirectory)
		assert.NoError(t, err)
		expectedPath := filepath.Join(tempDir, gitHubYml)
		err = generatePipelineDefinition(expectedPath, projectProperties{
			CiProvider:    ciProviderAzureDevOps,
			InfraProvider: infraProviderBicep,
			RepoRoot:      tempDir,
			HasAppHost:    true,
			BranchName:    "main",
			AuthType:      AuthTypeFederated,
		})
		assert.NoError(t, err)
		// should've created the pipeline
		assert.FileExists(t, expectedPath)
		// open the file and check the content
		content, err := os.ReadFile(expectedPath)
		assert.NoError(t, err)
		snapshot.SnapshotT(t, normalizeEOL(content))
	})
	t.Run("no files - github selected - no app host - client cred", func(t *testing.T) {
		tempDir := t.TempDir()
		path := filepath.Join(tempDir, gitHubWorkflowsDirectory)
		err := os.MkdirAll(path, osutil.PermissionDirectory)
		assert.NoError(t, err)
		expectedPath := filepath.Join(tempDir, gitHubYml)
		err = generatePipelineDefinition(expectedPath, projectProperties{
			CiProvider:    ciProviderGitHubActions,
			InfraProvider: infraProviderBicep,
			RepoRoot:      tempDir,
			HasAppHost:    false,
			BranchName:    "main",
			AuthType:      AuthTypeClientCredentials,
		})
		assert.NoError(t, err)
		// should've created the pipeline
		assert.FileExists(t, expectedPath)
		// open the file and check the content
		content, err := os.ReadFile(expectedPath)
		assert.NoError(t, err)
		snapshot.SnapshotT(t, normalizeEOL(content))
	})
	t.Run("no files - github selected - branch name", func(t *testing.T) {
		tempDir := t.TempDir()
		path := filepath.Join(tempDir, gitHubWorkflowsDirectory)
		err := os.MkdirAll(path, osutil.PermissionDirectory)
		assert.NoError(t, err)
		expectedPath := filepath.Join(tempDir, gitHubYml)
		err = generatePipelineDefinition(expectedPath, projectProperties{
			CiProvider:    ciProviderGitHubActions,
			InfraProvider: infraProviderBicep,
			RepoRoot:      tempDir,
			HasAppHost:    false,
			BranchName:    "non-main",
			AuthType:      AuthTypeFederated,
		})
		assert.NoError(t, err)
		// should've created the pipeline
		assert.FileExists(t, expectedPath)
		// open the file and check the content
		content, err := os.ReadFile(expectedPath)
		assert.NoError(t, err)
		snapshot.SnapshotT(t, normalizeEOL(content))
	})
	t.Run("no files - azdo selected - no app host - fed Cred", func(t *testing.T) {
		tempDir := t.TempDir()
		path := filepath.Join(tempDir, gitHubWorkflowsDirectory)
		err := os.MkdirAll(path, osutil.PermissionDirectory)
		assert.NoError(t, err)
		expectedPath := filepath.Join(tempDir, gitHubYml)
		err = generatePipelineDefinition(expectedPath, projectProperties{
			CiProvider:    ciProviderAzureDevOps,
			InfraProvider: infraProviderBicep,
			RepoRoot:      tempDir,
			HasAppHost:    false,
			BranchName:    "main",
			AuthType:      AuthTypeFederated,
		})
		assert.NoError(t, err)
		// should've created the pipeline
		assert.FileExists(t, expectedPath)
		// open the file and check the content
		content, err := os.ReadFile(expectedPath)
		assert.NoError(t, err)
		snapshot.SnapshotT(t, normalizeEOL(content))
	})
	t.Run("no files - azdo selected - no app host - client cred", func(t *testing.T) {
		tempDir := t.TempDir()
		path := filepath.Join(tempDir, gitHubWorkflowsDirectory)
		err := os.MkdirAll(path, osutil.PermissionDirectory)
		assert.NoError(t, err)
		expectedPath := filepath.Join(tempDir, gitHubYml)
		err = generatePipelineDefinition(expectedPath, projectProperties{
			CiProvider:    ciProviderAzureDevOps,
			InfraProvider: infraProviderBicep,
			RepoRoot:      tempDir,
			HasAppHost:    false,
			BranchName:    "main",
			AuthType:      AuthTypeClientCredentials,
		})
		assert.NoError(t, err)
		// should've created the pipeline
		assert.FileExists(t, expectedPath)
		// open the file and check the content
		content, err := os.ReadFile(expectedPath)
		assert.NoError(t, err)
		snapshot.SnapshotT(t, normalizeEOL(content))
	})
	t.Run("no files - azdo selected - branch name", func(t *testing.T) {
		tempDir := t.TempDir()
		path := filepath.Join(tempDir, gitHubWorkflowsDirectory)
		err := os.MkdirAll(path, osutil.PermissionDirectory)
		assert.NoError(t, err)
		expectedPath := filepath.Join(tempDir, gitHubYml)
		err = generatePipelineDefinition(expectedPath, projectProperties{
			CiProvider:    ciProviderAzureDevOps,
			InfraProvider: infraProviderBicep,
			RepoRoot:      tempDir,
			HasAppHost:    false,
			BranchName:    "non-main",
			AuthType:      AuthTypeFederated,
		})
		assert.NoError(t, err)
		// should've created the pipeline
		assert.FileExists(t, expectedPath)
		// open the file and check the content
		content, err := os.ReadFile(expectedPath)
		assert.NoError(t, err)
		snapshot.SnapshotT(t, normalizeEOL(content))
	})
}

func createPipelineManager(
	mockContext *mocks.MockContext,
	azdContext *azdcontext.AzdContext,
	env *environment.Environment,
	args *PipelineManagerArgs,
) (*PipelineManager, error) {
	if env == nil {
		env = environment.New("test")
	}

	if args == nil {
		args = &PipelineManagerArgs{}
	}

	envManager := &mockenv.MockEnvManager{}
	envManager.On("Save", mock.Anything, env).Return(nil)

	entraIdService := entraid.NewEntraIdService(
		mockContext.SubscriptionCredentialProvider,
		mockContext.ArmClientOptions,
		mockContext.CoreClientOptions,
	)

	// Singletons
	ioc.RegisterInstance(mockContext.Container, *mockContext.Context)
	ioc.RegisterInstance(mockContext.Container, azdContext)
	ioc.RegisterInstance[environment.Manager](mockContext.Container, envManager)
	ioc.RegisterInstance(mockContext.Container, env)
	ioc.RegisterInstance(mockContext.Container, entraIdService)
	ioc.RegisterInstance[account.SubscriptionCredentialProvider](
		mockContext.Container,
		mockContext.SubscriptionCredentialProvider,
	)
	mockContext.Container.MustRegisterSingleton(github.NewGitHubCli)
	mockContext.Container.MustRegisterSingleton(git.NewCli)

	// Pipeline providers
	pipelineProviderMap := map[string]any{
		"github-ci":  NewGitHubCiProvider,
		"github-scm": NewGitHubScmProvider,
		"azdo-ci":    NewAzdoCiProvider,
		"azdo-scm":   NewAzdoScmProvider,
	}

	for provider, constructor := range pipelineProviderMap {
		mockContext.Container.MustRegisterNamedSingleton(string(provider), constructor)
	}

	return NewPipelineManager(
		*mockContext.Context,
		envManager,
		entraIdService,
		git.NewCli(mockContext.CommandRunner),
		azdContext,
		env,
		mockContext.Console,
		args,
		mockContext.Container,
		project.NewImportManager(nil),
		&mockUserConfigManager{},
	)
}

type mockUserConfigManager struct {
}

func (m *mockUserConfigManager) Load() (config.Config, error) {
	return config.NewEmptyConfig(), nil
}

func (m *mockUserConfigManager) Save(c config.Config) error {
	return nil
}

func setupGitCliMocks(mockContext *mocks.MockContext, repoPath string) {
	mockContext.CommandRunner.When(func(args exec.RunArgs, command string) bool {
		return strings.Contains(command, "rev-parse --show-toplevel")
	}).RespondFn(func(args exec.RunArgs) (exec.RunResult, error) {
		return exec.NewRunResult(0, repoPath, ""), nil
	})
	mockContext.CommandRunner.When(func(args exec.RunArgs, command string) bool {
		return strings.Contains(command, "branch --show-current")
	}).RespondFn(func(args exec.RunArgs) (exec.RunResult, error) {
		return exec.NewRunResult(0, "main", ""), nil
	})
}

func resetAzureYaml(t *testing.T, projectFilePath string) {
	// Default content to write
	defaultContent := "name: test\n"

	// Create or reset the file with default content
	projectFile, err := os.Create(projectFilePath)
	if err != nil {
		t.Fatalf("Failed to create or reset azure.yaml file: %v", err)
	}

	// Write the default content to the file
	_, err = projectFile.WriteString(defaultContent)
	if err != nil {
		projectFile.Close() // Ensure the file is closed before handling the error
		t.Fatalf("Failed to write default content to azure.yaml file: %v", err)
	}

	err = projectFile.Close()
	if err != nil {
		t.Fatalf("Failed to close azure.yaml file: %v", err)
	}
}

func appendToAzureYaml(t *testing.T, projectFilePath string, content string) {
	// Open the file in append mode
	projectFile, err := os.OpenFile(projectFilePath, os.O_APPEND|os.O_WRONLY, osutil.PermissionFile)
	if err != nil {
		t.Fatalf("Failed to open azure.yaml file for appending: %v", err)
	}

	// Append the provided content to the file
	_, err = projectFile.WriteString(content)
	if err != nil {
		projectFile.Close() // Ensure the file is closed before handling the error
		t.Fatalf("Failed to append content to azure.yaml file: %v", err)
	}

	err = projectFile.Close()
	if err != nil {
		t.Fatalf("Failed to close azure.yaml file: %v", err)
	}
}

func resetContext(tempDir string, ctx context.Context) *mocks.MockContext {
	newMockContext := mocks.NewMockContext(ctx)
	setupGithubCliMocks(newMockContext)
	setupGitCliMocks(newMockContext, tempDir)
	return newMockContext
}

func createYamlFiles(t *testing.T, tempDir string, createOptions ...ciProviderType) {
	shouldCreateGitHub := true
	shouldCreateAzdo := true

	if len(createOptions) > 0 {
		shouldCreateGitHub = false
		shouldCreateAzdo = false
		for _, option := range createOptions {
			switch option {
			case ciProviderGitHubActions:
				shouldCreateGitHub = true
			case ciProviderAzureDevOps:
				shouldCreateAzdo = true
			}
		}
	}

	if shouldCreateGitHub {
		// Create the GitHub Actions directory and file
		ghDirectory := filepath.Join(tempDir, gitHubWorkflowsDirectory)
		err := os.MkdirAll(ghDirectory, osutil.PermissionDirectory)
		assert.NoError(t, err)
		ghYmlFile := filepath.Join(ghDirectory, defaultPipelineFileName)
		file, err := os.Create(ghYmlFile)
		assert.NoError(t, err)
		err = file.Close()
		assert.NoError(t, err)
	}

	if shouldCreateAzdo {
		// Create the Azure DevOps directory and file
		azdoDirectory := filepath.Join(tempDir, azdoPipelinesDirectory)
		err := os.MkdirAll(azdoDirectory, osutil.PermissionDirectory)
		assert.NoError(t, err)
		azdoYmlFile := filepath.Join(azdoDirectory, defaultPipelineFileName)
		file, err := os.Create(azdoYmlFile)
		assert.NoError(t, err)
		err = file.Close()
		assert.NoError(t, err)
	}
}

func deleteYamlFiles(t *testing.T, tempDir string, deleteOptions ...ciProviderType) {
	shouldDeleteGitHub := true
	shouldDeleteAzdo := true

	if len(deleteOptions) > 0 {
		shouldDeleteGitHub = false
		shouldDeleteAzdo = false
		for _, option := range deleteOptions {
			switch option {
			case ciProviderGitHubActions:
				shouldDeleteGitHub = true
			case ciProviderAzureDevOps:
				shouldDeleteAzdo = true
			}
		}
	}

	if shouldDeleteGitHub {
		// Delete the GitHub Actions directory and file
		ghDirectory := filepath.Join(tempDir, gitHubWorkflowsDirectory)
		err := os.RemoveAll(ghDirectory)
		assert.NoError(t, err)
	}

	if shouldDeleteAzdo {
		// Delete the Azure DevOps directory and file
		azdoDirectory := filepath.Join(tempDir, azdoPipelinesDirectory)
		err := os.RemoveAll(azdoDirectory)
		assert.NoError(t, err)
	}
}

func simulateUserInteraction(mockContext *mocks.MockContext, providerLabel ciProviderType, createConfirmation bool) {
	var providerIndex int

	switch providerLabel {
	case ciProviderGitHubActions:
		providerIndex = 0
	case ciProviderAzureDevOps:
		providerIndex = 1
	default:
		providerIndex = 0
	}

	// Simulate the user selecting the CI/CD provider
	mockContext.Console.WhenSelect(func(options input.ConsoleOptions) bool {
		return strings.Contains(options.Message, "Select a provider:")
	}).RespondFn(func(options input.ConsoleOptions) (any, error) {
		return providerIndex, nil
	})

	// Simulate the user responding to the creation confirmation
	mockContext.Console.WhenConfirm(func(options input.ConsoleOptions) bool {
		return strings.Contains(options.Message, "Would you like")
	}).Respond(createConfirmation)
}

func verifyProvider(t *testing.T, manager *PipelineManager, providerLabel ciProviderType, err error) {
	assert.NoError(t, err)

	switch providerLabel {
	case ciProviderGitHubActions:
		assert.IsType(t, &GitHubScmProvider{}, manager.scmProvider)
		assert.IsType(t, &GitHubCiProvider{}, manager.ciProvider)
	case ciProviderAzureDevOps:
		assert.IsType(t, &AzdoScmProvider{}, manager.scmProvider)
		assert.IsType(t, &AzdoCiProvider{}, manager.ciProvider)
	default:
		t.Fatalf("%s is not a known pipeline provider", providerLabel)
	}
}

func normalizeEOL(input []byte) string {
	return strings.ReplaceAll(string(input), "\r\n", "\n")
}<|MERGE_RESOLUTION|>--- conflicted
+++ resolved
@@ -145,13 +145,8 @@
 
 		simulateUserInteraction(mockContext, ciProviderAzureDevOps, true)
 
-<<<<<<< HEAD
 		manager, err := createPipelineManager(mockContext, azdContext, env, nil)
-		verifyProvider(t, manager, azdoLabel, err)
-=======
-		manager, err := createPipelineManager(t, mockContext, azdContext, env, nil)
 		verifyProvider(t, manager, ciProviderAzureDevOps, err)
->>>>>>> 5759c176
 
 		deleteYamlFiles(t, tempDir)
 	})
