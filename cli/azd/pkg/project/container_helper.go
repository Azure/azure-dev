package project

import (
	"context"
	"errors"
	"fmt"
	"log"
	"strings"

	"github.com/azure/azure-dev/cli/azd/pkg/async"
	"github.com/azure/azure-dev/cli/azd/pkg/environment"
	"github.com/azure/azure-dev/cli/azd/pkg/tools"
	"github.com/azure/azure-dev/cli/azd/pkg/tools/azcli"
	"github.com/azure/azure-dev/cli/azd/pkg/tools/docker"
	"github.com/benbjohnson/clock"
)

type ContainerHelper struct {
	env                      *environment.Environment
	envManager               environment.Manager
	containerRegistryService azcli.ContainerRegistryService
	docker                   docker.Docker
	clock                    clock.Clock
}

func NewContainerHelper(
	env *environment.Environment,
	envManager environment.Manager,
	clock clock.Clock,
	containerRegistryService azcli.ContainerRegistryService,
	docker docker.Docker,
) *ContainerHelper {
	return &ContainerHelper{
		env:                      env,
		envManager:               envManager,
		containerRegistryService: containerRegistryService,
		docker:                   docker,
		clock:                    clock,
	}
}

func (ch *ContainerHelper) RegistryName(ctx context.Context) (string, error) {
	loginServer, has := ch.env.LookupEnv(environment.ContainerRegistryEndpointEnvVarName)
	if !has {
		return "", fmt.Errorf(
			"could not determine container registry endpoint, ensure %s is set as an output of your infrastructure",
			environment.ContainerRegistryEndpointEnvVarName,
		)
	}

	return loginServer, nil
}

func (ch *ContainerHelper) RemoteImageTag(
	ctx context.Context,
	serviceConfig *ServiceConfig,
	localImageTag string,
) (string, error) {
	loginServer, err := ch.RegistryName(ctx)
	if err != nil {
		return "", err
	}

	return fmt.Sprintf(
		"%s/%s",
		loginServer,
		localImageTag,
	), nil
}

func (ch *ContainerHelper) LocalImageTag(ctx context.Context, serviceConfig *ServiceConfig) (string, error) {
	configuredTag, err := serviceConfig.Docker.Tag.Envsubst(ch.env.Getenv)
	if err != nil {
		return "", err
	}

	if configuredTag != "" {
		return configuredTag, nil
	}

	return fmt.Sprintf("%s/%s-%s:azd-deploy-%d",
		strings.ToLower(serviceConfig.Project.Name),
		strings.ToLower(serviceConfig.Name),
		strings.ToLower(ch.env.Name()),
		ch.clock.Now().Unix(),
	), nil
}

func (ch *ContainerHelper) RequiredExternalTools(context.Context) []tools.ExternalTool {
	return []tools.ExternalTool{ch.docker}
}

// Login logs into the container registry specified by AZURE_CONTAINER_REGISTRY_ENDPOINT in the environment. On success,
// it returns the name of the container registry that was logged into.
func (ch *ContainerHelper) Login(
	ctx context.Context,
	targetResource *environment.TargetResource,
) (string, error) {
	loginServer, err := ch.RegistryName(ctx)
	if err != nil {
		return "", err
	}

	return loginServer, ch.containerRegistryService.Login(ctx, targetResource.SubscriptionId(), loginServer)
}

<<<<<<< HEAD
func (ch *ContainerHelper) Credentials(
	ctx context.Context,
	targetResource *environment.TargetResource,
) (*azcli.DockerCredentials, error) {
	loginServer, err := ch.RegistryName(ctx)
	if err != nil {
		return nil, err
	}

	return ch.containerRegistryService.Credentials(ctx, targetResource.SubscriptionId(), loginServer)
}

=======
// Deploy pushes and image to a remote server, and optionally writes the fully qualified remote image name to the
// environment on success.
>>>>>>> f1e1c9c1
func (ch *ContainerHelper) Deploy(
	ctx context.Context,
	serviceConfig *ServiceConfig,
	packageOutput *ServicePackageResult,
	targetResource *environment.TargetResource,
	writeImageToEnv bool,
) *async.TaskWithProgress[*ServiceDeployResult, ServiceProgress] {
	return async.RunTaskWithProgress(
		func(task *async.TaskContextWithProgress[*ServiceDeployResult, ServiceProgress]) {
			// Get ACR Login Server
			loginServer, err := ch.RegistryName(ctx)
			if err != nil {
				task.SetError(err)
				return
			}

			localImageTag := packageOutput.PackagePath
			packageDetails, ok := packageOutput.Details.(*dockerPackageResult)
			if ok && packageDetails != nil {
				localImageTag = packageDetails.ImageTag
			}

			if localImageTag == "" {
				task.SetError(errors.New("failed retrieving package result details"))
				return
			}

			// Tag image
			// Get remote tag from the container helper then call docker cli tag command
			remoteTag, err := ch.RemoteImageTag(ctx, serviceConfig, localImageTag)
			if err != nil {
				task.SetError(fmt.Errorf("getting remote image tag: %w", err))
				return
			}

			task.SetProgress(NewServiceProgress("Tagging container image"))
			if err := ch.docker.Tag(ctx, serviceConfig.Path(), localImageTag, remoteTag); err != nil {
				task.SetError(err)
				return
			}

			log.Printf("logging into container registry '%s'\n", loginServer)
			task.SetProgress(NewServiceProgress("Logging into container registry"))
			err = ch.containerRegistryService.Login(ctx, targetResource.SubscriptionId(), loginServer)
			if err != nil {
				task.SetError(err)
				return
			}

			// Push image.
			log.Printf("pushing %s to registry", remoteTag)
			task.SetProgress(NewServiceProgress("Pushing container image"))
			if err := ch.docker.Push(ctx, serviceConfig.Path(), remoteTag); err != nil {
				task.SetError(err)
				return
			}

			if writeImageToEnv {
				// Save the name of the image we pushed into the environment with a well known key.
				log.Printf("writing image name to environment")
				ch.env.SetServiceProperty(serviceConfig.Name, "IMAGE_NAME", remoteTag)

				if err := ch.envManager.Save(ctx, ch.env); err != nil {
					task.SetError(fmt.Errorf("saving image name to environment: %w", err))
					return
				}
			}

			task.SetResult(&ServiceDeployResult{
				Package: packageOutput,
				Details: &dockerDeployResult{
					RemoteImageTag: remoteTag,
				},
			})
		})
}

type dockerDeployResult struct {
	RemoteImageTag string
}<|MERGE_RESOLUTION|>--- conflicted
+++ resolved
@@ -104,7 +104,6 @@
 	return loginServer, ch.containerRegistryService.Login(ctx, targetResource.SubscriptionId(), loginServer)
 }
 
-<<<<<<< HEAD
 func (ch *ContainerHelper) Credentials(
 	ctx context.Context,
 	targetResource *environment.TargetResource,
@@ -117,10 +116,8 @@
 	return ch.containerRegistryService.Credentials(ctx, targetResource.SubscriptionId(), loginServer)
 }
 
-=======
 // Deploy pushes and image to a remote server, and optionally writes the fully qualified remote image name to the
 // environment on success.
->>>>>>> f1e1c9c1
 func (ch *ContainerHelper) Deploy(
 	ctx context.Context,
 	serviceConfig *ServiceConfig,
