--- conflicted
+++ resolved
@@ -128,7 +128,6 @@
 	ctx context.Context,
 	serviceConfig *ServiceConfig,
 	restoreOutput *ServiceRestoreResult,
-<<<<<<< HEAD
 	showProgress ShowProgress,
 ) (ServiceBuildResult, error) {
 	dockerOptions := getDockerOptionsWithDefaults(serviceConfig.Docker)
@@ -145,68 +144,6 @@
 		dockerOptions.Path,
 		dockerOptions.Context,
 		buildArgs,
-=======
-) *async.TaskWithProgress[*ServiceBuildResult, ServiceProgress] {
-	return async.RunTaskWithProgress(
-		func(task *async.TaskContextWithProgress[*ServiceBuildResult, ServiceProgress]) {
-			dockerOptions := getDockerOptionsWithDefaults(serviceConfig.Docker)
-
-			buildArgs := []string{}
-			for _, arg := range dockerOptions.BuildArgs {
-				buildArgs = append(buildArgs, exec.RedactSensitiveData(arg))
-			}
-
-			log.Printf(
-				"building image for service %s, cwd: %s, path: %s, context: %s, buildArgs: %s)",
-				serviceConfig.Name,
-				serviceConfig.Path(),
-				dockerOptions.Path,
-				dockerOptions.Context,
-				buildArgs,
-			)
-
-			imageName := fmt.Sprintf(
-				"%s-%s",
-				strings.ToLower(serviceConfig.Project.Name),
-				strings.ToLower(serviceConfig.Name),
-			)
-
-			// Build the container
-			task.SetProgress(NewServiceProgress("Building Docker image"))
-
-			previewerWriter := p.console.ShowPreviewer(ctx,
-				&input.ShowPreviewerOptions{
-					Prefix:       "  ",
-					MaxLineCount: 8,
-					Title:        "Docker Output",
-				})
-			imageId, err := p.docker.Build(
-				ctx,
-				serviceConfig.Path(),
-				dockerOptions.Path,
-				dockerOptions.Platform,
-				dockerOptions.Context,
-				imageName,
-				dockerOptions.BuildArgs,
-				previewerWriter,
-			)
-			p.console.StopPreviewer(ctx)
-			if err != nil {
-				task.SetError(fmt.Errorf("building container: %s at %s: %w", serviceConfig.Name, dockerOptions.Context, err))
-				return
-			}
-
-			log.Printf("built image %s for %s", imageId, serviceConfig.Name)
-			task.SetResult(&ServiceBuildResult{
-				Restore:         restoreOutput,
-				BuildOutputPath: imageId,
-				Details: &dockerBuildResult{
-					ImageId:   imageId,
-					ImageName: imageName,
-				},
-			})
-		},
->>>>>>> 572e7f47
 	)
 
 	imageName := fmt.Sprintf(
@@ -217,6 +154,13 @@
 
 	// Build the container
 	showProgress("Building Docker image")
+
+	previewerWriter := p.console.ShowPreviewer(ctx,
+		&input.ShowPreviewerOptions{
+			Prefix:       "  ",
+			MaxLineCount: 8,
+			Title:        "Docker Output",
+		})
 	imageId, err := p.docker.Build(
 		ctx,
 		serviceConfig.Path(),
@@ -225,13 +169,12 @@
 		dockerOptions.Context,
 		imageName,
 		dockerOptions.BuildArgs,
+		previewerWriter,
 	)
+	p.console.StopPreviewer(ctx)
 	if err != nil {
 		return ServiceBuildResult{}, fmt.Errorf(
-			"building container: %s at %s: %w",
-			serviceConfig.Name,
-			dockerOptions.Context,
-			err)
+			"building container: %s at %s: %w", serviceConfig.Name, dockerOptions.Context, err)
 	}
 
 	log.Printf("built image %s for %s", imageId, serviceConfig.Name)
