// Copyright (c) Microsoft Corporation. All rights reserved.
// Licensed under the MIT License.

package project

import (
	"context"
	"fmt"
	"log"
	"os"
	"path/filepath"
	"strings"

	"github.com/azure/azure-dev/cli/azd/pkg/async"
	"github.com/azure/azure-dev/cli/azd/pkg/environment"
	"github.com/azure/azure-dev/cli/azd/pkg/infra/provisioning"
	"github.com/azure/azure-dev/cli/azd/pkg/tools"
	"github.com/azure/azure-dev/cli/azd/pkg/tools/dotnet"
)

const (
	defaultDotNetBuildConfiguration string = "Release"
)

type dotnetProject struct {
	env       *environment.Environment
	dotnetCli dotnet.DotNetCli
}

// NewDotNetProject creates a new instance of a dotnet project
func NewDotNetProject(
	dotNetCli dotnet.DotNetCli,
	env *environment.Environment,
) FrameworkService {
	return &dotnetProject{
		env:       env,
		dotnetCli: dotNetCli,
	}
}

func (dp *dotnetProject) Requirements() FrameworkRequirements {
	return FrameworkRequirements{
		// dotnet will automatically restore & build the project if needed
		Package: FrameworkPackageRequirements{
			RequireRestore: false,
			RequireBuild:   false,
		},
	}
}

// Gets the required external tools for the project
func (dp *dotnetProject) RequiredExternalTools(context.Context) []tools.ExternalTool {
	return []tools.ExternalTool{dp.dotnetCli}
}

// Initializes the dotnet project
func (dp *dotnetProject) Initialize(ctx context.Context, serviceConfig *ServiceConfig) error {
	projFile, err := findDotnetProjectFile(serviceConfig)
	if err != nil {
		return err
	}
	if err := dp.dotnetCli.InitializeSecret(ctx, projFile); err != nil {
		return err
	}
	handler := func(ctx context.Context, args ServiceLifecycleEventArgs) error {
		return dp.setUserSecretsFromOutputs(ctx, serviceConfig, args)
	}
	if err := serviceConfig.AddHandler(ServiceEventEnvUpdated, handler); err != nil {
		return err
	}

	return nil
}

// Restores the dependencies for the project
func (dp *dotnetProject) Restore(
	ctx context.Context,
	serviceConfig *ServiceConfig,
) *async.TaskWithProgress[*ServiceRestoreResult, ServiceProgress] {
	return async.RunTaskWithProgress(
		func(task *async.TaskContextWithProgress[*ServiceRestoreResult, ServiceProgress]) {
			task.SetProgress(NewServiceProgress("Restoring .NET project dependencies"))
			projFile, err := findDotnetProjectFile(serviceConfig)
			if err != nil {
				task.SetError(err)
				return
			}
			if err := dp.dotnetCli.Restore(ctx, projFile); err != nil {
				task.SetError(err)
				return
			}

			task.SetResult(&ServiceRestoreResult{})
		},
	)
}

// Builds the dotnet project using the dotnet CLI
func (dp *dotnetProject) Build(
	ctx context.Context,
	serviceConfig *ServiceConfig,
	restoreOutput *ServiceRestoreResult,
) *async.TaskWithProgress[*ServiceBuildResult, ServiceProgress] {
	return async.RunTaskWithProgress(
		func(task *async.TaskContextWithProgress[*ServiceBuildResult, ServiceProgress]) {
			task.SetProgress(NewServiceProgress("Building .NET project"))
			projFile, err := findDotnetProjectFile(serviceConfig)
			if err != nil {
				task.SetError(err)
				return
			}
			if err := dp.dotnetCli.Build(ctx, projFile, defaultDotNetBuildConfiguration, ""); err != nil {
				task.SetError(err)
				return
			}

			defaultOutputDir := filepath.Join("./bin", defaultDotNetBuildConfiguration)

			// Attempt to find the default build output location
			buildOutputDir := serviceConfig.Path()
			_, err = os.Stat(filepath.Join(buildOutputDir, defaultOutputDir))
			if err == nil {
				buildOutputDir = filepath.Join(buildOutputDir, defaultOutputDir)
			}

			// By default dotnet build will create a sub folder for the project framework version, etc. net6.0
			// If we have a single folder under build configuration assume this location as build output result
			subDirs, err := os.ReadDir(buildOutputDir)
			if err == nil {
				if len(subDirs) == 1 {
					buildOutputDir = filepath.Join(buildOutputDir, subDirs[0].Name())
				}
			}

			task.SetResult(&ServiceBuildResult{
				Restore:         restoreOutput,
				BuildOutputPath: buildOutputDir,
			})
		},
	)
}

func (dp *dotnetProject) Package(
	ctx context.Context,
	serviceConfig *ServiceConfig,
	buildOutput *ServiceBuildResult,
) *async.TaskWithProgress[*ServicePackageResult, ServiceProgress] {
	return async.RunTaskWithProgress(
		func(task *async.TaskContextWithProgress[*ServicePackageResult, ServiceProgress]) {
			packageRoot, err := os.MkdirTemp("", "azd")
			if err != nil {
				task.SetError(fmt.Errorf("creating package directory for %s: %w", serviceConfig.Name, err))
				return
			}

			task.SetProgress(NewServiceProgress("Publishing .NET project"))
<<<<<<< HEAD
			projFile, err := findDotnetProjectFile(serviceConfig)
			if err != nil {
				task.SetError(err)
				return
			}
			if err := dp.dotnetCli.Publish(ctx, projFile, defaultDotNetBuildConfiguration, publishRoot); err != nil {
=======
			if err := dp.dotnetCli.Publish(ctx, serviceConfig.Path(), defaultDotNetBuildConfiguration, packageRoot); err != nil {
>>>>>>> 127a291a
				task.SetError(err)
				return
			}

			if serviceConfig.OutputPath != "" {
				packageRoot = filepath.Join(packageRoot, serviceConfig.OutputPath)
			}

			task.SetResult(&ServicePackageResult{
				Build:       buildOutput,
				PackagePath: packageRoot,
			})
		},
	)
}

func (dp *dotnetProject) setUserSecretsFromOutputs(
	ctx context.Context,
	serviceConfig *ServiceConfig,
	args ServiceLifecycleEventArgs,
) error {
	bicepOutputArgs := args.Args["bicepOutput"]
	if bicepOutputArgs == nil {
		log.Println("no bicep outputs set as secrets to dotnet project, map args.Args doesn't contain key \"bicepOutput\"")
		return nil
	}

	bicepOutput, ok := bicepOutputArgs.(map[string]provisioning.OutputParameter)
	if !ok {
		return fmt.Errorf("fail on interface conversion: no type in map")
	}

	for key, val := range bicepOutput {
		if err := dp.dotnetCli.SetSecret(
			ctx,
			normalizeDotNetSecret(key),
			fmt.Sprint(val.Value),
			serviceConfig.Path(),
		); err != nil {
			return err
		}
	}
	return nil
}

func normalizeDotNetSecret(key string) string {
	// dotnet recognizes "__" as the hierarchy key separator for environment variables, but for user secrets, it has to be
	// ":".
	return strings.ReplaceAll(key, "__", ":")
}

// findDotnetProjectFile locates the project file to pass to the `dotnet` tool for a given dotnet service. In the case where
// [Path] for the the service results in a directory, if current directory contains a single file matching the glob `*.*proj`,
// then project file will be returned. If there are multiple or no project file, error is returned and user will be asked to
// add project file path under "project" in azure.yaml.
func findDotnetProjectFile(serviceConfig *ServiceConfig) (string, error) {
	info, err := os.Stat(serviceConfig.Path())
	if err != nil {
		return "", err
	}

	if info.IsDir() {
		files, err := filepath.Glob(filepath.Join(serviceConfig.Path(), "*.*proj"))
		if err != nil {
			return "", fmt.Errorf("searching for project file: %w", err)
		}
		if len(files) == 0 {
			return "", fmt.Errorf(
				"could not locate a dotnet project file for service %s in %s. Please update the project setting of "+
					"azure.yaml for service %s to be the path to the dotnet project for this service",
				serviceConfig.Name, serviceConfig.Path(), serviceConfig.Name)
		} else if len(files) > 1 {
			return "", fmt.Errorf(
				"could not locate a dotnet project file for service %s in %s. Multiple project files exist. Please update "+
					"the \"project\" setting of azure.yaml for service %s to be the path to the dotnet project to use for this "+
					"service",
				serviceConfig.Name, serviceConfig.Path(), serviceConfig.Name)
		}

		return files[0], nil
	}
	return serviceConfig.Path(), nil
}<|MERGE_RESOLUTION|>--- conflicted
+++ resolved
@@ -154,16 +154,12 @@
 			}
 
 			task.SetProgress(NewServiceProgress("Publishing .NET project"))
-<<<<<<< HEAD
 			projFile, err := findDotnetProjectFile(serviceConfig)
 			if err != nil {
 				task.SetError(err)
 				return
 			}
-			if err := dp.dotnetCli.Publish(ctx, projFile, defaultDotNetBuildConfiguration, publishRoot); err != nil {
-=======
-			if err := dp.dotnetCli.Publish(ctx, serviceConfig.Path(), defaultDotNetBuildConfiguration, packageRoot); err != nil {
->>>>>>> 127a291a
+			if err := dp.dotnetCli.Publish(ctx, projFile, defaultDotNetBuildConfiguration, packageRoot); err != nil {
 				task.SetError(err)
 				return
 			}
