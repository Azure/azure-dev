--- conflicted
+++ resolved
@@ -69,17 +69,13 @@
 ) *async.TaskWithProgress[*ServiceRestoreResult, ServiceProgress] {
 	return async.RunTaskWithProgress(
 		func(task *async.TaskContextWithProgress[*ServiceRestoreResult, ServiceProgress]) {
-<<<<<<< HEAD
+			task.SetProgress(NewServiceProgress("Restoring .NET project dependencies"))
 			projFile, err := findProjectFile(serviceConfig.Path(), serviceConfig.DotnetProjectFile)
 			if err != nil {
 				task.SetError(err)
 				return
 			}
 			if err := dp.dotnetCli.Restore(ctx, projFile[0]); err != nil {
-=======
-			task.SetProgress(NewServiceProgress("Restoring .NET project dependencies"))
-			if err := dp.dotnetCli.Restore(ctx, serviceConfig.Path()); err != nil {
->>>>>>> 42b349ed
 				task.SetError(err)
 				return
 			}
@@ -142,18 +138,13 @@
 				return
 			}
 
-<<<<<<< HEAD
-			task.SetProgress(NewServiceProgress("Creating deployment package"))
+			task.SetProgress(NewServiceProgress("Publishing .NET project"))
 			projFile, err := findProjectFile(serviceConfig.Path(), serviceConfig.DotnetProjectFile)
 			if err != nil {
 				task.SetError(err)
 				return
 			}
-			if err := dp.dotnetCli.Publish(ctx, projFile[0], publishRoot); err != nil {
-=======
-			task.SetProgress(NewServiceProgress("Publishing .NET project"))
-			if err := dp.dotnetCli.Publish(ctx, serviceConfig.Path(), defaultDotNetBuildConfiguration, publishRoot); err != nil {
->>>>>>> 42b349ed
+			if err := dp.dotnetCli.Publish(ctx, projFile[0], defaultDotNetBuildConfiguration, publishRoot); err != nil {
 				task.SetError(err)
 				return
 			}
