package project

import (
	"bytes"
	"context"
	"fmt"
	"log"
	"os"
	"path/filepath"
	"strings"

	"github.com/azure/azure-dev/cli/azd/internal"
	"github.com/azure/azure-dev/cli/azd/internal/tracing"
	"github.com/azure/azure-dev/cli/azd/internal/tracing/fields"
	"github.com/azure/azure-dev/cli/azd/pkg/ext"
	"github.com/azure/azure-dev/cli/azd/pkg/infra/provisioning"
	"github.com/azure/azure-dev/cli/azd/pkg/osutil"
	"github.com/blang/semver/v4"
	"golang.org/x/exp/slices"
	"gopkg.in/yaml.v3"
)

const (
	//nolint:lll
	projectSchemaAnnotation = "# yaml-language-server: $schema=https://raw.githubusercontent.com/Azure/azure-dev/main/schemas/v1.0/azure.yaml.json"

	cInfraDirectory = "infra"
)

func New(ctx context.Context, projectFilePath string, projectName string) (*ProjectConfig, error) {
	newProject := &ProjectConfig{
		Name: projectName,
	}

	err := Save(ctx, newProject, projectFilePath)
	if err != nil {
		return nil, fmt.Errorf("marshaling project file to yaml: %w", err)
	}

	return Load(ctx, projectFilePath)
}

// Parse will parse a project from a yaml string and return the project configuration
func Parse(ctx context.Context, yamlContent string) (*ProjectConfig, error) {
	var projectConfig ProjectConfig

	if strings.TrimSpace(yamlContent) == "" {
		return nil, fmt.Errorf("unable to parse azure.yaml file. File is empty.")
	}

	if err := yaml.Unmarshal([]byte(yamlContent), &projectConfig); err != nil {
		return nil, fmt.Errorf(
			"unable to parse azure.yaml file. Check the format of the file, "+
				"and also verify you have the latest version of the CLI: %w",
			err,
		)
	}

	projectConfig.EventDispatcher = ext.NewEventDispatcher[ProjectLifecycleEventArgs]()

	if projectConfig.RequiredVersions != nil && projectConfig.RequiredVersions.Azd != nil {
		supportedRange, err := semver.ParseRange(*projectConfig.RequiredVersions.Azd)
		if err != nil {
			return nil, fmt.Errorf("%s is not a valid semver range (for requiredVersions.azd): %w",
				*projectConfig.RequiredVersions.Azd, err)
		}

		if !internal.IsDevVersion() && !supportedRange(internal.VersionInfo().Version) {
			return nil, fmt.Errorf("this project requires a version of azd within the range '%s', but you have '%s'. "+
				"Visit https://aka.ms/azure-dev/install to install a supported version.",
				*projectConfig.RequiredVersions.Azd,
				internal.VersionInfo().Version.String())
		}
	}

	var err error
	projectConfig.Infra.Provider, err = provisioning.ParseProvider(projectConfig.Infra.Provider)
	if err != nil {
		return nil, fmt.Errorf("parsing project %s: %w", projectConfig.Name, err)
	}

	for key, svc := range projectConfig.Services {
		svc.Name = key
		svc.Project = &projectConfig
		svc.EventDispatcher = ext.NewEventDispatcher[ServiceLifecycleEventArgs]()

		var err error
		svc.Language, err = parseServiceLanguage(svc.Language)
		if err != nil {
			return nil, fmt.Errorf("parsing service %s: %w", svc.Name, err)
		}

		svc.Host, err = parseServiceHost(svc.Host)
		if err != nil {
			return nil, fmt.Errorf("parsing service %s: %w", svc.Name, err)
		}

		svc.Infra.Provider, err = provisioning.ParseProvider(svc.Infra.Provider)
		if err != nil {
			return nil, fmt.Errorf("parsing service %s: %w", svc.Name, err)
		}
	}

	if projectConfig.Infra.Path == "" {
		projectConfig.Infra.Path = cInfraDirectory
	}

	return &projectConfig, nil
}

<<<<<<< HEAD
func NewProject(path string, name string) (*Project, error) {
	err := Save(path, ProjectConfig{
		Name: name,
	})
	if err != nil {
		return nil, err
	}

	return &Project{
		Name:     name,
		Services: make([]*Service, 0),
	}, nil
}

func Save(path string, projectConfig ProjectConfig) error {
	projectBytes, err := yaml.Marshal(projectConfig)
	if err != nil {
		return fmt.Errorf("marshaling project file to yaml: %w", err)
=======
// Load hydrates the azure.yaml configuring into an viewable structure
// This does not evaluate any tooling
func Load(ctx context.Context, projectFilePath string) (*ProjectConfig, error) {
	log.Printf("Reading project from file '%s'\n", projectFilePath)
	bytes, err := os.ReadFile(projectFilePath)
	if err != nil {
		return nil, fmt.Errorf("reading project file: %w", err)
>>>>>>> 1280db44
	}

	yaml := string(bytes)

	projectConfig, err := Parse(ctx, yaml)
	if err != nil {
<<<<<<< HEAD
		return fmt.Errorf("preparing new project file contents: %w", err)
	}

	err = os.WriteFile(path, projectFileContents.Bytes(), osutil.PermissionFile)
	if err != nil {
		return fmt.Errorf("writing project file: %w", err)
	}

	return nil
}
=======
		return nil, fmt.Errorf("parsing project file: %w", err)
	}

	if projectConfig.Metadata != nil && projectConfig.Metadata.Template != "" {
		template := strings.Split(projectConfig.Metadata.Template, "@")
		if len(template) == 1 { // no version specifier, just the template ID
			tracing.SetUsageAttributes(fields.StringHashed(fields.ProjectTemplateIdKey, template[0]))
		} else if len(template) == 2 { // templateID@version
			tracing.SetUsageAttributes(fields.StringHashed(fields.ProjectTemplateIdKey, template[0]))
			tracing.SetUsageAttributes(fields.StringHashed(fields.ProjectTemplateVersionKey, template[1]))
		} else { // unknown format, just send the whole thing
			tracing.SetUsageAttributes(fields.StringHashed(fields.ProjectTemplateIdKey, projectConfig.Metadata.Template))
		}
	}

	if projectConfig.Name != "" {
		tracing.SetUsageAttributes(fields.StringHashed(fields.ProjectNameKey, projectConfig.Name))
	}
>>>>>>> 1280db44

	if projectConfig.Services != nil {
		hosts := make([]string, len(projectConfig.Services))
		languages := make([]string, len(projectConfig.Services))
		i := 0
		for _, svcConfig := range projectConfig.Services {
			hosts[i] = string(svcConfig.Host)
			languages[i] = string(svcConfig.Language)
			i++
		}

		slices.Sort(hosts)
		slices.Sort(languages)

		tracing.SetUsageAttributes(fields.ProjectServiceLanguagesKey.StringSlice(languages))
		tracing.SetUsageAttributes(fields.ProjectServiceHostsKey.StringSlice(hosts))
	}

	projectConfig.Path = filepath.Dir(projectFilePath)
	return projectConfig, nil
}

// Saves the current instance back to the azure.yaml file
func Save(ctx context.Context, projectConfig *ProjectConfig, projectFilePath string) error {
	projectBytes, err := yaml.Marshal(projectConfig)
	if err != nil {
		return fmt.Errorf("marshalling project yaml: %w", err)
	}

	projectFileContents := bytes.NewBufferString(projectSchemaAnnotation + "\n\n")
	_, err = projectFileContents.Write(projectBytes)
	if err != nil {
		return fmt.Errorf("preparing new project file contents: %w", err)
	}

	err = os.WriteFile(projectFilePath, projectFileContents.Bytes(), osutil.PermissionFile)
	if err != nil {
		return fmt.Errorf("saving project file: %w", err)
	}

	projectConfig.Path = projectFilePath

	return nil
}<|MERGE_RESOLUTION|>--- conflicted
+++ resolved
@@ -108,26 +108,6 @@
 	return &projectConfig, nil
 }
 
-<<<<<<< HEAD
-func NewProject(path string, name string) (*Project, error) {
-	err := Save(path, ProjectConfig{
-		Name: name,
-	})
-	if err != nil {
-		return nil, err
-	}
-
-	return &Project{
-		Name:     name,
-		Services: make([]*Service, 0),
-	}, nil
-}
-
-func Save(path string, projectConfig ProjectConfig) error {
-	projectBytes, err := yaml.Marshal(projectConfig)
-	if err != nil {
-		return fmt.Errorf("marshaling project file to yaml: %w", err)
-=======
 // Load hydrates the azure.yaml configuring into an viewable structure
 // This does not evaluate any tooling
 func Load(ctx context.Context, projectFilePath string) (*ProjectConfig, error) {
@@ -135,25 +115,12 @@
 	bytes, err := os.ReadFile(projectFilePath)
 	if err != nil {
 		return nil, fmt.Errorf("reading project file: %w", err)
->>>>>>> 1280db44
 	}
 
 	yaml := string(bytes)
 
 	projectConfig, err := Parse(ctx, yaml)
 	if err != nil {
-<<<<<<< HEAD
-		return fmt.Errorf("preparing new project file contents: %w", err)
-	}
-
-	err = os.WriteFile(path, projectFileContents.Bytes(), osutil.PermissionFile)
-	if err != nil {
-		return fmt.Errorf("writing project file: %w", err)
-	}
-
-	return nil
-}
-=======
 		return nil, fmt.Errorf("parsing project file: %w", err)
 	}
 
@@ -172,7 +139,6 @@
 	if projectConfig.Name != "" {
 		tracing.SetUsageAttributes(fields.StringHashed(fields.ProjectNameKey, projectConfig.Name))
 	}
->>>>>>> 1280db44
 
 	if projectConfig.Services != nil {
 		hosts := make([]string, len(projectConfig.Services))
