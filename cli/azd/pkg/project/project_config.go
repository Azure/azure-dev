package project

import (
	"context"

<<<<<<< HEAD
	"github.com/azure/azure-dev/cli/azd/internal/telemetry"
	"github.com/azure/azure-dev/cli/azd/internal/telemetry/fields"
	"github.com/azure/azure-dev/cli/azd/pkg/account"
	"github.com/azure/azure-dev/cli/azd/pkg/alphafeatures"
	"github.com/azure/azure-dev/cli/azd/pkg/environment"
	"github.com/azure/azure-dev/cli/azd/pkg/exec"
=======
>>>>>>> 42b349ed
	"github.com/azure/azure-dev/cli/azd/pkg/ext"
	"github.com/azure/azure-dev/cli/azd/pkg/infra/provisioning"
)

// ProjectConfig is the top level object serialized into an azure.yaml file.
// When changing project structure, make sure to update the JSON schema file for azure.yaml (<workspace
// root>/schemas/vN.M/azure.yaml.json).
type ProjectConfig struct {
	Name              string                     `yaml:"name"`
	ResourceGroupName ExpandableString           `yaml:"resourceGroup,omitempty"`
	Path              string                     `yaml:",omitempty"`
	Metadata          *ProjectMetadata           `yaml:"metadata,omitempty"`
	Services          map[string]*ServiceConfig  `yaml:",omitempty"`
	Infra             provisioning.Options       `yaml:"infra"`
	Pipeline          PipelineOptions            `yaml:"pipeline"`
	Hooks             map[string]*ext.HookConfig `yaml:"hooks,omitempty"`

	*ext.EventDispatcher[ProjectLifecycleEventArgs] `yaml:",omitempty"`
}

// options supported in azure.yaml
type PipelineOptions struct {
	Provider string `yaml:"provider"`
}

// Project lifecycle event arguments
type ProjectLifecycleEventArgs struct {
	Project *ProjectConfig
	Args    map[string]any
}

// Function definition for project events
type ProjectLifecycleEventHandlerFn func(ctx context.Context, args ProjectLifecycleEventArgs) error

type ProjectMetadata struct {
	// Template is a slug that identifies the template and a version. This attribute should be
	// in every template that we ship.
	// ex: todo-python-mongo@version
	Template string
}

// HasService checks if the project contains a service with a given name.
func (p *ProjectConfig) HasService(name string) bool {
	for key, svc := range p.Services {
		if key == name && svc != nil {
			return true
		}
	}

	return false
<<<<<<< HEAD
}

// GetProject constructs a Project from the project configuration
// This also performs project validation
func (pc *ProjectConfig) GetProject(
	ctx context.Context,
	env *environment.Environment,
	console input.Console,
	azCli azcli.AzCli,
	commandRunner exec.CommandRunner,
	accountManager account.Manager,
	alphaFeatureManager *alphafeatures.AlphaFeatureManager,
) (*Project, error) {
	serviceMap := map[string]*Service{}

	project := Project{
		Name:     pc.Name,
		Metadata: pc.Metadata,
		Config:   pc,
		Services: make([]*Service, 0),
	}

	resourceGroupName, err := GetResourceGroupName(ctx, azCli, pc, env)
	if err != nil {
		return nil, err
	}
	project.ResourceGroupName = resourceGroupName

	for key, serviceConfig := range pc.Services {
		service, err := serviceConfig.GetService(
			ctx, &project, env, azCli, accountManager, commandRunner, console, alphaFeatureManager)

		if err != nil {
			return nil, fmt.Errorf("creating service %s: %w", key, err)
		}

		serviceMap[key] = service
	}

	// Sort services by friendly name an then collect them into a list. This provides a stable ordering of services.
	serviceKeys := make([]string, 0, len(serviceMap))
	for k := range serviceMap {
		serviceKeys = append(serviceKeys, k)
	}
	sort.Strings(serviceKeys)

	for _, key := range serviceKeys {
		project.Services = append(project.Services, serviceMap[key])
	}

	return &project, nil
}

// Saves the current instance back to the azure.yaml file
func (p *ProjectConfig) Save(projectPath string) error {
	projectBytes, err := yaml.Marshal(p)
	if err != nil {
		return fmt.Errorf("marshalling project yaml: %w", err)
	}

	err = os.WriteFile(projectPath, projectBytes, osutil.PermissionFile)
	if err != nil {
		return fmt.Errorf("saving project file: %w", err)
	}

	p.Path = projectPath

	return nil
}

// ParseProjectConfig will parse a project from a yaml string and return the project configuration
func ParseProjectConfig(yamlContent string) (*ProjectConfig, error) {
	var projectFile ProjectConfig

	if err := yaml.Unmarshal([]byte(yamlContent), &projectFile); err != nil {
		return nil, fmt.Errorf(
			"unable to parse azure.yaml file. Please check the format of the file, "+
				"and also verify you have the latest version of the CLI: %w",
			err,
		)
	}

	projectFile.EventDispatcher = ext.NewEventDispatcher[ProjectLifecycleEventArgs](ProjectEvents...)

	for key, svc := range projectFile.Services {
		svc.Name = key
		svc.Project = &projectFile
		svc.EventDispatcher = ext.NewEventDispatcher[ServiceLifecycleEventArgs](ServiceEvents...)

		// By convention, the name of the infrastructure module to use when doing an IaC based deployment is the friendly
		// name of the service. This may be overridden by the `module` property of `azure.yaml`
		if svc.Module == "" {
			svc.Module = key
		}

		if svc.Language == "" || svc.Language == "csharp" || svc.Language == "fsharp" {
			svc.Language = "dotnet"
		}
	}

	return &projectFile, nil
}

func (p *ProjectConfig) Initialize(
	ctx context.Context, env *environment.Environment, commandRunner exec.CommandRunner,
) error {
	var allTools []tools.ExternalTool
	for _, svc := range p.Services {
		frameworkService, err := svc.GetFrameworkService(ctx, env, commandRunner)
		if err != nil {
			return fmt.Errorf("getting framework services: %w", err)
		}
		if err := frameworkService.Initialize(ctx); err != nil {
			return err
		}

		requiredTools := frameworkService.RequiredExternalTools()
		allTools = append(allTools, requiredTools...)
	}

	if err := tools.EnsureInstalled(ctx, tools.Unique(allTools)...); err != nil {
		return err
	}

	return nil
}

// LoadProjectConfig loads the azure.yaml configuring into an viewable structure
// This does not evaluate any tooling
func LoadProjectConfig(projectPath string) (*ProjectConfig, error) {
	log.Printf("Reading project from file '%s'\n", projectPath)
	bytes, err := os.ReadFile(projectPath)
	if err != nil {
		return nil, fmt.Errorf("reading project file: %w", err)
	}

	yaml := string(bytes)

	projectConfig, err := ParseProjectConfig(yaml)
	if err != nil {
		return nil, fmt.Errorf("parsing project file: %w", err)
	}

	if projectConfig.Metadata != nil {
		telemetry.SetUsageAttributes(fields.StringHashed(fields.TemplateIdKey, projectConfig.Metadata.Template))
	}

	projectConfig.Path = filepath.Dir(projectPath)
	return projectConfig, nil
=======
>>>>>>> 42b349ed
}<|MERGE_RESOLUTION|>--- conflicted
+++ resolved
@@ -3,15 +3,6 @@
 import (
 	"context"
 
-<<<<<<< HEAD
-	"github.com/azure/azure-dev/cli/azd/internal/telemetry"
-	"github.com/azure/azure-dev/cli/azd/internal/telemetry/fields"
-	"github.com/azure/azure-dev/cli/azd/pkg/account"
-	"github.com/azure/azure-dev/cli/azd/pkg/alphafeatures"
-	"github.com/azure/azure-dev/cli/azd/pkg/environment"
-	"github.com/azure/azure-dev/cli/azd/pkg/exec"
-=======
->>>>>>> 42b349ed
 	"github.com/azure/azure-dev/cli/azd/pkg/ext"
 	"github.com/azure/azure-dev/cli/azd/pkg/infra/provisioning"
 )
@@ -62,156 +53,4 @@
 	}
 
 	return false
-<<<<<<< HEAD
-}
-
-// GetProject constructs a Project from the project configuration
-// This also performs project validation
-func (pc *ProjectConfig) GetProject(
-	ctx context.Context,
-	env *environment.Environment,
-	console input.Console,
-	azCli azcli.AzCli,
-	commandRunner exec.CommandRunner,
-	accountManager account.Manager,
-	alphaFeatureManager *alphafeatures.AlphaFeatureManager,
-) (*Project, error) {
-	serviceMap := map[string]*Service{}
-
-	project := Project{
-		Name:     pc.Name,
-		Metadata: pc.Metadata,
-		Config:   pc,
-		Services: make([]*Service, 0),
-	}
-
-	resourceGroupName, err := GetResourceGroupName(ctx, azCli, pc, env)
-	if err != nil {
-		return nil, err
-	}
-	project.ResourceGroupName = resourceGroupName
-
-	for key, serviceConfig := range pc.Services {
-		service, err := serviceConfig.GetService(
-			ctx, &project, env, azCli, accountManager, commandRunner, console, alphaFeatureManager)
-
-		if err != nil {
-			return nil, fmt.Errorf("creating service %s: %w", key, err)
-		}
-
-		serviceMap[key] = service
-	}
-
-	// Sort services by friendly name an then collect them into a list. This provides a stable ordering of services.
-	serviceKeys := make([]string, 0, len(serviceMap))
-	for k := range serviceMap {
-		serviceKeys = append(serviceKeys, k)
-	}
-	sort.Strings(serviceKeys)
-
-	for _, key := range serviceKeys {
-		project.Services = append(project.Services, serviceMap[key])
-	}
-
-	return &project, nil
-}
-
-// Saves the current instance back to the azure.yaml file
-func (p *ProjectConfig) Save(projectPath string) error {
-	projectBytes, err := yaml.Marshal(p)
-	if err != nil {
-		return fmt.Errorf("marshalling project yaml: %w", err)
-	}
-
-	err = os.WriteFile(projectPath, projectBytes, osutil.PermissionFile)
-	if err != nil {
-		return fmt.Errorf("saving project file: %w", err)
-	}
-
-	p.Path = projectPath
-
-	return nil
-}
-
-// ParseProjectConfig will parse a project from a yaml string and return the project configuration
-func ParseProjectConfig(yamlContent string) (*ProjectConfig, error) {
-	var projectFile ProjectConfig
-
-	if err := yaml.Unmarshal([]byte(yamlContent), &projectFile); err != nil {
-		return nil, fmt.Errorf(
-			"unable to parse azure.yaml file. Please check the format of the file, "+
-				"and also verify you have the latest version of the CLI: %w",
-			err,
-		)
-	}
-
-	projectFile.EventDispatcher = ext.NewEventDispatcher[ProjectLifecycleEventArgs](ProjectEvents...)
-
-	for key, svc := range projectFile.Services {
-		svc.Name = key
-		svc.Project = &projectFile
-		svc.EventDispatcher = ext.NewEventDispatcher[ServiceLifecycleEventArgs](ServiceEvents...)
-
-		// By convention, the name of the infrastructure module to use when doing an IaC based deployment is the friendly
-		// name of the service. This may be overridden by the `module` property of `azure.yaml`
-		if svc.Module == "" {
-			svc.Module = key
-		}
-
-		if svc.Language == "" || svc.Language == "csharp" || svc.Language == "fsharp" {
-			svc.Language = "dotnet"
-		}
-	}
-
-	return &projectFile, nil
-}
-
-func (p *ProjectConfig) Initialize(
-	ctx context.Context, env *environment.Environment, commandRunner exec.CommandRunner,
-) error {
-	var allTools []tools.ExternalTool
-	for _, svc := range p.Services {
-		frameworkService, err := svc.GetFrameworkService(ctx, env, commandRunner)
-		if err != nil {
-			return fmt.Errorf("getting framework services: %w", err)
-		}
-		if err := frameworkService.Initialize(ctx); err != nil {
-			return err
-		}
-
-		requiredTools := frameworkService.RequiredExternalTools()
-		allTools = append(allTools, requiredTools...)
-	}
-
-	if err := tools.EnsureInstalled(ctx, tools.Unique(allTools)...); err != nil {
-		return err
-	}
-
-	return nil
-}
-
-// LoadProjectConfig loads the azure.yaml configuring into an viewable structure
-// This does not evaluate any tooling
-func LoadProjectConfig(projectPath string) (*ProjectConfig, error) {
-	log.Printf("Reading project from file '%s'\n", projectPath)
-	bytes, err := os.ReadFile(projectPath)
-	if err != nil {
-		return nil, fmt.Errorf("reading project file: %w", err)
-	}
-
-	yaml := string(bytes)
-
-	projectConfig, err := ParseProjectConfig(yaml)
-	if err != nil {
-		return nil, fmt.Errorf("parsing project file: %w", err)
-	}
-
-	if projectConfig.Metadata != nil {
-		telemetry.SetUsageAttributes(fields.StringHashed(fields.TemplateIdKey, projectConfig.Metadata.Template))
-	}
-
-	projectConfig.Path = filepath.Dir(projectPath)
-	return projectConfig, nil
-=======
->>>>>>> 42b349ed
 }