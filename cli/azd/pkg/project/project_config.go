package project

import (
	"context"
	"fmt"

	"github.com/azure/azure-dev/cli/azd/pkg/cloud"
	"github.com/azure/azure-dev/cli/azd/pkg/ext"
	"github.com/azure/azure-dev/cli/azd/pkg/infra/provisioning"
	"github.com/azure/azure-dev/cli/azd/pkg/osutil"
	"github.com/azure/azure-dev/cli/azd/pkg/platform"
	"github.com/azure/azure-dev/cli/azd/pkg/state"
	"github.com/azure/azure-dev/cli/azd/pkg/workflow"
)

// ProjectConfig is the top level object serialized into an azure.yaml file.
// When changing project structure, make sure to update the JSON schema file for azure.yaml (<workspace
// root>/schemas/vN.M/azure.yaml.json).
type ProjectConfig struct {
<<<<<<< HEAD
	RequiredVersions  *RequiredVersions          `yaml:"requiredVersions,omitempty"`
	Name              string                     `yaml:"name"`
	ResourceGroupName osutil.ExpandableString    `yaml:"resourceGroup,omitempty"`
	Path              string                     `yaml:"-"`
	Metadata          *ProjectMetadata           `yaml:"metadata,omitempty"`
	Services          map[string]*ServiceConfig  `yaml:"services,omitempty"`
	Infra             provisioning.Options       `yaml:"infra,omitempty"`
	Pipeline          PipelineOptions            `yaml:"pipeline,omitempty"`
	Hooks             map[string]*ext.HookConfig `yaml:"hooks,omitempty"`
	State             *state.Config              `yaml:"state,omitempty"`
	Platform          *platform.Config           `yaml:"platform,omitempty"`
	Workflows         workflow.WorkflowMap       `yaml:"workflows,omitempty"`
	Cloud             *cloud.Config              `yaml:"cloud,omitempty"`
	Resources         map[string]*ResourceConfig `yaml:"resources,omitempty"`
=======
	RequiredVersions  *RequiredVersions         `yaml:"requiredVersions,omitempty"`
	Name              string                    `yaml:"name"`
	ResourceGroupName osutil.ExpandableString   `yaml:"resourceGroup,omitempty"`
	Path              string                    `yaml:"-"`
	Metadata          *ProjectMetadata          `yaml:"metadata,omitempty"`
	Services          map[string]*ServiceConfig `yaml:"services,omitempty"`
	Infra             provisioning.Options      `yaml:"infra,omitempty"`
	Pipeline          PipelineOptions           `yaml:"pipeline,omitempty"`
	Hooks             HooksConfig               `yaml:"hooks,omitempty"`
	State             *state.Config             `yaml:"state,omitempty"`
	Platform          *platform.Config          `yaml:"platform,omitempty"`
	Workflows         workflow.WorkflowMap      `yaml:"workflows,omitempty"`
	Cloud             *cloud.Config             `yaml:"cloud,omitempty"`
>>>>>>> b1f2f2cd

	*ext.EventDispatcher[ProjectLifecycleEventArgs] `yaml:"-"`
}

// RequiredVersions contains information about what versions of tools this project requires.
// If a value is nil, it is treated as if there is no constraint.
type RequiredVersions struct {
	// When non nil, a semver range (in the format expected by semver.ParseRange).
	Azd *string `yaml:"azd,omitempty"`
}

// options supported in azure.yaml
type PipelineOptions struct {
	Provider  string   `yaml:"provider"`
	Variables []string `yaml:"variables"`
	Secrets   []string `yaml:"secrets"`
}

// Project lifecycle event arguments
type ProjectLifecycleEventArgs struct {
	Project *ProjectConfig
	Args    map[string]any
}

// Function definition for project events
type ProjectLifecycleEventHandlerFn func(ctx context.Context, args ProjectLifecycleEventArgs) error

type ProjectMetadata struct {
	// Template is a slug that identifies the template and a version. This attribute should be
	// in every template that we ship.
	// ex: todo-python-mongo@version
	Template string
}

// HooksConfig is an alias for map of hook names to slice of hook configurations
// This custom alias type is used to help support YAML unmarshalling of legacy single hook configurations
// and new multiple hook configurations
type HooksConfig map[string][]*ext.HookConfig

// UnmarshalYAML converts the hooks configuration from YAML supporting both legacy single hook configurations
// and new multiple hook configurations
func (ch *HooksConfig) UnmarshalYAML(unmarshal func(interface{}) error) error {
	var legacyConfig map[string]*ext.HookConfig

	// Attempt to unmarshal the legacy single hook configuration
	if err := unmarshal(&legacyConfig); err == nil {
		newConfig := HooksConfig{}

		for key, value := range legacyConfig {
			newConfig[key] = []*ext.HookConfig{value}
		}

		*ch = newConfig
	} else { // Unmarshal the new multiple hook configuration
		var newConfig map[string][]*ext.HookConfig
		if err := unmarshal(&newConfig); err != nil {
			return fmt.Errorf("failed to unmarshal hooks configuration: %w", err)
		}

		*ch = newConfig
	}

	return nil
}

// MarshalYAML marshals the hooks configuration to YAML supporting both legacy single hook configurations
func (ch HooksConfig) MarshalYAML() (interface{}, error) {
	if len(ch) == 0 {
		return nil, nil
	}

	result := map[string]any{}
	for key, hooks := range ch {
		if len(hooks) == 1 {
			result[key] = hooks[0]
		} else {
			result[key] = hooks
		}
	}

	return result, nil
}<|MERGE_RESOLUTION|>--- conflicted
+++ resolved
@@ -17,7 +17,6 @@
 // When changing project structure, make sure to update the JSON schema file for azure.yaml (<workspace
 // root>/schemas/vN.M/azure.yaml.json).
 type ProjectConfig struct {
-<<<<<<< HEAD
 	RequiredVersions  *RequiredVersions          `yaml:"requiredVersions,omitempty"`
 	Name              string                     `yaml:"name"`
 	ResourceGroupName osutil.ExpandableString    `yaml:"resourceGroup,omitempty"`
@@ -26,27 +25,12 @@
 	Services          map[string]*ServiceConfig  `yaml:"services,omitempty"`
 	Infra             provisioning.Options       `yaml:"infra,omitempty"`
 	Pipeline          PipelineOptions            `yaml:"pipeline,omitempty"`
-	Hooks             map[string]*ext.HookConfig `yaml:"hooks,omitempty"`
+	Hooks             HooksConfig                `yaml:"hooks,omitempty"`
 	State             *state.Config              `yaml:"state,omitempty"`
 	Platform          *platform.Config           `yaml:"platform,omitempty"`
 	Workflows         workflow.WorkflowMap       `yaml:"workflows,omitempty"`
 	Cloud             *cloud.Config              `yaml:"cloud,omitempty"`
 	Resources         map[string]*ResourceConfig `yaml:"resources,omitempty"`
-=======
-	RequiredVersions  *RequiredVersions         `yaml:"requiredVersions,omitempty"`
-	Name              string                    `yaml:"name"`
-	ResourceGroupName osutil.ExpandableString   `yaml:"resourceGroup,omitempty"`
-	Path              string                    `yaml:"-"`
-	Metadata          *ProjectMetadata          `yaml:"metadata,omitempty"`
-	Services          map[string]*ServiceConfig `yaml:"services,omitempty"`
-	Infra             provisioning.Options      `yaml:"infra,omitempty"`
-	Pipeline          PipelineOptions           `yaml:"pipeline,omitempty"`
-	Hooks             HooksConfig               `yaml:"hooks,omitempty"`
-	State             *state.Config             `yaml:"state,omitempty"`
-	Platform          *platform.Config          `yaml:"platform,omitempty"`
-	Workflows         workflow.WorkflowMap      `yaml:"workflows,omitempty"`
-	Cloud             *cloud.Config             `yaml:"cloud,omitempty"`
->>>>>>> b1f2f2cd
 
 	*ext.EventDispatcher[ProjectLifecycleEventArgs] `yaml:"-"`
 }
