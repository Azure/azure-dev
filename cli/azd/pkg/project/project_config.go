--- conflicted
+++ resolved
@@ -26,28 +26,16 @@
 // When changing project structure, make sure to update the JSON schema file for azure.yaml (<workspace
 // root>/schemas/vN.M/azure.yaml.json).
 type ProjectConfig struct {
-<<<<<<< HEAD
-	Name              string                    `yaml:"name"`
-	ResourceGroupName ExpandableString          `yaml:"resourceGroup,omitempty"`
-	Path              string                    `yaml:",omitempty"`
-	Metadata          *ProjectMetadata          `yaml:"metadata,omitempty"`
-	Services          map[string]*ServiceConfig `yaml:",omitempty"`
-	Infra             provisioning.Options      `yaml:"infra,omitempty"`
-	Pipeline          PipelineOptions           `yaml:"pipeline,omitempty"`
-
-	handlers map[Event][]ProjectLifecycleEventHandlerFn
-=======
 	Name              string                     `yaml:"name"`
 	ResourceGroupName ExpandableString           `yaml:"resourceGroup,omitempty"`
 	Path              string                     `yaml:",omitempty"`
 	Metadata          *ProjectMetadata           `yaml:"metadata,omitempty"`
 	Services          map[string]*ServiceConfig  `yaml:",omitempty"`
-	Infra             provisioning.Options       `yaml:"infra"`
-	Pipeline          PipelineOptions            `yaml:"pipeline"`
+	Infra             provisioning.Options       `yaml:"infra,omitempty"`
+	Pipeline          PipelineOptions            `yaml:"pipeline,omitempty"`
 	Hooks             map[string]*ext.HookConfig `yaml:"hooks,omitempty"`
 
 	*ext.EventDispatcher[ProjectLifecycleEventArgs] `yaml:",omitempty"`
->>>>>>> af1e3b13
 }
 
 // options supported in azure.yaml
