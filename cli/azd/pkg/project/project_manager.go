--- conflicted
+++ resolved
@@ -200,15 +200,7 @@
 			return fmt.Errorf("getting framework service: %w", err)
 		}
 
-<<<<<<< HEAD
 		frameworkTools := frameworkService.RequiredExternalTools(ctx, svc)
-		if err != nil {
-			return fmt.Errorf("getting service required tools: %w", err)
-		}
-=======
-		frameworkTools := frameworkService.RequiredExternalTools(ctx)
->>>>>>> d8ccaf66
-
 		requiredTools = append(requiredTools, frameworkTools...)
 	}
 
@@ -241,15 +233,7 @@
 			return fmt.Errorf("getting service target: %w", err)
 		}
 
-<<<<<<< HEAD
 		serviceTargetTools := serviceTarget.RequiredExternalTools(ctx, svc)
-		if err != nil {
-			return fmt.Errorf("getting service required tools: %w", err)
-		}
-=======
-		serviceTargetTools := serviceTarget.RequiredExternalTools(ctx)
->>>>>>> d8ccaf66
-
 		requiredTools = append(requiredTools, serviceTargetTools...)
 	}
 
