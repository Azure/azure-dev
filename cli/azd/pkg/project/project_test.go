--- conflicted
+++ resolved
@@ -19,59 +19,6 @@
 	"golang.org/x/exp/slices"
 )
 
-<<<<<<< HEAD
-// If resource name is not specified, it should default to <environment name><service friendly name>
-func TestResourceNameDefaultValues(t *testing.T) {
-	const testProj = `
-name: test-proj
-metadata:
-  template: test-proj-template
-resourceGroup: rg-test
-services:
-  web:
-    project: src/web
-    language: js
-    host: appservice
-  api:
-    project: src/api
-    language: js
-    host: appservice
-  worker:
-    project: src/worker
-    language: js
-    host: containerapp
-`
-	mockContext := mocks.NewMockContext(context.Background())
-	azCli := mockazcli.NewAzCliFromMockContext(mockContext)
-
-	e := environment.EphemeralWithValues("envA", map[string]string{
-		environment.SubscriptionIdEnvVarName: "SUBSCRIPTION_ID",
-	})
-	projectConfig, err := ParseProjectConfig(testProj, e)
-	assert.Nil(t, err)
-
-	project, err := projectConfig.GetProject(*mockContext.Context, e, mockContext.Console, azCli, mockContext.CommandRunner)
-	assert.Nil(t, err)
-
-	assertHasService(t,
-		project.Services,
-		func(s *Service) bool { return s.Scope.ResourceName() == "envAapi" },
-		"api service does not have expected resource name",
-	)
-	assertHasService(t,
-		project.Services,
-		func(s *Service) bool { return s.Scope.ResourceName() == "envAweb" },
-		"web service does not have expected resource name",
-	)
-	assertHasService(t,
-		project.Services,
-		func(s *Service) bool { return s.Scope.ResourceName() == "envAworker" },
-		"worker service does not have expected resource name",
-	)
-}
-
-=======
->>>>>>> 7894ae3c
 // Specifying resource name in the project file should override the default
 func TestResourceNameOverrideFromProjectFile(t *testing.T) {
 	const testProj = `
@@ -106,13 +53,8 @@
 	projectConfig, err := ParseProjectConfig(testProj, e)
 	require.NoError(t, err)
 
-<<<<<<< HEAD
-	project, err := projectConfig.GetProject(*mockContext.Context, e, mockContext.Console, azCli, mockContext.CommandRunner)
-	assert.Nil(t, err)
-=======
-	project, err := projectConfig.GetProject(*mockContext.Context, e, azCli)
-	require.NoError(t, err)
->>>>>>> 7894ae3c
+	project, err := projectConfig.GetProject(*mockContext.Context, e, mockContext.Console, azCli, mockContext.CommandRunner)
+	require.NoError(t, err)
 
 	assertHasService(t,
 		project.Services,
@@ -158,13 +100,8 @@
 	projectConfig, err := ParseProjectConfig(testProj, e)
 	require.NoError(t, err)
 
-<<<<<<< HEAD
-	project, err := projectConfig.GetProject(*mockContext.Context, e, mockContext.Console, azCli, mockContext.CommandRunner)
-	assert.Nil(t, err)
-=======
-	project, err := projectConfig.GetProject(*mockContext.Context, e, azCli)
-	require.NoError(t, err)
->>>>>>> 7894ae3c
+	project, err := projectConfig.GetProject(*mockContext.Context, e, mockContext.Console, azCli, mockContext.CommandRunner)
+	require.NoError(t, err)
 
 	// Deployment resource name comes from the found tag on the graph query request
 	assertHasService(t,
@@ -221,13 +158,8 @@
 	projectConfig, err := ParseProjectConfig(testProj, e)
 	require.NoError(t, err)
 
-<<<<<<< HEAD
-	project, err := projectConfig.GetProject(*mockContext.Context, e, mockContext.Console, azCli, mockContext.CommandRunner)
-	assert.Nil(t, err)
-=======
-	project, err := projectConfig.GetProject(*mockContext.Context, e, azCli)
-	require.NoError(t, err)
->>>>>>> 7894ae3c
+	project, err := projectConfig.GetProject(*mockContext.Context, e, mockContext.Console, azCli, mockContext.CommandRunner)
+	require.NoError(t, err)
 
 	assertHasService(t,
 		project.Services,
@@ -292,13 +224,8 @@
 	projectConfig, err := ParseProjectConfig(testProj, e)
 	require.NoError(t, err)
 
-<<<<<<< HEAD
-	project, err := projectConfig.GetProject(*mockContext.Context, e, mockContext.Console, azCli, mockContext.CommandRunner)
-	assert.Nil(t, err)
-=======
-	project, err := projectConfig.GetProject(*mockContext.Context, e, azCli)
-	require.NoError(t, err)
->>>>>>> 7894ae3c
+	project, err := projectConfig.GetProject(*mockContext.Context, e, mockContext.Console, azCli, mockContext.CommandRunner)
+	require.NoError(t, err)
 
 	assertHasService(t,
 		project.Services,
