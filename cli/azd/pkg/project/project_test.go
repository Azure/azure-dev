// Copyright (c) Microsoft Corporation. All rights reserved.
// Licensed under the MIT License.

package project

import (
	"context"
	"testing"

	"github.com/Azure/azure-sdk-for-go/sdk/resourcemanager/resources/armresources"
	"github.com/azure/azure-dev/cli/azd/pkg/convert"
	"github.com/azure/azure-dev/cli/azd/pkg/environment"
	"github.com/azure/azure-dev/cli/azd/pkg/infra"
	"github.com/azure/azure-dev/cli/azd/test/mocks"
<<<<<<< HEAD
	"github.com/azure/azure-dev/cli/azd/test/mocks/mockarmresources"
=======
	"github.com/azure/azure-dev/cli/azd/test/mocks/mockazcli"
>>>>>>> c637c1d0
	"github.com/stretchr/testify/assert"
	"golang.org/x/exp/slices"
)

<<<<<<< HEAD
=======
// If resource name is not specified, it should default to <environment name><service friendly name>
func TestResourceNameDefaultValues(t *testing.T) {
	const testProj = `
name: test-proj
metadata:
  template: test-proj-template
resourceGroup: rg-test
services:
  web:
    project: src/web
    language: js
    host: appservice
  api:
    project: src/api
    language: js
    host: appservice
  worker:
    project: src/worker
    language: js
    host: containerapp
`
	mockContext := mocks.NewMockContext(context.Background())
	azCli := mockazcli.NewAzCliFromMockContext(mockContext)

	e := environment.EphemeralWithValues("envA", map[string]string{
		environment.SubscriptionIdEnvVarName: "SUBSCRIPTION_ID",
	})
	projectConfig, err := ParseProjectConfig(testProj, e)
	assert.Nil(t, err)

	project, err := projectConfig.GetProject(*mockContext.Context, e, azCli)
	assert.Nil(t, err)

	assertHasService(t,
		project.Services,
		func(s *Service) bool { return s.Scope.ResourceName() == "envAapi" },
		"api service does not have expected resource name",
	)
	assertHasService(t,
		project.Services,
		func(s *Service) bool { return s.Scope.ResourceName() == "envAweb" },
		"web service does not have expected resource name",
	)
	assertHasService(t,
		project.Services,
		func(s *Service) bool { return s.Scope.ResourceName() == "envAworker" },
		"worker service does not have expected resource name",
	)
}

>>>>>>> c637c1d0
// Specifying resource name in the project file should override the default
func TestResourceNameOverrideFromProjectFile(t *testing.T) {
	const testProj = `
name: test-proj
metadata:
  template: test-proj-template
resourceGroup: rg-test
services:
  api:
    resourceName: deployedApiSvc
    project: src/api
    language: js
    host: appservice
`
	mockContext := mocks.NewMockContext(context.Background())
<<<<<<< HEAD
	mockarmresources.AddAzResourceListMock(
		mockContext.HttpClient,
		convert.RefOf("rg-test"),
		[]*armresources.GenericResourceExpanded{
			{
				ID:       convert.RefOf("deployedApiSvc"),
				Name:     convert.RefOf("deployedApiSvc"),
				Type:     convert.RefOf(string(infra.AzureResourceTypeWebSite)),
				Location: convert.RefOf("eastus2"),
			},
		})
=======
	azCli := mockazcli.NewAzCliFromMockContext(mockContext)
>>>>>>> c637c1d0

	e := environment.EphemeralWithValues("envA", map[string]string{
		environment.SubscriptionIdEnvVarName: "SUBSCRIPTION_ID",
	})
	projectConfig, err := ParseProjectConfig(testProj, e)
	require.NoError(t, err)

<<<<<<< HEAD
	project, err := projectConfig.GetProject(mockContext.Context, e)
	require.NoError(t, err)
=======
	project, err := projectConfig.GetProject(*mockContext.Context, e, azCli)
	assert.Nil(t, err)
>>>>>>> c637c1d0

	assertHasService(t,
		project.Services,
		func(s *Service) bool { return s.Scope.ResourceName() == "deployedApiSvc" },
		"api service does not have expected resource name",
	)
}

func TestResourceNameOverrideFromResourceTag(t *testing.T) {
	const testProj = `
name: test-proj
metadata:
  template: test-proj-template
resourceGroup: rg-test
services:
  api:
    project: src/api
    language: js
    host: appservice
`
	mockContext := mocks.NewMockContext(context.Background())
<<<<<<< HEAD
	resourceName := "app-api-abc123"
	mockarmresources.AddAzResourceListMock(
		mockContext.HttpClient,
		convert.RefOf("rg-test"),
		[]*armresources.GenericResourceExpanded{
			{
				ID:       convert.RefOf("app-api-abc123"),
				Name:     &resourceName,
				Type:     convert.RefOf(string(infra.AzureResourceTypeWebSite)),
				Location: convert.RefOf("eastus2"),
				Tags: map[string]*string{
					defaultServiceTag: convert.RefOf("api"),
=======
	azCli := mockazcli.NewAzCliFromMockContext(mockContext)

	mockContext.HttpClient.AddAzResourceListMock(&rg,
		armresources.ResourceListResult{
			Value: []*armresources.GenericResourceExpanded{
				{
					ID:       &resourceId,
					Name:     &resourceName,
					Type:     &resourceType,
					Location: &resourceLocation,
>>>>>>> c637c1d0
				},
			},
		})

	e := environment.EphemeralWithValues("envA", map[string]string{
		environment.SubscriptionIdEnvVarName: "SUBSCRIPTION_ID",
	})
	projectConfig, err := ParseProjectConfig(testProj, e)
	require.NoError(t, err)

<<<<<<< HEAD
	project, err := projectConfig.GetProject(mockContext.Context, e)
	require.NoError(t, err)
=======
	project, err := projectConfig.GetProject(*mockContext.Context, e, azCli)
	assert.Nil(t, err)
>>>>>>> c637c1d0

	// Deployment resource name comes from the found tag on the graph query request
	assertHasService(t,
		project.Services,
		func(s *Service) bool { return s.Scope.ResourceName() == resourceName },
		"api service does not have expected resource name",
	)
}

func TestResourceGroupOverrideFromProjectFile(t *testing.T) {
	const testProj = `
name: test-proj
metadata:
  template: test-proj-template
resourceGroup: rg-custom-group
services:
  web:
    project: src/web
    language: js
    host: appservice
  api:
    resourceName: deployedApiSvc
    project: src/api
    language: js
    host: appservice
`
	mockContext := mocks.NewMockContext(context.Background())
<<<<<<< HEAD
	resourceGroupName := "rg-custom-group"
	mockarmresources.AddAzResourceListMock(
		mockContext.HttpClient,
		&resourceGroupName,
		[]*armresources.GenericResourceExpanded{
			{
				ID:       convert.RefOf("deployedApiSvc"),
				Name:     convert.RefOf("deployedApiSvc"),
				Type:     convert.RefOf(string(infra.AzureResourceTypeWebSite)),
				Location: convert.RefOf("eastus2"),
			},
			{
				ID:       convert.RefOf("webResource"),
				Name:     convert.RefOf("webResource"),
				Type:     convert.RefOf(string(infra.AzureResourceTypeWebSite)),
				Location: convert.RefOf("eastus2"),
				Tags: map[string]*string{
					defaultServiceTag: convert.RefOf("web"),
				},
			},
		})
=======
	azCli := mockazcli.NewAzCliFromMockContext(mockContext)

>>>>>>> c637c1d0
	e := environment.EphemeralWithValues("envA", map[string]string{
		environment.SubscriptionIdEnvVarName: "SUBSCRIPTION_ID",
	})
	projectConfig, err := ParseProjectConfig(testProj, e)
	require.NoError(t, err)

<<<<<<< HEAD
	project, err := projectConfig.GetProject(mockContext.Context, e)
	require.NoError(t, err)
=======
	project, err := projectConfig.GetProject(*mockContext.Context, e, azCli)
	assert.Nil(t, err)
>>>>>>> c637c1d0

	assertHasService(t,
		project.Services,
		func(s *Service) bool { return s.Scope.ResourceGroupName() == resourceGroupName },
		"api service does not have expected resource group name",
	)

	assertHasService(t,
		project.Services,
		func(s *Service) bool { return s.Scope.ResourceGroupName() == resourceGroupName },
		"web service does not have expected resource group name",
	)
}

func TestResourceGroupOverrideFromEnv(t *testing.T) {
	const testProj = `
name: test-proj
metadata:
  template: test-proj-template
services:
  web:
    project: src/web
    language: js
    host: appservice
  api:
    resourceName: deployedApiSvc
    project: src/api
    language: js
    host: appservice
`
	mockContext := mocks.NewMockContext(context.Background())
<<<<<<< HEAD
=======
	azCli := mockazcli.NewAzCliFromMockContext(mockContext)

>>>>>>> c637c1d0
	expectedResourceGroupName := "custom-name-from-env-rg"

	mockarmresources.AddAzResourceListMock(
		mockContext.HttpClient,
		&expectedResourceGroupName,
		[]*armresources.GenericResourceExpanded{
			{
				ID:       convert.RefOf("deployedApiSvc"),
				Name:     convert.RefOf("deployedApiSvc"),
				Type:     convert.RefOf(string(infra.AzureResourceTypeWebSite)),
				Location: convert.RefOf("eastus2"),
			},
			{
				ID:       convert.RefOf("webResource"),
				Name:     convert.RefOf("webResource"),
				Type:     convert.RefOf(string(infra.AzureResourceTypeWebSite)),
				Location: convert.RefOf("eastus2"),
				Tags: map[string]*string{
					defaultServiceTag: convert.RefOf("web"),
				},
			},
		})

	e := environment.EphemeralWithValues("envA", map[string]string{
		environment.ResourceGroupEnvVarName:  expectedResourceGroupName,
		environment.SubscriptionIdEnvVarName: "SUBSCRIPTION_ID",
	})

	projectConfig, err := ParseProjectConfig(testProj, e)
	require.NoError(t, err)

<<<<<<< HEAD
	project, err := projectConfig.GetProject(mockContext.Context, e)
	require.NoError(t, err)
=======
	project, err := projectConfig.GetProject(*mockContext.Context, e, azCli)
	assert.Nil(t, err)
>>>>>>> c637c1d0

	assertHasService(t,
		project.Services,
		func(s *Service) bool { return s.Scope.ResourceGroupName() == expectedResourceGroupName },
		"api service does not have expected resource group name",
	)

	assertHasService(t,
		project.Services,
		func(s *Service) bool { return s.Scope.ResourceGroupName() == expectedResourceGroupName },
		"web service does not have expected resource group name",
	)
}

func assertHasService(t *testing.T, ss []*Service, match func(*Service) bool, msgAndArgs ...interface{}) {
	i := slices.IndexFunc(ss, match)
	assert.GreaterOrEqual(t, i, 0, msgAndArgs)
}<|MERGE_RESOLUTION|>--- conflicted
+++ resolved
@@ -12,203 +12,123 @@
 	"github.com/azure/azure-dev/cli/azd/pkg/environment"
 	"github.com/azure/azure-dev/cli/azd/pkg/infra"
 	"github.com/azure/azure-dev/cli/azd/test/mocks"
-<<<<<<< HEAD
 	"github.com/azure/azure-dev/cli/azd/test/mocks/mockarmresources"
-=======
 	"github.com/azure/azure-dev/cli/azd/test/mocks/mockazcli"
->>>>>>> c637c1d0
 	"github.com/stretchr/testify/assert"
+	"github.com/stretchr/testify/require"
 	"golang.org/x/exp/slices"
 )
 
-<<<<<<< HEAD
-=======
-// If resource name is not specified, it should default to <environment name><service friendly name>
-func TestResourceNameDefaultValues(t *testing.T) {
+// Specifying resource name in the project file should override the default
+func TestResourceNameOverrideFromProjectFile(t *testing.T) {
 	const testProj = `
 name: test-proj
 metadata:
   template: test-proj-template
 resourceGroup: rg-test
+services:
+  api:
+    resourceName: deployedApiSvc
+    project: src/api
+    language: js
+    host: appservice
+`
+	mockContext := mocks.NewMockContext(context.Background())
+	mockarmresources.AddAzResourceListMock(
+		mockContext.HttpClient,
+		convert.RefOf("rg-test"),
+		[]*armresources.GenericResourceExpanded{
+			{
+				ID:       convert.RefOf("deployedApiSvc"),
+				Name:     convert.RefOf("deployedApiSvc"),
+				Type:     convert.RefOf(string(infra.AzureResourceTypeWebSite)),
+				Location: convert.RefOf("eastus2"),
+			},
+		})
+	azCli := mockazcli.NewAzCliFromMockContext(mockContext)
+
+	e := environment.EphemeralWithValues("envA", map[string]string{
+		environment.SubscriptionIdEnvVarName: "SUBSCRIPTION_ID",
+	})
+	projectConfig, err := ParseProjectConfig(testProj, e)
+	require.NoError(t, err)
+
+	project, err := projectConfig.GetProject(*mockContext.Context, e, azCli)
+	require.NoError(t, err)
+
+	assertHasService(t,
+		project.Services,
+		func(s *Service) bool { return s.Scope.ResourceName() == "deployedApiSvc" },
+		"api service does not have expected resource name",
+	)
+}
+
+func TestResourceNameOverrideFromResourceTag(t *testing.T) {
+	const testProj = `
+name: test-proj
+metadata:
+  template: test-proj-template
+resourceGroup: rg-test
+services:
+  api:
+    project: src/api
+    language: js
+    host: appservice
+`
+	mockContext := mocks.NewMockContext(context.Background())
+	resourceName := "app-api-abc123"
+	mockarmresources.AddAzResourceListMock(
+		mockContext.HttpClient,
+		convert.RefOf("rg-test"),
+		[]*armresources.GenericResourceExpanded{
+			{
+				ID:       convert.RefOf("app-api-abc123"),
+				Name:     &resourceName,
+				Type:     convert.RefOf(string(infra.AzureResourceTypeWebSite)),
+				Location: convert.RefOf("eastus2"),
+				Tags: map[string]*string{
+					defaultServiceTag: convert.RefOf("api"),
+				},
+			},
+		},
+	)
+	azCli := mockazcli.NewAzCliFromMockContext(mockContext)
+
+	e := environment.EphemeralWithValues("envA", map[string]string{
+		environment.SubscriptionIdEnvVarName: "SUBSCRIPTION_ID",
+	})
+	projectConfig, err := ParseProjectConfig(testProj, e)
+	require.NoError(t, err)
+
+	project, err := projectConfig.GetProject(*mockContext.Context, e, azCli)
+	require.NoError(t, err)
+
+	// Deployment resource name comes from the found tag on the graph query request
+	assertHasService(t,
+		project.Services,
+		func(s *Service) bool { return s.Scope.ResourceName() == resourceName },
+		"api service does not have expected resource name",
+	)
+}
+
+func TestResourceGroupOverrideFromProjectFile(t *testing.T) {
+	const testProj = `
+name: test-proj
+metadata:
+  template: test-proj-template
+resourceGroup: rg-custom-group
 services:
   web:
     project: src/web
     language: js
     host: appservice
   api:
-    project: src/api
-    language: js
-    host: appservice
-  worker:
-    project: src/worker
-    language: js
-    host: containerapp
-`
-	mockContext := mocks.NewMockContext(context.Background())
-	azCli := mockazcli.NewAzCliFromMockContext(mockContext)
-
-	e := environment.EphemeralWithValues("envA", map[string]string{
-		environment.SubscriptionIdEnvVarName: "SUBSCRIPTION_ID",
-	})
-	projectConfig, err := ParseProjectConfig(testProj, e)
-	assert.Nil(t, err)
-
-	project, err := projectConfig.GetProject(*mockContext.Context, e, azCli)
-	assert.Nil(t, err)
-
-	assertHasService(t,
-		project.Services,
-		func(s *Service) bool { return s.Scope.ResourceName() == "envAapi" },
-		"api service does not have expected resource name",
-	)
-	assertHasService(t,
-		project.Services,
-		func(s *Service) bool { return s.Scope.ResourceName() == "envAweb" },
-		"web service does not have expected resource name",
-	)
-	assertHasService(t,
-		project.Services,
-		func(s *Service) bool { return s.Scope.ResourceName() == "envAworker" },
-		"worker service does not have expected resource name",
-	)
-}
-
->>>>>>> c637c1d0
-// Specifying resource name in the project file should override the default
-func TestResourceNameOverrideFromProjectFile(t *testing.T) {
-	const testProj = `
-name: test-proj
-metadata:
-  template: test-proj-template
-resourceGroup: rg-test
-services:
-  api:
     resourceName: deployedApiSvc
     project: src/api
     language: js
     host: appservice
 `
 	mockContext := mocks.NewMockContext(context.Background())
-<<<<<<< HEAD
-	mockarmresources.AddAzResourceListMock(
-		mockContext.HttpClient,
-		convert.RefOf("rg-test"),
-		[]*armresources.GenericResourceExpanded{
-			{
-				ID:       convert.RefOf("deployedApiSvc"),
-				Name:     convert.RefOf("deployedApiSvc"),
-				Type:     convert.RefOf(string(infra.AzureResourceTypeWebSite)),
-				Location: convert.RefOf("eastus2"),
-			},
-		})
-=======
-	azCli := mockazcli.NewAzCliFromMockContext(mockContext)
->>>>>>> c637c1d0
-
-	e := environment.EphemeralWithValues("envA", map[string]string{
-		environment.SubscriptionIdEnvVarName: "SUBSCRIPTION_ID",
-	})
-	projectConfig, err := ParseProjectConfig(testProj, e)
-	require.NoError(t, err)
-
-<<<<<<< HEAD
-	project, err := projectConfig.GetProject(mockContext.Context, e)
-	require.NoError(t, err)
-=======
-	project, err := projectConfig.GetProject(*mockContext.Context, e, azCli)
-	assert.Nil(t, err)
->>>>>>> c637c1d0
-
-	assertHasService(t,
-		project.Services,
-		func(s *Service) bool { return s.Scope.ResourceName() == "deployedApiSvc" },
-		"api service does not have expected resource name",
-	)
-}
-
-func TestResourceNameOverrideFromResourceTag(t *testing.T) {
-	const testProj = `
-name: test-proj
-metadata:
-  template: test-proj-template
-resourceGroup: rg-test
-services:
-  api:
-    project: src/api
-    language: js
-    host: appservice
-`
-	mockContext := mocks.NewMockContext(context.Background())
-<<<<<<< HEAD
-	resourceName := "app-api-abc123"
-	mockarmresources.AddAzResourceListMock(
-		mockContext.HttpClient,
-		convert.RefOf("rg-test"),
-		[]*armresources.GenericResourceExpanded{
-			{
-				ID:       convert.RefOf("app-api-abc123"),
-				Name:     &resourceName,
-				Type:     convert.RefOf(string(infra.AzureResourceTypeWebSite)),
-				Location: convert.RefOf("eastus2"),
-				Tags: map[string]*string{
-					defaultServiceTag: convert.RefOf("api"),
-=======
-	azCli := mockazcli.NewAzCliFromMockContext(mockContext)
-
-	mockContext.HttpClient.AddAzResourceListMock(&rg,
-		armresources.ResourceListResult{
-			Value: []*armresources.GenericResourceExpanded{
-				{
-					ID:       &resourceId,
-					Name:     &resourceName,
-					Type:     &resourceType,
-					Location: &resourceLocation,
->>>>>>> c637c1d0
-				},
-			},
-		})
-
-	e := environment.EphemeralWithValues("envA", map[string]string{
-		environment.SubscriptionIdEnvVarName: "SUBSCRIPTION_ID",
-	})
-	projectConfig, err := ParseProjectConfig(testProj, e)
-	require.NoError(t, err)
-
-<<<<<<< HEAD
-	project, err := projectConfig.GetProject(mockContext.Context, e)
-	require.NoError(t, err)
-=======
-	project, err := projectConfig.GetProject(*mockContext.Context, e, azCli)
-	assert.Nil(t, err)
->>>>>>> c637c1d0
-
-	// Deployment resource name comes from the found tag on the graph query request
-	assertHasService(t,
-		project.Services,
-		func(s *Service) bool { return s.Scope.ResourceName() == resourceName },
-		"api service does not have expected resource name",
-	)
-}
-
-func TestResourceGroupOverrideFromProjectFile(t *testing.T) {
-	const testProj = `
-name: test-proj
-metadata:
-  template: test-proj-template
-resourceGroup: rg-custom-group
-services:
-  web:
-    project: src/web
-    language: js
-    host: appservice
-  api:
-    resourceName: deployedApiSvc
-    project: src/api
-    language: js
-    host: appservice
-`
-	mockContext := mocks.NewMockContext(context.Background())
-<<<<<<< HEAD
 	resourceGroupName := "rg-custom-group"
 	mockarmresources.AddAzResourceListMock(
 		mockContext.HttpClient,
@@ -230,23 +150,16 @@
 				},
 			},
 		})
-=======
-	azCli := mockazcli.NewAzCliFromMockContext(mockContext)
-
->>>>>>> c637c1d0
-	e := environment.EphemeralWithValues("envA", map[string]string{
-		environment.SubscriptionIdEnvVarName: "SUBSCRIPTION_ID",
-	})
-	projectConfig, err := ParseProjectConfig(testProj, e)
-	require.NoError(t, err)
-
-<<<<<<< HEAD
-	project, err := projectConfig.GetProject(mockContext.Context, e)
-	require.NoError(t, err)
-=======
-	project, err := projectConfig.GetProject(*mockContext.Context, e, azCli)
-	assert.Nil(t, err)
->>>>>>> c637c1d0
+	azCli := mockazcli.NewAzCliFromMockContext(mockContext)
+
+	e := environment.EphemeralWithValues("envA", map[string]string{
+		environment.SubscriptionIdEnvVarName: "SUBSCRIPTION_ID",
+	})
+	projectConfig, err := ParseProjectConfig(testProj, e)
+	require.NoError(t, err)
+
+	project, err := projectConfig.GetProject(*mockContext.Context, e, azCli)
+	require.NoError(t, err)
 
 	assertHasService(t,
 		project.Services,
@@ -278,11 +191,7 @@
     host: appservice
 `
 	mockContext := mocks.NewMockContext(context.Background())
-<<<<<<< HEAD
-=======
-	azCli := mockazcli.NewAzCliFromMockContext(mockContext)
-
->>>>>>> c637c1d0
+
 	expectedResourceGroupName := "custom-name-from-env-rg"
 
 	mockarmresources.AddAzResourceListMock(
@@ -305,6 +214,7 @@
 				},
 			},
 		})
+	azCli := mockazcli.NewAzCliFromMockContext(mockContext)
 
 	e := environment.EphemeralWithValues("envA", map[string]string{
 		environment.ResourceGroupEnvVarName:  expectedResourceGroupName,
@@ -314,13 +224,8 @@
 	projectConfig, err := ParseProjectConfig(testProj, e)
 	require.NoError(t, err)
 
-<<<<<<< HEAD
-	project, err := projectConfig.GetProject(mockContext.Context, e)
-	require.NoError(t, err)
-=======
-	project, err := projectConfig.GetProject(*mockContext.Context, e, azCli)
-	assert.Nil(t, err)
->>>>>>> c637c1d0
+	project, err := projectConfig.GetProject(*mockContext.Context, e, azCli)
+	require.NoError(t, err)
 
 	assertHasService(t,
 		project.Services,
