--- conflicted
+++ resolved
@@ -5,10 +5,7 @@
 
 import (
 	"context"
-<<<<<<< HEAD
 	"os"
-=======
->>>>>>> 1558a34a
 	"path/filepath"
 	"testing"
 
@@ -320,7 +317,30 @@
 	}
 }
 
-<<<<<<< HEAD
+// Test_WindowsStylePathsFromYaml ensures that paths using a backslash are a seperator are correctly parsed from yaml.
+// `azd` prefers forward slashes as path separators, to allow for consistent handling across platforms, but supports
+// backslashes in yaml files, and treats them as if the user had used forward slashes instead.
+func Test_WindowsStylePathsFromYaml(t *testing.T) {
+	const testProj = `
+name: test-proj
+infra:
+  path: .\iac
+services:
+  api:
+    host: containerapp
+    language: js
+    project: src\api
+    dist: bin\api
+`
+
+	projectConfig, err := Parse(context.Background(), testProj)
+	require.NoError(t, err)
+
+	assert.Equal(t, filepath.FromSlash("./iac"), projectConfig.Infra.Path)
+	assert.Equal(t, filepath.FromSlash("src/api"), projectConfig.Services["api"].RelativePath)
+	assert.Equal(t, filepath.FromSlash("bin/api"), projectConfig.Services["api"].OutputPath)
+}
+
 func Test_HooksFromFolderPath(t *testing.T) {
 	t.Run("ProjectInfraHooks", func(t *testing.T) {
 		prj := &ProjectConfig{
@@ -530,28 +550,4 @@
 		var expectedProject *ProjectConfig
 		require.Equal(t, expectedProject, project)
 	})
-=======
-// Test_WindowsStylePathsFromYaml ensures that paths using a backslash are a seperator are correctly parsed from yaml.
-// `azd` prefers forward slashes as path separators, to allow for consistent handling across platforms, but supports
-// backslashes in yaml files, and treats them as if the user had used forward slashes instead.
-func Test_WindowsStylePathsFromYaml(t *testing.T) {
-	const testProj = `
-name: test-proj
-infra:
-  path: .\iac
-services:
-  api:
-    host: containerapp
-    language: js
-    project: src\api
-    dist: bin\api
-`
-
-	projectConfig, err := Parse(context.Background(), testProj)
-	require.NoError(t, err)
-
-	assert.Equal(t, filepath.FromSlash("./iac"), projectConfig.Infra.Path)
-	assert.Equal(t, filepath.FromSlash("src/api"), projectConfig.Services["api"].RelativePath)
-	assert.Equal(t, filepath.FromSlash("bin/api"), projectConfig.Services["api"].OutputPath)
->>>>>>> 1558a34a
 }