// Copyright (c) Microsoft Corporation. All rights reserved.
// Licensed under the MIT License.

package project

import (
	"context"
	"fmt"
	"io/fs"
	"os"
	"path/filepath"
	"slices"
	"strings"

	"github.com/azure/azure-dev/cli/azd/internal/scaffold"
	"github.com/azure/azure-dev/cli/azd/pkg/infra/provisioning"
	"github.com/azure/azure-dev/cli/azd/pkg/osutil"
	"github.com/psanford/memfs"
)

// Generates the in-memory contents of an `infra` directory.
func infraFs(_ context.Context, prjConfig *ProjectConfig) (fs.FS, error) {
	t, err := scaffold.Load()
	if err != nil {
		return nil, fmt.Errorf("loading scaffold templates: %w", err)
	}

	infraSpec, err := infraSpec(prjConfig)
	if err != nil {
		return nil, fmt.Errorf("generating infrastructure spec: %w", err)
	}

	files, err := scaffold.ExecInfraFs(t, *infraSpec)
	if err != nil {
		return nil, fmt.Errorf("executing scaffold templates: %w", err)
	}

	return files, nil
}

// Returns the infrastructure configuration that points to a temporary, generated `infra` directory on the filesystem.
func tempInfra(
	ctx context.Context,
	prjConfig *ProjectConfig) (*Infra, error) {
	tmpDir, err := os.MkdirTemp("", "azd-infra")
	if err != nil {
		return nil, fmt.Errorf("creating temporary directory: %w", err)
	}

	files, err := infraFs(ctx, prjConfig)
	if err != nil {
		return nil, err
	}

	err = fs.WalkDir(files, ".", func(path string, d fs.DirEntry, err error) error {
		if err != nil {
			return err
		}

		if d.IsDir() {
			return nil
		}

		target := filepath.Join(tmpDir, path)
		if err := os.MkdirAll(filepath.Dir(target), osutil.PermissionDirectoryOwnerOnly); err != nil {
			return err
		}

		contents, err := fs.ReadFile(files, path)
		if err != nil {
			return err
		}

		return os.WriteFile(target, contents, d.Type().Perm())
	})
	if err != nil {
		return nil, fmt.Errorf("writing infrastructure: %w", err)
	}

	return &Infra{
		Options: provisioning.Options{
			Provider: provisioning.Bicep,
			Path:     tmpDir,
			Module:   DefaultModule,
		},
		cleanupDir: tmpDir,
	}, nil
}

// Generates the filesystem of all infrastructure files to be placed, rooted at the project directory.
// The content only includes `./infra` currently.
func infraFsForProject(ctx context.Context, prjConfig *ProjectConfig) (fs.FS, error) {
	infraFS, err := infraFs(ctx, prjConfig)
	if err != nil {
		return nil, err
	}

	infraPathPrefix := DefaultPath
	if prjConfig.Infra.Path != "" {
		infraPathPrefix = prjConfig.Infra.Path
	}

	// root the generated content at the project directory
	generatedFS := memfs.New()
	err = fs.WalkDir(infraFS, ".", func(path string, d fs.DirEntry, err error) error {
		if err != nil {
			return err
		}

		if d.IsDir() {
			return nil
		}

		err = generatedFS.MkdirAll(filepath.Join(infraPathPrefix, filepath.Dir(path)), osutil.PermissionDirectoryOwnerOnly)
		if err != nil {
			return err
		}

		contents, err := fs.ReadFile(infraFS, path)
		if err != nil {
			return err
		}

		return generatedFS.WriteFile(filepath.Join(infraPathPrefix, path), contents, d.Type().Perm())
	})
	if err != nil {
		return nil, err
	}

	return generatedFS, nil
}

func infraSpec(projectConfig *ProjectConfig) (*scaffold.InfraSpec, error) {
	infraSpec := scaffold.InfraSpec{}
	// backends -> frontends
	backendMapping := map[string]string{}

	for _, res := range projectConfig.Resources {
		switch res.Type {
		case ResourceTypeDbRedis:
			infraSpec.DbRedis = &scaffold.DatabaseRedis{}
		case ResourceTypeDbMongo:
			infraSpec.DbCosmosMongo = &scaffold.DatabaseCosmosMongo{
				DatabaseName: res.Name,
			}
		case ResourceTypeDbPostgres:
			infraSpec.DbPostgres = &scaffold.DatabasePostgres{
				DatabaseName: res.Name,
				DatabaseUser: "pgadmin",
			}
		case ResourceTypeHostContainerApp:
			svcSpec := scaffold.ServiceSpec{
				Name: res.Name,
				Port: -1,
				Env:  map[string]string{},
			}

			err := mapContainerApp(res, &svcSpec, &infraSpec)
			if err != nil {
				return nil, err
			}

			err = mapHostUses(res, &svcSpec, backendMapping, projectConfig)
			if err != nil {
				return nil, err
			}

			infraSpec.Services = append(infraSpec.Services, svcSpec)
		case ResourceTypeOpenAiModel:
			props := res.Props.(AIModelProps)
			if len(props.Model.Name) == 0 {
				return nil, fmt.Errorf("resources.%s.model is required", res.Name)
			}

			if len(props.Model.Version) == 0 {
				return nil, fmt.Errorf("resources.%s.version is required", res.Name)
			}

			infraSpec.AIModels = append(infraSpec.AIModels, scaffold.AIModel{
				Name: res.Name,
				Model: scaffold.AIModelModel{
					Name:    props.Model.Name,
					Version: props.Model.Version,
				},
			})
<<<<<<< HEAD
		case ResourceTypeMessagingEventHubs:
			if infraSpec.EventHubs != nil {
				return nil, fmt.Errorf("only one event hubs resource is currently allowed")
			}
			props := res.Props.(EventHubsProps)
			infraSpec.EventHubs = &scaffold.EventHubs{
				Hubs: props.Hubs,
			}
		case ResourceTypeMessagingServiceBus:
			if infraSpec.ServiceBus != nil {
				return nil, fmt.Errorf("only one service bus resource is currently allowed")
			}
			props := res.Props.(ServiceBusProps)
			infraSpec.ServiceBus = &scaffold.ServiceBus{
				Queues: props.Queues,
				Topics: props.Topics,
=======
		case ResourceTypeStorage:
			if infraSpec.StorageAccount != nil {
				return nil, fmt.Errorf("only one storage account resource is currently allowed")
			}
			props := res.Props.(StorageProps)
			infraSpec.StorageAccount = &scaffold.StorageAccount{
				Containers: props.Containers,
>>>>>>> f9a9c1f9
			}
		}
	}

	// create reverse frontends -> backends mapping
	for i := range infraSpec.Services {
		svc := &infraSpec.Services[i]
		if front, ok := backendMapping[svc.Name]; ok {
			if svc.Backend == nil {
				svc.Backend = &scaffold.Backend{}
			}

			svc.Backend.Frontends = append(svc.Backend.Frontends, scaffold.ServiceReference{Name: front})
		}
	}

	slices.SortFunc(infraSpec.Services, func(a, b scaffold.ServiceSpec) int {
		return strings.Compare(a.Name, b.Name)
	})

	return &infraSpec, nil
}

func mapContainerApp(res *ResourceConfig, svcSpec *scaffold.ServiceSpec, infraSpec *scaffold.InfraSpec) error {
	props := res.Props.(ContainerAppProps)
	for _, envVar := range props.Env {
		if len(envVar.Value) == 0 && len(envVar.Secret) == 0 {
			return fmt.Errorf(
				"environment variable %s for host %s is invalid: both value and secret are empty",
				envVar.Name,
				res.Name)
		}

		if len(envVar.Value) > 0 && len(envVar.Secret) > 0 {
			return fmt.Errorf(
				"environment variable %s for host %s is invalid: both value and secret are set",
				envVar.Name,
				res.Name)
		}

		isSecret := len(envVar.Secret) > 0
		value := envVar.Value
		if isSecret {
			value = envVar.Secret
		}

		// Notice that we derive isSecret from its usage.
		// This is generally correct, except for the case where:
		// - CONNECTION_STRING: ${DB_HOST}:${DB_SECRET}
		// Here, DB_HOST is not a secret, but DB_SECRET is. And yet, DB_HOST will be marked as a secret.
		// This is a limitation of the current implementation, but it's safer to mark both as secrets above.
		evaluatedValue := genBicepParamsFromEnvSubst(value, isSecret, infraSpec)
		svcSpec.Env[envVar.Name] = evaluatedValue
	}

	port := props.Port
	if port < 1 || port > 65535 {
		return fmt.Errorf("port value %d for host %s must be between 1 and 65535", port, res.Name)
	}

	svcSpec.Port = port
	return nil
}

func mapHostUses(
	res *ResourceConfig,
	svcSpec *scaffold.ServiceSpec,
	backendMapping map[string]string,
	prj *ProjectConfig) error {
	for _, use := range res.Uses {
		useRes, ok := prj.Resources[use]
		if !ok {
			return fmt.Errorf("resource %s uses %s, which does not exist", res.Name, use)
		}

		switch useRes.Type {
		case ResourceTypeDbMongo:
			svcSpec.DbCosmosMongo = &scaffold.DatabaseReference{DatabaseName: useRes.Name}
		case ResourceTypeDbPostgres:
			svcSpec.DbPostgres = &scaffold.DatabaseReference{DatabaseName: useRes.Name}
		case ResourceTypeDbRedis:
			svcSpec.DbRedis = &scaffold.DatabaseReference{DatabaseName: useRes.Name}
		case ResourceTypeHostContainerApp:
			if svcSpec.Frontend == nil {
				svcSpec.Frontend = &scaffold.Frontend{}
			}

			svcSpec.Frontend.Backends = append(svcSpec.Frontend.Backends,
				scaffold.ServiceReference{Name: use})
			backendMapping[use] = res.Name // record the backend -> frontend mapping
		case ResourceTypeOpenAiModel:
			svcSpec.AIModels = append(svcSpec.AIModels, scaffold.AIModelReference{Name: use})
<<<<<<< HEAD
		case ResourceTypeMessagingEventHubs:
			svcSpec.EventHubs = &scaffold.EventHubs{}
		case ResourceTypeMessagingServiceBus:
			svcSpec.ServiceBus = &scaffold.ServiceBus{}
=======
		case ResourceTypeStorage:
			svcSpec.StorageAccount = &scaffold.StorageReference{}
>>>>>>> f9a9c1f9
		}
	}

	return nil
}

func setParameter(spec *scaffold.InfraSpec, name string, value string, isSecret bool) {
	for _, parameters := range spec.Parameters {
		if parameters.Name == name { // handle existing parameter
			if isSecret && !parameters.Secret {
				// escalate the parameter to a secret
				parameters.Secret = true
			}

			// prevent auto-generated parameters from being overwritten with different values
			if valStr, ok := parameters.Value.(string); !ok || ok && valStr != value {
				// if you are a maintainer and run into this error, consider using a different, unique name
				panic(fmt.Sprintf(
					"parameter collision: parameter %s already set to %s, cannot set to %s", name, parameters.Value, value))
			}

			return
		}
	}

	spec.Parameters = append(spec.Parameters, scaffold.Parameter{
		Name:   name,
		Value:  value,
		Type:   "string",
		Secret: isSecret,
	})
}

// genBicepParamsFromEnvSubst generates Bicep input parameters from a string containing envsubst expression(s),
// returning the substituted string that references these parameters.
//
// If the string is a literal, it is returned as is.
// If isSecret is true, the parameter is marked as a secret.
func genBicepParamsFromEnvSubst(
	s string,
	isSecret bool,
	infraSpec *scaffold.InfraSpec) string {
	names, locations := parseEnvSubstVariables(s)

	// add all expressions as parameters
	for i, name := range names {
		expression := s[locations[i].start : locations[i].stop+1]
		setParameter(infraSpec, scaffold.BicepName(name), expression, isSecret)
	}

	var result string
	if len(names) == 0 {
		// literal string with no expressions, quote the value as a Bicep string
		result = "'" + s + "'"
	} else if len(names) == 1 {
		// single expression, return the bicep parameter name to reference the expression
		result = scaffold.BicepName(names[0])
	} else {
		// multiple expressions
		// construct the string with all expressions replaced by parameter references as a Bicep interpolated string
		previous := 0
		result = "'"
		for i, loc := range locations {
			// replace each expression with references by variable name
			result += s[previous:loc.start]
			result += "${"
			result += scaffold.BicepName(names[i])
			result += "}"
			previous = loc.stop + 1
		}
		result += "'"
	}

	return result
}<|MERGE_RESOLUTION|>--- conflicted
+++ resolved
@@ -183,7 +183,6 @@
 					Version: props.Model.Version,
 				},
 			})
-<<<<<<< HEAD
 		case ResourceTypeMessagingEventHubs:
 			if infraSpec.EventHubs != nil {
 				return nil, fmt.Errorf("only one event hubs resource is currently allowed")
@@ -200,7 +199,7 @@
 			infraSpec.ServiceBus = &scaffold.ServiceBus{
 				Queues: props.Queues,
 				Topics: props.Topics,
-=======
+			}
 		case ResourceTypeStorage:
 			if infraSpec.StorageAccount != nil {
 				return nil, fmt.Errorf("only one storage account resource is currently allowed")
@@ -208,7 +207,6 @@
 			props := res.Props.(StorageProps)
 			infraSpec.StorageAccount = &scaffold.StorageAccount{
 				Containers: props.Containers,
->>>>>>> f9a9c1f9
 			}
 		}
 	}
@@ -301,15 +299,12 @@
 			backendMapping[use] = res.Name // record the backend -> frontend mapping
 		case ResourceTypeOpenAiModel:
 			svcSpec.AIModels = append(svcSpec.AIModels, scaffold.AIModelReference{Name: use})
-<<<<<<< HEAD
 		case ResourceTypeMessagingEventHubs:
 			svcSpec.EventHubs = &scaffold.EventHubs{}
 		case ResourceTypeMessagingServiceBus:
 			svcSpec.ServiceBus = &scaffold.ServiceBus{}
-=======
 		case ResourceTypeStorage:
 			svcSpec.StorageAccount = &scaffold.StorageReference{}
->>>>>>> f9a9c1f9
 		}
 	}
 
