package project

import (
	"context"
	"errors"
	"fmt"
	"path/filepath"
	"strings"

	"github.com/azure/azure-dev/cli/azd/pkg/environment"
	"github.com/azure/azure-dev/cli/azd/pkg/exec"
	"github.com/azure/azure-dev/cli/azd/pkg/infra/provisioning"
	"github.com/azure/azure-dev/cli/azd/pkg/input"
	"github.com/azure/azure-dev/cli/azd/pkg/tools/azcli"
	"github.com/azure/azure-dev/cli/azd/pkg/tools/docker"
	"github.com/azure/azure-dev/cli/azd/pkg/tools/swa"
)

type ServiceConfig struct {
	// Reference to the parent project configuration
	Project *ProjectConfig `yaml:"omitempty"`
	// The friendly name/key of the project from the azure.yaml file
	Name string
	// The name used to override the default azure resource name
	ResourceName string `yaml:"resourceName"`
	// The relative path to the project folder from the project root
	RelativePath string `yaml:"project"`
	// The azure hosting model to use, ex) appservice, function, containerapp
	Host string `yaml:"host"`
	// The programming language of the project
	Language string `yaml:"language"`
	// The output path for build artifacts
	OutputPath string `yaml:"dist"`
	// The infrastructure module path relative to the root infra folder to use for this project
	Module string `yaml:"module"`
	// The optional docker options
	Docker DockerProjectOptions `yaml:"docker"`
	// The infrastructure provisioning configuration
	Infra provisioning.Options `yaml:"infra"`

	handlers map[Event][]ServiceLifecycleEventHandlerFn
}

type ServiceLifecycleEventArgs struct {
	Project *ProjectConfig
	Service *ServiceConfig
	Args    map[string]any
}

// Function definition for project events
type ServiceLifecycleEventHandlerFn func(ctx context.Context, args ServiceLifecycleEventArgs) error

// Path returns the fully qualified path to the project
func (sc *ServiceConfig) Path() string {
	return filepath.Join(sc.Project.Path, sc.RelativePath)
}

// GetService constructs a parsed Service object from the Service configuration
func (sc *ServiceConfig) GetService(
	ctx context.Context,
	project *Project,
	env *environment.Environment,
<<<<<<< HEAD
	scope *environment.DeploymentScope,
	console input.Console,
=======
>>>>>>> 7894ae3c
	azCli azcli.AzCli,
	commandRunner exec.CommandRunner,
) (*Service, error) {
	framework, err := sc.GetFrameworkService(ctx, env, commandRunner)
	if err != nil {
		return nil, fmt.Errorf("creating framework service: %w", err)
	}

<<<<<<< HEAD
	serviceTarget, err := sc.GetServiceTarget(ctx, env, scope, console, azCli, commandRunner)
=======
	azureResource, err := sc.GetServiceResource(ctx, project.ResourceGroupName, env, azCli)
	if err != nil {
		return nil, err
	}

	targetResource := environment.NewTargetResource(
		env.GetSubscriptionId(),
		project.ResourceGroupName,
		azureResource.Name,
		azureResource.Type,
	)

	serviceTarget, err := sc.GetServiceTarget(ctx, env, targetResource, azCli)
>>>>>>> 7894ae3c
	if err != nil {
		return nil, fmt.Errorf("creating service target: %w", err)
	}

	return &Service{
		Project:        project,
		Config:         sc,
		Framework:      *framework,
		Target:         *serviceTarget,
		TargetResource: targetResource,
	}, nil
}

// GetServiceTarget constructs a ServiceTarget from the underlying service configuration
func (sc *ServiceConfig) GetServiceTarget(
	ctx context.Context,
	env *environment.Environment,
<<<<<<< HEAD
	scope *environment.DeploymentScope,
	console input.Console,
=======
	resource *environment.TargetResource,
>>>>>>> 7894ae3c
	azCli azcli.AzCli,
	commandRunner exec.CommandRunner,
) (*ServiceTarget, error) {
	var target ServiceTarget
	var err error

	switch sc.Host {
	case "", string(AppServiceTarget):
		target, err = NewAppServiceTarget(sc, env, resource, azCli)
	case string(ContainerAppTarget):
<<<<<<< HEAD
		target = NewContainerAppTarget(
			sc, env, scope, azCli, docker.NewDocker(commandRunner), console, commandRunner,
		)
=======
		target, err = NewContainerAppTarget(sc, env, resource, azCli, docker.NewDocker(ctx), input.GetConsole(ctx))
>>>>>>> 7894ae3c
	case string(AzureFunctionTarget):
		target, err = NewFunctionAppTarget(sc, env, resource, azCli)
	case string(StaticWebAppTarget):
<<<<<<< HEAD
		target = NewStaticWebAppTarget(sc, env, scope, azCli, swa.NewSwaCli(commandRunner))
=======
		target, err = NewStaticWebAppTarget(sc, env, resource, azCli, swa.NewSwaCli(ctx))
>>>>>>> 7894ae3c
	default:
		return nil, fmt.Errorf("unsupported host '%s' for service '%s'", sc.Host, sc.Name)
	}

	if err != nil {
		return nil, fmt.Errorf("failed validation for host '%s': %w", sc.Host, err)
	}

	return &target, nil
}

// GetFrameworkService constructs a framework service from the underlying service configuration
func (sc *ServiceConfig) GetFrameworkService(
	ctx context.Context, env *environment.Environment, commandRunner exec.CommandRunner) (*FrameworkService, error) {
	var frameworkService FrameworkService

	switch sc.Language {
	case "", "dotnet", "csharp", "fsharp":
		frameworkService = NewDotNetProject(commandRunner, sc, env)
	case "py", "python":
		frameworkService = NewPythonProject(commandRunner, sc, env)
	case "js", "ts":
		frameworkService = NewNpmProject(commandRunner, sc, env)
	case "java":
		frameworkService = NewMavenProject(commandRunner, sc, env)
	default:
		return nil, fmt.Errorf("unsupported language '%s' for service '%s'", sc.Language, sc.Name)
	}

	// For containerized applications we use a nested framework service
	if sc.Host == string(ContainerAppTarget) {
		sourceFramework := frameworkService
		frameworkService = NewDockerProject(sc, env, docker.NewDocker(commandRunner), sourceFramework)
	}

	return &frameworkService, nil
}

// Adds an event handler for the specified event name
func (sc *ServiceConfig) AddHandler(name Event, handler ServiceLifecycleEventHandlerFn) error {
	newHandler := fmt.Sprintf("%v", handler)
	events := sc.handlers[name]

	for _, ref := range events {
		existingHandler := fmt.Sprintf("%v", ref)

		if newHandler == existingHandler {
			return fmt.Errorf("event handler has already been registered for %s event", name)
		}
	}

	events = append(events, handler)
	sc.handlers[name] = events

	return nil
}

// Removes the event handler for the specified event name
func (sc *ServiceConfig) RemoveHandler(name Event, handler ServiceLifecycleEventHandlerFn) error {
	newHandler := fmt.Sprintf("%v", handler)
	events := sc.handlers[name]
	for i, ref := range events {
		existingHandler := fmt.Sprintf("%v", ref)

		if newHandler == existingHandler {
			sc.handlers[name] = append(events[:i], events[i+1:]...)
			return nil
		}
	}

	return fmt.Errorf("specified handler was not found in %s event registrations", name)
}

// Raises the specified event and calls any registered event handlers
func (sc *ServiceConfig) RaiseEvent(ctx context.Context, name Event, args map[string]any) error {
	handlerErrors := []error{}

	if args == nil {
		args = make(map[string]any)
	}

	eventArgs := ServiceLifecycleEventArgs{
		Project: sc.Project,
		Service: sc,
		Args:    args,
	}

	handlers := sc.handlers[name]

	// TODO: Opportunity to dispatch these event handlers in parallel if needed
	for _, handler := range handlers {
		err := handler(ctx, eventArgs)
		if err != nil {
			handlerErrors = append(handlerErrors, err)
		}
	}

	// Build final error string if their are any failures
	if len(handlerErrors) > 0 {
		lines := make([]string, len(handlerErrors))
		for i, err := range handlerErrors {
			lines[i] = err.Error()
		}

		return errors.New(strings.Join(lines, ","))
	}

	return nil
}

const (
	defaultServiceTag = "azd-service-name"
)

// GetServiceResources gets the specific azure service resource targeted by the service.
func (sc *ServiceConfig) GetServiceResource(
	ctx context.Context,
	resourceGroupName string,
	env *environment.Environment,
	azCli azcli.AzCli,
) (azcli.AzCliResource, error) {
	resources, err := sc.GetServiceResources(ctx, resourceGroupName, env, azCli)
	if err != nil {
		return azcli.AzCliResource{}, fmt.Errorf("getting service resource: %w", err)
	}

	if strings.TrimSpace(sc.ResourceName) == "" { // A tag search was performed
		if len(resources) == 0 {
			return azcli.AzCliResource{}, fmt.Errorf(
				//nolint:lll
				"unable to find a provisioned resource tagged with '%s: %s'. Ensure the service resource is correctly tagged in your bicep files, and rerun provision",
				defaultServiceTag,
				sc.Name,
			)
		}

		if len(resources) != 1 {
			return azcli.AzCliResource{}, fmt.Errorf(
				//nolint:lll
				"expecting only '1' resource tagged with '%s: %s', but found '%d'. Ensure a unique service resource is correctly tagged in your bicep files, and rerun provision",
				defaultServiceTag,
				sc.Name,
				len(resources),
			)
		}
	} else { // Name based search
		if len(resources) == 0 {
			return azcli.AzCliResource{},
				fmt.Errorf(
					"unable to find a provisioned resource with name '%s'. Ensure that a previous provision was successful",
					sc.ResourceName)
		}

		// This can happen if multiple resources with different resource types are given the same name.
		if len(resources) != 1 {
			return azcli.AzCliResource{},
				fmt.Errorf(
					//nolint:lll
					"expecting only '1' resource named '%s', but found '%d'. Use a unique name for the service resource in the resource group '%s'",
					sc.ResourceName,
					len(resources),
					resourceGroupName)
		}
	}

	return resources[0], nil
}

// GetServiceResources finds azure service resources targeted by the service.
//
// If an explicit `ResourceName` is specified in `azure.yaml`, a resource with that name is searched for.
// Otherwise, searches for resources with 'azd-service-name' tag set to the service key.
func (sc *ServiceConfig) GetServiceResources(
	ctx context.Context,
	resourceGroupName string,
	env *environment.Environment,
	azCli azcli.AzCli,
) ([]azcli.AzCliResource, error) {
	filter := fmt.Sprintf("tagName eq '%s' and tagValue eq '%s'", defaultServiceTag, sc.Name)

	if strings.TrimSpace(sc.ResourceName) != "" {
		filter = fmt.Sprintf("name eq '%s'", sc.ResourceName)
	}

	return azCli.ListResourceGroupResources(
		ctx,
		env.GetSubscriptionId(),
		resourceGroupName,
		&azcli.ListResourceGroupResourcesOptions{
			Filter: &filter,
		},
	)
}<|MERGE_RESOLUTION|>--- conflicted
+++ resolved
@@ -60,22 +60,15 @@
 	ctx context.Context,
 	project *Project,
 	env *environment.Environment,
-<<<<<<< HEAD
-	scope *environment.DeploymentScope,
-	console input.Console,
-=======
->>>>>>> 7894ae3c
 	azCli azcli.AzCli,
 	commandRunner exec.CommandRunner,
+	console input.Console,
 ) (*Service, error) {
 	framework, err := sc.GetFrameworkService(ctx, env, commandRunner)
 	if err != nil {
 		return nil, fmt.Errorf("creating framework service: %w", err)
 	}
 
-<<<<<<< HEAD
-	serviceTarget, err := sc.GetServiceTarget(ctx, env, scope, console, azCli, commandRunner)
-=======
 	azureResource, err := sc.GetServiceResource(ctx, project.ResourceGroupName, env, azCli)
 	if err != nil {
 		return nil, err
@@ -88,8 +81,7 @@
 		azureResource.Type,
 	)
 
-	serviceTarget, err := sc.GetServiceTarget(ctx, env, targetResource, azCli)
->>>>>>> 7894ae3c
+	serviceTarget, err := sc.GetServiceTarget(ctx, env, targetResource, azCli, commandRunner, console)
 	if err != nil {
 		return nil, fmt.Errorf("creating service target: %w", err)
 	}
@@ -107,14 +99,10 @@
 func (sc *ServiceConfig) GetServiceTarget(
 	ctx context.Context,
 	env *environment.Environment,
-<<<<<<< HEAD
-	scope *environment.DeploymentScope,
-	console input.Console,
-=======
 	resource *environment.TargetResource,
->>>>>>> 7894ae3c
 	azCli azcli.AzCli,
 	commandRunner exec.CommandRunner,
+	console input.Console,
 ) (*ServiceTarget, error) {
 	var target ServiceTarget
 	var err error
@@ -123,21 +111,13 @@
 	case "", string(AppServiceTarget):
 		target, err = NewAppServiceTarget(sc, env, resource, azCli)
 	case string(ContainerAppTarget):
-<<<<<<< HEAD
-		target = NewContainerAppTarget(
-			sc, env, scope, azCli, docker.NewDocker(commandRunner), console, commandRunner,
+		target, err = NewContainerAppTarget(
+			sc, env, resource, azCli, docker.NewDocker(commandRunner), console, commandRunner,
 		)
-=======
-		target, err = NewContainerAppTarget(sc, env, resource, azCli, docker.NewDocker(ctx), input.GetConsole(ctx))
->>>>>>> 7894ae3c
 	case string(AzureFunctionTarget):
 		target, err = NewFunctionAppTarget(sc, env, resource, azCli)
 	case string(StaticWebAppTarget):
-<<<<<<< HEAD
-		target = NewStaticWebAppTarget(sc, env, scope, azCli, swa.NewSwaCli(commandRunner))
-=======
-		target, err = NewStaticWebAppTarget(sc, env, resource, azCli, swa.NewSwaCli(ctx))
->>>>>>> 7894ae3c
+		target, err = NewStaticWebAppTarget(sc, env, resource, azCli, swa.NewSwaCli(commandRunner))
 	default:
 		return nil, fmt.Errorf("unsupported host '%s' for service '%s'", sc.Host, sc.Name)
 	}
