--- conflicted
+++ resolved
@@ -41,13 +41,9 @@
 	// The infrastructure module path relative to the root infra folder to use for this project
 	Module string `yaml:"module,omitempty"`
 	// The optional docker options
-<<<<<<< HEAD
 	Docker DockerProjectOptions `yaml:"docker,omitempty"`
-=======
-	Docker DockerProjectOptions `yaml:"docker"`
 	// The optional K8S / AKS options
 	K8s AksOptions `yaml:"k8s"`
->>>>>>> e85bd970
 	// The infrastructure provisioning configuration
 	Infra provisioning.Options `yaml:"infra,omitempty"`
 	// Hook configuration for service
