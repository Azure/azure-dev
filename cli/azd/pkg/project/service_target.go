--- conflicted
+++ resolved
@@ -22,11 +22,8 @@
 	ContainerAppTarget  ServiceTargetKind = "containerapp"
 	AzureFunctionTarget ServiceTargetKind = "function"
 	StaticWebAppTarget  ServiceTargetKind = "staticwebapp"
-<<<<<<< HEAD
 	SpringAppTarget     ServiceTargetKind = "springapp"
-=======
 	AksTarget           ServiceTargetKind = "aks"
->>>>>>> 6cd1123f
 )
 
 func parseServiceHost(kind ServiceTargetKind) (ServiceTargetKind, error) {
