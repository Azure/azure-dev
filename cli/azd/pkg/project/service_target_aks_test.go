package project

import (
	"context"
	"encoding/json"
	"fmt"
	"log"
	"net/http"
	"os"
	"path/filepath"
	"strings"
	"testing"

	"github.com/Azure/azure-sdk-for-go/sdk/azcore"
	"github.com/Azure/azure-sdk-for-go/sdk/resourcemanager/containerregistry/armcontainerregistry"
	"github.com/Azure/azure-sdk-for-go/sdk/resourcemanager/containerservice/armcontainerservice/v2"
	"github.com/azure/azure-dev/cli/azd/pkg/async"
	"github.com/azure/azure-dev/cli/azd/pkg/convert"
	"github.com/azure/azure-dev/cli/azd/pkg/environment"
	"github.com/azure/azure-dev/cli/azd/pkg/exec"
	"github.com/azure/azure-dev/cli/azd/pkg/infra"
	"github.com/azure/azure-dev/cli/azd/pkg/osutil"
	"github.com/azure/azure-dev/cli/azd/pkg/tools/azcli"
	"github.com/azure/azure-dev/cli/azd/pkg/tools/docker"
	"github.com/azure/azure-dev/cli/azd/pkg/tools/kubectl"
	"github.com/azure/azure-dev/cli/azd/test/mocks"
	"github.com/azure/azure-dev/cli/azd/test/mocks/mockaccount"
	"github.com/azure/azure-dev/cli/azd/test/ostest"
	"github.com/stretchr/testify/require"
	"gopkg.in/yaml.v3"
)

func Test_NewAksTarget(t *testing.T) {
	mockContext := mocks.NewMockContext(context.Background())
	serviceConfig := createTestServiceConfig("./src/api", AksTarget, ServiceLanguageTypeScript)
	env := createEnv()

	serviceTarget := createServiceTarget(mockContext, serviceConfig, env)

	require.NotNil(t, serviceTarget)
	require.NotNil(t, serviceConfig)
}

func Test_Required_Tools(t *testing.T) {
	tempDir := t.TempDir()
	ostest.Chdir(t, tempDir)

	mockContext := mocks.NewMockContext(context.Background())
	err := setupMocksForAksTarget(mockContext)
	require.NoError(t, err)

	serviceConfig := createTestServiceConfig(tempDir, AksTarget, ServiceLanguageTypeScript)
	env := createEnv()

	serviceTarget := createServiceTarget(mockContext, serviceConfig, env)

	requiredTools := serviceTarget.RequiredExternalTools(*mockContext.Context)
	require.Len(t, requiredTools, 2)
	require.Implements(t, new(docker.Docker), requiredTools[0])
	require.Implements(t, new(kubectl.KubectlCli), requiredTools[1])
}

func Test_Package_Publish_HappyPath(t *testing.T) {
	tempDir := t.TempDir()
	ostest.Chdir(t, tempDir)

	mockContext := mocks.NewMockContext(context.Background())
	err := setupMocksForAksTarget(mockContext)
	require.NoError(t, err)

	serviceConfig := createTestServiceConfig(tempDir, AksTarget, ServiceLanguageTypeScript)
	env := createEnv()

	serviceTarget := createServiceTarget(mockContext, serviceConfig, env)
	err = setupK8sManifests(t, serviceConfig)
	require.NoError(t, err)

	packageTask := serviceTarget.Package(
		*mockContext.Context,
		serviceConfig,
		&ServicePackageResult{
			PackagePath: "IMAGE_ID",
			Details: &dockerPackageResult{
				ImageTag:    "IMAGE_TAG",
				LoginServer: "REGISTRY.azurecr.io",
			},
		},
	)
	logProgress(packageTask)
	packageResult, err := packageTask.Await()

	require.NoError(t, err)
	require.NotNil(t, packageResult)
	require.IsType(t, new(dockerPackageResult), packageResult.Details)

	scope := environment.NewTargetResource("SUB_ID", "RG_ID", "CLUSTER_NAME", string(infra.AzureResourceTypeManagedCluster))
	publishTask := serviceTarget.Publish(*mockContext.Context, serviceConfig, packageResult, scope)
	logProgress(publishTask)
	publishResult, err := publishTask.Await()

	require.NoError(t, err)
	require.NotNil(t, publishResult)
	require.Equal(t, AksTarget, publishResult.Kind)
	require.IsType(t, new(kubectl.Deployment), publishResult.Details)
	require.Greater(t, len(publishResult.Endpoints), 0)
	// New env variable is created
	require.Equal(t, "IMAGE_TAG", env.Values["SERVICE_API_IMAGE_NAME"])
}

func Test_Publish_No_Cluster_Name(t *testing.T) {
	tempDir := t.TempDir()
	ostest.Chdir(t, tempDir)

	mockContext := mocks.NewMockContext(context.Background())
	err := setupMocksForAksTarget(mockContext)
	require.NoError(t, err)

	serviceConfig := createTestServiceConfig(tempDir, AksTarget, ServiceLanguageTypeScript)
	env := createEnv()

	// Simulate AKS cluster name not found in env file
	delete(env.Values, environment.AksClusterEnvVarName)

	serviceTarget := createServiceTarget(mockContext, serviceConfig, env)
	scope := environment.NewTargetResource("SUB_ID", "RG_ID", "CLUSTER_NAME", string(infra.AzureResourceTypeManagedCluster))
	packageOutput := &ServicePackageResult{
		Build: &ServiceBuildResult{BuildOutputPath: "IMAGE_ID"},
		Details: &dockerPackageResult{
			ImageTag:    "IMAGE_TAG",
			LoginServer: env.Values[environment.ContainerRegistryEndpointEnvVarName],
		},
	}

	publishTask := serviceTarget.Publish(*mockContext.Context, serviceConfig, packageOutput, scope)
	logProgress(publishTask)

	publishResult, err := publishTask.Await()
	require.Error(t, err)
	require.ErrorContains(t, err, "could not determine AKS cluster")
	require.Nil(t, publishResult)
}

func Test_Publish_No_Admin_Credentials(t *testing.T) {
	tempDir := t.TempDir()
	ostest.Chdir(t, tempDir)

	mockContext := mocks.NewMockContext(context.Background())
	err := setupMocksForAksTarget(mockContext)
	require.NoError(t, err)

	// Simulate list credentials fail.
	// For more secure clusters getting admin credentials can fail
	err = setupListClusterAdminCredentialsMock(mockContext, http.StatusUnauthorized)
	require.NoError(t, err)

	serviceConfig := createTestServiceConfig(tempDir, AksTarget, ServiceLanguageTypeScript)
	env := createEnv()

	serviceTarget := createServiceTarget(mockContext, serviceConfig, env)
	scope := environment.NewTargetResource("SUB_ID", "RG_ID", "CLUSTER_NAME", string(infra.AzureResourceTypeManagedCluster))
	packageOutput := &ServicePackageResult{
		Build: &ServiceBuildResult{BuildOutputPath: "IMAGE_ID"},
		Details: &dockerPackageResult{
			ImageTag:    "IMAGE_TAG",
			LoginServer: env.Values[environment.ContainerRegistryEndpointEnvVarName],
		},
	}

	publishTask := serviceTarget.Publish(*mockContext.Context, serviceConfig, packageOutput, scope)
	logProgress(publishTask)
	publishResult, err := publishTask.Await()

	require.Error(t, err)
	require.ErrorContains(t, err, "failed retrieving cluster admin credentials")
	require.Nil(t, publishResult)
}

func setupK8sManifests(t *testing.T, serviceConfig *ServiceConfig) error {
	manifestsDir := filepath.Join(serviceConfig.RelativePath, defaultDeploymentPath)
	err := os.MkdirAll(manifestsDir, osutil.PermissionDirectory)
	require.NoError(t, err)

	filenames := []string{"deployment.yaml", "service.yaml", "ingress.yaml"}

	for _, filename := range filenames {
		err = os.WriteFile(filepath.Join(manifestsDir, filename), []byte(""), osutil.PermissionFile)
		require.NoError(t, err)
	}

	return nil
}

func setupListClusterAdminCredentialsMock(mockContext *mocks.MockContext, statusCode int) error {
	kubeConfig := createTestCluster("cluster1", "user1")
	kubeConfigBytes, err := yaml.Marshal(kubeConfig)
	if err != nil {
		return err
	}

	// Get Admin cluster credentials
	mockContext.HttpClient.When(func(request *http.Request) bool {
		return request.Method == http.MethodPost && strings.Contains(request.URL.Path, "listClusterAdminCredential")
	}).RespondFn(func(request *http.Request) (*http.Response, error) {
		creds := armcontainerservice.CredentialResults{
			Kubeconfigs: []*armcontainerservice.CredentialResult{
				{
					Name:  convert.RefOf("context"),
					Value: kubeConfigBytes,
				},
			},
		}

		if statusCode == http.StatusOK {
			return mocks.CreateHttpResponseWithBody(request, statusCode, creds)
		} else {
			return mocks.CreateEmptyHttpResponse(request, statusCode)
		}
	})

	return nil
}

func setupMocksForAksTarget(mockContext *mocks.MockContext) error {
	err := setupListClusterAdminCredentialsMock(mockContext, http.StatusOK)
	if err != nil {
		return err
	}

	// Config view
	mockContext.CommandRunner.When(func(args exec.RunArgs, command string) bool {
		return strings.Contains(command, "kubectl config view")
	}).RespondFn(func(args exec.RunArgs) (exec.RunResult, error) {
		return exec.NewRunResult(0, "", ""), nil
	})

	// Config use context
	mockContext.CommandRunner.When(func(args exec.RunArgs, command string) bool {
		return strings.Contains(command, "kubectl config use-context")
	}).RespondFn(func(args exec.RunArgs) (exec.RunResult, error) {
		return exec.NewRunResult(0, "", ""), nil
	})

	// Create Namespace
	mockContext.CommandRunner.When(func(args exec.RunArgs, command string) bool {
		return strings.Contains(command, "kubectl create namespace")
	}).RespondFn(func(args exec.RunArgs) (exec.RunResult, error) {
		return exec.NewRunResult(0, "", ""), nil
	})

	// Apply Pipe
	mockContext.CommandRunner.When(func(args exec.RunArgs, command string) bool {
		return strings.Contains(command, "kubectl apply -f -")
	}).RespondFn(func(args exec.RunArgs) (exec.RunResult, error) {
		return exec.NewRunResult(0, "", ""), nil
	})

	// Create Secret
	mockContext.CommandRunner.When(func(args exec.RunArgs, command string) bool {
		return strings.Contains(command, "kubectl create secret generic")
	}).RespondFn(func(args exec.RunArgs) (exec.RunResult, error) {
		return exec.NewRunResult(0, "", ""), nil
	})

	// List container registries
	mockContext.HttpClient.When(func(request *http.Request) bool {
		return request.Method == http.MethodGet &&
			strings.Contains(request.URL.Path, "Microsoft.ContainerRegistry/registries")
	}).RespondFn(func(request *http.Request) (*http.Response, error) {
		result := armcontainerregistry.RegistryListResult{
			NextLink: nil,
			Value: []*armcontainerregistry.Registry{
				{
					ID: convert.RefOf(
						//nolint:lll
						"/subscriptions/SUBSCRIPTION_ID/resourceGroups/RESOURCE_GROUP/providers/Microsoft.ContainerRegistry/registries/REGISTRY",
					),
					Location: convert.RefOf("eastus2"),
					Name:     convert.RefOf("REGISTRY"),
					Properties: &armcontainerregistry.RegistryProperties{
						LoginServer: convert.RefOf("REGISTRY.azurecr.io"),
					},
				},
			},
		}

		return mocks.CreateHttpResponseWithBody(request, http.StatusOK, result)
	})

	// List container credentials
	mockContext.HttpClient.When(func(request *http.Request) bool {
		return request.Method == http.MethodPost && strings.Contains(request.URL.Path, "listCredentials")
	}).RespondFn(func(request *http.Request) (*http.Response, error) {
		result := armcontainerregistry.RegistryListCredentialsResult{
			Username: convert.RefOf("admin"),
			Passwords: []*armcontainerregistry.RegistryPassword{
				{
					Name:  convert.RefOf(armcontainerregistry.PasswordName("admin")),
					Value: convert.RefOf("password"),
				},
			},
		}

		return mocks.CreateHttpResponseWithBody(request, http.StatusOK, result)
	})

	// Docker login
	mockContext.CommandRunner.When(func(args exec.RunArgs, command string) bool {
		return strings.Contains(command, "docker login")
	}).RespondFn(func(args exec.RunArgs) (exec.RunResult, error) {
		return exec.NewRunResult(0, "", ""), nil
	})

	// Docker Tag
	mockContext.CommandRunner.When(func(args exec.RunArgs, command string) bool {
		return strings.Contains(command, "docker tag")
	}).RespondFn(func(args exec.RunArgs) (exec.RunResult, error) {
		return exec.NewRunResult(0, "", ""), nil
	})

	// Push Container Image
	mockContext.CommandRunner.When(func(args exec.RunArgs, command string) bool {
		return strings.Contains(command, "docker push")
	}).RespondFn(func(args exec.RunArgs) (exec.RunResult, error) {
		return exec.NewRunResult(0, "", ""), nil
	})

	// Get deployments
	mockContext.CommandRunner.When(func(args exec.RunArgs, command string) bool {
		return strings.Contains(command, "kubectl get deployment")
	}).RespondFn(func(args exec.RunArgs) (exec.RunResult, error) {
		deployment := &kubectl.Deployment{
			Resource: kubectl.Resource{
				ApiVersion: "apps/v1",
				Kind:       "Deployment",
				Metadata: kubectl.ResourceMetadata{
					Name:      "api-deployment",
					Namespace: "api-namespace",
				},
			},
			Spec: kubectl.DeploymentSpec{
				Replicas: 2,
			},
			Status: kubectl.DeploymentStatus{
				AvailableReplicas: 2,
				ReadyReplicas:     2,
				Replicas:          2,
				UpdatedReplicas:   2,
			},
		}
		deploymentList := createK8sResourceList(deployment)
		jsonBytes, _ := json.Marshal(deploymentList)

		return exec.NewRunResult(0, string(jsonBytes), ""), nil
	})

	// Rollout status
	mockContext.CommandRunner.When(func(args exec.RunArgs, command string) bool {
		return strings.Contains(command, "kubectl rollout status")
	}).RespondFn(func(args exec.RunArgs) (exec.RunResult, error) {
		return exec.NewRunResult(0, "", ""), nil
	})

	// Get services
	mockContext.CommandRunner.When(func(args exec.RunArgs, command string) bool {
		return strings.Contains(command, "kubectl get svc")
	}).RespondFn(func(args exec.RunArgs) (exec.RunResult, error) {
		service := &kubectl.Service{
			Resource: kubectl.Resource{
				ApiVersion: "v1",
				Kind:       "Service",
				Metadata: kubectl.ResourceMetadata{
					Name:      "api-service",
					Namespace: "api-namespace",
				},
			},
			Spec: kubectl.ServiceSpec{
				Type: kubectl.ServiceTypeClusterIp,
				ClusterIps: []string{
					"10.10.10.10",
				},
				Ports: []kubectl.Port{
					{
						Port:       80,
						TargetPort: 3000,
						Protocol:   "http",
					},
				},
			},
		}
		serviceList := createK8sResourceList(service)
		jsonBytes, _ := json.Marshal(serviceList)

		return exec.NewRunResult(0, string(jsonBytes), ""), nil
	})

	// Get Ingress
	mockContext.CommandRunner.When(func(args exec.RunArgs, command string) bool {
		return strings.Contains(command, "kubectl get ing")
	}).RespondFn(func(args exec.RunArgs) (exec.RunResult, error) {
		ingress := &kubectl.Ingress{
			Resource: kubectl.Resource{
				ApiVersion: "networking.k8s.io/v1",
				Kind:       "Ingress",
				Metadata: kubectl.ResourceMetadata{
					Name:      "api-ingress",
					Namespace: "api-namespace",
				},
			},
			Spec: kubectl.IngressSpec{
				IngressClassName: "webapprouting.kubernetes.azure.com",
				Rules: []kubectl.IngressRule{
					{
						Http: kubectl.IngressRuleHttp{
							Paths: []kubectl.IngressPath{
								{
									Path:     "/",
									PathType: "Prefix",
								},
							},
						},
					},
				},
			},
			Status: kubectl.IngressStatus{
				LoadBalancer: kubectl.LoadBalancer{
					Ingress: []kubectl.LoadBalancerIngress{
						{
							Ip: "1.1.1.1",
						},
					},
				},
			},
		}
		ingressList := createK8sResourceList(ingress)
		jsonBytes, _ := json.Marshal(ingressList)

		return exec.NewRunResult(0, string(jsonBytes), ""), nil
	})

	return nil
}

func createK8sResourceList[T any](resource T) *kubectl.List[T] {
	return &kubectl.List[T]{
		Resource: kubectl.Resource{
			ApiVersion: "list",
			Kind:       "List",
			Metadata: kubectl.ResourceMetadata{
				Name:      "list",
				Namespace: "namespace",
			},
		},
		Items: []T{
			resource,
		},
	}
}

<<<<<<< HEAD
func createServiceConfig(projectDirectory string) *ServiceConfig {
	return &ServiceConfig{
		Project: &ProjectConfig{
			Name: "project",
			Path: projectDirectory,
		},
		Name:         "svc",
		RelativePath: "./src",
		Host:         AksTarget,
		Language:     "js",
	}
}

=======
>>>>>>> 601d845d
func createEnv() *environment.Environment {
	return environment.EphemeralWithValues("test", map[string]string{
		environment.TenantIdEnvVarName:                  "TENANT_ID",
		environment.SubscriptionIdEnvVarName:            "SUBSCRIPTION_ID",
		environment.LocationEnvVarName:                  "LOCATION",
		environment.ResourceGroupEnvVarName:             "RESOURCE_GROUP",
		environment.AksClusterEnvVarName:                "AKS_CLUSTER",
		environment.ContainerRegistryEndpointEnvVarName: "REGISTRY.azurecr.io",
	})
}

func createServiceTarget(
	mockContext *mocks.MockContext,
	serviceConfig *ServiceConfig,
	env *environment.Environment,
) ServiceTarget {
	kubeCtl := kubectl.NewKubectl(mockContext.CommandRunner)
	dockerCli := docker.NewDocker(mockContext.CommandRunner)
	credentialProvider := mockaccount.SubscriptionCredentialProviderFunc(
		func(_ context.Context, _ string) (azcore.TokenCredential, error) {
			return mockContext.Credentials, nil
		})

	managedClustersService := azcli.NewManagedClustersService(credentialProvider, mockContext.HttpClient)
	containerRegistryService := azcli.NewContainerRegistryService(credentialProvider, mockContext.HttpClient, dockerCli)

	return NewAksTarget(
		env,
		managedClustersService,
		containerRegistryService,
		kubeCtl,
		dockerCli,
	)
}

func createTestCluster(clusterName, username string) *kubectl.KubeConfig {
	return &kubectl.KubeConfig{
		ApiVersion:     "v1",
		Kind:           "Config",
		CurrentContext: clusterName,
		Preferences:    kubectl.KubePreferences{},
		Clusters: []*kubectl.KubeCluster{
			{
				Name: clusterName,
				Cluster: kubectl.KubeClusterData{
					Server: fmt.Sprintf("https://%s.eastus2.azmk8s.io:443", clusterName),
				},
			},
		},
		Users: []*kubectl.KubeUser{
			{
				Name: fmt.Sprintf("%s_%s", clusterName, username),
			},
		},
		Contexts: []*kubectl.KubeContext{
			{
				Name: clusterName,
				Context: kubectl.KubeContextData{
					Cluster: clusterName,
					User:    fmt.Sprintf("%s_%s", clusterName, username),
				},
			},
		},
	}
}

func logProgress[T comparable, P comparable](task *async.TaskWithProgress[T, P]) {
	go func() {
		for value := range task.Progress() {
			log.Println(value)
		}
	}()
}<|MERGE_RESOLUTION|>--- conflicted
+++ resolved
@@ -456,22 +456,6 @@
 	}
 }
 
-<<<<<<< HEAD
-func createServiceConfig(projectDirectory string) *ServiceConfig {
-	return &ServiceConfig{
-		Project: &ProjectConfig{
-			Name: "project",
-			Path: projectDirectory,
-		},
-		Name:         "svc",
-		RelativePath: "./src",
-		Host:         AksTarget,
-		Language:     "js",
-	}
-}
-
-=======
->>>>>>> 601d845d
 func createEnv() *environment.Environment {
 	return environment.EphemeralWithValues("test", map[string]string{
 		environment.TenantIdEnvVarName:                  "TENANT_ID",
