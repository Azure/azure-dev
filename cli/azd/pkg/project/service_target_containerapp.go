// Copyright (c) Microsoft Corporation. All rights reserved.
// Licensed under the MIT License.

package project

import (
	"context"
	"errors"
	"fmt"
	"github.com/azure/azure-dev/cli/azd/pkg/project/internal"
	"log"
	"strings"

	"github.com/azure/azure-dev/cli/azd/pkg/account"
	"github.com/azure/azure-dev/cli/azd/pkg/async"
	"github.com/azure/azure-dev/cli/azd/pkg/azure"
	"github.com/azure/azure-dev/cli/azd/pkg/environment"
	"github.com/azure/azure-dev/cli/azd/pkg/exec"
	"github.com/azure/azure-dev/cli/azd/pkg/infra"
	"github.com/azure/azure-dev/cli/azd/pkg/infra/provisioning"
	"github.com/azure/azure-dev/cli/azd/pkg/input"
	"github.com/azure/azure-dev/cli/azd/pkg/tools"
	"github.com/azure/azure-dev/cli/azd/pkg/tools/azcli"
	"github.com/azure/azure-dev/cli/azd/pkg/tools/docker"
)

type containerAppTarget struct {
	env                      *environment.Environment
	cli                      azcli.AzCli
	containerRegistryService azcli.ContainerRegistryService
	docker                   docker.Docker
	console                  input.Console
	commandRunner            exec.CommandRunner
	accountManager           account.Manager
	serviceManager           ServiceManager
	resourceManager          ResourceManager
}

// NewContainerAppTarget creates the container app service target.
//
// The target resource can be partially filled with only ResourceGroupName, since container apps
// can be provisioned during deployment.
func NewContainerAppTarget(
	env *environment.Environment,
	containerRegistryService azcli.ContainerRegistryService,
	azCli azcli.AzCli,
	docker docker.Docker,
	console input.Console,
	commandRunner exec.CommandRunner,
	accountManager account.Manager,
	serviceManager ServiceManager,
	resourceManager ResourceManager,
) ServiceTarget {
	return &containerAppTarget{
		env:                      env,
		accountManager:           accountManager,
		serviceManager:           serviceManager,
		resourceManager:          resourceManager,
		cli:                      azCli,
		containerRegistryService: containerRegistryService,
		docker:                   docker,
		console:                  console,
		commandRunner:            commandRunner,
	}
}

// Gets the required external tools
func (at *containerAppTarget) RequiredExternalTools(context.Context) []tools.ExternalTool {
	return []tools.ExternalTool{at.docker}
}

// Initializes the Container App target
func (at *containerAppTarget) Initialize(ctx context.Context, serviceConfig *ServiceConfig) error {
	return nil
}

// Prepares and tags the container image from the build output based on the specified service configuration
func (at *containerAppTarget) Package(
	ctx context.Context,
	serviceConfig *ServiceConfig,
	packageOutput *ServicePackageResult,
) *async.TaskWithProgress[*ServicePackageResult, ServiceProgress] {
	return async.RunTaskWithProgress(
		func(task *async.TaskContextWithProgress[*ServicePackageResult, ServiceProgress]) {
			task.SetResult(packageOutput)
		},
	)
}

// Deploys service container images to ACR and provisions the container app service.
func (at *containerAppTarget) Publish(
	ctx context.Context,
	serviceConfig *ServiceConfig,
	packageOutput *ServicePackageResult,
	targetResource *environment.TargetResource,
) *async.TaskWithProgress[*ServicePublishResult, ServiceProgress] {
	return async.RunTaskWithProgress(
		func(task *async.TaskContextWithProgress[*ServicePublishResult, ServiceProgress]) {
			if err := at.validateTargetResource(ctx, serviceConfig, targetResource); err != nil {
				task.SetError(fmt.Errorf("validating target resource: %w", err))
				return
			}

			// If the infra module has not been specified default to a module with the same name as the service.
			if strings.TrimSpace(serviceConfig.Infra.Module) == "" {
				serviceConfig.Infra.Module = serviceConfig.Module
			}
			if strings.TrimSpace(serviceConfig.Infra.Module) == "" {
				serviceConfig.Infra.Module = serviceConfig.Name
			}

			packageDetails, ok := packageOutput.Details.(*dockerPackageResult)
			if !ok {
				task.SetError(errors.New("failed retrieving package result details"))
				return
			}

			log.Printf("logging into registry %s", packageDetails.LoginServer)
			task.SetProgress(NewServiceProgress("Logging into container registry"))
			err := at.containerRegistryService.LoginAcr(ctx, targetResource.SubscriptionId(), packageDetails.LoginServer)
			if err != nil {
				task.SetError(fmt.Errorf("logging into registry '%s': %w", packageDetails.LoginServer, err))
				return
			}

			// Push image.
			log.Printf("pushing %s to registry", packageDetails.ImageTag)
			task.SetProgress(NewServiceProgress("Pushing image"))
			if err := at.docker.Push(ctx, serviceConfig.Path(), packageDetails.ImageTag); err != nil {
				task.SetError(fmt.Errorf("pushing image: %w", err))
				return
			}

			// Save the name of the image we pushed into the environment with a well known key.
			log.Printf("writing image name to environment")
			at.env.SetServiceProperty(serviceConfig.Name, "IMAGE_NAME", packageDetails.ImageTag)

			if err := at.env.Save(); err != nil {
				task.SetError(fmt.Errorf("saving image name to environment: %w", err))
				return
			}

			infraManager, err := provisioning.NewManager(
				ctx,
				at.env,
				serviceConfig.Project.Path,
				serviceConfig.Infra,
				at.console.IsUnformatted(),
				at.cli,
				&mutedConsole{
					parentConsole: at.console,
				}, // make provision output silence
				at.commandRunner,
				at.accountManager,
			)
			if err != nil {
				task.SetError(fmt.Errorf("creating provisioning manager: %w", err))
				return
			}

			task.SetProgress(NewServiceProgress("Creating deployment template"))
			deploymentPlan, err := infraManager.Plan(ctx)
			if err != nil {
				task.SetError(fmt.Errorf("planning provisioning: %w", err))
				return
			}

			task.SetProgress(NewServiceProgress("Updating container app image reference"))
			deploymentName := fmt.Sprintf("%s-%s", at.env.GetEnvName(), serviceConfig.Name)
			scope := infra.NewResourceGroupScope(
				at.cli,
				targetResource.SubscriptionId(),
				targetResource.ResourceGroupName(),
				deploymentName,
			)
			deployResult, err := infraManager.Deploy(ctx, deploymentPlan, scope)

			if err != nil {
				task.SetError(fmt.Errorf("provisioning infrastructure for app deployment: %w", err))
				return
			}

			if len(deployResult.Deployment.Outputs) > 0 {
				log.Printf("saving %d deployment outputs", len(deployResult.Deployment.Outputs))
				if err := provisioning.UpdateEnvironment(at.env, deployResult.Deployment.Outputs); err != nil {
					task.SetError(fmt.Errorf("saving outputs to environment: %w", err))
					return
				}
			}

			if targetResource.ResourceName() == "" {
				azureResource, err := at.resourceManager.GetServiceResource(
					ctx,
					targetResource.SubscriptionId(),
					targetResource.ResourceGroupName(),
					serviceConfig,
					"deploy",
				)
				if err != nil {
					task.SetError(err)
					return
				}

				// Fill in the target resource
				targetResource = environment.NewTargetResource(
					targetResource.SubscriptionId(),
					targetResource.ResourceGroupName(),
					azureResource.Name,
					azureResource.Type,
				)

				if err := checkResourceType(targetResource, infra.AzureResourceTypeContainerApp); err != nil {
					task.SetError(err)
					return
				}
			}

			task.SetProgress(NewServiceProgress("Fetching endpoints for container app service"))
			endpoints, err := at.Endpoints(ctx, serviceConfig, targetResource)
			if err != nil {
				task.SetError(err)
				return
			}

			task.SetResult(&ServicePublishResult{
				Package: packageOutput,
				TargetResourceId: azure.ContainerAppRID(
					targetResource.SubscriptionId(),
					targetResource.ResourceGroupName(),
					targetResource.ResourceName(),
				),
				Kind:      ContainerAppTarget,
				Details:   deployResult,
				Endpoints: endpoints,
			})
		},
	)
<<<<<<< HEAD
	deployResult, err := infraManager.Deploy(ctx, deploymentPlan, scope)

	if err != nil {
		return ServiceDeploymentResult{}, fmt.Errorf("provisioning infrastructure for app deployment: %w", err)
	}

	if len(deployResult.Deployment.Outputs) > 0 {
		log.Printf("saving %d deployment outputs", len(deployResult.Deployment.Outputs))
		if err := provisioning.UpdateEnvironment(at.env, deployResult.Deployment.Outputs); err != nil {
			return ServiceDeploymentResult{}, fmt.Errorf("saving outputs to environment: %w", err)
		}
	}

	if at.resource.ResourceName() == "" {
		targetResource, err := at.config.GetServiceResource(ctx, at.resource.ResourceGroupName(), at.env, at.cli, "deploy")
		if err != nil {
			return ServiceDeploymentResult{}, err
		}

		// Fill in the target resource
		at.resource = environment.NewTargetResource(
			at.env.GetSubscriptionId(),
			at.resource.ResourceGroupName(),
			targetResource.Name,
			targetResource.Type,
		)

		if err := internal.CheckResourceType(at.resource, infra.AzureResourceTypeContainerApp); err != nil {
			return ServiceDeploymentResult{}, err
		}
	}

	progress <- "Fetching endpoints for container app service"
	endpoints, err := at.Endpoints(ctx)
	if err != nil {
		return ServiceDeploymentResult{}, err
	}

	return ServiceDeploymentResult{
		TargetResourceId: azure.ContainerAppRID(
			at.env.GetSubscriptionId(),
			at.resource.ResourceGroupName(),
			at.resource.ResourceName(),
		),
		Kind:      ContainerAppTarget,
		Details:   deployResult,
		Endpoints: endpoints,
	}, nil
=======
>>>>>>> 6cd1123f
}

// Gets endpoint for the container app service
func (at *containerAppTarget) Endpoints(
	ctx context.Context,
	serviceConfig *ServiceConfig,
	targetResource *environment.TargetResource,
) ([]string, error) {
	if containerAppProperties, err := at.cli.GetContainerAppProperties(
		ctx,
		targetResource.SubscriptionId(),
		targetResource.ResourceGroupName(),
		targetResource.ResourceName(),
	); err != nil {
		return nil, fmt.Errorf("fetching service properties: %w", err)
	} else {
		endpoints := make([]string, len(containerAppProperties.HostNames))
		for idx, hostName := range containerAppProperties.HostNames {
			endpoints[idx] = fmt.Sprintf("https://%s/", hostName)
		}

		return endpoints, nil
	}
}

func (at *containerAppTarget) validateTargetResource(
	ctx context.Context,
	serviceConfig *ServiceConfig,
	targetResource *environment.TargetResource,
) error {
	if targetResource.ResourceGroupName() == "" {
		return fmt.Errorf("missing resource group name: %s", targetResource.ResourceGroupName())
	}

<<<<<<< HEAD
	if resource.ResourceType() != "" {
		if err := internal.CheckResourceType(resource, infra.AzureResourceTypeContainerApp); err != nil {
			return nil, err
		}
	}

	return &containerAppTarget{
		config:        config,
		env:           env,
		resource:      resource,
		cli:           azCli,
		docker:        docker,
		console:       console,
		commandRunner: commandRunner,
		clock:         clock.New(),
	}, nil
=======
	if targetResource.ResourceType() != "" {
		if err := checkResourceType(targetResource, infra.AzureResourceTypeContainerApp); err != nil {
			return err
		}
	}

	return nil
}

// A console implementation which output goes only to logs
// This is used to prevent or stop actions using the terminal output, for
// example, when calling provision during deploying a service.
type mutedConsole struct {
	parentConsole input.Console
}

// Sets the underlying writer for output the console or
// if writer is nil, sets it back to the default writer.
func (sc *mutedConsole) SetWriter(writer io.Writer) {
	log.Println("tried to set writer for silent console is a no-op action")
}

func (sc *mutedConsole) GetFormatter() output.Formatter {
	return nil
}

func (sc *mutedConsole) IsUnformatted() bool {
	return true
}

// Prints out a message to the underlying console write
func (sc *mutedConsole) Message(ctx context.Context, message string) {
	log.Println(message)
}

func (sc *mutedConsole) MessageUxItem(ctx context.Context, item ux.UxItem) {
	sc.Message(ctx, item.ToString(""))
}

func (sc *mutedConsole) ShowSpinner(ctx context.Context, title string, format input.SpinnerUxType) {
	log.Printf("request to show spinner on silent console with message: %s", title)
}

func (sc *mutedConsole) StopSpinner(ctx context.Context, lastMessage string, format input.SpinnerUxType) {
	log.Printf("request to stop spinner on silent console with message: %s", lastMessage)
}

func (sc *mutedConsole) IsSpinnerRunning(ctx context.Context) bool {
	return false
}

// Use parent console for input
func (sc *mutedConsole) Prompt(ctx context.Context, options input.ConsoleOptions) (string, error) {
	return sc.parentConsole.Prompt(ctx, options)
}

// Use parent console for input
func (sc *mutedConsole) Select(ctx context.Context, options input.ConsoleOptions) (int, error) {
	return sc.parentConsole.Select(ctx, options)
}

// Use parent console for input
func (sc *mutedConsole) Confirm(ctx context.Context, options input.ConsoleOptions) (bool, error) {
	return sc.parentConsole.Confirm(ctx, options)
}

func (sc *mutedConsole) GetWriter() io.Writer {
	return nil
}

func (sc *mutedConsole) Handles() input.ConsoleHandles {
	return sc.parentConsole.Handles()
>>>>>>> 6cd1123f
}<|MERGE_RESOLUTION|>--- conflicted
+++ resolved
@@ -7,7 +7,7 @@
 	"context"
 	"errors"
 	"fmt"
-	"github.com/azure/azure-dev/cli/azd/pkg/project/internal"
+	"io"
 	"log"
 	"strings"
 
@@ -19,6 +19,8 @@
 	"github.com/azure/azure-dev/cli/azd/pkg/infra"
 	"github.com/azure/azure-dev/cli/azd/pkg/infra/provisioning"
 	"github.com/azure/azure-dev/cli/azd/pkg/input"
+	"github.com/azure/azure-dev/cli/azd/pkg/output"
+	"github.com/azure/azure-dev/cli/azd/pkg/output/ux"
 	"github.com/azure/azure-dev/cli/azd/pkg/tools"
 	"github.com/azure/azure-dev/cli/azd/pkg/tools/azcli"
 	"github.com/azure/azure-dev/cli/azd/pkg/tools/docker"
@@ -209,11 +211,10 @@
 					azureResource.Type,
 				)
 
-				if err := checkResourceType(targetResource, infra.AzureResourceTypeContainerApp); err != nil {
-					task.SetError(err)
-					return
-				}
-			}
+		if err := internal.CheckResourceType(at.resource, infra.AzureResourceTypeContainerApp); err != nil {
+			return ServiceDeploymentResult{}, err
+		}
+	}
 
 			task.SetProgress(NewServiceProgress("Fetching endpoints for container app service"))
 			endpoints, err := at.Endpoints(ctx, serviceConfig, targetResource)
@@ -235,57 +236,6 @@
 			})
 		},
 	)
-<<<<<<< HEAD
-	deployResult, err := infraManager.Deploy(ctx, deploymentPlan, scope)
-
-	if err != nil {
-		return ServiceDeploymentResult{}, fmt.Errorf("provisioning infrastructure for app deployment: %w", err)
-	}
-
-	if len(deployResult.Deployment.Outputs) > 0 {
-		log.Printf("saving %d deployment outputs", len(deployResult.Deployment.Outputs))
-		if err := provisioning.UpdateEnvironment(at.env, deployResult.Deployment.Outputs); err != nil {
-			return ServiceDeploymentResult{}, fmt.Errorf("saving outputs to environment: %w", err)
-		}
-	}
-
-	if at.resource.ResourceName() == "" {
-		targetResource, err := at.config.GetServiceResource(ctx, at.resource.ResourceGroupName(), at.env, at.cli, "deploy")
-		if err != nil {
-			return ServiceDeploymentResult{}, err
-		}
-
-		// Fill in the target resource
-		at.resource = environment.NewTargetResource(
-			at.env.GetSubscriptionId(),
-			at.resource.ResourceGroupName(),
-			targetResource.Name,
-			targetResource.Type,
-		)
-
-		if err := internal.CheckResourceType(at.resource, infra.AzureResourceTypeContainerApp); err != nil {
-			return ServiceDeploymentResult{}, err
-		}
-	}
-
-	progress <- "Fetching endpoints for container app service"
-	endpoints, err := at.Endpoints(ctx)
-	if err != nil {
-		return ServiceDeploymentResult{}, err
-	}
-
-	return ServiceDeploymentResult{
-		TargetResourceId: azure.ContainerAppRID(
-			at.env.GetSubscriptionId(),
-			at.resource.ResourceGroupName(),
-			at.resource.ResourceName(),
-		),
-		Kind:      ContainerAppTarget,
-		Details:   deployResult,
-		Endpoints: endpoints,
-	}, nil
-=======
->>>>>>> 6cd1123f
 }
 
 // Gets endpoint for the container app service
@@ -320,12 +270,83 @@
 		return fmt.Errorf("missing resource group name: %s", targetResource.ResourceGroupName())
 	}
 
-<<<<<<< HEAD
+	if targetResource.ResourceType() != "" {
+		if err := checkResourceType(targetResource, infra.AzureResourceTypeContainerApp); err != nil {
+			return err
 	if resource.ResourceType() != "" {
 		if err := internal.CheckResourceType(resource, infra.AzureResourceTypeContainerApp); err != nil {
 			return nil, err
 		}
 	}
+
+	return nil
+}
+
+// A console implementation which output goes only to logs
+// This is used to prevent or stop actions using the terminal output, for
+// example, when calling provision during deploying a service.
+type mutedConsole struct {
+	parentConsole input.Console
+}
+
+// Sets the underlying writer for output the console or
+// if writer is nil, sets it back to the default writer.
+func (sc *mutedConsole) SetWriter(writer io.Writer) {
+	log.Println("tried to set writer for silent console is a no-op action")
+}
+
+func (sc *mutedConsole) GetFormatter() output.Formatter {
+	return nil
+}
+
+func (sc *mutedConsole) IsUnformatted() bool {
+	return true
+}
+
+// Prints out a message to the underlying console write
+func (sc *mutedConsole) Message(ctx context.Context, message string) {
+	log.Println(message)
+}
+
+func (sc *mutedConsole) MessageUxItem(ctx context.Context, item ux.UxItem) {
+	sc.Message(ctx, item.ToString(""))
+}
+
+func (sc *mutedConsole) ShowSpinner(ctx context.Context, title string, format input.SpinnerUxType) {
+	log.Printf("request to show spinner on silent console with message: %s", title)
+}
+
+func (sc *mutedConsole) StopSpinner(ctx context.Context, lastMessage string, format input.SpinnerUxType) {
+	log.Printf("request to stop spinner on silent console with message: %s", lastMessage)
+}
+
+func (sc *mutedConsole) IsSpinnerRunning(ctx context.Context) bool {
+	return false
+}
+
+// Use parent console for input
+func (sc *mutedConsole) Prompt(ctx context.Context, options input.ConsoleOptions) (string, error) {
+	return sc.parentConsole.Prompt(ctx, options)
+}
+
+// Use parent console for input
+func (sc *mutedConsole) Select(ctx context.Context, options input.ConsoleOptions) (int, error) {
+	return sc.parentConsole.Select(ctx, options)
+}
+
+// Use parent console for input
+func (sc *mutedConsole) Confirm(ctx context.Context, options input.ConsoleOptions) (bool, error) {
+	return sc.parentConsole.Confirm(ctx, options)
+}
+
+func (sc *mutedConsole) GetWriter() io.Writer {
+	return nil
+}
+
+func (sc *mutedConsole) Handles() input.ConsoleHandles {
+	return sc.parentConsole.Handles()
+}
+
 
 	return &containerAppTarget{
 		config:        config,
@@ -337,78 +358,4 @@
 		commandRunner: commandRunner,
 		clock:         clock.New(),
 	}, nil
-=======
-	if targetResource.ResourceType() != "" {
-		if err := checkResourceType(targetResource, infra.AzureResourceTypeContainerApp); err != nil {
-			return err
-		}
-	}
-
-	return nil
-}
-
-// A console implementation which output goes only to logs
-// This is used to prevent or stop actions using the terminal output, for
-// example, when calling provision during deploying a service.
-type mutedConsole struct {
-	parentConsole input.Console
-}
-
-// Sets the underlying writer for output the console or
-// if writer is nil, sets it back to the default writer.
-func (sc *mutedConsole) SetWriter(writer io.Writer) {
-	log.Println("tried to set writer for silent console is a no-op action")
-}
-
-func (sc *mutedConsole) GetFormatter() output.Formatter {
-	return nil
-}
-
-func (sc *mutedConsole) IsUnformatted() bool {
-	return true
-}
-
-// Prints out a message to the underlying console write
-func (sc *mutedConsole) Message(ctx context.Context, message string) {
-	log.Println(message)
-}
-
-func (sc *mutedConsole) MessageUxItem(ctx context.Context, item ux.UxItem) {
-	sc.Message(ctx, item.ToString(""))
-}
-
-func (sc *mutedConsole) ShowSpinner(ctx context.Context, title string, format input.SpinnerUxType) {
-	log.Printf("request to show spinner on silent console with message: %s", title)
-}
-
-func (sc *mutedConsole) StopSpinner(ctx context.Context, lastMessage string, format input.SpinnerUxType) {
-	log.Printf("request to stop spinner on silent console with message: %s", lastMessage)
-}
-
-func (sc *mutedConsole) IsSpinnerRunning(ctx context.Context) bool {
-	return false
-}
-
-// Use parent console for input
-func (sc *mutedConsole) Prompt(ctx context.Context, options input.ConsoleOptions) (string, error) {
-	return sc.parentConsole.Prompt(ctx, options)
-}
-
-// Use parent console for input
-func (sc *mutedConsole) Select(ctx context.Context, options input.ConsoleOptions) (int, error) {
-	return sc.parentConsole.Select(ctx, options)
-}
-
-// Use parent console for input
-func (sc *mutedConsole) Confirm(ctx context.Context, options input.ConsoleOptions) (bool, error) {
-	return sc.parentConsole.Confirm(ctx, options)
-}
-
-func (sc *mutedConsole) GetWriter() io.Writer {
-	return nil
-}
-
-func (sc *mutedConsole) Handles() input.ConsoleHandles {
-	return sc.parentConsole.Handles()
->>>>>>> 6cd1123f
 }