// Copyright (c) Microsoft Corporation. All rights reserved.
// Licensed under the MIT License.

package project

import (
	"context"
	"fmt"
	"io"
	"log"
	"strings"

	"github.com/azure/azure-dev/cli/azd/pkg/account"
	"github.com/azure/azure-dev/cli/azd/pkg/alpha"
	"github.com/azure/azure-dev/cli/azd/pkg/async"
	"github.com/azure/azure-dev/cli/azd/pkg/azure"
	"github.com/azure/azure-dev/cli/azd/pkg/environment"
	"github.com/azure/azure-dev/cli/azd/pkg/exec"
	"github.com/azure/azure-dev/cli/azd/pkg/infra"
	"github.com/azure/azure-dev/cli/azd/pkg/infra/provisioning"
	"github.com/azure/azure-dev/cli/azd/pkg/input"
	"github.com/azure/azure-dev/cli/azd/pkg/output"
	"github.com/azure/azure-dev/cli/azd/pkg/output/ux"
	"github.com/azure/azure-dev/cli/azd/pkg/tools"
	"github.com/azure/azure-dev/cli/azd/pkg/tools/azcli"
)

type containerAppTarget struct {
<<<<<<< HEAD
	env                        *environment.Environment
	cli                        azcli.AzCli
	containerRegistryService   azcli.ContainerRegistryService
	docker                     docker.Docker
	console                    input.Console
	commandRunner              exec.CommandRunner
	accountManager             account.Manager
	serviceManager             ServiceManager
	resourceManager            ResourceManager
	userProfileService         *azcli.UserProfileService
	subscriptionTenantResolver account.SubscriptionTenantResolver
=======
	env                 *environment.Environment
	cli                 azcli.AzCli
	console             input.Console
	commandRunner       exec.CommandRunner
	accountManager      account.Manager
	serviceManager      ServiceManager
	resourceManager     ResourceManager
	containerHelper     *ContainerHelper
	alphaFeatureManager *alpha.FeatureManager
>>>>>>> 648a80cd
}

// NewContainerAppTarget creates the container app service target.
//
// The target resource can be partially filled with only ResourceGroupName, since container apps
// can be provisioned during deployment.
func NewContainerAppTarget(
	env *environment.Environment,
	azCli azcli.AzCli,
	console input.Console,
	commandRunner exec.CommandRunner,
	accountManager account.Manager,
	serviceManager ServiceManager,
	resourceManager ResourceManager,
<<<<<<< HEAD
	userProfileService *azcli.UserProfileService,
	subscriptionTenantResolver account.SubscriptionTenantResolver,
) ServiceTarget {
	return &containerAppTarget{
		env:                        env,
		accountManager:             accountManager,
		serviceManager:             serviceManager,
		resourceManager:            resourceManager,
		cli:                        azCli,
		containerRegistryService:   containerRegistryService,
		docker:                     docker,
		console:                    console,
		commandRunner:              commandRunner,
		userProfileService:         userProfileService,
		subscriptionTenantResolver: subscriptionTenantResolver,
=======
	containerHelper *ContainerHelper,
	alphaFeatureManager *alpha.FeatureManager,
) ServiceTarget {
	return &containerAppTarget{
		env:                 env,
		accountManager:      accountManager,
		serviceManager:      serviceManager,
		resourceManager:     resourceManager,
		cli:                 azCli,
		console:             console,
		commandRunner:       commandRunner,
		containerHelper:     containerHelper,
		alphaFeatureManager: alphaFeatureManager,
>>>>>>> 648a80cd
	}
}

// Gets the required external tools
func (at *containerAppTarget) RequiredExternalTools(ctx context.Context) []tools.ExternalTool {
	return at.containerHelper.RequiredExternalTools(ctx)
}

// Initializes the Container App target
func (at *containerAppTarget) Initialize(ctx context.Context, serviceConfig *ServiceConfig) error {
	return nil
}

// Prepares and tags the container image from the build output based on the specified service configuration
func (at *containerAppTarget) Package(
	ctx context.Context,
	serviceConfig *ServiceConfig,
	packageOutput *ServicePackageResult,
) *async.TaskWithProgress[*ServicePackageResult, ServiceProgress] {
	return async.RunTaskWithProgress(
		func(task *async.TaskContextWithProgress[*ServicePackageResult, ServiceProgress]) {
			task.SetResult(packageOutput)
		},
	)
}

// Deploys service container images to ACR and provisions the container app service.
func (at *containerAppTarget) Deploy(
	ctx context.Context,
	serviceConfig *ServiceConfig,
	packageOutput *ServicePackageResult,
	targetResource *environment.TargetResource,
) *async.TaskWithProgress[*ServiceDeployResult, ServiceProgress] {
	return async.RunTaskWithProgress(
		func(task *async.TaskContextWithProgress[*ServiceDeployResult, ServiceProgress]) {
			if err := at.validateTargetResource(ctx, serviceConfig, targetResource); err != nil {
				task.SetError(fmt.Errorf("validating target resource: %w", err))
				return
			}

			// If the infra module has not been specified default to a module with the same name as the service.
			if strings.TrimSpace(serviceConfig.Infra.Module) == "" {
				serviceConfig.Infra.Module = serviceConfig.Module
			}
			if strings.TrimSpace(serviceConfig.Infra.Module) == "" {
				serviceConfig.Infra.Module = serviceConfig.Name
			}

			// Login, tag & push container image to ACR
			containerDeployTask := at.containerHelper.Deploy(ctx, serviceConfig, packageOutput, targetResource)
			syncProgress(task, containerDeployTask.Progress())

			_, err := containerDeployTask.Await()
			if err != nil {
				task.SetError(err)
				return
			}

			infraManager, err := provisioning.NewManager(
				ctx,
				at.env,
				serviceConfig.Project.Path,
				serviceConfig.Infra,
				at.console.IsUnformatted(),
				at.cli,
				&mutedConsole{
					parentConsole: at.console,
				}, // hide the bicep deployment output.
				at.commandRunner,
				at.accountManager,
<<<<<<< HEAD
				at.userProfileService,
				at.subscriptionTenantResolver,
=======
				at.alphaFeatureManager,
>>>>>>> 648a80cd
			)
			if err != nil {
				task.SetError(fmt.Errorf("creating provisioning manager: %w", err))
				return
			}

			task.SetProgress(NewServiceProgress("Creating deployment template"))
			deploymentPlan, err := infraManager.Plan(ctx)
			if err != nil {
				task.SetError(fmt.Errorf("planning provisioning: %w", err))
				return
			}

			task.SetProgress(NewServiceProgress("Updating container app image reference"))
			deploymentName := fmt.Sprintf("%s-%s", at.env.GetEnvName(), serviceConfig.Name)
			scope := infra.NewResourceGroupScope(
				at.cli,
				targetResource.SubscriptionId(),
				targetResource.ResourceGroupName(),
				deploymentName,
			)
			deployResult, err := infraManager.Deploy(ctx, deploymentPlan, scope)

			if err != nil {
				task.SetError(fmt.Errorf("provisioning infrastructure for app deployment: %w", err))
				return
			}

			if len(deployResult.Deployment.Outputs) > 0 {
				log.Printf("saving %d deployment outputs", len(deployResult.Deployment.Outputs))
				if err := provisioning.UpdateEnvironment(at.env, deployResult.Deployment.Outputs); err != nil {
					task.SetError(fmt.Errorf("saving outputs to environment: %w", err))
					return
				}
			}

			if targetResource.ResourceName() == "" {
				azureResource, err := at.resourceManager.GetServiceResource(
					ctx,
					targetResource.SubscriptionId(),
					targetResource.ResourceGroupName(),
					serviceConfig,
					"deploy",
				)
				if err != nil {
					task.SetError(err)
					return
				}

				// Fill in the target resource
				targetResource = environment.NewTargetResource(
					targetResource.SubscriptionId(),
					targetResource.ResourceGroupName(),
					azureResource.Name,
					azureResource.Type,
				)

				if err := checkResourceType(targetResource, infra.AzureResourceTypeContainerApp); err != nil {
					task.SetError(err)
					return
				}
			}

			task.SetProgress(NewServiceProgress("Fetching endpoints for container app service"))
			endpoints, err := at.Endpoints(ctx, serviceConfig, targetResource)
			if err != nil {
				task.SetError(err)
				return
			}

			task.SetResult(&ServiceDeployResult{
				Package: packageOutput,
				TargetResourceId: azure.ContainerAppRID(
					targetResource.SubscriptionId(),
					targetResource.ResourceGroupName(),
					targetResource.ResourceName(),
				),
				Kind:      ContainerAppTarget,
				Details:   deployResult,
				Endpoints: endpoints,
			})
		},
	)
}

// Gets endpoint for the container app service
func (at *containerAppTarget) Endpoints(
	ctx context.Context,
	serviceConfig *ServiceConfig,
	targetResource *environment.TargetResource,
) ([]string, error) {
	if containerAppProperties, err := at.cli.GetContainerAppProperties(
		ctx,
		targetResource.SubscriptionId(),
		targetResource.ResourceGroupName(),
		targetResource.ResourceName(),
	); err != nil {
		return nil, fmt.Errorf("fetching service properties: %w", err)
	} else {
		endpoints := make([]string, len(containerAppProperties.HostNames))
		for idx, hostName := range containerAppProperties.HostNames {
			endpoints[idx] = fmt.Sprintf("https://%s/", hostName)
		}

		return endpoints, nil
	}
}

func (at *containerAppTarget) validateTargetResource(
	ctx context.Context,
	serviceConfig *ServiceConfig,
	targetResource *environment.TargetResource,
) error {
	if targetResource.ResourceGroupName() == "" {
		return fmt.Errorf("missing resource group name: %s", targetResource.ResourceGroupName())
	}

	if targetResource.ResourceType() != "" {
		if err := checkResourceType(targetResource, infra.AzureResourceTypeContainerApp); err != nil {
			return err
		}
	}

	return nil
}

// A console implementation which output goes only to logs
// This is used to prevent or stop actions using the terminal output, for
// example, when calling provision during deploying a service.
type mutedConsole struct {
	parentConsole input.Console
}

// Sets the underlying writer for output the console or
// if writer is nil, sets it back to the default writer.
func (sc *mutedConsole) SetWriter(writer io.Writer) {
	log.Println("tried to set writer for silent console is a no-op action")
}

func (sc *mutedConsole) GetFormatter() output.Formatter {
	return nil
}

func (sc *mutedConsole) IsUnformatted() bool {
	return true
}

// Prints out a message to the underlying console write
func (sc *mutedConsole) Message(ctx context.Context, message string) {
	log.Println(message)
}

func (sc *mutedConsole) MessageUxItem(ctx context.Context, item ux.UxItem) {
	sc.Message(ctx, item.ToString(""))
}

func (sc *mutedConsole) ShowSpinner(ctx context.Context, title string, format input.SpinnerUxType) {
	log.Printf("request to show spinner on silent console with message: %s", title)
}

func (sc *mutedConsole) StopSpinner(ctx context.Context, lastMessage string, format input.SpinnerUxType) {
	log.Printf("request to stop spinner on silent console with message: %s", lastMessage)
}

func (sc *mutedConsole) IsSpinnerRunning(ctx context.Context) bool {
	return false
}

// Use parent console for input
func (sc *mutedConsole) Prompt(ctx context.Context, options input.ConsoleOptions) (string, error) {
	return sc.parentConsole.Prompt(ctx, options)
}

// Use parent console for input
func (sc *mutedConsole) Select(ctx context.Context, options input.ConsoleOptions) (int, error) {
	return sc.parentConsole.Select(ctx, options)
}

// Use parent console for input
func (sc *mutedConsole) Confirm(ctx context.Context, options input.ConsoleOptions) (bool, error) {
	return sc.parentConsole.Confirm(ctx, options)
}

func (sc *mutedConsole) GetWriter() io.Writer {
	return nil
}

func (sc *mutedConsole) Handles() input.ConsoleHandles {
	return sc.parentConsole.Handles()
}<|MERGE_RESOLUTION|>--- conflicted
+++ resolved
@@ -26,29 +26,17 @@
 )
 
 type containerAppTarget struct {
-<<<<<<< HEAD
 	env                        *environment.Environment
 	cli                        azcli.AzCli
-	containerRegistryService   azcli.ContainerRegistryService
-	docker                     docker.Docker
 	console                    input.Console
 	commandRunner              exec.CommandRunner
 	accountManager             account.Manager
 	serviceManager             ServiceManager
 	resourceManager            ResourceManager
+	containerHelper            *ContainerHelper
+	alphaFeatureManager        *alpha.FeatureManager
 	userProfileService         *azcli.UserProfileService
 	subscriptionTenantResolver account.SubscriptionTenantResolver
-=======
-	env                 *environment.Environment
-	cli                 azcli.AzCli
-	console             input.Console
-	commandRunner       exec.CommandRunner
-	accountManager      account.Manager
-	serviceManager      ServiceManager
-	resourceManager     ResourceManager
-	containerHelper     *ContainerHelper
-	alphaFeatureManager *alpha.FeatureManager
->>>>>>> 648a80cd
 }
 
 // NewContainerAppTarget creates the container app service target.
@@ -63,9 +51,10 @@
 	accountManager account.Manager,
 	serviceManager ServiceManager,
 	resourceManager ResourceManager,
-<<<<<<< HEAD
 	userProfileService *azcli.UserProfileService,
 	subscriptionTenantResolver account.SubscriptionTenantResolver,
+	containerHelper *ContainerHelper,
+	alphaFeatureManager *alpha.FeatureManager,
 ) ServiceTarget {
 	return &containerAppTarget{
 		env:                        env,
@@ -73,27 +62,12 @@
 		serviceManager:             serviceManager,
 		resourceManager:            resourceManager,
 		cli:                        azCli,
-		containerRegistryService:   containerRegistryService,
-		docker:                     docker,
 		console:                    console,
 		commandRunner:              commandRunner,
+		containerHelper:            containerHelper,
+		alphaFeatureManager:        alphaFeatureManager,
 		userProfileService:         userProfileService,
 		subscriptionTenantResolver: subscriptionTenantResolver,
-=======
-	containerHelper *ContainerHelper,
-	alphaFeatureManager *alpha.FeatureManager,
-) ServiceTarget {
-	return &containerAppTarget{
-		env:                 env,
-		accountManager:      accountManager,
-		serviceManager:      serviceManager,
-		resourceManager:     resourceManager,
-		cli:                 azCli,
-		console:             console,
-		commandRunner:       commandRunner,
-		containerHelper:     containerHelper,
-		alphaFeatureManager: alphaFeatureManager,
->>>>>>> 648a80cd
 	}
 }
 
@@ -164,12 +138,9 @@
 				}, // hide the bicep deployment output.
 				at.commandRunner,
 				at.accountManager,
-<<<<<<< HEAD
 				at.userProfileService,
 				at.subscriptionTenantResolver,
-=======
 				at.alphaFeatureManager,
->>>>>>> 648a80cd
 			)
 			if err != nil {
 				task.SetError(fmt.Errorf("creating provisioning manager: %w", err))
