--- conflicted
+++ resolved
@@ -23,22 +23,13 @@
 )
 
 type containerAppTarget struct {
-<<<<<<< HEAD
 	config        *ServiceConfig
 	env           *environment.Environment
-	scope         *environment.DeploymentScope
+	resource      *environment.TargetResource
 	cli           azcli.AzCli
-	commandRunner exec.CommandRunner
 	docker        *docker.Docker
 	console       input.Console
-=======
-	config   *ServiceConfig
-	env      *environment.Environment
-	resource *environment.TargetResource
-	cli      azcli.AzCli
-	docker   *docker.Docker
-	console  input.Console
->>>>>>> 7894ae3c
+	commandRunner exec.CommandRunner
 }
 
 func (at *containerAppTarget) RequiredExternalTools() []tools.ExternalTool {
@@ -190,18 +181,7 @@
 	azCli azcli.AzCli,
 	docker *docker.Docker,
 	console input.Console,
-<<<<<<< HEAD
 	commandRunner exec.CommandRunner,
-) ServiceTarget {
-	return &containerAppTarget{
-		config:        config,
-		env:           env,
-		scope:         scope,
-		cli:           azCli,
-		docker:        docker,
-		console:       console,
-		commandRunner: commandRunner,
-=======
 ) (ServiceTarget, error) {
 	if resource.ResourceType() != string(infra.AzureResourceTypeContainerApp) {
 		return nil, resourceTypeMismatchError(
@@ -209,15 +189,15 @@
 			resource.ResourceType(),
 			infra.AzureResourceTypeContainerApp,
 		)
->>>>>>> 7894ae3c
 	}
 
 	return &containerAppTarget{
-		config:   config,
-		env:      env,
-		resource: resource,
-		cli:      azCli,
-		docker:   docker,
-		console:  console,
+		config:        config,
+		env:           env,
+		resource:      resource,
+		cli:           azCli,
+		docker:        docker,
+		console:       console,
+		commandRunner: commandRunner,
 	}, nil
 }