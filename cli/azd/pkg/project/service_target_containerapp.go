// Copyright (c) Microsoft Corporation. All rights reserved.
// Licensed under the MIT License.

package project

import (
	"context"
	"fmt"
	"log"
	"strings"
	"time"

	"github.com/azure/azure-dev/cli/azd/pkg/azure"
	"github.com/azure/azure-dev/cli/azd/pkg/environment"
	"github.com/azure/azure-dev/cli/azd/pkg/environment/azdcontext"
	"github.com/azure/azure-dev/cli/azd/pkg/exec"
	"github.com/azure/azure-dev/cli/azd/pkg/infra"
	"github.com/azure/azure-dev/cli/azd/pkg/infra/provisioning"
	"github.com/azure/azure-dev/cli/azd/pkg/input"
	"github.com/azure/azure-dev/cli/azd/pkg/tools"
	"github.com/azure/azure-dev/cli/azd/pkg/tools/azcli"
	"github.com/azure/azure-dev/cli/azd/pkg/tools/docker"
)

type containerAppTarget struct {
	config        *ServiceConfig
	env           *environment.Environment
	resource      *environment.TargetResource
	cli           azcli.AzCli
	docker        *docker.Docker
	console       input.Console
	commandRunner exec.CommandRunner
}

func (at *containerAppTarget) RequiredExternalTools() []tools.ExternalTool {
	return []tools.ExternalTool{at.docker}
}

func (at *containerAppTarget) Deploy(
	ctx context.Context,
	azdCtx *azdcontext.AzdContext,
	path string,
	progress chan<- string,
) (ServiceDeploymentResult, error) {
	// If the infra module has not been specified default to a module with the same name as the service.
	if strings.TrimSpace(at.config.Infra.Module) == "" {
		at.config.Infra.Module = at.config.Module
	}
	if strings.TrimSpace(at.config.Infra.Module) == "" {
		at.config.Infra.Module = at.config.Name
	}

	// Login to container registry.
	loginServer, has := at.env.Values[environment.ContainerRegistryEndpointEnvVarName]
	if !has {
		return ServiceDeploymentResult{}, fmt.Errorf(
			"could not determine container registry endpoint, ensure %s is set as an output of your infrastructure",
			environment.ContainerRegistryEndpointEnvVarName,
		)
	}

	log.Printf("logging into registry %s", loginServer)

	progress <- "Logging into container registry"
	if err := at.cli.LoginAcr(ctx, at.commandRunner, at.env.GetSubscriptionId(), loginServer); err != nil {
		return ServiceDeploymentResult{}, fmt.Errorf("logging into registry '%s': %w", loginServer, err)
	}

	fullTag := fmt.Sprintf(
		"%s/%s",
		loginServer,
		at.generateImageTag(),
	)

	// Tag image.
	log.Printf("tagging image %s as %s", path, fullTag)
	progress <- "Tagging image"
	if err := at.docker.Tag(ctx, at.config.Path(), path, fullTag); err != nil {
		return ServiceDeploymentResult{}, fmt.Errorf("tagging image: %w", err)
	}

	log.Printf("pushing %s to registry", fullTag)

	// Push image.
	progress <- "Pushing container image"
	if err := at.docker.Push(ctx, at.config.Path(), fullTag); err != nil {
		return ServiceDeploymentResult{}, fmt.Errorf("pushing image: %w", err)
	}

	log.Printf("writing image name to environment")

	// Save the name of the image we pushed into the environment with a well known key.
	at.env.Values[fmt.Sprintf("SERVICE_%s_IMAGE_NAME", strings.ToUpper(at.config.Name))] = fullTag

	if err := at.env.Save(); err != nil {
		return ServiceDeploymentResult{}, fmt.Errorf("saving image name to environment: %w", err)
	}

	infraManager, err := provisioning.NewManager(
		ctx,
		at.env,
		at.config.Project.Path,
		at.config.Infra,
		at.console.IsUnformatted(),
		at.cli,
		at.console,
		at.commandRunner,
	)
	if err != nil {
		return ServiceDeploymentResult{}, fmt.Errorf("creating provisioning manager: %w", err)
	}

	progress <- "Creating deployment template"
	deploymentPlan, err := infraManager.Plan(ctx)
	if err != nil {
		return ServiceDeploymentResult{}, fmt.Errorf("planning provisioning: %w", err)
	}

	progress <- "Updating container app image reference"
	deploymentName := fmt.Sprintf("%s-%s", at.env.GetEnvName(), at.config.Name)
	scope := infra.NewResourceGroupScope(
		at.cli,
		at.env.GetSubscriptionId(),
		at.resource.ResourceGroupName(),
		deploymentName,
	)
	deployResult, err := infraManager.Deploy(ctx, deploymentPlan, scope)

	if err != nil {
		return ServiceDeploymentResult{}, fmt.Errorf("provisioning infrastructure for app deployment: %w", err)
	}

	if len(deployResult.Deployment.Outputs) > 0 {
		log.Printf("saving %d deployment outputs", len(deployResult.Deployment.Outputs))
		if err := provisioning.UpdateEnvironment(at.env, deployResult.Deployment.Outputs); err != nil {
			return ServiceDeploymentResult{}, fmt.Errorf("saving outputs to environment: %w", err)
		}
	}

	if at.resource.ResourceName() == "" {
		targetResource, err := at.config.GetServiceResource(ctx, at.resource.ResourceGroupName(), at.env, at.cli, "deploy")
		if err != nil {
			return ServiceDeploymentResult{}, err
		}

		// Fill in the target resource
		at.resource = environment.NewTargetResource(
			at.env.GetSubscriptionId(),
			at.resource.ResourceGroupName(),
			targetResource.Name,
			targetResource.Type,
		)

		if err := checkResourceType(at.resource); err != nil {
			return ServiceDeploymentResult{}, err
		}
	}

	progress <- "Fetching endpoints for container app service"
	endpoints, err := at.Endpoints(ctx)
	if err != nil {
		return ServiceDeploymentResult{}, err
	}

	return ServiceDeploymentResult{
		TargetResourceId: azure.ContainerAppRID(
			at.env.GetSubscriptionId(),
			at.resource.ResourceGroupName(),
			at.resource.ResourceName(),
		),
		Kind:      ContainerAppTarget,
		Details:   deployResult,
		Endpoints: endpoints,
	}, nil
}

func (at *containerAppTarget) Endpoints(ctx context.Context) ([]string, error) {
	if containerAppProperties, err := at.cli.GetContainerAppProperties(
		ctx, at.env.GetSubscriptionId(),
		at.resource.ResourceGroupName(),
		at.resource.ResourceName(),
	); err != nil {
		return nil, fmt.Errorf("fetching service properties: %w", err)
	} else {
		endpoints := make([]string, len(containerAppProperties.HostNames))
		for idx, hostName := range containerAppProperties.HostNames {
			endpoints[idx] = fmt.Sprintf("https://%s/", hostName)
		}

		return endpoints, nil
	}
}

func (at *containerAppTarget) generateImageTag() string {
	imageName := at.config.Docker.ImageName
	if imageName != "" {
		imageName = strings.ToLower(fmt.Sprintf("%s/%s-%s", at.config.Project.Name, at.config.Name, at.env.GetEnvName()))
	}

	imageTag := at.config.Docker.ImageTag
	if imageTag != "" {
		imageTag = fmt.Sprintf("azdev-deploy-%d", time.Now().Unix())
	}

	return fmt.Sprintf(
		"%s:%s",
		imageName,
		imageTag,
	)
}

// NewContainerAppTarget creates the container app service target.
//
// The target resource can be partially filled with only ResourceGroupName, since container apps
// can be provisioned during deployment.
func NewContainerAppTarget(
	config *ServiceConfig,
	env *environment.Environment,
	resource *environment.TargetResource,
	azCli azcli.AzCli,
	docker *docker.Docker,
	console input.Console,
	commandRunner exec.CommandRunner,
) (ServiceTarget, error) {
<<<<<<< HEAD
	if resource.ResourceGroupName() == "" {
		return nil, fmt.Errorf("missing resource group name: %s", resource.ResourceGroupName())
	}

	if resource.ResourceType() != "" {
		if err := checkResourceType(resource); err != nil {
			return nil, err
		}
=======
	if !strings.EqualFold(resource.ResourceType(), string(infra.AzureResourceTypeContainerApp)) {
		return nil, resourceTypeMismatchError(
			resource.ResourceName(),
			resource.ResourceType(),
			infra.AzureResourceTypeContainerApp,
		)
>>>>>>> bdddfae0
	}

	return &containerAppTarget{
		config:        config,
		env:           env,
		resource:      resource,
		cli:           azCli,
		docker:        docker,
		console:       console,
		commandRunner: commandRunner,
	}, nil
}

func checkResourceType(resource *environment.TargetResource) error {
	if resource.ResourceType() != string(infra.AzureResourceTypeContainerApp) {
		return resourceTypeMismatchError(
			resource.ResourceName(),
			resource.ResourceType(),
			infra.AzureResourceTypeContainerApp,
		)
	}

	return nil
}<|MERGE_RESOLUTION|>--- conflicted
+++ resolved
@@ -222,7 +222,6 @@
 	console input.Console,
 	commandRunner exec.CommandRunner,
 ) (ServiceTarget, error) {
-<<<<<<< HEAD
 	if resource.ResourceGroupName() == "" {
 		return nil, fmt.Errorf("missing resource group name: %s", resource.ResourceGroupName())
 	}
@@ -231,14 +230,6 @@
 		if err := checkResourceType(resource); err != nil {
 			return nil, err
 		}
-=======
-	if !strings.EqualFold(resource.ResourceType(), string(infra.AzureResourceTypeContainerApp)) {
-		return nil, resourceTypeMismatchError(
-			resource.ResourceName(),
-			resource.ResourceType(),
-			infra.AzureResourceTypeContainerApp,
-		)
->>>>>>> bdddfae0
 	}
 
 	return &containerAppTarget{
@@ -253,7 +244,7 @@
 }
 
 func checkResourceType(resource *environment.TargetResource) error {
-	if resource.ResourceType() != string(infra.AzureResourceTypeContainerApp) {
+	if !strings.EqualFold(resource.ResourceType(), string(infra.AzureResourceTypeContainerApp)) {
 		return resourceTypeMismatchError(
 			resource.ResourceName(),
 			resource.ResourceType(),
