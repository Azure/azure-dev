// Copyright (c) Microsoft Corporation. All rights reserved.
// Licensed under the MIT License.

package project

import (
	"context"
	"fmt"
	"io"
	"log"
	"strings"

	"github.com/azure/azure-dev/cli/azd/pkg/account"
	"github.com/azure/azure-dev/cli/azd/pkg/alpha"
	"github.com/azure/azure-dev/cli/azd/pkg/async"
	"github.com/azure/azure-dev/cli/azd/pkg/azure"
	"github.com/azure/azure-dev/cli/azd/pkg/environment"
	"github.com/azure/azure-dev/cli/azd/pkg/exec"
	"github.com/azure/azure-dev/cli/azd/pkg/infra"
	"github.com/azure/azure-dev/cli/azd/pkg/infra/provisioning"
	"github.com/azure/azure-dev/cli/azd/pkg/input"
	"github.com/azure/azure-dev/cli/azd/pkg/output"
	"github.com/azure/azure-dev/cli/azd/pkg/output/ux"
	"github.com/azure/azure-dev/cli/azd/pkg/tools"
	"github.com/azure/azure-dev/cli/azd/pkg/tools/azcli"
)

type containerAppTarget struct {
<<<<<<< HEAD
	env                      *environment.Environment
	cli                      azcli.AzCli
	containerRegistryService azcli.ContainerRegistryService
	docker                   docker.Docker
	console                  input.Console
	commandRunner            exec.CommandRunner
	accountManager           account.Manager
	serviceManager           ServiceManager
	resourceManager          ResourceManager
	alphaFeatureManager      *alpha.FeatureManager
=======
	env             *environment.Environment
	cli             azcli.AzCli
	console         input.Console
	commandRunner   exec.CommandRunner
	accountManager  account.Manager
	serviceManager  ServiceManager
	resourceManager ResourceManager
	containerHelper *ContainerHelper
>>>>>>> 11810b69
}

// NewContainerAppTarget creates the container app service target.
//
// The target resource can be partially filled with only ResourceGroupName, since container apps
// can be provisioned during deployment.
func NewContainerAppTarget(
	env *environment.Environment,
	azCli azcli.AzCli,
	console input.Console,
	commandRunner exec.CommandRunner,
	accountManager account.Manager,
	serviceManager ServiceManager,
	resourceManager ResourceManager,
	containerHelper *ContainerHelper,
) ServiceTarget {
	return &containerAppTarget{
		env:             env,
		accountManager:  accountManager,
		serviceManager:  serviceManager,
		resourceManager: resourceManager,
		cli:             azCli,
		console:         console,
		commandRunner:   commandRunner,
		containerHelper: containerHelper,
	}
}

// Gets the required external tools
func (at *containerAppTarget) RequiredExternalTools(ctx context.Context) []tools.ExternalTool {
	return at.containerHelper.RequiredExternalTools(ctx)
}

// Initializes the Container App target
func (at *containerAppTarget) Initialize(ctx context.Context, serviceConfig *ServiceConfig) error {
	return nil
}

// Prepares and tags the container image from the build output based on the specified service configuration
func (at *containerAppTarget) Package(
	ctx context.Context,
	serviceConfig *ServiceConfig,
	packageOutput *ServicePackageResult,
) *async.TaskWithProgress[*ServicePackageResult, ServiceProgress] {
	return async.RunTaskWithProgress(
		func(task *async.TaskContextWithProgress[*ServicePackageResult, ServiceProgress]) {
			task.SetResult(packageOutput)
		},
	)
}

// Deploys service container images to ACR and provisions the container app service.
func (at *containerAppTarget) Deploy(
	ctx context.Context,
	serviceConfig *ServiceConfig,
	packageOutput *ServicePackageResult,
	targetResource *environment.TargetResource,
) *async.TaskWithProgress[*ServiceDeployResult, ServiceProgress] {
	return async.RunTaskWithProgress(
		func(task *async.TaskContextWithProgress[*ServiceDeployResult, ServiceProgress]) {
			if err := at.validateTargetResource(ctx, serviceConfig, targetResource); err != nil {
				task.SetError(fmt.Errorf("validating target resource: %w", err))
				return
			}

			// If the infra module has not been specified default to a module with the same name as the service.
			if strings.TrimSpace(serviceConfig.Infra.Module) == "" {
				serviceConfig.Infra.Module = serviceConfig.Module
			}
			if strings.TrimSpace(serviceConfig.Infra.Module) == "" {
				serviceConfig.Infra.Module = serviceConfig.Name
			}

			// Login, tag & push container image to ACR
			containerDeployTask := at.containerHelper.Deploy(ctx, serviceConfig, packageOutput, targetResource)
			syncProgress(task, containerDeployTask.Progress())

			_, err := containerDeployTask.Await()
			if err != nil {
				task.SetError(err)
				return
			}

			infraManager, err := provisioning.NewManager(
				ctx,
				at.env,
				serviceConfig.Project.Path,
				serviceConfig.Infra,
				at.console.IsUnformatted(),
				at.cli,
				&mutedConsole{
					parentConsole: at.console,
				}, // make provision output silence
				at.commandRunner,
				at.accountManager,
				at.alphaFeatureManager,
			)
			if err != nil {
				task.SetError(fmt.Errorf("creating provisioning manager: %w", err))
				return
			}

			task.SetProgress(NewServiceProgress("Creating deployment template"))
			deploymentPlan, err := infraManager.Plan(ctx)
			if err != nil {
				task.SetError(fmt.Errorf("planning provisioning: %w", err))
				return
			}

			task.SetProgress(NewServiceProgress("Updating container app image reference"))
			deploymentName := fmt.Sprintf("%s-%s", at.env.GetEnvName(), serviceConfig.Name)
			scope := infra.NewResourceGroupScope(
				at.cli,
				targetResource.SubscriptionId(),
				targetResource.ResourceGroupName(),
				deploymentName,
			)
			deployResult, err := infraManager.Deploy(ctx, deploymentPlan, scope)

			if err != nil {
				task.SetError(fmt.Errorf("provisioning infrastructure for app deployment: %w", err))
				return
			}

			if len(deployResult.Deployment.Outputs) > 0 {
				log.Printf("saving %d deployment outputs", len(deployResult.Deployment.Outputs))
				if err := provisioning.UpdateEnvironment(at.env, deployResult.Deployment.Outputs); err != nil {
					task.SetError(fmt.Errorf("saving outputs to environment: %w", err))
					return
				}
			}

			if targetResource.ResourceName() == "" {
				azureResource, err := at.resourceManager.GetServiceResource(
					ctx,
					targetResource.SubscriptionId(),
					targetResource.ResourceGroupName(),
					serviceConfig,
					"deploy",
				)
				if err != nil {
					task.SetError(err)
					return
				}

				// Fill in the target resource
				targetResource = environment.NewTargetResource(
					targetResource.SubscriptionId(),
					targetResource.ResourceGroupName(),
					azureResource.Name,
					azureResource.Type,
				)

				if err := checkResourceType(targetResource, infra.AzureResourceTypeContainerApp); err != nil {
					task.SetError(err)
					return
				}
			}

			task.SetProgress(NewServiceProgress("Fetching endpoints for container app service"))
			endpoints, err := at.Endpoints(ctx, serviceConfig, targetResource)
			if err != nil {
				task.SetError(err)
				return
			}

			task.SetResult(&ServiceDeployResult{
				Package: packageOutput,
				TargetResourceId: azure.ContainerAppRID(
					targetResource.SubscriptionId(),
					targetResource.ResourceGroupName(),
					targetResource.ResourceName(),
				),
				Kind:      ContainerAppTarget,
				Details:   deployResult,
				Endpoints: endpoints,
			})
		},
	)
}

// Gets endpoint for the container app service
func (at *containerAppTarget) Endpoints(
	ctx context.Context,
	serviceConfig *ServiceConfig,
	targetResource *environment.TargetResource,
) ([]string, error) {
	if containerAppProperties, err := at.cli.GetContainerAppProperties(
		ctx,
		targetResource.SubscriptionId(),
		targetResource.ResourceGroupName(),
		targetResource.ResourceName(),
	); err != nil {
		return nil, fmt.Errorf("fetching service properties: %w", err)
	} else {
		endpoints := make([]string, len(containerAppProperties.HostNames))
		for idx, hostName := range containerAppProperties.HostNames {
			endpoints[idx] = fmt.Sprintf("https://%s/", hostName)
		}

		return endpoints, nil
	}
}

func (at *containerAppTarget) validateTargetResource(
	ctx context.Context,
	serviceConfig *ServiceConfig,
	targetResource *environment.TargetResource,
) error {
	if targetResource.ResourceGroupName() == "" {
		return fmt.Errorf("missing resource group name: %s", targetResource.ResourceGroupName())
	}

	if targetResource.ResourceType() != "" {
		if err := checkResourceType(targetResource, infra.AzureResourceTypeContainerApp); err != nil {
			return err
		}
	}

	return nil
}

// A console implementation which output goes only to logs
// This is used to prevent or stop actions using the terminal output, for
// example, when calling provision during deploying a service.
type mutedConsole struct {
	parentConsole input.Console
}

// Sets the underlying writer for output the console or
// if writer is nil, sets it back to the default writer.
func (sc *mutedConsole) SetWriter(writer io.Writer) {
	log.Println("tried to set writer for silent console is a no-op action")
}

func (sc *mutedConsole) GetFormatter() output.Formatter {
	return nil
}

func (sc *mutedConsole) IsUnformatted() bool {
	return true
}

// Prints out a message to the underlying console write
func (sc *mutedConsole) Message(ctx context.Context, message string) {
	log.Println(message)
}

func (sc *mutedConsole) MessageUxItem(ctx context.Context, item ux.UxItem) {
	sc.Message(ctx, item.ToString(""))
}

func (sc *mutedConsole) ShowSpinner(ctx context.Context, title string, format input.SpinnerUxType) {
	log.Printf("request to show spinner on silent console with message: %s", title)
}

func (sc *mutedConsole) StopSpinner(ctx context.Context, lastMessage string, format input.SpinnerUxType) {
	log.Printf("request to stop spinner on silent console with message: %s", lastMessage)
}

func (sc *mutedConsole) IsSpinnerRunning(ctx context.Context) bool {
	return false
}

// Use parent console for input
func (sc *mutedConsole) Prompt(ctx context.Context, options input.ConsoleOptions) (string, error) {
	return sc.parentConsole.Prompt(ctx, options)
}

// Use parent console for input
func (sc *mutedConsole) Select(ctx context.Context, options input.ConsoleOptions) (int, error) {
	return sc.parentConsole.Select(ctx, options)
}

// Use parent console for input
func (sc *mutedConsole) Confirm(ctx context.Context, options input.ConsoleOptions) (bool, error) {
	return sc.parentConsole.Confirm(ctx, options)
}

func (sc *mutedConsole) GetWriter() io.Writer {
	return nil
}

func (sc *mutedConsole) Handles() input.ConsoleHandles {
	return sc.parentConsole.Handles()
}<|MERGE_RESOLUTION|>--- conflicted
+++ resolved
@@ -26,27 +26,15 @@
 )
 
 type containerAppTarget struct {
-<<<<<<< HEAD
-	env                      *environment.Environment
-	cli                      azcli.AzCli
-	containerRegistryService azcli.ContainerRegistryService
-	docker                   docker.Docker
-	console                  input.Console
-	commandRunner            exec.CommandRunner
-	accountManager           account.Manager
-	serviceManager           ServiceManager
-	resourceManager          ResourceManager
-	alphaFeatureManager      *alpha.FeatureManager
-=======
-	env             *environment.Environment
-	cli             azcli.AzCli
-	console         input.Console
-	commandRunner   exec.CommandRunner
-	accountManager  account.Manager
-	serviceManager  ServiceManager
-	resourceManager ResourceManager
-	containerHelper *ContainerHelper
->>>>>>> 11810b69
+	env                 *environment.Environment
+	cli                 azcli.AzCli
+	console             input.Console
+	commandRunner       exec.CommandRunner
+	accountManager      account.Manager
+	serviceManager      ServiceManager
+	resourceManager     ResourceManager
+	containerHelper     *ContainerHelper
+	alphaFeatureManager *alpha.FeatureManager
 }
 
 // NewContainerAppTarget creates the container app service target.
@@ -62,16 +50,18 @@
 	serviceManager ServiceManager,
 	resourceManager ResourceManager,
 	containerHelper *ContainerHelper,
+	alphaFeatureManager *alpha.FeatureManager,
 ) ServiceTarget {
 	return &containerAppTarget{
-		env:             env,
-		accountManager:  accountManager,
-		serviceManager:  serviceManager,
-		resourceManager: resourceManager,
-		cli:             azCli,
-		console:         console,
-		commandRunner:   commandRunner,
-		containerHelper: containerHelper,
+		env:                 env,
+		accountManager:      accountManager,
+		serviceManager:      serviceManager,
+		resourceManager:     resourceManager,
+		cli:                 azCli,
+		console:             console,
+		commandRunner:       commandRunner,
+		containerHelper:     containerHelper,
+		alphaFeatureManager: alphaFeatureManager,
 	}
 }
 
