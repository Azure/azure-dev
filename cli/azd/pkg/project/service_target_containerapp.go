// Copyright (c) Microsoft Corporation. All rights reserved.
// Licensed under the MIT License.

package project

import (
	"context"
	"encoding/json"
	"fmt"
	"log"
	"os"
	"path/filepath"
	"strconv"

	"github.com/azure/azure-dev/cli/azd/internal/mapper"
	"github.com/azure/azure-dev/cli/azd/pkg/async"
	"github.com/azure/azure-dev/cli/azd/pkg/azapi"
	"github.com/azure/azure-dev/cli/azd/pkg/azure"
	"github.com/azure/azure-dev/cli/azd/pkg/containerapps"
	"github.com/azure/azure-dev/cli/azd/pkg/environment"
	"github.com/azure/azure-dev/cli/azd/pkg/exec"
	"github.com/azure/azure-dev/cli/azd/pkg/infra/provisioning"
	"github.com/azure/azure-dev/cli/azd/pkg/input"
	"github.com/azure/azure-dev/cli/azd/pkg/tools"
	"github.com/azure/azure-dev/cli/azd/pkg/tools/bicep"
	"github.com/azure/azure-dev/cli/azd/pkg/tools/docker"
)

type containerAppTarget struct {
	env                 *environment.Environment
	envManager          environment.Manager
	containerHelper     *ContainerHelper
	containerAppService containerapps.ContainerAppService
	resourceManager     ResourceManager
	armDeployments      *azapi.StandardDeployments
	console             input.Console
	commandRunner       exec.CommandRunner

	bicepCli func() (*bicep.Cli, error)
}

// NewContainerAppTarget creates the container app service target.
//
// The target resource can be partially filled with only ResourceGroupName, since container apps
// can be provisioned during deployment.
func NewContainerAppTarget(
	env *environment.Environment,
	envManager environment.Manager,
	containerHelper *ContainerHelper,
	containerAppService containerapps.ContainerAppService,
	resourceManager ResourceManager,
	deploymentService *azapi.StandardDeployments,
	console input.Console,
	commandRunner exec.CommandRunner,
) ServiceTarget {
	return &containerAppTarget{
		env:                 env,
		envManager:          envManager,
		containerHelper:     containerHelper,
		containerAppService: containerAppService,
		resourceManager:     resourceManager,
		armDeployments:      deploymentService,
		console:             console,
		commandRunner:       commandRunner,
	}
}

// Gets the required external tools
func (at *containerAppTarget) RequiredExternalTools(ctx context.Context, serviceConfig *ServiceConfig) []tools.ExternalTool {
	return at.containerHelper.RequiredExternalTools(ctx, serviceConfig)
}

// Initializes the Container App target
func (at *containerAppTarget) Initialize(ctx context.Context, serviceConfig *ServiceConfig) error {
	if err := at.addPreProvisionChecks(ctx, serviceConfig); err != nil {
		return fmt.Errorf("initializing container app target: %w", err)
	}

	return nil
}

// Prepares and tags the container image from the build output based on the specified service configuration
func (at *containerAppTarget) Package(
	ctx context.Context,
	serviceConfig *ServiceConfig,
	serviceContext *ServiceContext,
	progress *async.Progress[ServiceProgress],
) (*ServicePackageResult, error) {
	// Container reference already handled by the underlying framework service
	// No particular additional package requirements for ACA
	return &ServicePackageResult{}, nil
}

// Publish pushes the container image to ACR
func (at *containerAppTarget) Publish(
	ctx context.Context,
	serviceConfig *ServiceConfig,
	serviceContext *ServiceContext,
	targetResource *environment.TargetResource,
	progress *async.Progress[ServiceProgress],
	publishOptions *PublishOptions,
) (*ServicePublishResult, error) {
	if err := at.validateTargetResource(targetResource); err != nil {
		return nil, fmt.Errorf("validating target resource: %w", err)
	}

	var publishResult *ServicePublishResult
	var err error

	// Extract package path from service context artifacts
	var packagePath string
	// Look for container image first, then directory
	if artifact, found := serviceContext.Package.FindFirst(WithKind(ArtifactKindContainer)); found {
		packagePath = artifact.Location
	} else if artifact, found := serviceContext.Package.FindFirst(WithKind(ArtifactKindDirectory)); found {
		packagePath = artifact.Location
	}

	// Skip publishing to the container registry if packagePath is a remote image reference,
	// such as when called through `azd deploy --from-package <image>`
	if parsedImage, err := docker.ParseContainerImage(packagePath); err == nil {
		if parsedImage.Registry != "" {
			publishResult = &ServicePublishResult{
				Artifacts: ArtifactCollection{
					{
						Kind:         ArtifactKindContainer,
						Location:     packagePath,
						LocationKind: LocationKindRemote,
						Metadata: map[string]string{
							"registry": parsedImage.Registry,
							"image":    packagePath,
						},
					},
				},
			}
		}
	}

	if publishResult == nil {
		// Login, tag & push container image to ACR
		publishResult, err = at.containerHelper.Publish(
			ctx, serviceConfig, serviceContext, targetResource, progress, publishOptions)
		if err != nil {
			return nil, err
		}
	}

	// Save the name of the image we pushed into the environment with a well known key.
	log.Printf("writing image name to environment")

	// Extract remote image from artifacts
	if remoteContainer, ok := publishResult.Artifacts.FindFirst(WithKind(ArtifactKindContainer)); ok {
		at.env.SetServiceProperty(serviceConfig.Name, "IMAGE_NAME", remoteContainer.Location)
	}

	if err := at.envManager.Save(ctx, at.env); err != nil {
		return nil, fmt.Errorf("saving image name to environment: %w", err)
	}

	return publishResult, nil
}

// Deploys the container app service using the published image.
func (at *containerAppTarget) Deploy(
	ctx context.Context,
	serviceConfig *ServiceConfig,
	serviceContext *ServiceContext,
	targetResource *environment.TargetResource,
	progress *async.Progress[ServiceProgress],
) (*ServiceDeployResult, error) {
	if err := at.validateTargetResource(targetResource); err != nil {
		return nil, fmt.Errorf("validating target resource: %w", err)
	}

	// Extract image name from publish artifacts in service context
	var imageName string
	if artifact, found := serviceContext.Publish.FindFirst(WithKind(ArtifactKindContainer)); found {
		imageName = artifact.Location
	}
	if imageName == "" {
		return nil, fmt.Errorf("no container image found in service context for service: %s", serviceConfig.Name)
	}

	// Default resource name and type
	resourceName := targetResource.ResourceName()
	resourceTypeContainer := azapi.AzureResourceTypeContainerApp

	// Check for the presence of a deployment module infra/<module_name> that is used to deploy the revisions.
	// If present, build and deploy it.
	controlledRevision := false

	nameOverrideOptions := provisioning.Options{
		Module: serviceConfig.Name,
	}

<<<<<<< HEAD
	infraRoot := serviceConfig.Project.Infra.Path
	if !filepath.IsAbs(infraRoot) {
		infraRoot = filepath.Join(serviceConfig.Project.Path, infraRoot)
	}
	modulePath := filepath.Join(infraRoot, moduleName)
=======
	// Get the infra options with defaults applied
	// The order of precedence is:
	// 1. Service-specific settings
	// 2. Service-specific override (with module name)
	// 3. Project-level infra options
	serviceInfraOptions, err := serviceConfig.Infra.GetWithDefaults(
		nameOverrideOptions,
		serviceConfig.Project.Infra,
	)
	if err != nil {
		return nil, fmt.Errorf("getting service infra options: %w", err)
	}

	modulePath := filepath.Join(serviceInfraOptions.Path, serviceInfraOptions.Module)
>>>>>>> 0bdb540f
	bicepPath := modulePath + ".bicep"
	bicepParametersPath := modulePath + ".parameters.json"
	bicepParamPath := modulePath + ".bicepparam"
	mainPath := bicepPath

	if _, err := os.Stat(bicepParamPath); err == nil {
		controlledRevision = true
		mainPath = bicepParamPath
	} else if _, err := os.Stat(bicepPath); err == nil {
		if _, err := os.Stat(bicepParametersPath); err == nil {
			controlledRevision = true
		}
	}

	if controlledRevision {
		fetchBicepCli := at.bicepCli
		if fetchBicepCli == nil {
			fetchBicepCli = func() (*bicep.Cli, error) {
				return bicep.NewCli(ctx, at.console, at.commandRunner)
			}
		}

		bicepCli, err := fetchBicepCli()
		if err != nil {
			return nil, fmt.Errorf("acquiring bicep cli: %w", err)
		}

		progress.SetProgress(NewServiceProgress("Building bicep"))
		deployment, err := compileBicep(bicepCli, ctx, mainPath, at.env)
		if err != nil {
			return nil, fmt.Errorf("building bicep: %w", err)
		}

		var template azure.ArmTemplate
		if err := json.Unmarshal(deployment.Template, &template); err != nil {
			log.Printf("failed unmarshalling arm template to JSON: %s: contents:\n%s", err, deployment.Template)
			return nil, fmt.Errorf("failed unmarshalling arm template from json: %w", err)
		}

		progress.SetProgress(NewServiceProgress("Deploying revision"))
		deploymentResult, err := at.armDeployments.DeployToResourceGroup(
			ctx,
			targetResource.SubscriptionId(),
			targetResource.ResourceGroupName(),
			at.armDeployments.GenerateDeploymentName(serviceConfig.Name),
			deployment.Template,
			deployment.Parameters,
			nil, nil,
		)
		if err != nil {
			return nil, fmt.Errorf("deploying bicep template: %w", err)
		}

		deploymentHostDetails, err := deploymentHost(deploymentResult)
		if err != nil {
			return nil, fmt.Errorf("getting deployment host type: %w", err)
		}
		resourceName = deploymentHostDetails.name
		outputs := azapi.CreateDeploymentOutput(deploymentResult.Outputs)

		if len(outputs) > 0 {
			outputParams := provisioning.OutputParametersFromArmOutputs(template.Outputs, outputs)
			err := provisioning.UpdateEnvironment(ctx, outputParams, at.env, at.envManager)
			if err != nil {
				return nil, fmt.Errorf("updating environment: %w", err)
			}
		}
	} else {
		if resourceName == "" {
			// Fetch the target resource explicitly
			res, err := at.resourceManager.GetTargetResource(ctx, at.env.GetSubscriptionId(), serviceConfig)
			if err != nil {
				return nil, fmt.Errorf("fetching target resource: %w", err)
			}

			targetResource = res
		}

		// Fall back to only updating container image when no bicep infra is present
		containerAppOptions := containerapps.ContainerAppOptions{
			ApiVersion: serviceConfig.ApiVersion,
		}

		// Expand environment variables from service config
		envVars, err := serviceConfig.Environment.Expand(at.env.Getenv)
		if err != nil {
			return nil, fmt.Errorf("expanding environment variables: %w", err)
		}

		progress.SetProgress(NewServiceProgress("Updating container app revision"))
		err = at.containerAppService.AddRevision(
			ctx,
			targetResource.SubscriptionId(),
			targetResource.ResourceGroupName(),
			resourceName,
			imageName,
			envVars,
			&containerAppOptions,
		)
		if err != nil {
			return nil, fmt.Errorf("updating container app service: %w", err)
		}
	}

	progress.SetProgress(NewServiceProgress("Fetching endpoints for container app service"))

	// Create deployment deployArtifacts
	deployArtifacts := ArtifactCollection{}

	target := environment.NewTargetResource(
		targetResource.SubscriptionId(),
		targetResource.ResourceGroupName(),
		resourceName,
		string(resourceTypeContainer))

	var resourceArtifact *Artifact
	if err := mapper.Convert(target, &resourceArtifact); err == nil {
		if err := deployArtifacts.Add(resourceArtifact); err != nil {
			return nil, fmt.Errorf("failed to add resource artifact: %w", err)
		}
	}

	endpoints, err := at.Endpoints(ctx, serviceConfig, target)
	if err != nil {
		return nil, err
	}

	// Add endpoint artifacts
	for _, endpoint := range endpoints {
		deployArtifacts = append(deployArtifacts, &Artifact{
			Kind:         ArtifactKindEndpoint,
			Location:     endpoint,
			LocationKind: LocationKindRemote,
			Metadata: map[string]string{
				"service": serviceConfig.Name,
			},
		})
	}

	return &ServiceDeployResult{
		Artifacts: deployArtifacts,
	}, nil
}

// Gets endpoint for the container app service
func (at *containerAppTarget) Endpoints(
	ctx context.Context,
	serviceConfig *ServiceConfig,
	targetResource *environment.TargetResource,
) ([]string, error) {
	containerAppOptions := containerapps.ContainerAppOptions{
		ApiVersion: serviceConfig.ApiVersion,
	}

	if ingressConfig, err := at.containerAppService.GetIngressConfiguration(
		ctx,
		targetResource.SubscriptionId(),
		targetResource.ResourceGroupName(),
		targetResource.ResourceName(),
		&containerAppOptions,
	); err != nil {
		return nil, fmt.Errorf("fetching service properties: %w", err)
	} else {
		endpoints := make([]string, len(ingressConfig.HostNames))
		for idx, hostName := range ingressConfig.HostNames {
			endpoints[idx] = fmt.Sprintf("https://%s/", hostName)
		}

		return endpoints, nil
	}
}

func (at *containerAppTarget) validateTargetResource(
	targetResource *environment.TargetResource,
) error {
	if targetResource.ResourceGroupName() == "" {
		return fmt.Errorf("missing resource group name: %s", targetResource.ResourceGroupName())
	}

	if targetResource.ResourceType() != "" {
		if err := checkResourceType(targetResource, azapi.AzureResourceTypeContainerApp); err != nil {
			return err
		}
	}

	return nil
}

func (at *containerAppTarget) addPreProvisionChecks(ctx context.Context, serviceConfig *ServiceConfig) error {
	// Attempt to retrieve the target resource for the current service
	// This allows the resource deployment to detect whether or not to pull existing container image during
	// provision operation to avoid resetting the container app back to a default image
	return serviceConfig.Project.AddHandler(
		ctx,
		"preprovision",
		func(ctx context.Context, args ProjectLifecycleEventArgs) error {
			exists := false

			// Check if the target resource already exists
			targetResource, err := at.resourceManager.GetTargetResource(ctx, at.env.GetSubscriptionId(), serviceConfig)
			if err == nil && targetResource != nil && targetResource.ResourceName() != "" {
				exists = true
			}

			at.env.SetServiceProperty(serviceConfig.Name, "RESOURCE_EXISTS", strconv.FormatBool(exists))
			return at.envManager.Save(ctx, at.env)
		},
	)
}<|MERGE_RESOLUTION|>--- conflicted
+++ resolved
@@ -193,13 +193,6 @@
 		Module: serviceConfig.Name,
 	}
 
-<<<<<<< HEAD
-	infraRoot := serviceConfig.Project.Infra.Path
-	if !filepath.IsAbs(infraRoot) {
-		infraRoot = filepath.Join(serviceConfig.Project.Path, infraRoot)
-	}
-	modulePath := filepath.Join(infraRoot, moduleName)
-=======
 	// Get the infra options with defaults applied
 	// The order of precedence is:
 	// 1. Service-specific settings
@@ -214,7 +207,6 @@
 	}
 
 	modulePath := filepath.Join(serviceInfraOptions.Path, serviceInfraOptions.Module)
->>>>>>> 0bdb540f
 	bicepPath := modulePath + ".bicep"
 	bicepParametersPath := modulePath + ".parameters.json"
 	bicepParamPath := modulePath + ".bicepparam"
