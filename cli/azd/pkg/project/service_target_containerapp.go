// Copyright (c) Microsoft Corporation. All rights reserved.
// Licensed under the MIT License.

package project

import (
	"context"
	"fmt"
	"log"
	"strings"
	"time"

	"github.com/azure/azure-dev/cli/azd/pkg/azure"
	"github.com/azure/azure-dev/cli/azd/pkg/environment"
	"github.com/azure/azure-dev/cli/azd/pkg/environment/azdcontext"
	"github.com/azure/azure-dev/cli/azd/pkg/infra"
	"github.com/azure/azure-dev/cli/azd/pkg/infra/provisioning"
	"github.com/azure/azure-dev/cli/azd/pkg/input"
	"github.com/azure/azure-dev/cli/azd/pkg/tools"
	"github.com/azure/azure-dev/cli/azd/pkg/tools/azcli"
	"github.com/azure/azure-dev/cli/azd/pkg/tools/docker"
)

type containerAppTarget struct {
	config         *ServiceConfig
	env            *environment.Environment
	targetResource *environment.TargetResource
	cli            azcli.AzCli
	docker         *docker.Docker
	console        input.Console
}

func (at *containerAppTarget) RequiredExternalTools() []tools.ExternalTool {
	return []tools.ExternalTool{at.docker}
}

func (at *containerAppTarget) Deploy(
	ctx context.Context,
	azdCtx *azdcontext.AzdContext,
	path string,
	progress chan<- string,
) (ServiceDeploymentResult, error) {
	// If the infra module has not been specified default to a module with the same name as the service.
	if strings.TrimSpace(at.config.Infra.Module) == "" {
		at.config.Infra.Module = at.config.Module
	}
	if strings.TrimSpace(at.config.Infra.Module) == "" {
		at.config.Infra.Module = at.config.Name
	}

	// Login to container registry.
	loginServer, has := at.env.Values[environment.ContainerRegistryEndpointEnvVarName]
	if !has {
		return ServiceDeploymentResult{}, fmt.Errorf(
			"could not determine container registry endpoint, ensure %s is set as an output of your infrastructure",
			environment.ContainerRegistryEndpointEnvVarName,
		)
	}

	log.Printf("logging into registry %s", loginServer)

	progress <- "Logging into container registry"
	if err := at.cli.LoginAcr(ctx, at.env.GetSubscriptionId(), loginServer); err != nil {
		return ServiceDeploymentResult{}, fmt.Errorf("logging into registry '%s': %w", loginServer, err)
	}

	fullTag := fmt.Sprintf(
		"%s/%s/%s:azdev-deploy-%d",
		loginServer,
		at.targetResource.ResourceName(),
		at.targetResource.ResourceName(),
		time.Now().Unix(),
	)

	// Tag image.
	log.Printf("tagging image %s as %s", path, fullTag)
	progress <- "Tagging image"
	if err := at.docker.Tag(ctx, at.config.Path(), path, fullTag); err != nil {
		return ServiceDeploymentResult{}, fmt.Errorf("tagging image: %w", err)
	}

	log.Printf("pushing %s to registry", fullTag)

	// Push image.
	progress <- "Pushing container image"
	if err := at.docker.Push(ctx, at.config.Path(), fullTag); err != nil {
		return ServiceDeploymentResult{}, fmt.Errorf("pushing image: %w", err)
	}

	log.Printf("writing image name to environment")

	// Save the name of the image we pushed into the environment with a well known key.
	at.env.Values[fmt.Sprintf("SERVICE_%s_IMAGE_NAME", strings.ToUpper(at.config.Name))] = fullTag

	if err := at.env.Save(); err != nil {
		return ServiceDeploymentResult{}, fmt.Errorf("saving image name to environment: %w", err)
	}

	infraManager, err := provisioning.NewManager(
		ctx,
		at.env,
		at.config.Project.Path,
		at.config.Infra,
		at.console.IsUnformatted(),
		at.cli,
	)
	if err != nil {
		return ServiceDeploymentResult{}, fmt.Errorf("creating provisioning manager: %w", err)
	}

	progress <- "Creating deployment template"
	deploymentPlan, err := infraManager.Plan(ctx)
	if err != nil {
		return ServiceDeploymentResult{}, fmt.Errorf("planning provisioning: %w", err)
	}

	progress <- "Updating container app image reference"
	deploymentName := fmt.Sprintf("%s-%s", at.env.GetEnvName(), at.config.Name)
<<<<<<< HEAD
	scope := infra.NewResourceGroupScope(
		ctx,
		at.env.GetSubscriptionId(),
		at.targetResource.ResourceGroupName(),
		deploymentName,
	)
=======
	scope := infra.NewResourceGroupScope(at.cli, at.env.GetSubscriptionId(), at.scope.ResourceGroupName(), deploymentName)
>>>>>>> c637c1d0
	deployResult, err := infraManager.Deploy(ctx, deploymentPlan, scope)

	if err != nil {
		return ServiceDeploymentResult{}, fmt.Errorf("provisioning infrastructure for app deployment: %w", err)
	}

	if len(deployResult.Deployment.Outputs) > 0 {
		log.Printf("saving %d deployment outputs", len(deployResult.Deployment.Outputs))
		if err := provisioning.UpdateEnvironment(at.env, deployResult.Deployment.Outputs); err != nil {
			return ServiceDeploymentResult{}, fmt.Errorf("saving outputs to environment: %w", err)
		}
	}

	progress <- "Fetching endpoints for container app service"
	endpoints, err := at.Endpoints(ctx)
	if err != nil {
		return ServiceDeploymentResult{}, err
	}

	return ServiceDeploymentResult{
		TargetResourceId: azure.ContainerAppRID(
			at.env.GetSubscriptionId(),
			at.targetResource.ResourceGroupName(),
			at.targetResource.ResourceName(),
		),
		Kind:      ContainerAppTarget,
		Details:   deployResult,
		Endpoints: endpoints,
	}, nil
}

func (at *containerAppTarget) Endpoints(ctx context.Context) ([]string, error) {
	if containerAppProperties, err := at.cli.GetContainerAppProperties(
		ctx, at.env.GetSubscriptionId(),
		at.targetResource.ResourceGroupName(),
		at.targetResource.ResourceName(),
	); err != nil {
		return nil, fmt.Errorf("fetching service properties: %w", err)
	} else {
		endpoints := make([]string, len(containerAppProperties.HostNames))
		for idx, hostName := range containerAppProperties.HostNames {
			endpoints[idx] = fmt.Sprintf("https://%s/", hostName)
		}

		return endpoints, nil
	}
}

func NewContainerAppTarget(
	config *ServiceConfig,
	env *environment.Environment,
	targetResource *environment.TargetResource,
	azCli azcli.AzCli,
	docker *docker.Docker,
	console input.Console,
) (ServiceTarget, error) {
	if targetResource.ResourceType() != string(infra.AzureResourceTypeContainerApp) {
		return nil, resourceTypeMismatchError(
			targetResource.ResourceName(),
			targetResource.ResourceType(),
			infra.AzureResourceTypeContainerApp,
		)
	}

	return &containerAppTarget{
		config:         config,
		env:            env,
		targetResource: targetResource,
		cli:            azCli,
		docker:         docker,
		console:        console,
	}, nil
}<|MERGE_RESOLUTION|>--- conflicted
+++ resolved
@@ -116,16 +116,12 @@
 
 	progress <- "Updating container app image reference"
 	deploymentName := fmt.Sprintf("%s-%s", at.env.GetEnvName(), at.config.Name)
-<<<<<<< HEAD
 	scope := infra.NewResourceGroupScope(
-		ctx,
+		at.cli,
 		at.env.GetSubscriptionId(),
 		at.targetResource.ResourceGroupName(),
 		deploymentName,
 	)
-=======
-	scope := infra.NewResourceGroupScope(at.cli, at.env.GetSubscriptionId(), at.scope.ResourceGroupName(), deploymentName)
->>>>>>> c637c1d0
 	deployResult, err := infraManager.Deploy(ctx, deploymentPlan, scope)
 
 	if err != nil {
