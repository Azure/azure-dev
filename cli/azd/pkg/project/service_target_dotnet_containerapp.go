// Copyright (c) Microsoft Corporation. All rights reserved.
// Licensed under the MIT License.

package project

import (
	"context"
	"fmt"
	"log"
	"net/url"
	"os"
	"path/filepath"
	"strings"
	"text/template"

	"github.com/azure/azure-dev/cli/azd/pkg/alpha"
	"github.com/azure/azure-dev/cli/azd/pkg/apphost"
	"github.com/azure/azure-dev/cli/azd/pkg/appservice"
	"github.com/azure/azure-dev/cli/azd/pkg/async"
	"github.com/azure/azure-dev/cli/azd/pkg/azapi"
	"github.com/azure/azure-dev/cli/azd/pkg/azure"
	"github.com/azure/azure-dev/cli/azd/pkg/containerapps"
	"github.com/azure/azure-dev/cli/azd/pkg/cosmosdb"
	"github.com/azure/azure-dev/cli/azd/pkg/environment"
	"github.com/azure/azure-dev/cli/azd/pkg/keyvault"
	"github.com/azure/azure-dev/cli/azd/pkg/sqldb"
	"github.com/azure/azure-dev/cli/azd/pkg/tools"
	"github.com/azure/azure-dev/cli/azd/pkg/tools/dotnet"
)

type dotnetContainerAppTarget struct {
	env                 *environment.Environment
	containerHelper     *ContainerHelper
	containerAppService containerapps.ContainerAppService
	functionAppService  *appservice.FunctionAppService
	resourceManager     ResourceManager
	dotNetCli           *dotnet.Cli
	cosmosDbService     cosmosdb.CosmosDbService
	sqlDbService        sqldb.SqlDbService
	keyvaultService     keyvault.KeyVaultService
	alphaFeatureManager *alpha.FeatureManager
}

// NewDotNetContainerAppTarget creates the Service Target for a Container App that is written in .NET. Unlike
// [ContainerAppTarget], this target does not require a Dockerfile to be present in the project. Instead, it uses the built
// in support in .NET 8 for publishing containers using `dotnet publish`. In addition, it uses a different deployment
// strategy built on a yaml manifest file, using the same format `az containerapp create --yaml`, with additional support
// for using text/template to do replacements, similar to tools like Helm.
//
// Note that unlike [ContainerAppTarget] this target does not add SERVICE_<XYZ>_IMAGE_NAME values to the environment,
// instead, the image name is present on the context object used when rendering the template.
func NewDotNetContainerAppTarget(
	env *environment.Environment,
	containerHelper *ContainerHelper,
	containerAppService containerapps.ContainerAppService,
	functionAppService *appservice.FunctionAppService,
	resourceManager ResourceManager,
	dotNetCli *dotnet.Cli,
	cosmosDbService cosmosdb.CosmosDbService,
	sqlDbService sqldb.SqlDbService,
	keyvaultService keyvault.KeyVaultService,
	alphaFeatureManager *alpha.FeatureManager,
) ServiceTarget {
	return &dotnetContainerAppTarget{
		env:                 env,
		containerHelper:     containerHelper,
		containerAppService: containerAppService,
		functionAppService:  functionAppService,
		resourceManager:     resourceManager,
		dotNetCli:           dotNetCli,
		cosmosDbService:     cosmosDbService,
		sqlDbService:        sqlDbService,
		keyvaultService:     keyvaultService,
		alphaFeatureManager: alphaFeatureManager,
	}
}

// Gets the required external tools
func (at *dotnetContainerAppTarget) RequiredExternalTools(ctx context.Context, svc *ServiceConfig) []tools.ExternalTool {
	return []tools.ExternalTool{at.dotNetCli}
}

// Initializes the Container App target
func (at *dotnetContainerAppTarget) Initialize(ctx context.Context, serviceConfig *ServiceConfig) error {
	return nil
}

// Prepares and tags the container image from the build output based on the specified service configuration
func (at *dotnetContainerAppTarget) Package(
	ctx context.Context,
	serviceConfig *ServiceConfig,
	packageOutput *ServicePackageResult,
	progress *async.Progress[ServiceProgress],
) (*ServicePackageResult, error) {
	return packageOutput, nil
}

// Deploys service container images to ACR and provisions the container app service.
func (at *dotnetContainerAppTarget) Deploy(
	ctx context.Context,
	serviceConfig *ServiceConfig,
	packageOutput *ServicePackageResult,
	targetResource *environment.TargetResource,
	progress *async.Progress[ServiceProgress],
) (*ServiceDeployResult, error) {
	if err := at.validateTargetResource(targetResource); err != nil {
		return nil, fmt.Errorf("validating target resource: %w", err)
	}

	progress.SetProgress(NewServiceProgress("Logging in to registry"))

	// Login, tag & push container image to ACR
	dockerCreds, err := at.containerHelper.Credentials(ctx, serviceConfig, targetResource)
	if err != nil {
		return nil, fmt.Errorf("logging in to registry: %w", err)
	}

	progress.SetProgress(NewServiceProgress("Pushing container image"))

	var remoteImageName string
	var portNumber int

	// This service target is shared across four different aspire resource types: "dockerfile.v0" (a reference to
	// an project backed by a dockerfile), "container.v0" (a reference to a project backed by an existing container
	// image), "project.v0" (a reference to a project backed by a .NET project), and "container.v1" (a reference
	// to a project which might have an existing container image, or can provide a dockerfile).
	// Depending on the type, we have different steps for pushing the container image.
	//
	// For the dockerfile.v0 and container.v1+dockerfile type, [DotNetImporter] arranges things such that we can
	// leverage the existing support in `azd` for services backed by a Dockerfile.
	// This causes the image to be built and pushed to ACR.
	//
	// For the container.v0 or container.v1+image type, we assume the container image specified by the manifest is
	// public and just use it directly.
	//
	// For the project.v0 type, we use the .NET CLI to publish the container image to ACR.
	//
	// The name of the image that should be referenced in the manifest is stored in `remoteImageName` and presented
	// to the deployment template as a parameter named `Image`.
	if serviceConfig.Language == ServiceLanguageDocker {
		res, err := at.containerHelper.Deploy(ctx, serviceConfig, packageOutput, targetResource, false, progress)
		if err != nil {
			return nil, err
		}

		remoteImageName = res.Details.(*dockerDeployResult).RemoteImageTag
	} else if serviceConfig.DotNetContainerApp.ContainerImage != "" {
		remoteImageName = serviceConfig.DotNetContainerApp.ContainerImage
	} else {
		imageName := fmt.Sprintf("%s:%s",
			at.containerHelper.DefaultImageName(serviceConfig),
			at.containerHelper.DefaultImageTag())

		portNumber, err = at.dotNetCli.PublishContainer(
			ctx,
			serviceConfig.Path(),
			"Release",
			imageName,
			dockerCreds.LoginServer,
			dockerCreds.Username,
			dockerCreds.Password)
		if err != nil {
			return nil, fmt.Errorf("publishing container: %w", err)
		}

		remoteImageName = fmt.Sprintf("%s/%s", dockerCreds.LoginServer, imageName)
	}

	appType := "container"
	if serviceConfig.DotNetContainerApp.FunctionApp {
		appType = "function"
	}

	progress.SetProgress(NewServiceProgress(fmt.Sprintf("Updating %s app", appType)))

	var manifest string

	appHostRoot := serviceConfig.DotNetContainerApp.AppHostPath
	if f, err := os.Stat(appHostRoot); err == nil && !f.IsDir() {
		appHostRoot = filepath.Dir(appHostRoot)
	}

	manifestPath := filepath.Join(
		appHostRoot, "infra", fmt.Sprintf("%s.tmpl.yaml", serviceConfig.DotNetContainerApp.ProjectName))
	if _, err := os.Stat(manifestPath); err == nil {
		log.Printf("using container app manifest from %s", manifestPath)

		contents, err := os.ReadFile(manifestPath)
		if err != nil {
			return nil, fmt.Errorf("reading container app manifest: %w", err)
		}
		manifest = string(contents)
	} else {
		log.Printf(
			"generating container app manifest from %s for project %s",
			serviceConfig.DotNetContainerApp.AppHostPath,
			serviceConfig.DotNetContainerApp.ProjectName)

		if !serviceConfig.DotNetContainerApp.FunctionApp {
			generatedManifest, err := apphost.ContainerAppManifestTemplateForProject(
				serviceConfig.DotNetContainerApp.Manifest,
				serviceConfig.DotNetContainerApp.ProjectName,
				apphost.AppHostOptions{},
			)
			if err != nil {
				return nil, fmt.Errorf("generating container app manifest: %w", err)
			}
			manifest = generatedManifest
		} else {
			generatedManifest, err := apphost.FunctionAppManifestTemplateForProject(
				serviceConfig.DotNetContainerApp.Manifest,
				serviceConfig.DotNetContainerApp.ProjectName,
				apphost.AppHostOptions{},
			)
			if err != nil {
				return nil, fmt.Errorf("generating container app manifest: %w", err)
			}
			manifest = generatedManifest
		}
	}

	fns := &containerAppTemplateManifestFuncs{
		ctx:                 ctx,
		manifest:            serviceConfig.DotNetContainerApp.Manifest,
		targetResource:      targetResource,
		containerAppService: at.containerAppService,
		cosmosDbService:     at.cosmosDbService,
		sqlDbService:        at.sqlDbService,
		env:                 at.env,
		keyvaultService:     at.keyvaultService,
	}

	tmpl, err := template.New("").
		Option("missingkey=error").
		Funcs(template.FuncMap{
			"urlHost":   fns.UrlHost,
			"parameter": fns.Parameter,
			// securedParameter gets a parameter the same way as parameter, but supporting the securedParameter
			// allows to update the logic of pulling secret parameters in the future, if azd changes the way it
			// stores the parameter value.
			"securedParameter": fns.Parameter,
			"secretOutput":     fns.kvSecret,
			"targetPortOrDefault": func(targetPortFromManifest int) int {
				// portNumber is 0 for dockerfile.v0, so we use the targetPort from the manifest
				if portNumber == 0 {
					return targetPortFromManifest
				}
				return portNumber
			},
		}).
		Parse(manifest)
	if err != nil {
		return nil, fmt.Errorf("failing parsing manifest template: %w", err)
	}

	var inputs map[string]any
	// inputs are auto-gen during provision and saved to env-config
	if has, err := at.env.Config.GetSection("inputs", &inputs); err != nil {
		return nil, fmt.Errorf("failed to get inputs section: %w", err)
	} else if !has {
		inputs = make(map[string]any)
	}

	builder := strings.Builder{}
	err = tmpl.Execute(&builder, struct {
		Env    map[string]string
		Image  string
		Inputs map[string]any
	}{
		Env:    at.env.Dotenv(),
		Image:  remoteImageName,
		Inputs: inputs,
	})
	if err != nil {
		return nil, fmt.Errorf("failed executing template file: %w", err)
	}

<<<<<<< HEAD
	if !serviceConfig.DotNetContainerApp.FunctionApp {
		err = at.containerAppService.DeployYaml(
			ctx,
			targetResource.SubscriptionId(),
			targetResource.ResourceGroupName(),
			serviceConfig.Name,
			[]byte(builder.String()),
		)
		if err != nil {
			return nil, fmt.Errorf("updating container app service: %w", err)
		}
=======
	containerAppOptions := containerapps.ContainerAppOptions{
		ApiVersion: serviceConfig.ApiVersion,
	}

	err = at.containerAppService.DeployYaml(
		ctx,
		targetResource.SubscriptionId(),
		targetResource.ResourceGroupName(),
		serviceConfig.Name,
		[]byte(builder.String()),
		&containerAppOptions,
	)
	if err != nil {
		return nil, fmt.Errorf("updating container app service: %w", err)
	}
>>>>>>> ec85b9c5

		progress.SetProgress(NewServiceProgress("Fetching endpoints for container app service"))

		containerAppTarget := environment.NewTargetResource(
			targetResource.SubscriptionId(),
			targetResource.ResourceGroupName(),
			serviceConfig.Name,
			string(azapi.AzureResourceTypeContainerApp))

		endpoints, err := at.Endpoints(ctx, serviceConfig, containerAppTarget)
		if err != nil {
			return nil, err
		}

		return &ServiceDeployResult{
			Package: packageOutput,
			TargetResourceId: azure.ContainerAppRID(
				targetResource.SubscriptionId(),
				targetResource.ResourceGroupName(),
				serviceConfig.Name,
			),
			Kind:      ContainerAppTarget,
			Endpoints: endpoints,
		}, nil
	} else {
		err = at.functionAppService.DeployYAML(
			ctx,
			targetResource.SubscriptionId(),
			targetResource.ResourceGroupName(),
			serviceConfig.Name,
			[]byte(builder.String()),
		)
		if err != nil {
			return nil, fmt.Errorf("updating container app service: %w", err)
		}
		progress.SetProgress(NewServiceProgress("Fetching endpoints"))

		endpoints, err := at.functionAppService.Endpoints(
			ctx,
			targetResource.SubscriptionId(),
			targetResource.ResourceGroupName(),
			serviceConfig.Name,
		)
		if err != nil {
			return nil, err
		}

		return &ServiceDeployResult{
			Package: packageOutput,
			TargetResourceId: azure.WebsiteRID(
				targetResource.SubscriptionId(),
				targetResource.ResourceGroupName(),
				serviceConfig.Name,
			),
			Kind:      ContainerAppTarget,
			Endpoints: endpoints,
		}, nil
	}
}

// Gets endpoint for the container app service
func (at *dotnetContainerAppTarget) Endpoints(
	ctx context.Context,
	serviceConfig *ServiceConfig,
	targetResource *environment.TargetResource,
) ([]string, error) {
	containerAppOptions := containerapps.ContainerAppOptions{
		ApiVersion: serviceConfig.ApiVersion,
	}

	if ingressConfig, err := at.containerAppService.GetIngressConfiguration(
		ctx,
		targetResource.SubscriptionId(),
		targetResource.ResourceGroupName(),
		targetResource.ResourceName(),
		&containerAppOptions,
	); err != nil {
		return nil, fmt.Errorf("fetching service properties: %w", err)
	} else {
		endpoints := make([]string, len(ingressConfig.HostNames))
		for idx, hostName := range ingressConfig.HostNames {
			endpoints[idx] = fmt.Sprintf("https://%s/", hostName)
		}

		return endpoints, nil
	}
}

func (at *dotnetContainerAppTarget) validateTargetResource(
	targetResource *environment.TargetResource,
) error {
	if targetResource.ResourceGroupName() == "" {
		return fmt.Errorf("missing resource group name: %s", targetResource.ResourceGroupName())
	}

	if targetResource.ResourceType() != "" {
		if err := checkResourceType(targetResource, azapi.AzureResourceTypeContainerAppEnvironment); err != nil {
			return err
		}
	}

	return nil
}

// containerAppTemplateManifestFuncs contains all the functions that are callable while evaluating the manifest template.
type containerAppTemplateManifestFuncs struct {
	ctx                 context.Context
	manifest            *apphost.Manifest
	targetResource      *environment.TargetResource
	containerAppService containerapps.ContainerAppService
	cosmosDbService     cosmosdb.CosmosDbService
	sqlDbService        sqldb.SqlDbService
	env                 *environment.Environment
	keyvaultService     keyvault.KeyVaultService
}

// UrlHost returns the Hostname (without the port) of the given string, or an error if the string is not a valid URL.
//
// It is callable from a template under the name `urlHost`
func (_ *containerAppTemplateManifestFuncs) UrlHost(s string) (string, error) {
	u, err := url.Parse(s)
	if err != nil {
		return "", err
	}
	return u.Hostname(), nil
}

const infraParametersKey = "infra.parameters."

func (fns *containerAppTemplateManifestFuncs) Parameter(name string) (string, error) {
	key := infraParametersKey + name
	val, found := fns.env.Config.Get(key)
	if !found {
		return "", fmt.Errorf("parameter %s not found", name)
	}
	valString, ok := val.(string)
	if !ok {
		return "", fmt.Errorf("parameter %s is not a string", name)
	}
	return valString, nil
}

// kvSecret gets the value of the secret with the given name from the KeyVault with the given host name. If the secret is
// not found, an error is returned.
func (fns *containerAppTemplateManifestFuncs) kvSecret(kvHost, secretName string) (string, error) {
	hostName := fns.env.Getenv(kvHost)
	if hostName == "" {
		return "", fmt.Errorf("the value for %s was not found or is empty", kvHost)
	}

	secret, err := fns.keyvaultService.GetKeyVaultSecret(fns.ctx, fns.targetResource.SubscriptionId(), hostName, secretName)
	if err != nil {
		return "", fmt.Errorf("fetching secret %s from %s: %w", secretName, hostName, err)
	}
	return secret.Value, nil
}<|MERGE_RESOLUTION|>--- conflicted
+++ resolved
@@ -275,7 +275,10 @@
 		return nil, fmt.Errorf("failed executing template file: %w", err)
 	}
 
-<<<<<<< HEAD
+	containerAppOptions := containerapps.ContainerAppOptions{
+		ApiVersion: serviceConfig.ApiVersion,
+	}
+
 	if !serviceConfig.DotNetContainerApp.FunctionApp {
 		err = at.containerAppService.DeployYaml(
 			ctx,
@@ -283,27 +286,11 @@
 			targetResource.ResourceGroupName(),
 			serviceConfig.Name,
 			[]byte(builder.String()),
+			&containerAppOptions,
 		)
 		if err != nil {
 			return nil, fmt.Errorf("updating container app service: %w", err)
 		}
-=======
-	containerAppOptions := containerapps.ContainerAppOptions{
-		ApiVersion: serviceConfig.ApiVersion,
-	}
-
-	err = at.containerAppService.DeployYaml(
-		ctx,
-		targetResource.SubscriptionId(),
-		targetResource.ResourceGroupName(),
-		serviceConfig.Name,
-		[]byte(builder.String()),
-		&containerAppOptions,
-	)
-	if err != nil {
-		return nil, fmt.Errorf("updating container app service: %w", err)
-	}
->>>>>>> ec85b9c5
 
 		progress.SetProgress(NewServiceProgress("Fetching endpoints for container app service"))
 
