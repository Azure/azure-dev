--- conflicted
+++ resolved
@@ -36,12 +36,8 @@
 	containerHelper     *ContainerHelper
 	containerAppService containerapps.ContainerAppService
 	resourceManager     ResourceManager
-<<<<<<< HEAD
-	dotNetCli           dotnet.DotNetCli
-	bicepCli            bicep.BicepCli
-=======
 	dotNetCli           *dotnet.Cli
->>>>>>> 011f57d0
+	bicepCli            *bicep.Cli
 	cosmosDbService     cosmosdb.CosmosDbService
 	sqlDbService        sqldb.SqlDbService
 	keyvaultService     keyvault.KeyVaultService
@@ -63,12 +59,8 @@
 	containerHelper *ContainerHelper,
 	containerAppService containerapps.ContainerAppService,
 	resourceManager ResourceManager,
-<<<<<<< HEAD
-	dotNetCli dotnet.DotNetCli,
-	bicepCli bicep.BicepCli,
-=======
 	dotNetCli *dotnet.Cli,
->>>>>>> 011f57d0
+	bicepCli *bicep.Cli,
 	cosmosDbService cosmosdb.CosmosDbService,
 	sqlDbService sqldb.SqlDbService,
 	keyvaultService keyvault.KeyVaultService,
@@ -117,62 +109,11 @@
 	serviceConfig *ServiceConfig,
 	packageOutput *ServicePackageResult,
 	targetResource *environment.TargetResource,
-<<<<<<< HEAD
-) *async.TaskWithProgress[*ServiceDeployResult, ServiceProgress] {
-	return async.RunTaskWithProgress(
-		func(task *async.TaskContextWithProgress[*ServiceDeployResult, ServiceProgress]) {
-			if err := at.validateTargetResource(ctx, serviceConfig, targetResource); err != nil {
-				task.SetError(fmt.Errorf("validating target resource: %w", err))
-				return
-			}
-
-			task.SetProgress(NewServiceProgress("Logging in to registry"))
-
-			// Login, tag & push container image to ACR
-			dockerCreds, err := at.containerHelper.Credentials(ctx, serviceConfig, targetResource)
-			if err != nil {
-				task.SetError(fmt.Errorf("logging in to registry: %w", err))
-				return
-			}
-
-			task.SetProgress(NewServiceProgress("Pushing container image"))
-
-			var remoteImageName string
-			var portNumber int
-
-			// This service target is shared across five different aspire resource types: "dockerfile.v0" (a reference to
-			// an project backed by a dockerfile), "container.v0" (a reference to a project backed by an existing container
-			// image), "project.v0"/"project.v1" (a reference to a project backed by a .NET project),
-			// and "container.v1" (a reference to a project which might have an existing container image, or can provide
-			// a dockerfile). Depending on the type, we have different steps for pushing the container image.
-			//
-			// For the dockerfile.v0 and container.v1+dockerfile type, [DotNetImporter] arranges things such that we can
-			// leverage the existing support in `azd` for services backed by a Dockerfile.
-			// This causes the image to be built and pushed to ACR.
-			//
-			// For the container.v0 or container.v1+image type, we assume the container image specified by the manifest is
-			// public and just use it directly.
-			//
-			// For the project.v0 and project.v1 type, we use the .NET CLI to publish the container image to ACR.
-			//
-			// The name of the image that should be referenced in the manifest is stored in `remoteImageName` and presented
-			// to the deployment template as a parameter named `Image`.
-			if serviceConfig.Language == ServiceLanguageDocker {
-				containerDeployTask := at.containerHelper.Deploy(ctx, serviceConfig, packageOutput, targetResource, false)
-				syncProgress(task, containerDeployTask.Progress())
-
-				res, err := containerDeployTask.Await()
-				if err != nil {
-					task.SetError(err)
-					return
-				}
-=======
 	progress *async.Progress[ServiceProgress],
 ) (*ServiceDeployResult, error) {
 	if err := at.validateTargetResource(targetResource); err != nil {
 		return nil, fmt.Errorf("validating target resource: %w", err)
 	}
->>>>>>> 011f57d0
 
 	progress.SetProgress(NewServiceProgress("Logging in to registry"))
 
@@ -230,50 +171,49 @@
 			return nil, fmt.Errorf("publishing container: %w", err)
 		}
 
-<<<<<<< HEAD
-			projectResource := serviceConfig.DotNetContainerApp.Manifest.Resources[serviceConfig.DotNetContainerApp.ProjectName]
-			isBicep := projectResource.Type == "project.v1"
-
-			if isBicep {
-				err := at.deployFromBicep(ctx, serviceConfig, targetResource, remoteImageName, portNumber)
-				if err != nil {
-					task.SetError(err)
-					return
-				}
-			} else {
-				err := at.deployFromManifest(ctx, serviceConfig, targetResource, remoteImageName, portNumber)
-				if err != nil {
-					task.SetError(err)
-					return
-				}
-			}
-
-			task.SetProgress(NewServiceProgress("Fetching endpoints for container app service"))
-
-			containerAppTarget := environment.NewTargetResource(
-				targetResource.SubscriptionId(),
-				targetResource.ResourceGroupName(),
-				serviceConfig.Name,
-				string(infra.AzureResourceTypeContainerApp))
-
-			endpoints, err := at.Endpoints(ctx, serviceConfig, containerAppTarget)
-			if err != nil {
-				task.SetError(err)
-				return
-			}
-
-			task.SetResult(&ServiceDeployResult{
-				Package: packageOutput,
-				TargetResourceId: azure.ContainerAppRID(
-					targetResource.SubscriptionId(),
-					targetResource.ResourceGroupName(),
-					serviceConfig.Name,
-				),
-				Kind:      ContainerAppTarget,
-				Endpoints: endpoints,
-			})
-		},
-	)
+		remoteImageName = fmt.Sprintf("%s/%s", dockerCreds.LoginServer, imageName)
+	}
+
+	progress.SetProgress(NewServiceProgress("Updating container app"))
+
+	projectResource := serviceConfig.DotNetContainerApp.Manifest.Resources[serviceConfig.DotNetContainerApp.ProjectName]
+	isBicep := projectResource.Type == "project.v1"
+
+	if isBicep {
+		err := at.deployFromBicep(ctx, serviceConfig, targetResource, remoteImageName, portNumber)
+		if err != nil {
+			return nil, err
+		}
+	} else {
+		err := at.deployFromManifest(ctx, serviceConfig, targetResource, remoteImageName, portNumber)
+		if err != nil {
+			return nil, err
+		}
+	}
+
+	progress.SetProgress(NewServiceProgress("Fetching endpoints for container app service"))
+
+	containerAppTarget := environment.NewTargetResource(
+		targetResource.SubscriptionId(),
+		targetResource.ResourceGroupName(),
+		serviceConfig.Name,
+		string(azapi.AzureResourceTypeContainerApp))
+
+	endpoints, err := at.Endpoints(ctx, serviceConfig, containerAppTarget)
+	if err != nil {
+		return nil, err
+	}
+
+	return &ServiceDeployResult{
+		Package: packageOutput,
+		TargetResourceId: azure.ContainerAppRID(
+			targetResource.SubscriptionId(),
+			targetResource.ResourceGroupName(),
+			serviceConfig.Name,
+		),
+		Kind:      ContainerAppTarget,
+		Endpoints: endpoints,
+	}, nil
 }
 
 func (at *dotnetContainerAppTarget) deployFromBicep(
@@ -375,9 +315,8 @@
 			tmpl, err := template.New("").
 				Option("missingkey=error").
 				Funcs(template.FuncMap{
-					"urlHost":          fns.UrlHost,
-					"connectionString": fns.ConnectionString,
-					"parameter":        fns.Parameter,
+					"urlHost":   fns.UrlHost,
+					"parameter": fns.Parameter,
 					// securedParameter gets a parameter the same way as parameter, but supporting the securedParameter
 					// allows to update the logic of pulling secret parameters in the future, if azd changes the way it
 					// stores the parameter value.
@@ -491,73 +430,6 @@
 	tmpl, err := template.New("containerApp.tmpl.yaml").
 		Option("missingkey=error").
 		Funcs(template.FuncMap{
-			"urlHost":          fns.UrlHost,
-			"connectionString": fns.ConnectionString,
-			"parameter":        fns.Parameter,
-			// securedParameter gets a parameter the same way as parameter, but supporting the securedParameter
-			// allows to update the logic of pulling secret parameters in the future, if azd changes the way it
-			// stores the parameter value.
-			"securedParameter": fns.Parameter,
-			"secretOutput":     fns.kvSecret,
-			"targetPortOrDefault": func(targetPortFromManifest int) int {
-				// portNumber is 0 for dockerfile.v0, so we use the targetPort from the manifest
-				if portNumber == 0 {
-					return targetPortFromManifest
-				}
-=======
-		remoteImageName = fmt.Sprintf("%s/%s", dockerCreds.LoginServer, imageName)
-	}
-
-	progress.SetProgress(NewServiceProgress("Updating container app"))
-
-	var manifest string
-
-	appHostRoot := serviceConfig.DotNetContainerApp.AppHostPath
-	if f, err := os.Stat(appHostRoot); err == nil && !f.IsDir() {
-		appHostRoot = filepath.Dir(appHostRoot)
-	}
-
-	manifestPath := filepath.Join(
-		appHostRoot, "infra", fmt.Sprintf("%s.tmpl.yaml", serviceConfig.DotNetContainerApp.ProjectName))
-	if _, err := os.Stat(manifestPath); err == nil {
-		log.Printf("using container app manifest from %s", manifestPath)
-
-		contents, err := os.ReadFile(manifestPath)
-		if err != nil {
-			return nil, fmt.Errorf("reading container app manifest: %w", err)
-		}
-		manifest = string(contents)
-	} else {
-		log.Printf(
-			"generating container app manifest from %s for project %s",
-			serviceConfig.DotNetContainerApp.AppHostPath,
-			serviceConfig.DotNetContainerApp.ProjectName)
-
-		generatedManifest, err := apphost.ContainerAppManifestTemplateForProject(
-			serviceConfig.DotNetContainerApp.Manifest,
-			serviceConfig.DotNetContainerApp.ProjectName,
-			apphost.AppHostOptions{},
-		)
-		if err != nil {
-			return nil, fmt.Errorf("generating container app manifest: %w", err)
-		}
-		manifest = generatedManifest
-	}
-
-	fns := &containerAppTemplateManifestFuncs{
-		ctx:                 ctx,
-		manifest:            serviceConfig.DotNetContainerApp.Manifest,
-		targetResource:      targetResource,
-		containerAppService: at.containerAppService,
-		cosmosDbService:     at.cosmosDbService,
-		sqlDbService:        at.sqlDbService,
-		env:                 at.env,
-		keyvaultService:     at.keyvaultService,
-	}
-
-	tmpl, err := template.New("containerApp.tmpl.yaml").
-		Option("missingkey=error").
-		Funcs(template.FuncMap{
 			"urlHost":   fns.UrlHost,
 			"parameter": fns.Parameter,
 			// securedParameter gets a parameter the same way as parameter, but supporting the securedParameter
@@ -570,27 +442,18 @@
 				if portNumber == 0 {
 					return targetPortFromManifest
 				}
->>>>>>> 011f57d0
 				return portNumber
 			},
 		}).
 		Parse(manifest)
 	if err != nil {
-<<<<<<< HEAD
 		return fmt.Errorf("failing parsing containerApp.tmpl.yaml: %w", err)
-=======
-		return nil, fmt.Errorf("failing parsing containerApp.tmpl.yaml: %w", err)
->>>>>>> 011f57d0
 	}
 
 	var inputs map[string]any
 	// inputs are auto-gen during provision and saved to env-config
 	if has, err := at.env.Config.GetSection("inputs", &inputs); err != nil {
-<<<<<<< HEAD
 		return fmt.Errorf("failed to get inputs section: %w", err)
-=======
-		return nil, fmt.Errorf("failed to get inputs section: %w", err)
->>>>>>> 011f57d0
 	} else if !has {
 		inputs = make(map[string]any)
 	}
@@ -606,11 +469,7 @@
 		Inputs: inputs,
 	})
 	if err != nil {
-<<<<<<< HEAD
 		return fmt.Errorf("failed executing template file: %w", err)
-=======
-		return nil, fmt.Errorf("failed executing template file: %w", err)
->>>>>>> 011f57d0
 	}
 
 	err = at.containerAppService.DeployYaml(
@@ -621,39 +480,10 @@
 		[]byte(builder.String()),
 	)
 	if err != nil {
-<<<<<<< HEAD
 		return fmt.Errorf("updating container app service: %w", err)
 	}
 
 	return nil
-=======
-		return nil, fmt.Errorf("updating container app service: %w", err)
-	}
-
-	progress.SetProgress(NewServiceProgress("Fetching endpoints for container app service"))
-
-	containerAppTarget := environment.NewTargetResource(
-		targetResource.SubscriptionId(),
-		targetResource.ResourceGroupName(),
-		serviceConfig.Name,
-		string(azapi.AzureResourceTypeContainerApp))
-
-	endpoints, err := at.Endpoints(ctx, serviceConfig, containerAppTarget)
-	if err != nil {
-		return nil, err
-	}
-
-	return &ServiceDeployResult{
-		Package: packageOutput,
-		TargetResourceId: azure.ContainerAppRID(
-			targetResource.SubscriptionId(),
-			targetResource.ResourceGroupName(),
-			serviceConfig.Name,
-		),
-		Kind:      ContainerAppTarget,
-		Endpoints: endpoints,
-	}, nil
->>>>>>> 011f57d0
 }
 
 // Gets endpoint for the container app service
