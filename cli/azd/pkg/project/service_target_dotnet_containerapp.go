// Copyright (c) Microsoft Corporation. All rights reserved.
// Licensed under the MIT License.

package project

import (
	"context"
	"fmt"
	"log"
	"net/url"
	"os"
	"path/filepath"
	"strings"
	"text/template"

	"github.com/azure/azure-dev/cli/azd/pkg/alpha"
	"github.com/azure/azure-dev/cli/azd/pkg/apphost"
	"github.com/azure/azure-dev/cli/azd/pkg/async"
	"github.com/azure/azure-dev/cli/azd/pkg/azure"
	"github.com/azure/azure-dev/cli/azd/pkg/containerapps"
	"github.com/azure/azure-dev/cli/azd/pkg/cosmosdb"
	"github.com/azure/azure-dev/cli/azd/pkg/environment"
	"github.com/azure/azure-dev/cli/azd/pkg/infra"
	"github.com/azure/azure-dev/cli/azd/pkg/keyvault"
	"github.com/azure/azure-dev/cli/azd/pkg/sqldb"
	"github.com/azure/azure-dev/cli/azd/pkg/tools"
	"github.com/azure/azure-dev/cli/azd/pkg/tools/dotnet"
)

type dotnetContainerAppTarget struct {
	env                 *environment.Environment
	containerHelper     *ContainerHelper
	containerAppService containerapps.ContainerAppService
	resourceManager     ResourceManager
	dotNetCli           dotnet.DotNetCli
	cosmosDbService     cosmosdb.CosmosDbService
	sqlDbService        sqldb.SqlDbService
	keyvaultService     keyvault.KeyVaultService
	alphaFeatureManager *alpha.FeatureManager
}

// NewDotNetContainerAppTarget creates the Service Target for a Container App that is written in .NET. Unlike
// [ContainerAppTarget], this target does not require a Dockerfile to be present in the project. Instead, it uses the built
// in support in .NET 8 for publishing containers using `dotnet publish`. In addition, it uses a different deployment
// strategy built on a yaml manifest file, using the same format `az containerapp create --yaml`, with additional support
// for using text/template to do replacements, similar to tools like Helm.
//
// Note that unlike [ContainerAppTarget] this target does not add SERVICE_<XYZ>_IMAGE_NAME values to the environment,
// instead, the image name is present on the context object used when rendering the template.
func NewDotNetContainerAppTarget(
	env *environment.Environment,
	containerHelper *ContainerHelper,
	containerAppService containerapps.ContainerAppService,
	resourceManager ResourceManager,
	dotNetCli dotnet.DotNetCli,
	cosmosDbService cosmosdb.CosmosDbService,
	sqlDbService sqldb.SqlDbService,
	keyvaultService keyvault.KeyVaultService,
	alphaFeatureManager *alpha.FeatureManager,
) ServiceTarget {
	return &dotnetContainerAppTarget{
		env:                 env,
		containerHelper:     containerHelper,
		containerAppService: containerAppService,
		resourceManager:     resourceManager,
		dotNetCli:           dotNetCli,
		cosmosDbService:     cosmosDbService,
		sqlDbService:        sqlDbService,
		keyvaultService:     keyvaultService,
		alphaFeatureManager: alphaFeatureManager,
	}
}

// Gets the required external tools
func (at *dotnetContainerAppTarget) RequiredExternalTools(ctx context.Context) []tools.ExternalTool {
	return []tools.ExternalTool{at.dotNetCli}
}

// Initializes the Container App target
func (at *dotnetContainerAppTarget) Initialize(ctx context.Context, serviceConfig *ServiceConfig) error {
	return nil
}

// Prepares and tags the container image from the build output based on the specified service configuration
func (at *dotnetContainerAppTarget) Package(
	ctx context.Context,
	serviceConfig *ServiceConfig,
	packageOutput *ServicePackageResult,
	progress *async.Progress[ServiceProgress],
) (*ServicePackageResult, error) {
	return packageOutput, nil
}

// Deploys service container images to ACR and provisions the container app service.
func (at *dotnetContainerAppTarget) Deploy(
	ctx context.Context,
	serviceConfig *ServiceConfig,
	packageOutput *ServicePackageResult,
	targetResource *environment.TargetResource,
	progress *async.Progress[ServiceProgress],
) (*ServiceDeployResult, error) {
	if err := at.validateTargetResource(ctx, serviceConfig, targetResource); err != nil {
		return nil, fmt.Errorf("validating target resource: %w", err)
	}

	progress.SetProgress(NewServiceProgress("Logging in to registry"))

	// Login, tag & push container image to ACR
	dockerCreds, err := at.containerHelper.Credentials(ctx, serviceConfig, targetResource)
	if err != nil {
		return nil, fmt.Errorf("logging in to registry: %w", err)
	}

	progress.SetProgress(NewServiceProgress("Pushing container image"))

	var remoteImageName string
	var portNumber int

	// This service target is shared across four different aspire resource types: "dockerfile.v0" (a reference to
	// an project backed by a dockerfile), "container.v0" (a reference to a project backed by an existing container
	// image), "project.v0" (a reference to a project backed by a .NET project), and "container.v1" (a reference
	// to a project which might have an existing container image, or can provide a dockerfile).
	// Depending on the type, we have different steps for pushing the container image.
	//
	// For the dockerfile.v0 and container.v1+dockerfile type, [DotNetImporter] arranges things such that we can
	// leverage the existing support in `azd` for services backed by a Dockerfile.
	// This causes the image to be built and pushed to ACR.
	//
	// For the container.v0 or container.v1+image type, we assume the container image specified by the manifest is
	// public and just use it directly.
	//
	// For the project.v0 type, we use the .NET CLI to publish the container image to ACR.
	//
	// The name of the image that should be referenced in the manifest is stored in `remoteImageName` and presented
	// to the deployment template as a parameter named `Image`.
	if serviceConfig.Language == ServiceLanguageDocker {
		res, err := at.containerHelper.Deploy(ctx, serviceConfig, packageOutput, targetResource, false, progress)
		if err != nil {
			return nil, err
		}

		remoteImageName = res.Details.(*dockerDeployResult).RemoteImageTag
	} else if serviceConfig.DotNetContainerApp.ContainerImage != "" {
		remoteImageName = serviceConfig.DotNetContainerApp.ContainerImage
	} else {
		imageName := fmt.Sprintf("%s:%s",
			at.containerHelper.DefaultImageName(serviceConfig),
			at.containerHelper.DefaultImageTag())

		portNumber, err = at.dotNetCli.PublishContainer(
			ctx,
			serviceConfig.Path(),
			"Release",
			imageName,
			dockerCreds.LoginServer,
			dockerCreds.Username,
			dockerCreds.Password)
		if err != nil {
			return nil, fmt.Errorf("publishing container: %w", err)
		}

		remoteImageName = fmt.Sprintf("%s/%s", dockerCreds.LoginServer, imageName)
	}

	progress.SetProgress(NewServiceProgress("Updating container app"))

	var manifest string

	appHostRoot := serviceConfig.DotNetContainerApp.AppHostPath
	if f, err := os.Stat(appHostRoot); err == nil && !f.IsDir() {
		appHostRoot = filepath.Dir(appHostRoot)
	}

	manifestPath := filepath.Join(
		appHostRoot, "infra", fmt.Sprintf("%s.tmpl.yaml", serviceConfig.DotNetContainerApp.ProjectName))
	if _, err := os.Stat(manifestPath); err == nil {
		log.Printf("using container app manifest from %s", manifestPath)

		contents, err := os.ReadFile(manifestPath)
		if err != nil {
			return nil, fmt.Errorf("reading container app manifest: %w", err)
		}
		manifest = string(contents)
	} else {
		log.Printf(
			"generating container app manifest from %s for project %s",
			serviceConfig.DotNetContainerApp.AppHostPath,
			serviceConfig.DotNetContainerApp.ProjectName)

		generatedManifest, err := apphost.ContainerAppManifestTemplateForProject(
			serviceConfig.DotNetContainerApp.Manifest,
			serviceConfig.DotNetContainerApp.ProjectName,
			apphost.AppHostOptions{},
		)
		if err != nil {
			return nil, fmt.Errorf("generating container app manifest: %w", err)
		}
		manifest = generatedManifest
	}

	fns := &containerAppTemplateManifestFuncs{
		ctx:                 ctx,
		manifest:            serviceConfig.DotNetContainerApp.Manifest,
		targetResource:      targetResource,
		containerAppService: at.containerAppService,
		cosmosDbService:     at.cosmosDbService,
		sqlDbService:        at.sqlDbService,
		env:                 at.env,
		keyvaultService:     at.keyvaultService,
	}

<<<<<<< HEAD
	tmpl, err := template.New("containerApp.tmpl.yaml").
		Option("missingkey=error").
		Funcs(template.FuncMap{
			"urlHost":          fns.UrlHost,
			"connectionString": fns.ConnectionString,
			"parameter":        fns.Parameter,
			// securedParameter gets a parameter the same way as parameter, but supporting the securedParameter
			// allows to update the logic of pulling secret parameters in the future, if azd changes the way it
			// stores the parameter value.
			"securedParameter": fns.Parameter,
			"secretOutput":     fns.kvSecret,
			"targetPortOrDefault": func(targetPortFromManifest int) int {
				// portNumber is 0 for dockerfile.v0, so we use the targetPort from the manifest
				if portNumber == 0 {
					return targetPortFromManifest
				}
				return portNumber
			},
		}).
		Parse(manifest)
	if err != nil {
		return nil, fmt.Errorf("failing parsing containerApp.tmpl.yaml: %w", err)
	}
=======
			tmpl, err := template.New("containerApp.tmpl.yaml").
				Option("missingkey=error").
				Funcs(template.FuncMap{
					"urlHost":   fns.UrlHost,
					"parameter": fns.Parameter,
					// securedParameter gets a parameter the same way as parameter, but supporting the securedParameter
					// allows to update the logic of pulling secret parameters in the future, if azd changes the way it
					// stores the parameter value.
					"securedParameter": fns.Parameter,
					"secretOutput":     fns.kvSecret,
					"targetPortOrDefault": func(targetPortFromManifest int) int {
						// portNumber is 0 for dockerfile.v0, so we use the targetPort from the manifest
						if portNumber == 0 {
							return targetPortFromManifest
						}
						return portNumber
					},
				}).
				Parse(manifest)
			if err != nil {
				task.SetError(fmt.Errorf("failing parsing containerApp.tmpl.yaml: %w", err))
				return
			}
>>>>>>> b5f6977f

	var inputs map[string]any
	// inputs are auto-gen during provision and saved to env-config
	if has, err := at.env.Config.GetSection("inputs", &inputs); err != nil {
		return nil, fmt.Errorf("failed to get inputs section: %w", err)
	} else if !has {
		inputs = make(map[string]any)
	}

	builder := strings.Builder{}
	err = tmpl.Execute(&builder, struct {
		Env    map[string]string
		Image  string
		Inputs map[string]any
	}{
		Env:    at.env.Dotenv(),
		Image:  remoteImageName,
		Inputs: inputs,
	})
	if err != nil {
		return nil, fmt.Errorf("failed executing template file: %w", err)
	}

	err = at.containerAppService.DeployYaml(
		ctx,
		targetResource.SubscriptionId(),
		targetResource.ResourceGroupName(),
		serviceConfig.Name,
		[]byte(builder.String()),
	)
	if err != nil {
		return nil, fmt.Errorf("updating container app service: %w", err)
	}

	progress.SetProgress(NewServiceProgress("Fetching endpoints for container app service"))

	containerAppTarget := environment.NewTargetResource(
		targetResource.SubscriptionId(),
		targetResource.ResourceGroupName(),
		serviceConfig.Name,
		string(infra.AzureResourceTypeContainerApp))

	endpoints, err := at.Endpoints(ctx, serviceConfig, containerAppTarget)
	if err != nil {
		return nil, err
	}

	return &ServiceDeployResult{
		Package: packageOutput,
		TargetResourceId: azure.ContainerAppRID(
			targetResource.SubscriptionId(),
			targetResource.ResourceGroupName(),
			serviceConfig.Name,
		),
		Kind:      ContainerAppTarget,
		Endpoints: endpoints,
	}, nil
}

// Gets endpoint for the container app service
func (at *dotnetContainerAppTarget) Endpoints(
	ctx context.Context,
	serviceConfig *ServiceConfig,
	targetResource *environment.TargetResource,
) ([]string, error) {
	if ingressConfig, err := at.containerAppService.GetIngressConfiguration(
		ctx,
		targetResource.SubscriptionId(),
		targetResource.ResourceGroupName(),
		targetResource.ResourceName(),
	); err != nil {
		return nil, fmt.Errorf("fetching service properties: %w", err)
	} else {
		endpoints := make([]string, len(ingressConfig.HostNames))
		for idx, hostName := range ingressConfig.HostNames {
			endpoints[idx] = fmt.Sprintf("https://%s/", hostName)
		}

		return endpoints, nil
	}
}

func (at *dotnetContainerAppTarget) validateTargetResource(
	ctx context.Context,
	serviceConfig *ServiceConfig,
	targetResource *environment.TargetResource,
) error {
	if targetResource.ResourceGroupName() == "" {
		return fmt.Errorf("missing resource group name: %s", targetResource.ResourceGroupName())
	}

	if targetResource.ResourceType() != "" {
		if err := checkResourceType(targetResource, infra.AzureResourceTypeContainerAppEnvironment); err != nil {
			return err
		}
	}

	return nil
}

// containerAppTemplateManifestFuncs contains all the functions that are callable while evaluating the manifest template.
type containerAppTemplateManifestFuncs struct {
	ctx                 context.Context
	manifest            *apphost.Manifest
	targetResource      *environment.TargetResource
	containerAppService containerapps.ContainerAppService
	cosmosDbService     cosmosdb.CosmosDbService
	sqlDbService        sqldb.SqlDbService
	env                 *environment.Environment
	keyvaultService     keyvault.KeyVaultService
}

// UrlHost returns the Hostname (without the port) of the given string, or an error if the string is not a valid URL.
//
// It is callable from a template under the name `urlHost`
func (_ *containerAppTemplateManifestFuncs) UrlHost(s string) (string, error) {
	u, err := url.Parse(s)
	if err != nil {
		return "", err
	}
	return u.Hostname(), nil
}

const infraParametersKey = "infra.parameters."

func (fns *containerAppTemplateManifestFuncs) Parameter(name string) (string, error) {
	key := infraParametersKey + name
	val, found := fns.env.Config.Get(key)
	if !found {
		return "", fmt.Errorf("parameter %s not found", name)
	}
	valString, ok := val.(string)
	if !ok {
		return "", fmt.Errorf("parameter %s is not a string", name)
	}
	return valString, nil
}

// kvSecret gets the value of the secret with the given name from the KeyVault with the given host name. If the secret is
// not found, an error is returned.
func (fns *containerAppTemplateManifestFuncs) kvSecret(kvHost, secretName string) (string, error) {
	hostName := fns.env.Getenv(kvHost)
	if hostName == "" {
		return "", fmt.Errorf("the value for %s was not found or is empty", kvHost)
	}

	secret, err := fns.keyvaultService.GetKeyVaultSecret(fns.ctx, fns.targetResource.SubscriptionId(), hostName, secretName)
	if err != nil {
		return "", fmt.Errorf("fetching secret %s from %s: %w", secretName, hostName, err)
	}
	return secret.Value, nil
}<|MERGE_RESOLUTION|>--- conflicted
+++ resolved
@@ -209,13 +209,11 @@
 		keyvaultService:     at.keyvaultService,
 	}
 
-<<<<<<< HEAD
 	tmpl, err := template.New("containerApp.tmpl.yaml").
 		Option("missingkey=error").
 		Funcs(template.FuncMap{
-			"urlHost":          fns.UrlHost,
-			"connectionString": fns.ConnectionString,
-			"parameter":        fns.Parameter,
+			"urlHost":   fns.UrlHost,
+			"parameter": fns.Parameter,
 			// securedParameter gets a parameter the same way as parameter, but supporting the securedParameter
 			// allows to update the logic of pulling secret parameters in the future, if azd changes the way it
 			// stores the parameter value.
@@ -233,31 +231,6 @@
 	if err != nil {
 		return nil, fmt.Errorf("failing parsing containerApp.tmpl.yaml: %w", err)
 	}
-=======
-			tmpl, err := template.New("containerApp.tmpl.yaml").
-				Option("missingkey=error").
-				Funcs(template.FuncMap{
-					"urlHost":   fns.UrlHost,
-					"parameter": fns.Parameter,
-					// securedParameter gets a parameter the same way as parameter, but supporting the securedParameter
-					// allows to update the logic of pulling secret parameters in the future, if azd changes the way it
-					// stores the parameter value.
-					"securedParameter": fns.Parameter,
-					"secretOutput":     fns.kvSecret,
-					"targetPortOrDefault": func(targetPortFromManifest int) int {
-						// portNumber is 0 for dockerfile.v0, so we use the targetPort from the manifest
-						if portNumber == 0 {
-							return targetPortFromManifest
-						}
-						return portNumber
-					},
-				}).
-				Parse(manifest)
-			if err != nil {
-				task.SetError(fmt.Errorf("failing parsing containerApp.tmpl.yaml: %w", err))
-				return
-			}
->>>>>>> b5f6977f
 
 	var inputs map[string]any
 	// inputs are auto-gen during provision and saved to env-config
