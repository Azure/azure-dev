--- conflicted
+++ resolved
@@ -107,19 +107,6 @@
 
 			var remoteImageName string
 
-<<<<<<< HEAD
-			err = at.dotNetCli.PublishContainer(
-				ctx,
-				serviceConfig.Path(),
-				"Debug",
-				imageName,
-				dockerCreds.LoginServer,
-				dockerCreds.Username,
-				dockerCreds.Password)
-			if err != nil {
-				task.SetError(fmt.Errorf("publishing container: %w", err))
-				return
-=======
 			if serviceConfig.Language == ServiceLanguageDocker {
 				containerDeployTask := at.containerHelper.Deploy(ctx, serviceConfig, packageOutput, targetResource, false)
 				syncProgress(task, containerDeployTask.Progress())
@@ -134,14 +121,20 @@
 			} else {
 				imageName := fmt.Sprintf("azd-deploy-%s-%d", serviceConfig.Name, time.Now().Unix())
 
-				err = at.dotNetCli.PublishContainer(ctx, serviceConfig.Path(), "Debug", imageName, loginServer)
+				err = at.dotNetCli.PublishContainer(
+					ctx,
+					serviceConfig.Path(),
+					"Debug",
+					imageName,
+					dockerCreds.LoginServer,
+					dockerCreds.Username,
+					dockerCreds.Password)
 				if err != nil {
 					task.SetError(fmt.Errorf("publishing container: %w", err))
 					return
 				}
 
-				remoteImageName = fmt.Sprintf("%s/%s", loginServer, imageName)
->>>>>>> f1e1c9c1
+				remoteImageName = fmt.Sprintf("%s/%s", dockerCreds.LoginServer, imageName)
 			}
 
 			task.SetProgress(NewServiceProgress("Updating container app"))
@@ -205,11 +198,7 @@
 				Image string
 			}{
 				Env:   at.env.Dotenv(),
-<<<<<<< HEAD
-				Image: fmt.Sprintf("%s/%s", dockerCreds.LoginServer, imageName),
-=======
 				Image: remoteImageName,
->>>>>>> f1e1c9c1
 			})
 			if err != nil {
 				task.SetError(fmt.Errorf("failed executing template file: %w", err))
