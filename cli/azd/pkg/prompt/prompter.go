// Copyright (c) Microsoft Corporation. All rights reserved.
// Licensed under the MIT License.

package prompt

import (
	"context"
	"errors"
	"fmt"
	"log"
	"os"
	"slices"
	"strconv"
	"strings"

	"github.com/Azure/azure-sdk-for-go/sdk/azcore/to"
	"github.com/MakeNowJust/heredoc/v2"
	"github.com/azure/azure-dev/cli/azd/pkg/account"
	"github.com/azure/azure-dev/cli/azd/pkg/azapi"
	"github.com/azure/azure-dev/cli/azd/pkg/azure"
	"github.com/azure/azure-dev/cli/azd/pkg/azureutil"
	"github.com/azure/azure-dev/cli/azd/pkg/cloud"
	"github.com/azure/azure-dev/cli/azd/pkg/environment"
	"github.com/azure/azure-dev/cli/azd/pkg/input"
)

type LocationFilterPredicate func(loc account.Location) bool

type Prompter interface {
	PromptSubscription(ctx context.Context, msg string) (subscriptionId string, err error)
<<<<<<< HEAD
	PromptLocation(ctx context.Context, subId string, msg string, filter LocationFilterPredicate) (string, error)
	PromptResourceGroup(ctx context.Context, options PromptResourceOptions) (string, error)
=======
	PromptLocation(
		ctx context.Context,
		subId string,
		msg string,
		filter LocationFilterPredicate,
		defaultLocation *string) (string, error)
	PromptResourceGroup(ctx context.Context) (string, error)
>>>>>>> 61d7af0b
	PromptResourceGroupFrom(
		ctx context.Context, subscriptionId string, location string, options PromptResourceGroupFromOptions) (string, error)
}

type DefaultPrompter struct {
	console         input.Console
	env             *environment.Environment
	accountManager  account.Manager
	resourceService *azapi.ResourceService
	portalUrlBase   string
}

func NewDefaultPrompter(
	env *environment.Environment,
	console input.Console,
	accountManager account.Manager,
	resourceService *azapi.ResourceService,
	cloud *cloud.Cloud,
) Prompter {
	return &DefaultPrompter{
		console:         console,
		env:             env,
		accountManager:  accountManager,
		resourceService: resourceService,
		portalUrlBase:   cloud.PortalUrlBase,
	}
}

func (p *DefaultPrompter) PromptSubscription(ctx context.Context, msg string) (subscriptionId string, err error) {
	subscriptionOptions, subscriptions, defaultSubscription, err := p.getSubscriptionOptions(ctx)
	if err != nil {
		return "", err
	}

	if len(subscriptionOptions) == 0 {
		return "", errors.New(heredoc.Docf(
			`no subscriptions found.
			Ensure you have a subscription by visiting %s and search for Subscriptions in the search bar.
			Once you have a subscription, run 'azd auth login' again to reload subscriptions.`,
			p.portalUrlBase,
		))
	}

	for subscriptionId == "" {
		subscriptionSelectionIndex, err := p.console.Select(ctx, input.ConsoleOptions{
			Message:      msg,
			Options:      subscriptionOptions,
			DefaultValue: defaultSubscription,
		})

		if err != nil {
			return "", fmt.Errorf("reading subscription id: %w", err)
		}

		subscriptionId = subscriptions[subscriptionSelectionIndex]
	}

	if !p.accountManager.HasDefaultSubscription() {
		if _, err := p.accountManager.SetDefaultSubscription(ctx, subscriptionId); err != nil {
			log.Printf("failed setting default subscription. %s\n", err.Error())
		}
	}

	return subscriptionId, nil
}

func (p *DefaultPrompter) PromptLocation(
	ctx context.Context,
	subId string,
	msg string,
	filter LocationFilterPredicate,
	defaultLocation *string,
) (string, error) {
	loc, err := azureutil.PromptLocationWithFilter(ctx, subId, msg, "", p.console, p.accountManager, filter, defaultLocation)
	if err != nil {
		return "", err
	}

	if !p.accountManager.HasDefaultLocation() {
		if _, err := p.accountManager.SetDefaultLocation(ctx, subId, loc); err != nil {
			log.Printf("failed setting default location. %s\n", err.Error())
		}
	}

	return loc, nil
}

type PromptResourceOptions struct {
	DisableCreateNew bool
}

func (p *DefaultPrompter) PromptResourceGroup(ctx context.Context, options PromptResourceOptions) (string, error) {
	return p.PromptResourceGroupFrom(
		ctx,
		p.env.GetSubscriptionId(),
		p.env.GetLocation(),
		PromptResourceGroupFromOptions{
			Tags: map[string]string{
				azure.TagKeyAzdEnvName: p.env.Name(),
			},
			DefaultName:      fmt.Sprintf("rg-%s", p.env.Name()),
			DisableCreateNew: options.DisableCreateNew,
		})
}

type PromptResourceGroupFromOptions struct {
	Tags                  map[string]string
	DefaultName           string
	NewResourceGroupHelp  string
	PickResourceGroupHelp string
	DisableCreateNew      bool
}

func (p *DefaultPrompter) PromptResourceGroupFrom(
	ctx context.Context, subscriptionId string, location string, options PromptResourceGroupFromOptions) (string, error) {
	// Get current resource groups
	groups, err := p.resourceService.ListResourceGroup(ctx, subscriptionId, nil)
	if err != nil {
		return "", fmt.Errorf("listing resource groups: %w", err)
	}

	slices.SortFunc(groups, func(a, b *azapi.Resource) int {
		return strings.Compare(a.Name, b.Name)
	})

	canCreateNeResourceGroup := !options.DisableCreateNew

	choices := make([]string, len(groups))
	canCreateOverride := 0
	if canCreateNeResourceGroup {
		choices = make([]string, len(groups)+1)
		choices[0] = "Create a new resource group"
		canCreateOverride = 1
	}
	for idx, group := range groups {
		choices[idx+canCreateOverride] = fmt.Sprintf("%d. %s", idx+1, group.Name)
	}

	choice, err := p.console.Select(ctx, input.ConsoleOptions{
		Message: "Pick a resource group to use:",
		Options: choices,
		Help:    options.PickResourceGroupHelp,
	})
	if err != nil {
		return "", fmt.Errorf("selecting resource group: %w", err)
	}

	if !canCreateNeResourceGroup {
		return groups[choice].Name, nil
	}

	if choice > 0 {
		return groups[choice-1].Name, nil
	}

	name, err := p.console.Prompt(ctx, input.ConsoleOptions{
		Message:      "Enter a name for the new resource group:",
		DefaultValue: options.DefaultName,
		Help:         options.NewResourceGroupHelp,
	})
	if err != nil {
		return "", fmt.Errorf("prompting for resource group name: %w", err)
	}

	tagsParam := make(map[string]*string, len(options.Tags))
	for k, v := range options.Tags {
		tagsParam[k] = to.Ptr(v)
	}

	err = p.resourceService.CreateOrUpdateResourceGroup(ctx, subscriptionId, name, location, tagsParam)
	if err != nil {
		return "", fmt.Errorf("creating resource group: %w", err)
	}

	return name, nil
}

func (p *DefaultPrompter) getSubscriptionOptions(ctx context.Context) ([]string, []string, any, error) {
	subscriptionInfos, err := p.accountManager.GetSubscriptions(ctx)
	if err != nil {
		return nil, nil, nil, fmt.Errorf("listing accounts: %w", err)
	}

	// The default value is based on AZURE_SUBSCRIPTION_ID, falling back to whatever default subscription in
	// set in azd's config.
	defaultSubscriptionId := os.Getenv(environment.SubscriptionIdEnvVarName)
	if defaultSubscriptionId == "" {
		defaultSubscriptionId = p.accountManager.GetDefaultSubscriptionID(ctx)
	}

	var subscriptionOptions = make([]string, len(subscriptionInfos))
	var subscriptions = make([]string, len(subscriptionInfos))
	var defaultSubscription any

	for index, info := range subscriptionInfos {
		if v, err := strconv.ParseBool(os.Getenv("AZD_DEMO_MODE")); err == nil && v {
			subscriptionOptions[index] = fmt.Sprintf("%2d. %s", index+1, info.Name)
		} else {
			subscriptionOptions[index] = fmt.Sprintf("%2d. %s (%s)", index+1, info.Name, info.Id)
		}

		subscriptions[index] = info.Id

		if info.Id == defaultSubscriptionId {
			defaultSubscription = subscriptionOptions[index]
		}
	}

	return subscriptionOptions, subscriptions, defaultSubscription, nil
}<|MERGE_RESOLUTION|>--- conflicted
+++ resolved
@@ -28,18 +28,13 @@
 
 type Prompter interface {
 	PromptSubscription(ctx context.Context, msg string) (subscriptionId string, err error)
-<<<<<<< HEAD
-	PromptLocation(ctx context.Context, subId string, msg string, filter LocationFilterPredicate) (string, error)
-	PromptResourceGroup(ctx context.Context, options PromptResourceOptions) (string, error)
-=======
 	PromptLocation(
 		ctx context.Context,
 		subId string,
 		msg string,
 		filter LocationFilterPredicate,
 		defaultLocation *string) (string, error)
-	PromptResourceGroup(ctx context.Context) (string, error)
->>>>>>> 61d7af0b
+	PromptResourceGroup(ctx context.Context, options PromptResourceOptions) (string, error)
 	PromptResourceGroupFrom(
 		ctx context.Context, subscriptionId string, location string, options PromptResourceGroupFromOptions) (string, error)
 }
