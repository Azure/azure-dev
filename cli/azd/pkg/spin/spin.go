--- conflicted
+++ resolved
@@ -39,19 +39,10 @@
 		defer s.logMutex.Unlock()
 
 		s.logMutex.Lock()
-<<<<<<< HEAD
-		_ = s.spinner.Stop()
-=======
->>>>>>> 181ae60a
 
 		s.spinner.Stop()
 		fmt.Fprintln(writer, message)
-<<<<<<< HEAD
-
-		_ = s.spinner.Start()
-=======
 		s.spinner.Start()
->>>>>>> 181ae60a
 	}
 }
 
