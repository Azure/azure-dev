--- conflicted
+++ resolved
@@ -24,18 +24,13 @@
 	Value string `json:"value"`
 }
 
-<<<<<<< HEAD
-func (cli *azCli) GetAppConfig(ctx context.Context, subscriptionId string, resourceGroupName string, configName string) (*AzCliAppConfig, error) {
-	appConfigStoresClient, err := cli.createAppConfigClient(ctx, subscriptionId)
-=======
 func (cli *azCli) GetAppConfig(
 	ctx context.Context,
 	subscriptionId string,
 	resourceGroupName string,
 	configName string,
 ) (*AzCliAppConfig, error) {
-	client, err := cli.createAppConfigClient(ctx, subscriptionId)
->>>>>>> 36366a9d
+	appConfigStoresClient, err := cli.createAppConfigClient(ctx, subscriptionId)
 	if err != nil {
 		return nil, err
 	}
