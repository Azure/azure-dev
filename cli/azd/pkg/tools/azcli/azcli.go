--- conflicted
+++ resolved
@@ -61,12 +61,8 @@
 		subscriptionID string,
 		resourceGroup string,
 		funcName string,
-<<<<<<< HEAD
-		deployZipFile io.ReadSeekCloser,
+		deployZipFile io.ReadSeeker,
 		remoteBuild bool,
-=======
-		deployZipFile io.ReadSeeker,
->>>>>>> 5c4f164a
 	) (*string, error)
 	GetFunctionAppProperties(
 		ctx context.Context,
