// Copyright (c) Microsoft Corporation. All rights reserved.
// Licensed under the MIT License.

package azcli

import (
	"bytes"
	"context"
	"errors"
	"fmt"
	"io"
	"regexp"
	"strings"
	"testing"

	"github.com/azure/azure-dev/cli/azd/internal"
	"github.com/azure/azure-dev/cli/azd/pkg/exec"
	"github.com/azure/azure-dev/cli/azd/test/mocks"
	"github.com/stretchr/testify/assert"
	"github.com/stretchr/testify/require"
)

func TestAzCli(t *testing.T) {
	t.Run("DebugAndTelemetryEnabled", func(t *testing.T) {
		mockContext := mocks.NewMockContext(context.Background())

		tempCli := NewAzCli(NewAzCliArgs{
			EnableDebug:     true,
			EnableTelemetry: true,
			CommandRunner:   mockContext.CommandRunner,
		})

		*mockContext.Context = WithAzCli(*mockContext.Context, tempCli)
		tempCli = GetAzCli(*mockContext.Context)
		cli := tempCli.(*azCli)

		require.True(t, cli.enableDebug)
		require.True(t, cli.enableTelemetry)

		var env []string
		var commandArgs []string

		mockContext.CommandRunner.When(func(args exec.RunArgs, command string) bool {
			return strings.Contains(command, "az hello")
		}).RespondFn(func(args exec.RunArgs) (exec.RunResult, error) {
			env = args.Env
			commandArgs = args.Args
			return exec.RunResult{}, nil
		})

		_, err := cli.runAzCommand(*mockContext.Context, "hello")
		require.NoError(t, err)

		require.Equal(t, []string{
			fmt.Sprintf("AZURE_HTTP_USER_AGENT=%s", internal.MakeUserAgentString("")),
		}, env)

		require.Equal(t, []string{"hello", "--debug"}, commandArgs)
	})

	t.Run("DebugAndTelemetryDisabled", func(t *testing.T) {
		mockContext := mocks.NewMockContext(context.Background())

		tempCli := NewAzCli(NewAzCliArgs{
			EnableDebug:     false,
			EnableTelemetry: false,
			CommandRunner:   mockContext.CommandRunner,
		})

		*mockContext.Context = WithAzCli(*mockContext.Context, tempCli)
		tempCli = GetAzCli(*mockContext.Context)
		cli := tempCli.(*azCli)

		require.False(t, cli.enableDebug)
		require.False(t, cli.enableTelemetry)

		var env []string
		var commandArgs []string

		mockContext.CommandRunner.When(func(args exec.RunArgs, command string) bool {
			return strings.Contains(command, "az hello")
		}).RespondFn(func(args exec.RunArgs) (exec.RunResult, error) {
			env = args.Env
			commandArgs = args.Args
			return exec.RunResult{}, nil
		})

		_, err := cli.runAzCommand(*mockContext.Context, "hello")
		require.NoError(t, err)

		require.Equal(t, []string{
			fmt.Sprintf("AZURE_HTTP_USER_AGENT=%s", internal.MakeUserAgentString("")),
			"AZURE_CORE_COLLECT_TELEMETRY=no",
		}, env)

		require.Equal(t, []string{"hello"}, commandArgs)
	})
}

func TestAZCLIWithUserAgent(t *testing.T) {
	azCli := NewAzCli(NewAzCliArgs{
		EnableTelemetry: true,
		EnableDebug:     true,
	})

	account := mustGetDefaultAccount(t, azCli)
	userAgent := runAndCaptureUserAgent(t, account.Id)

	require.Contains(t, userAgent, "AZTesting=yes")
	require.Contains(t, userAgent, "azdev")
}

func mustGetDefaultAccount(t *testing.T, azCli AzCli) AzCliSubscriptionInfo {
	accounts, err := azCli.ListAccounts(context.Background())
	require.NoError(t, err)
	for _, account := range accounts {
		if account.IsDefault {
			return account
		}
	}
	assert.Fail(t, "No default account set")
	return AzCliSubscriptionInfo{}
}

func runAndCaptureUserAgent(t *testing.T, subscriptionID string) string {
	// Get the default command runner implementation
	defaultRunner := exec.NewCommandRunner()
	mockContext := mocks.NewMockContext(context.Background())

	azCli := NewAzCli(NewAzCliArgs{
		EnableDebug:     true,
		EnableTelemetry: true,
		CommandRunner:   mockContext.CommandRunner,
	})
	azCli.SetUserAgent(internal.MakeUserAgentString("AZTesting=yes"))

	stderrBuffer := &bytes.Buffer{}

	// Mock the command runner
	mockContext.CommandRunner.When(func(args exec.RunArgs, command string) bool {
		return true
	}).RespondFn(func(args exec.RunArgs) (exec.RunResult, error) {
		if args.Stderr != nil {
			args.Stderr = io.MultiWriter(stderrBuffer, args.Stderr)
		} else {
			args.Stderr = stderrBuffer
		}

		// Invoke the real command runner
		rr, err := defaultRunner.Run(*mockContext.Context, args)
		return rr, err
	})

	// the result doesn't matter here since we just want to see what the User-Agent is that we sent, which will
	// happen regardless of whether the request succeeds or fails.
	_, _ = azCli.ListAccountLocations(context.Background())

	// The outputted line will look like this:
	// DEBUG: cli.azure.cli.core.sdk.policies:     'User-Agent': 'AZURECLI/2.35.0 (MSI) azsdk-python-azure-mgmt-resource/20.0.0 Python/3.10.3 (Windows-10-10.0.22621-SP0) azdev/0.0.0-dev.0 AZTesting=yes'
	re := regexp.MustCompile(`'User-Agent':\s+'([^']+)'`)

	matches := re.FindAllStringSubmatch(stderrBuffer.String(), -1)
	require.NotNil(t, matches)

	return matches[0][1]
}

<<<<<<< HEAD
func Test_extractDeploymentError(t *testing.T) {
	type args struct {
		stderr string
	}
	tests := []struct {
		name     string
		args     args
		expected string
	}{
		{
			name: "errorWithInner",
			args: args{
				`ERROR: {"code": "InvalidTemplateDeployment", "message": "See inner errors for details."}

Inner Errors:
{"code": "PreflightValidationCheckFailed", "message": "Preflight validation failed. Please refer to the details for the specific errors."}

Inner Errors:
{"code": "AccountNameInvalid", "target": "invalid-123", "message": "invalid-123 is not a valid storage account name. Storage account name must be between 3 and 24 characters in length and use numbers and lower-case letters only."}`},
			expected: `Deployment Error Details:
InvalidTemplateDeployment: See inner errors for details.

Inner Error:
PreflightValidationCheckFailed: Preflight validation failed. Please refer to the details for the specific errors.

Inner Error:
AccountNameInvalid: invalid-123 is not a valid storage account name. Storage account name must be between 3 and 24 characters in length and use numbers and lower-case letters only.
`,
		},
		{
			name: "errorWithInnerRaw",
			args: args{
				`ERROR: {"code": "InvalidTemplateDeployment", "message": "See inner errors for details."}

Line1: additional detail happened
Line2: additional detail happened`,
			},
			expected: `Deployment Error Details:
InvalidTemplateDeployment: See inner errors for details.

Line1: additional detail happened
Line2: additional detail happened`,
		},
		{
			name: "errorOnly",
			args: args{
				`ERROR: {"code": "InvalidTemplateDeployment", "message": "Invalid template deployment."}`,
			},
			expected: `Deployment Error Details:
InvalidTemplateDeployment: Invalid template deployment.
`,
		},
	}
	for _, tt := range tests {
		t.Run(tt.name, func(t *testing.T) {
			err := extractDeploymentError(tt.args.stderr)
			assert.Equal(t, tt.expected, err.Error())
=======
func TestAZCliGetAccessTokenTranslatesErrors(t *testing.T) {
	tests := []struct {
		name   string
		stderr string
		expect error
	}{
		{
			name:   "AADSTS70043",
			stderr: "AADSTS70043: The refresh token has expired or is invalid due to sign-in frequency checks by conditional access. The token was issued on {issueDate} and the maximum allowed lifetime for this request is {time}.",
			expect: ErrAzCliRefreshTokenExpired,
		},
		{
			name:   "AADSTS700082",
			stderr: "AADSTS700082: The refresh token has expired due to inactivity. The token was issued on {issueDate} and was inactive for {time}.",
			expect: ErrAzCliRefreshTokenExpired,
		},
		{
			name:   "RunAzLoginDoubleQuotes",
			stderr: `Please run "az login" to setup account.`,
			expect: ErrAzCliNotLoggedIn,
		},
		{
			name:   "RunAzLoginSingleQuotes",
			stderr: `Please run 'az login' to setup account.`,
			expect: ErrAzCliNotLoggedIn,
		},
		{
			name:   "RunAzLoginDoubleQuotesAccessAccount",
			stderr: `Please run "az login" to access your accounts.`,
			expect: ErrAzCliNotLoggedIn,
		},
		{
			name:   "RunAzLoginSingleQuotesAccessAccount",
			stderr: `Please run 'az login' to access your accounts.`,
			expect: ErrAzCliNotLoggedIn,
		},
	}

	for _, test := range tests {
		t.Run(test.name, func(t *testing.T) {
			mockContext := mocks.NewMockContext(context.Background())
			azCli := NewAzCli(NewAzCliArgs{
				EnableDebug:     true,
				EnableTelemetry: true,
				CommandRunner:   mockContext.CommandRunner,
			})

			mockContext.CommandRunner.When(func(args exec.RunArgs, command string) bool {
				return strings.Contains(command, "az account get-access-token")
			}).Respond(exec.RunResult{
				ExitCode: 1,
				Stdout:   "",
				Stderr:   test.stderr,
			})

			_, err := azCli.GetAccessToken(*mockContext.Context)
			assert.True(t, errors.Is(err, test.expect))
>>>>>>> a72a7ad4
		})
	}
}<|MERGE_RESOLUTION|>--- conflicted
+++ resolved
@@ -165,7 +165,6 @@
 	return matches[0][1]
 }
 
-<<<<<<< HEAD
 func Test_extractDeploymentError(t *testing.T) {
 	type args struct {
 		stderr string
@@ -223,7 +222,10 @@
 		t.Run(tt.name, func(t *testing.T) {
 			err := extractDeploymentError(tt.args.stderr)
 			assert.Equal(t, tt.expected, err.Error())
-=======
+		})
+	}
+}
+
 func TestAZCliGetAccessTokenTranslatesErrors(t *testing.T) {
 	tests := []struct {
 		name   string
@@ -281,7 +283,6 @@
 
 			_, err := azCli.GetAccessToken(*mockContext.Context)
 			assert.True(t, errors.Is(err, test.expect))
->>>>>>> a72a7ad4
 		})
 	}
 }