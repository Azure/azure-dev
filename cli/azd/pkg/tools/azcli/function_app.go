--- conflicted
+++ resolved
@@ -6,7 +6,7 @@
 	"io"
 	"strings"
 
-	"github.com/Azure/azure-sdk-for-go/sdk/resourcemanager/appservice/armappservice"
+	"github.com/Azure/azure-sdk-for-go/sdk/resourcemanager/appservice/armappservice/v2"
 	"github.com/azure/azure-dev/cli/azd/pkg/azsdk"
 	"github.com/azure/azure-dev/cli/azd/pkg/convert"
 )
@@ -36,21 +36,10 @@
 	subscriptionId string,
 	resourceGroup string,
 	appName string,
-<<<<<<< HEAD
-	deployZipFile io.ReadSeekCloser,
+	deployZipFile io.ReadSeeker,
 	remoteBuild bool,
 ) (*string, error) {
 	app, err := cli.appService(ctx, subscriptionId, resourceGroup, appName)
-=======
-	deployZipFile io.ReadSeeker,
-) (*string, error) {
-	app, err := cli.appService(ctx, subscriptionId, resourceGroup, appName)
-	if err != nil {
-		return nil, err
-	}
-
-	hostName, err := appServiceRepositoryHost(app, appName)
->>>>>>> 5c4f164a
 	if err != nil {
 		return nil, err
 	}
