package azcli

import (
	"context"
	"fmt"
	"io"

	"github.com/Azure/azure-sdk-for-go/sdk/azcore/arm"
	"github.com/Azure/azure-sdk-for-go/sdk/resourcemanager/appservice/armappservice/v2"
	"github.com/azure/azure-dev/cli/azd/pkg/azsdk"
	"github.com/azure/azure-dev/cli/azd/pkg/convert"
)

type AzCliAppServiceProperties struct {
	HostNames []string
}

func (cli *azCli) GetAppServiceProperties(
	ctx context.Context,
	subscriptionId string,
	resourceGroup string,
	appName string,
) (*AzCliAppServiceProperties, error) {
	webApp, err := cli.appService(ctx, subscriptionId, resourceGroup, appName)
	if err != nil {
		return nil, err
	}

	return &AzCliAppServiceProperties{
		HostNames: []string{*webApp.Properties.DefaultHostName},
	}, nil
}

func (cli *azCli) appService(
	ctx context.Context,
	subscriptionId string,
	resourceGroup string,
	appName string,
) (*armappservice.WebAppsClientGetResponse, error) {
	client, err := cli.createWebAppsClient(ctx, subscriptionId)
	if err != nil {
		return nil, err
	}

	webApp, err := client.Get(ctx, resourceGroup, appName, nil)
	if err != nil {
		return nil, fmt.Errorf("failed retrieving webapp properties: %w", err)
	}

	return &webApp, nil
}

func isLinuxWebApp(response *armappservice.WebAppsClientGetResponse) bool {
	if response.Properties != nil && response.Properties.SiteConfig != nil &&
		response.Properties.SiteConfig.LinuxFxVersion != nil {
		return true
	}
	return false
}

func appServiceRepositoryHost(
	response *armappservice.WebAppsClientGetResponse,
	appName string,
) (string, error) {
	hostName := ""
	for _, item := range response.Properties.HostNameSSLStates {
		if *item.HostType == armappservice.HostTypeRepository {
			hostName = *item.Name
			break
		}
	}

	if hostName == "" {
		return "", fmt.Errorf("failed to find host name for webapp %s", appName)
	}

	return hostName, nil
}

func (cli *azCli) DeployAppServiceZip(
	ctx context.Context,
	subscriptionId string,
	resourceGroup string,
	appName string,
<<<<<<< HEAD
	deployZipFile io.Reader,
	progressLog func(string),
=======
	deployZipFile io.ReadSeeker,
>>>>>>> 2dcf0e66
) (*string, error) {
	app, err := cli.appService(ctx, subscriptionId, resourceGroup, appName)
	if err != nil {
		return nil, err
	}

	hostName, err := appServiceRepositoryHost(app, appName)
	if err != nil {
		return nil, err
	}

	// Deployment Status API only support linux web app for now
	if isLinuxWebApp(app) {
		// No retries in azure sdk for go to prevent silence build failure caused by io.Reader point to EOF
		cli.armClientOptions.Retry.MaxRetries = -1
		client, err := cli.createZipDeployClient(ctx, subscriptionId, hostName, cli.armClientOptions)
		if err != nil {
			return nil, err
		}

		if err = client.DeployTrackStatus(ctx, deployZipFile, subscriptionId, resourceGroup, appName, progressLog); err != nil {
			return nil, err
		}

		// Deployment is successful
		statusText := "OK"
		return convert.RefOf(statusText), nil
	}

	client, err := cli.createZipDeployClient(ctx, subscriptionId, hostName, cli.armClientOptions)
	if err != nil {
		return nil, err
	}

	response, err := client.Deploy(ctx, deployZipFile)
	if err != nil {
		return nil, err
	}

	return convert.RefOf(response.StatusText), nil
}

func (cli *azCli) createWebAppsClient(ctx context.Context, subscriptionId string) (*armappservice.WebAppsClient, error) {
	credential, err := cli.credentialProvider.CredentialForSubscription(ctx, subscriptionId)
	if err != nil {
		return nil, err
	}

	client, err := armappservice.NewWebAppsClient(subscriptionId, credential, cli.armClientOptions)
	if err != nil {
		return nil, fmt.Errorf("creating WebApps client: %w", err)
	}

	return client, nil
}

func (cli *azCli) createZipDeployClient(
	ctx context.Context,
	subscriptionId string,
	hostName string,
	armClientOptions *arm.ClientOptions,
) (*azsdk.ZipDeployClient, error) {
	credential, err := cli.credentialProvider.CredentialForSubscription(ctx, subscriptionId)
	if err != nil {
		return nil, err
	}

	client, err := azsdk.NewZipDeployClient(hostName, credential, armClientOptions)
	if err != nil {
		return nil, fmt.Errorf("creating WebApps client: %w", err)
	}

	return client, nil
}<|MERGE_RESOLUTION|>--- conflicted
+++ resolved
@@ -82,12 +82,8 @@
 	subscriptionId string,
 	resourceGroup string,
 	appName string,
-<<<<<<< HEAD
-	deployZipFile io.Reader,
+	deployZipFile io.ReadSeeker,
 	progressLog func(string),
-=======
-	deployZipFile io.ReadSeeker,
->>>>>>> 2dcf0e66
 ) (*string, error) {
 	app, err := cli.appService(ctx, subscriptionId, resourceGroup, appName)
 	if err != nil {
