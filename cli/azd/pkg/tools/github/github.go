// Copyright (c) Microsoft Corporation. All rights reserved.
// Licensed under the MIT License.

package github

import (
	"archive/tar"
	"archive/zip"
	"compress/gzip"
	"context"
	"encoding/json"
	"errors"
	"fmt"
	"io"
	"log"
	"net/http"
	"os"
	"path/filepath"
	"regexp"
	"runtime"
	"strings"

	"github.com/Azure/azure-sdk-for-go/sdk/azcore/policy"
	"github.com/azure/azure-dev/cli/azd/pkg/config"
	"github.com/azure/azure-dev/cli/azd/pkg/exec"
	"github.com/azure/azure-dev/cli/azd/pkg/input"
	"github.com/azure/azure-dev/cli/azd/pkg/osutil"
	"github.com/azure/azure-dev/cli/azd/pkg/tools"
	"github.com/blang/semver/v4"
)

<<<<<<< HEAD
type GitHubCli interface {
	tools.ExternalTool
	GetAuthStatus(ctx context.Context, hostname string) (AuthStatus, error)
	// Forces the authentication token mode used by github CLI.
	//
	// If set to TokenSourceFile, environment variables such as GH_TOKEN and GITHUB_TOKEN are ignored.
	ForceConfigureAuth(authMode AuthTokenSource)
	ListSecrets(ctx context.Context, repo string) error
	SetSecret(ctx context.Context, repo string, name string, value string) error
	Login(ctx context.Context, hostname string) error
	ListRepositories(ctx context.Context) ([]GhCliRepository, error)
	ViewRepository(ctx context.Context, name string) (GhCliRepository, error)
	CreatePrivateRepository(ctx context.Context, name string) error
	GetGitProtocolType(ctx context.Context) (string, error)
	GitHubActionsExists(ctx context.Context, repoSlug string) (bool, error)

	// deployment environment methods
	CreateEnvironmentIfNotExist(ctx context.Context, repoName string, envName string) error
	DeleteEnvironment(ctx context.Context, repoName string, envName string) error

	// deployment environment variable methods
	GetEnvironmentVariable(ctx context.Context, repoName string, envName string, variableName string) (string, error)
	CreateOrUpdateEnvironmentVariable(ctx context.Context, repoName string, envName string, variableName string, variableValue string) (created bool, err error)
=======
var _ tools.ExternalTool = (*Cli)(nil)

func NewGitHubCli(ctx context.Context, console input.Console, commandRunner exec.CommandRunner) (*Cli, error) {
	return newGitHubCliImplementation(ctx, console, commandRunner, http.DefaultClient, downloadGh, extractGhCli)
}

// Version is the minimum version of GitHub cli that we require (and the one we fetch when we fetch gh on
// behalf of a user).
var Version semver.Version = semver.MustParse("2.75.1")

// newGitHubCliImplementation is like NewGitHubCli but allows providing a custom transport to use when downloading the
// GitHub CLI, for testing purposes.
func newGitHubCliImplementation(
	ctx context.Context,
	console input.Console,
	commandRunner exec.CommandRunner,
	transporter policy.Transporter,
	acquireGitHubCliImpl getGitHubCliImplementation,
	extractImplementation extractGitHubCliFromFileImplementation,
) (*Cli, error) {
	if override := os.Getenv("AZD_GH_TOOL_PATH"); override != "" {
		log.Printf("using external github cli tool: %s", override)
		cli := &Cli{
			path:          override,
			commandRunner: commandRunner,
		}
		cli.logVersion(ctx)

		return cli, nil
	}

	githubCliPath, err := azdGithubCliPath()
	if err != nil {
		return nil, fmt.Errorf("getting github cli default path: %w", err)
	}

	if _, err = os.Stat(githubCliPath); err != nil && !errors.Is(err, os.ErrNotExist) {
		return nil, fmt.Errorf("getting file information from github cli default path: %w", err)
	}
	var installGhCli bool
	if errors.Is(err, os.ErrNotExist) || !expectedVersionInstalled(ctx, commandRunner, githubCliPath) {
		installGhCli = true
	}
	if installGhCli {
		if err := os.MkdirAll(filepath.Dir(githubCliPath), osutil.PermissionDirectory); err != nil {
			return nil, fmt.Errorf("creating github cli default path: %w", err)
		}

		msg := "setting up github connection"
		console.ShowSpinner(ctx, msg, input.Step)
		err = acquireGitHubCliImpl(ctx, transporter, Version, extractImplementation, githubCliPath)
		console.StopSpinner(ctx, "", input.Step)
		if err != nil {
			return nil, fmt.Errorf("setting up github connection: %w", err)
		}
	}

	cli := &Cli{
		path:          githubCliPath,
		commandRunner: commandRunner,
	}
	cli.logVersion(ctx)
	return cli, nil
>>>>>>> 4be3a19c
}

// azdGithubCliPath returns the path where we store our local copy of github cli ($AZD_CONFIG_DIR/bin).
func azdGithubCliPath() (string, error) {
	configDir, err := config.GetUserConfigDir()
	if err != nil {
		return "", err
	}
	return filepath.Join(configDir, "bin", ghCliName()), nil
}

func ghCliName() string {
	if runtime.GOOS == "windows" {
		return "gh.exe"
	}
	return "gh"
}

var (
	ErrGitHubCliNotLoggedIn = errors.New("gh cli is not logged in")
	ErrUserNotAuthorized    = errors.New("user is not authorized. " +
		"Try running gh auth refresh with the required scopes to request additional authorization")
	ErrRepositoryNameInUse = errors.New("repository name already in use")

	// The hostname of the public GitHub service.
	GitHubHostName = "github.com"

	// Environment variable that gh cli uses for auth token overrides
	TokenEnvVars = []string{"GITHUB_TOKEN", "GH_TOKEN"}
)

type Cli struct {
	commandRunner exec.CommandRunner
	path          string
}

func (cli *Cli) CheckInstalled(ctx context.Context) error {
	return nil
}

func expectedVersionInstalled(ctx context.Context, commandRunner exec.CommandRunner, binaryPath string) bool {
	ghVersion, err := tools.ExecuteCommand(ctx, commandRunner, binaryPath, "--version")
	if err != nil {
		log.Printf("checking GitHub CLI version: %v", err)
		return false
	}
	ghSemver, err := tools.ExtractVersion(ghVersion)
	if err != nil {
		log.Printf("converting to semver version fails: %v", err)
		return false
	}
	if ghSemver.LT(Version) {
		log.Printf("Found gh cli version %s. Expected version: %s.", ghSemver.String(), Version.String())
		return false
	}
	return true
}

func (cli *Cli) Name() string {
	return "GitHub CLI"
}

func (cli *Cli) BinaryPath() string {
	return cli.path
}

func (cli *Cli) InstallUrl() string {
	return "https://aka.ms/azure-dev/github-cli-install"
}

// The result from calling GetAuthStatus
type AuthStatus struct {
	LoggedIn bool
}

func (cli *Cli) GetAuthStatus(ctx context.Context, hostname string) (AuthStatus, error) {
	runArgs := cli.newRunArgs("auth", "status", "--hostname", hostname)
	res, err := cli.commandRunner.Run(ctx, runArgs)
	if err == nil {
		authResult := AuthStatus{LoggedIn: true}
		return authResult, nil
	}

	if isGhCliNotLoggedInMessageRegex.MatchString(res.Stderr) {
		return AuthStatus{}, nil
	} else if notLoggedIntoAnyGitHubHostsMessageRegex.MatchString(res.Stderr) {
		return AuthStatus{}, nil
	}

	return AuthStatus{}, fmt.Errorf("failed running gh auth status: %w", err)
}

func (cli *Cli) Login(ctx context.Context, hostname string) error {
	runArgs := cli.newRunArgs("auth", "login", "--hostname", hostname, "--scopes", "repo,workflow").
		WithInteractive(true)

	_, err := cli.commandRunner.Run(ctx, runArgs)

	if err != nil {
		return fmt.Errorf("failed running gh auth login: %w", err)
	}

	return nil
}

// ApiCallOptions represent the options for the ApiCall method.
type ApiCallOptions struct {
	Headers []string
}

// ApiCall uses gh cli to call https://api.<hostname>/<path>.
func (cli *Cli) ApiCall(ctx context.Context, hostname, path string, options ApiCallOptions) (string, error) {
	url := fmt.Sprintf("https://api.%s%s", hostname, path)
	args := []string{"api", url}
	for _, header := range options.Headers {
		args = append(args, "-H", header)
	}
	// application/vnd.github.raw makes the API return the raw content of the file
	runArgs := cli.newRunArgs(args...)
	result, err := cli.commandRunner.Run(ctx, runArgs)
	if err != nil {
		return "", fmt.Errorf("failed running gh api: %s: %w", url, err)
	}

	return result.Stdout, nil
}

func ghOutputToList(output string) []string {
	lines := strings.Split(output, "\n")
	result := make([]string, len(lines)-1)
	for i, line := range lines {
		if line == "" {
			continue
		}
		valueParts := strings.Split(line, "\t")
		result[i] = valueParts[0]
	}
	return result
}

func ghOutputToMap(output string) (map[string]string, error) {
	lines := strings.Split(output, "\n")
	result := map[string]string{}
	for _, line := range lines {
		if line == "" {
			continue
		}
		valueParts := strings.Split(line, "\t")
		if len(valueParts) < 2 {
			return nil, fmt.Errorf("unexpected format to parse string to map: %s", line)
		}
		result[valueParts[0]] = valueParts[1]
	}
	return result, nil
}

func (cli *Cli) ListSecrets(ctx context.Context, repoSlug string) ([]string, error) {
	runArgs := cli.newRunArgs("-R", repoSlug, "secret", "list")
	output, err := cli.run(ctx, runArgs)
	if err != nil {
		return nil, fmt.Errorf("failed running gh secret list: %w", err)
	}
	return ghOutputToList(output.Stdout), nil
}

func (cli *Cli) ListVariables(ctx context.Context, repoSlug string) (map[string]string, error) {
	runArgs := cli.newRunArgs("-R", repoSlug, "variable", "list")
	output, err := cli.run(ctx, runArgs)
	if err != nil {
		return nil, fmt.Errorf("failed running gh secret list: %w", err)
	}
	return ghOutputToMap(output.Stdout)
}

func (cli *Cli) SetSecret(ctx context.Context, repoSlug string, name string, value string) error {
	runArgs := cli.newRunArgs("-R", repoSlug, "secret", "set", name).WithStdIn(strings.NewReader(value))
	_, err := cli.run(ctx, runArgs)
	if err != nil {
		return fmt.Errorf("failed running gh secret set: %w", err)
	}
	return nil
}

func (cli *Cli) SetVariable(ctx context.Context, repoSlug string, name string, value string) error {
	runArgs := cli.newRunArgs("-R", repoSlug, "variable", "set", name).WithStdIn(strings.NewReader(value))
	_, err := cli.run(ctx, runArgs)
	if err != nil {
		return fmt.Errorf("failed running gh variable set: %w", err)
	}
	return nil
}

func (cli *Cli) DeleteSecret(ctx context.Context, repoSlug string, name string) error {
	runArgs := cli.newRunArgs("-R", repoSlug, "secret", "delete", name)
	_, err := cli.run(ctx, runArgs)
	if err != nil {
		return fmt.Errorf("failed running gh secret delete: %w", err)
	}
	return nil
}

func (cli *Cli) DeleteVariable(ctx context.Context, repoSlug string, name string) error {
	runArgs := cli.newRunArgs("-R", repoSlug, "variable", "delete", name)
	_, err := cli.run(ctx, runArgs)
	if err != nil {
		return fmt.Errorf("failed running gh variable delete: %w", err)
	}
	return nil
}

// ghCliVersionRegexp fetches the version number from the output of gh --version, which looks like this:
//
// gh version 2.6.0 (2022-03-15)
// https://github.com/cli/cli/releases/tag/v2.6.0
var ghCliVersionRegexp = regexp.MustCompile(`gh version ([0-9]+\.[0-9]+\.[0-9]+)`)

// logVersion writes the version of the GitHub CLI to the debug log for diagnostics purposes, or an error if
// it could not be determined
func (cli *Cli) logVersion(ctx context.Context) {
	if ver, err := cli.extractVersion(ctx); err == nil {
		log.Printf("github cli version: %s", ver)
	} else {
		log.Printf("could not determine github cli version: %s", err)
	}
}

// extractVersion gets the version of the GitHub CLI, from the output of `gh --version`
func (cli *Cli) extractVersion(ctx context.Context) (string, error) {
	runArgs := cli.newRunArgs("--version")
	res, err := cli.run(ctx, runArgs)
	if err != nil {
		return "", fmt.Errorf("error running gh --version: %w", err)
	}

	matches := ghCliVersionRegexp.FindStringSubmatch(res.Stdout)
	if len(matches) != 2 {
		return "", fmt.Errorf("could not extract version from output: %s", res.Stdout)
	}
	return matches[1], nil
}

type GhCliRepository struct {
	// The slug for a repository (formatted as "<owner>/<name>")
	NameWithOwner string
	// The Url for the HTTPS endpoint for the repository
	HttpsUrl string `json:"url"`
	// The Url for the SSH endpoint for the repository
	SshUrl string
}

func (cli *Cli) ListRepositories(ctx context.Context) ([]GhCliRepository, error) {
	runArgs := cli.newRunArgs("repo", "list", "--no-archived", "--json", "nameWithOwner,url,sshUrl")
	res, err := cli.run(ctx, runArgs)
	if err != nil {
		return nil, fmt.Errorf("failed running gh repo list: %w", err)
	}

	var repos []GhCliRepository

	if err := json.Unmarshal([]byte(res.Stdout), &repos); err != nil {
		return nil, fmt.Errorf("could not unmarshal output as a []GhCliRepository: %w, output: %s", err, res.Stdout)
	}

	return repos, nil
}

func (cli *Cli) ViewRepository(ctx context.Context, name string) (GhCliRepository, error) {
	runArgs := cli.newRunArgs("repo", "view", name, "--json", "nameWithOwner,url,sshUrl")
	res, err := cli.run(ctx, runArgs)
	if err != nil {
		return GhCliRepository{}, fmt.Errorf("failed running gh repo list: %w", err)
	}

	var repo GhCliRepository

	if err := json.Unmarshal([]byte(res.Stdout), &repo); err != nil {
		return GhCliRepository{},
			fmt.Errorf("could not unmarshal output as a GhCliRepository: %w, output: %s", err, res.Stdout)
	}

	return repo, nil
}

func (cli *Cli) CreatePrivateRepository(ctx context.Context, name string) error {
	runArgs := cli.newRunArgs("repo", "create", name, "--private")
	res, err := cli.run(ctx, runArgs)
	if repositoryNameInUseRegex.MatchString(res.Stderr) {
		return ErrRepositoryNameInUse
	} else if err != nil {
		return fmt.Errorf("failed running gh repo create: %w", err)
	}

	return nil
}

const (
	GitSshProtocolType   = "ssh"
	GitHttpsProtocolType = "https"
)

func (cli *Cli) GetGitProtocolType(ctx context.Context) (string, error) {
	runArgs := cli.newRunArgs("config", "get", "git_protocol")
	res, err := cli.run(ctx, runArgs)
	if err != nil {
		return "", fmt.Errorf("failed running gh config get git_protocol: %w", err)
	}

	return strings.TrimSpace(res.Stdout), nil
}

type GitHubActionsResponse struct {
	TotalCount int `json:"total_count"`
}

// GitHubActionsExists gets the information from upstream about the workflows and
// return true if there is at least one workflow in the repo.
func (cli *Cli) GitHubActionsExists(ctx context.Context, repoSlug string) (bool, error) {
	runArgs := cli.newRunArgs("api", "/repos/"+repoSlug+"/actions/workflows")
	res, err := cli.run(ctx, runArgs)
	if err != nil {
		return false, fmt.Errorf("getting github actions: %w", err)
	}
	var jsonResponse GitHubActionsResponse
	if err := json.Unmarshal([]byte(res.Stdout), &jsonResponse); err != nil {
		return false, fmt.Errorf("could not unmarshal output as a GhActionsResponse: %w, output: %s", err, res.Stdout)
	}
	if jsonResponse.TotalCount == 0 {
		return false, nil
	}
	return true, nil
}

<<<<<<< HEAD
func (cli *ghCli) CreateEnvironmentIfNotExist(ctx context.Context, repoName string, envName string) error {
	// Doc: https://docs.github.com/en/rest/deployments/environments?apiVersion=2022-11-28#create-or-update-an-environment
	runArgs := cli.newRunArgs("api",
		"-X", "PUT",
		fmt.Sprintf("/repos/%s/environments/%s", repoName, envName),
		"-H", "Accept: application/vnd.github+json",
	)

	runArgs.EnrichError = true

	res, err := cli.commandRunner.Run(ctx, runArgs)
	if err != nil {
		return err
	}

	if res.ExitCode != 0 {
		return err
	}

	return nil
}

func (cli *ghCli) DeleteEnvironment(ctx context.Context, repoName string, envName string) error {
	// Doc: https://docs.github.com/en/rest/deployments/environments?apiVersion=2022-11-28#delete-an-environment
	runArgs := cli.newRunArgs("api",
		"-X", "DELETE",
		fmt.Sprintf("/repos/%s/environments/%s", repoName, envName),
		"-H", "Accept: application/vnd.github+json",
	)

	runArgs.EnrichError = true

	res, err := cli.commandRunner.Run(ctx, runArgs)
	if err != nil {
		return err
	}

	if res.ExitCode != 0 {
		return err
	}

	return nil
}

func (cli *ghCli) GetEnvironmentVariable(ctx context.Context, repoName string, envName string, variableName string) (string, error) {
	// Doc: https://docs.github.com/en/rest/actions/variables?apiVersion=2022-11-28#get-an-environment-variable
	runArgs := cli.newRunArgs("api",
		"-X", "GET",
		fmt.Sprintf("/repos/%s/environments/%s/variables/%s", repoName, envName, variableName),
	).WithEnrichError(true)

	res, err := cli.commandRunner.Run(ctx, runArgs)

	if err != nil {
		return "", err
	}

	var v *struct {
		Value string `json:"value"`
	}

	if err := json.Unmarshal([]byte(res.Stdout), &v); err != nil {
		return "", err
	}

	return v.Value, nil
}

func (cli *ghCli) CreateOrUpdateEnvironmentVariable(ctx context.Context, repoName string, envName string, variableName string, variableValue string) (created bool, err error) {
	// Try to update the value first (ie, assume it exists)
	// https://docs.github.com/en/rest/actions/variables?apiVersion=2022-11-28#update-an-environment-variable
	patchArgs := cli.newRunArgs("api",
		"-X", "PATCH",
		fmt.Sprintf("/repos/%s/environments/%s/variables/%s", repoName, envName, variableName),
		"-f", fmt.Sprintf("value=%s", variableValue),
	).WithEnrichError(true)

	if _, err := cli.commandRunner.Run(ctx, patchArgs); err == nil {
		// updated!
		return false, nil
	}

	// If it fails, just try to create it. If there's some general problem (ie, permissions, etc..) then it should happen here as well.
	// https://docs.github.com/en/rest/actions/variables?apiVersion=2022-11-28#create-an-environment-variable
	postArgs := cli.newRunArgs("api",
		"-X", "POST",
		fmt.Sprintf("/repos/%s/environments/%s/variables", repoName, envName),
		"-f", fmt.Sprintf("name=%s", variableName),
		"-f", fmt.Sprintf("value=%s", variableValue),
	).WithEnrichError(true)

	if _, err := cli.commandRunner.Run(ctx, postArgs); err != nil {
		return false, err
	}

	return true, nil
}

func (cli *ghCli) ForceConfigureAuth(authMode AuthTokenSource) {
	switch authMode {
	case TokenSourceFile:
		// Unset token environment variables to force file-base auth.
		for _, tokenEnvVarName := range TokenEnvVars {
			cli.overrideTokenEnv = append(cli.overrideTokenEnv, fmt.Sprintf("%v=", tokenEnvVarName))
		}
	case TokenSourceEnvVar:
		// GitHub CLI will always use environment variables first.
		// Therefore, we simply need to clear our environment context override (if any) to force environment variable usage.
		cli.overrideTokenEnv = nil
	default:
		panic(fmt.Sprintf("Unsupported auth mode: %d", authMode))
	}
}
=======
func (cli *Cli) newRunArgs(args ...string) exec.RunArgs {
>>>>>>> 4be3a19c

	runArgs := exec.NewRunArgs(cli.path, args...)
	if RunningOnCodespaces() {
		runArgs = runArgs.WithEnv([]string{"GITHUB_TOKEN=", "GH_TOKEN="})
	}

	return runArgs
}

func (cli *Cli) run(ctx context.Context, runArgs exec.RunArgs) (exec.RunResult, error) {
	res, err := cli.commandRunner.Run(ctx, runArgs)
	if isGhCliNotLoggedInMessageRegex.MatchString(res.Stderr) {
		return res, ErrGitHubCliNotLoggedIn
	}

	if isUserNotAuthorizedMessageRegex.MatchString(res.Stderr) {
		return res, ErrUserNotAuthorized
	}

	return res, err
}

//nolint:lll
var isGhCliNotLoggedInMessageRegex = regexp.MustCompile(
	"(To authenticate, please run `gh auth login`\\.)|(Try authenticating with:  gh auth login)|(To re-authenticate, run: gh auth login)|(To get started with GitHub CLI, please run:  gh auth login)",
)
var repositoryNameInUseRegex = regexp.MustCompile(`GraphQL: Name already exists on this account \(createRepository\)`)

var notLoggedIntoAnyGitHubHostsMessageRegex = regexp.MustCompile(
	"You are not logged into any GitHub hosts.",
)

var isUserNotAuthorizedMessageRegex = regexp.MustCompile(
	"HTTP 403: Resource not accessible by integration",
)

func extractFromZip(src, dst string) (string, error) {
	zipReader, err := zip.OpenReader(src)
	if err != nil {
		return "", err
	}

	log.Printf("extract from zip %s", src)
	defer zipReader.Close()

	var extractedAt string
	for _, file := range zipReader.File {
		fileName := file.FileInfo().Name()
		if !file.FileInfo().IsDir() && fileName == ghCliName() {
			log.Printf("found cli at: %s", file.Name)
			fileReader, err := file.Open()
			if err != nil {
				return extractedAt, err
			}
			filePath := filepath.Join(dst, fileName)
			ghCliFile, err := os.OpenFile(filePath, os.O_WRONLY|os.O_CREATE|os.O_TRUNC, file.Mode())
			if err != nil {
				return extractedAt, err
			}
			defer ghCliFile.Close()
			/* #nosec G110 - decompression bomb false positive */
			_, err = io.Copy(ghCliFile, fileReader)
			if err != nil {
				return extractedAt, err
			}
			extractedAt = filePath
			break
		}
	}
	if extractedAt != "" {
		log.Printf("extracted to: %s", extractedAt)
		return extractedAt, nil
	}
	return extractedAt, fmt.Errorf("github cli binary was not found within the zip file")
}
func extractFromTar(src, dst string) (string, error) {
	gzFile, err := os.Open(src)
	if err != nil {
		return "", err
	}
	defer gzFile.Close()

	gzReader, err := gzip.NewReader(gzFile)
	if err != nil {
		return "", err
	}
	defer gzReader.Close()

	var extractedAt string
	// tarReader doesn't need to be closed as it is closed by the gz reader
	tarReader := tar.NewReader(gzReader)
	for {
		fileHeader, err := tarReader.Next()
		if errors.Is(err, io.EOF) {
			return extractedAt, fmt.Errorf("did not find gh cli within tar file")
		}
		if fileHeader == nil {
			continue
		}
		if err != nil {
			return extractedAt, err
		}
		// Tha name contains the path, remove it
		fileNameParts := strings.Split(fileHeader.Name, "/")
		fileName := fileNameParts[len(fileNameParts)-1]
		// cspell: disable-next-line `Typeflag` is comming fron *tar.Header
		if fileHeader.Typeflag == tar.TypeReg && fileName == "gh" {
			filePath := filepath.Join(dst, fileName)
			ghCliFile, err := os.OpenFile(filePath, os.O_WRONLY|os.O_CREATE|os.O_TRUNC, fileHeader.FileInfo().Mode())
			if err != nil {
				return extractedAt, err
			}
			defer ghCliFile.Close()
			/* #nosec G110 - decompression bomb false positive */
			_, err = io.Copy(ghCliFile, tarReader)
			if err != nil {
				return extractedAt, err
			}
			extractedAt = filePath
			break
		}
	}
	if extractedAt != "" {
		return extractedAt, nil
	}
	return extractedAt, fmt.Errorf("extract from tar error. Extraction ended in unexpected state.")
}

// extractGhCli gets the Github cli from either a zip or a tar.gz
func extractGhCli(src, dst string) (string, error) {
	if strings.HasSuffix(src, ".zip") {
		return extractFromZip(src, dst)
	} else if strings.HasSuffix(src, ".tar.gz") {
		return extractFromTar(src, dst)
	}
	return "", fmt.Errorf("Unknown format while trying to extract")
}

// getGitHubCliImplementation defines the contract function to acquire the GitHub cli.
// The `outputPath` is the destination where the github cli is place it.
type getGitHubCliImplementation func(
	ctx context.Context,
	transporter policy.Transporter,
	ghVersion semver.Version,
	extractImplementation extractGitHubCliFromFileImplementation,
	outputPath string) error

// extractGitHubCliFromFileImplementation defines how the cli is extracted
type extractGitHubCliFromFileImplementation func(src, dst string) (string, error)

// downloadGh downloads a given version of GitHub cli from the release site.
func downloadGh(
	ctx context.Context,
	transporter policy.Transporter,
	ghVersion semver.Version,
	extractImplementation extractGitHubCliFromFileImplementation,
	path string) error {

	binaryName := func(platform string) string {
		return fmt.Sprintf("gh_%s_%s", ghVersion, platform)
	}

	systemArch := runtime.GOARCH
	// arm and x86 not supported (similar to bicep)
	var releaseName string
	switch runtime.GOOS {
	case "windows":
		releaseName = binaryName(fmt.Sprintf("windows_%s.zip", systemArch))
	case "darwin":
		releaseName = binaryName(fmt.Sprintf("macOS_%s.zip", systemArch))
	case "linux":
		releaseName = binaryName(fmt.Sprintf("linux_%s.tar.gz", systemArch))
	default:
		return fmt.Errorf("unsupported platform")
	}

	// example: https://github.com/cli/cli/releases/download/v2.75.1/gh_2.75.1_linux_arm64.rpm
	ghReleaseUrl := fmt.Sprintf("https://github.com/cli/cli/releases/download/v%s/%s", ghVersion, releaseName)

	log.Printf("downloading github cli release %s -> %s", ghReleaseUrl, releaseName)

	req, err := http.NewRequestWithContext(ctx, "GET", ghReleaseUrl, nil)
	if err != nil {
		return err
	}

	resp, err := transporter.Do(req)
	if err != nil {
		return err
	}
	defer resp.Body.Close()
	if resp.StatusCode != http.StatusOK {
		return fmt.Errorf("http error %d", resp.StatusCode)
	}

	tmpPath := filepath.Dir(path)
	compressedRelease, err := os.CreateTemp(tmpPath, releaseName)
	if err != nil {
		return err
	}
	defer func() {
		_ = compressedRelease.Close()
		_ = os.Remove(compressedRelease.Name())
	}()

	if _, err := io.Copy(compressedRelease, resp.Body); err != nil {
		return err
	}
	if err := compressedRelease.Close(); err != nil {
		return err
	}

	// change file name from temporal name to the final name, as the download has completed
	compressedFileName := filepath.Join(tmpPath, releaseName)
	if err := osutil.Rename(ctx, compressedRelease.Name(), compressedFileName); err != nil {
		return err
	}
	defer func() {
		log.Printf("delete %s", compressedFileName)
		_ = os.Remove(compressedFileName)
	}()

	// unzip downloaded file
	log.Printf("extracting file %s", compressedFileName)
	_, err = extractImplementation(compressedFileName, tmpPath)
	if err != nil {
		return err
	}

	return nil
}

// RunningOnCodespaces check if the application is running on codespaces.
func RunningOnCodespaces() bool {
	return os.Getenv("CODESPACES") == "true"
}<|MERGE_RESOLUTION|>--- conflicted
+++ resolved
@@ -29,7 +29,6 @@
 	"github.com/blang/semver/v4"
 )
 
-<<<<<<< HEAD
 type GitHubCli interface {
 	tools.ExternalTool
 	GetAuthStatus(ctx context.Context, hostname string) (AuthStatus, error)
@@ -53,7 +52,8 @@
 	// deployment environment variable methods
 	GetEnvironmentVariable(ctx context.Context, repoName string, envName string, variableName string) (string, error)
 	CreateOrUpdateEnvironmentVariable(ctx context.Context, repoName string, envName string, variableName string, variableValue string) (created bool, err error)
-=======
+}
+
 var _ tools.ExternalTool = (*Cli)(nil)
 
 func NewGitHubCli(ctx context.Context, console input.Console, commandRunner exec.CommandRunner) (*Cli, error) {
@@ -117,7 +117,6 @@
 	}
 	cli.logVersion(ctx)
 	return cli, nil
->>>>>>> 4be3a19c
 }
 
 // azdGithubCliPath returns the path where we store our local copy of github cli ($AZD_CONFIG_DIR/bin).
@@ -450,8 +449,7 @@
 	return true, nil
 }
 
-<<<<<<< HEAD
-func (cli *ghCli) CreateEnvironmentIfNotExist(ctx context.Context, repoName string, envName string) error {
+func (cli *Cli) CreateEnvironmentIfNotExist(ctx context.Context, repoName string, envName string) error {
 	// Doc: https://docs.github.com/en/rest/deployments/environments?apiVersion=2022-11-28#create-or-update-an-environment
 	runArgs := cli.newRunArgs("api",
 		"-X", "PUT",
@@ -473,7 +471,7 @@
 	return nil
 }
 
-func (cli *ghCli) DeleteEnvironment(ctx context.Context, repoName string, envName string) error {
+func (cli *Cli) DeleteEnvironment(ctx context.Context, repoName string, envName string) error {
 	// Doc: https://docs.github.com/en/rest/deployments/environments?apiVersion=2022-11-28#delete-an-environment
 	runArgs := cli.newRunArgs("api",
 		"-X", "DELETE",
@@ -495,7 +493,7 @@
 	return nil
 }
 
-func (cli *ghCli) GetEnvironmentVariable(ctx context.Context, repoName string, envName string, variableName string) (string, error) {
+func (cli *Cli) GetEnvironmentVariable(ctx context.Context, repoName string, envName string, variableName string) (string, error) {
 	// Doc: https://docs.github.com/en/rest/actions/variables?apiVersion=2022-11-28#get-an-environment-variable
 	runArgs := cli.newRunArgs("api",
 		"-X", "GET",
@@ -519,7 +517,7 @@
 	return v.Value, nil
 }
 
-func (cli *ghCli) CreateOrUpdateEnvironmentVariable(ctx context.Context, repoName string, envName string, variableName string, variableValue string) (created bool, err error) {
+func (cli *Cli) CreateOrUpdateEnvironmentVariable(ctx context.Context, repoName string, envName string, variableName string, variableValue string) (created bool, err error) {
 	// Try to update the value first (ie, assume it exists)
 	// https://docs.github.com/en/rest/actions/variables?apiVersion=2022-11-28#update-an-environment-variable
 	patchArgs := cli.newRunArgs("api",
@@ -564,9 +562,7 @@
 		panic(fmt.Sprintf("Unsupported auth mode: %d", authMode))
 	}
 }
-=======
 func (cli *Cli) newRunArgs(args ...string) exec.RunArgs {
->>>>>>> 4be3a19c
 
 	runArgs := exec.NewRunArgs(cli.path, args...)
 	if RunningOnCodespaces() {
