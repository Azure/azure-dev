package kubectl

import (
	"context"
	"encoding/json"
	"fmt"
	"log"
	"os"
	"path/filepath"
	"strings"

	"github.com/azure/azure-dev/cli/azd/pkg/exec"
	"github.com/azure/azure-dev/cli/azd/pkg/tools"
	"github.com/drone/envsubst"
)

// Executes commands against the Kubernetes CLI
type KubectlCli interface {
	tools.ExternalTool
	// Sets the current working directory
	Cwd(cwd string)
	// Sets the env vars available to the CLI
	SetEnv(env map[string]string)
	// Applies one or more files from the specified path
	Apply(ctx context.Context, path string, flags *KubeCliFlags) error
	// Applies manifests from the specified input
	ApplyWithInput(ctx context.Context, input string, flags *KubeCliFlags) (*exec.RunResult, error)
	// Views the current k8s configuration including available clusters, contexts & users
	ConfigView(ctx context.Context, merge bool, flatten bool, flags *KubeCliFlags) (*exec.RunResult, error)
	// Sets the k8s context to use for future CLI commands
	ConfigUseContext(ctx context.Context, name string, flags *KubeCliFlags) (*exec.RunResult, error)
	// Creates a new k8s namespace with the specified name
	CreateNamespace(ctx context.Context, name string, flags *KubeCliFlags) (*exec.RunResult, error)
	// Creates a new generic secret from the specified secret pairs
	CreateSecretGenericFromLiterals(
		ctx context.Context,
		name string,
		secrets []string,
		flags *KubeCliFlags,
	) (*exec.RunResult, error)
	// Executes a k8s CLI command from the specified arguments and flags
	Exec(ctx context.Context, flags *KubeCliFlags, args ...string) (exec.RunResult, error)
	// Gets the deployment rollout status
	RolloutStatus(ctx context.Context, deploymentName string, flags *KubeCliFlags) (*exec.RunResult, error)
}

type OutputType string

const (
	OutputTypeJson OutputType = "json"
	OutputTypeYaml OutputType = "yaml"
)

type DryRunType string

const (
	DryRunTypeNone DryRunType = "none"
	// If client strategy, only print the object that would be sent
	DryRunTypeClient DryRunType = "client"
	// If server strategy, submit server-side request without persisting the resource.
	DryRunTypeServer DryRunType = "server"
)

// K8s CLI Fags
type KubeCliFlags struct {
	// The namespace to filter the command or create resources
	Namespace string
	// The dry-run type, defaults to empty
	DryRun DryRunType
	// The expected output, typically JSON or YAML
	Output OutputType
}

type kubectlCli struct {
	tools.ExternalTool
	commandRunner exec.CommandRunner
	env           map[string]string
	cwd           string
}

// Creates a new K8s CLI instance
func NewKubectl(commandRunner exec.CommandRunner) KubectlCli {
	return &kubectlCli{
		commandRunner: commandRunner,
	}
}

// Checks whether or not the K8s CLI is installed and available within the PATH
<<<<<<< HEAD
func (cli *kubectlCli) CheckInstalled(ctx context.Context) error {
	return tools.ToolInPath("kubectl")
=======
func (cli *kubectlCli) CheckInstalled(ctx context.Context) (bool, error) {
	if has, err := tools.ToolInPath("kubectl"); err != nil || !has {
		return has, err
	}

	// We don't have a minimum required version of kubectl today, but
	// for diagnostics purposes, let's fetch and log the version of kubectl
	// we're using.
	if ver, err := cli.getClientVersion(ctx); err != nil {
		log.Printf("error fetching kubectl version: %s", err)
	} else {
		log.Printf("kubectl version: %s", ver)
	}

	return true, nil
}

func (cli *kubectlCli) getClientVersion(ctx context.Context) (string, error) {
	versionRes, err := cli.Exec(ctx, &KubeCliFlags{Output: "json"}, "version", "--client=true")
	if err != nil {
		return "", fmt.Errorf("fetching kubectl version: %w", err)
	}

	var versionObj struct {
		ClientVersion struct {
			GitVersion string `json:"gitVersion"`
		} `json:"clientVersion"`
	}

	if err := json.Unmarshal([]byte(versionRes.Stdout), &versionObj); err != nil {
		return "", fmt.Errorf("parsing kubectl version output: %w", err)
	}

	return versionObj.ClientVersion.GitVersion, nil
>>>>>>> 6d82a0cd
}

// Returns the installation URL to install the K8s CLI
func (cli *kubectlCli) InstallUrl() string {
	return "https://aka.ms/azure-dev/kubectl-install"
}

// Gets the name of the Tool
func (cli *kubectlCli) Name() string {
	return "kubectl"
}

// Sets the env vars available to the CLI
func (cli *kubectlCli) SetEnv(envValues map[string]string) {
	cli.env = envValues
}

// Sets the current working directory
func (cli *kubectlCli) Cwd(cwd string) {
	cli.cwd = cwd
}

// Sets the k8s context to use for future CLI commands
func (cli *kubectlCli) ConfigUseContext(ctx context.Context, name string, flags *KubeCliFlags) (*exec.RunResult, error) {
	res, err := cli.Exec(ctx, flags, "config", "use-context", name)
	if err != nil {
		return nil, fmt.Errorf("failed setting kubectl context: %w", err)
	}

	return &res, nil
}

// Views the current k8s configuration including available clusters, contexts & users
func (cli *kubectlCli) ConfigView(
	ctx context.Context,
	merge bool,
	flatten bool,
	flags *KubeCliFlags,
) (*exec.RunResult, error) {
	kubeConfigDir, err := getKubeConfigDir()
	if err != nil {
		return nil, err
	}

	args := []string{"config", "view"}
	if merge {
		args = append(args, "--merge")
	}
	if flatten {
		args = append(args, "--flatten")
	}

	runArgs := exec.NewRunArgs("kubectl", args...).
		WithCwd(kubeConfigDir).
		WithEnv(environ(cli.env))

	res, err := cli.executeCommandWithArgs(ctx, runArgs, flags)
	if err != nil {
		return nil, fmt.Errorf("kubectl config view: %w", err)
	}

	return &res, nil
}

func (cli *kubectlCli) ApplyWithInput(ctx context.Context, input string, flags *KubeCliFlags) (*exec.RunResult, error) {
	runArgs := exec.
		NewRunArgs("kubectl", "apply", "-f", "-").
		WithEnv(environ(cli.env)).
		WithStdIn(strings.NewReader(input))

	res, err := cli.executeCommandWithArgs(ctx, runArgs, flags)
	if err != nil {
		return nil, fmt.Errorf("kubectl apply -f: %w", err)
	}

	return &res, nil
}

// Applies manifests from the specified input
func (cli *kubectlCli) Apply(ctx context.Context, path string, flags *KubeCliFlags) error {
	if err := cli.applyTemplates(ctx, path, flags); err != nil {
		return fmt.Errorf("failed process templates, %w", err)
	}

	return nil
}

// Creates a new generic secret from the specified secret pairs
func (cli *kubectlCli) CreateSecretGenericFromLiterals(
	ctx context.Context,
	name string,
	secrets []string,
	flags *KubeCliFlags,
) (*exec.RunResult, error) {
	args := []string{"create", "secret", "generic", name}
	for _, secret := range secrets {
		args = append(args, fmt.Sprintf("--from-literal=%s", secret))
	}

	res, err := cli.Exec(ctx, flags, args...)
	if err != nil {
		return nil, fmt.Errorf("kubectl create secret generic --from-literal: %w", err)
	}

	return &res, nil
}

// Creates a new k8s namespace with the specified name
func (cli *kubectlCli) CreateNamespace(ctx context.Context, name string, flags *KubeCliFlags) (*exec.RunResult, error) {
	args := []string{"create", "namespace", name}

	res, err := cli.Exec(ctx, flags, args...)
	if err != nil {
		return nil, fmt.Errorf("kubectl create namespace: %w", err)
	}

	return &res, nil
}

// Gets the deployment rollout status
func (cli *kubectlCli) RolloutStatus(
	ctx context.Context,
	deploymentName string,
	flags *KubeCliFlags,
) (*exec.RunResult, error) {
	res, err := cli.Exec(ctx, flags, "rollout", "status", fmt.Sprintf("deployment/%s", deploymentName))
	if err != nil {
		return nil, fmt.Errorf("deployment rollout failed, %w", err)
	}

	return &res, nil
}

// Executes a k8s CLI command from the specified arguments and flags
func (cli *kubectlCli) Exec(ctx context.Context, flags *KubeCliFlags, args ...string) (exec.RunResult, error) {
	runArgs := exec.
		NewRunArgs("kubectl").
		AppendParams(args...)

	return cli.executeCommandWithArgs(ctx, runArgs, flags)
}

func (cli *kubectlCli) applyTemplate(ctx context.Context, filePath string, flags *KubeCliFlags) error {
	fileBytes, err := os.ReadFile(filePath)
	if err != nil {
		return fmt.Errorf("failed reading manifest file '%s', %w", filePath, err)
	}

	yaml := string(fileBytes)
	replaced, err := envsubst.Eval(yaml, func(name string) string {
		if val, has := cli.env[name]; has {
			return val
		}
		return os.Getenv(name)
	})

	if err != nil {
		return fmt.Errorf("failed replacing env vars, %w", err)
	}

	_, err = cli.ApplyWithInput(ctx, replaced, flags)
	if err != nil {
		return fmt.Errorf("failed applying file '%s', %w", filePath, err)
	}

	return nil
}

func (cli *kubectlCli) applyTemplates(ctx context.Context, directoryPath string, flags *KubeCliFlags) error {
	entries, err := os.ReadDir(directoryPath)
	if err != nil {
		return fmt.Errorf("failed reading files in path, '%s', %w", directoryPath, err)
	}

	for _, entry := range entries {
		entryPath := filepath.Join(directoryPath, entry.Name())

		if entry.IsDir() {
			if err := cli.applyTemplates(ctx, entryPath, flags); err != nil {
				return fmt.Errorf("failed applying templates at '%s', %w", entryPath, err)
			}

			continue
		}

		ext := filepath.Ext(entry.Name())
		if !(ext == ".yaml" || ext == ".yml") {
			continue
		}

		if err := cli.applyTemplate(ctx, entryPath, flags); err != nil {
			return fmt.Errorf("failed applying template '%s', %w", entryPath, err)
		}
	}

	return nil
}

func (cli *kubectlCli) executeCommandWithArgs(
	ctx context.Context,
	args exec.RunArgs,
	flags *KubeCliFlags,
) (exec.RunResult, error) {
	args = args.WithEnrichError(true)
	if cli.cwd != "" {
		args = args.WithCwd(cli.cwd)
	}

	if flags != nil {
		if flags.DryRun != "" {
			args = args.AppendParams(fmt.Sprintf("--dry-run=%s", flags.DryRun))
		}
		if flags.Namespace != "" {
			args = args.AppendParams("-n", flags.Namespace)
		}
		if flags.Output != "" {
			args = args.AppendParams("-o", string(flags.Output))
		}
	}

	return cli.commandRunner.Run(ctx, args)
}

func environ(values map[string]string) []string {
	env := []string{}
	for key, value := range values {
		env = append(env, fmt.Sprintf("%s=%s", key, value))
	}

	return env
}<|MERGE_RESOLUTION|>--- conflicted
+++ resolved
@@ -86,13 +86,9 @@
 }
 
 // Checks whether or not the K8s CLI is installed and available within the PATH
-<<<<<<< HEAD
 func (cli *kubectlCli) CheckInstalled(ctx context.Context) error {
-	return tools.ToolInPath("kubectl")
-=======
-func (cli *kubectlCli) CheckInstalled(ctx context.Context) (bool, error) {
-	if has, err := tools.ToolInPath("kubectl"); err != nil || !has {
-		return has, err
+	if err := tools.ToolInPath("kubectl"); err != nil {
+		return err
 	}
 
 	// We don't have a minimum required version of kubectl today, but
@@ -104,7 +100,7 @@
 		log.Printf("kubectl version: %s", ver)
 	}
 
-	return true, nil
+	return nil
 }
 
 func (cli *kubectlCli) getClientVersion(ctx context.Context) (string, error) {
@@ -124,7 +120,6 @@
 	}
 
 	return versionObj.ClientVersion.GitVersion, nil
->>>>>>> 6d82a0cd
 }
 
 // Returns the installation URL to install the K8s CLI
