package maven

import (
	"context"
	"errors"
	"fmt"
	"log"
	"os"
	"path/filepath"
	"regexp"
	"sync"

	osexec "os/exec"

	"github.com/azure/azure-dev/cli/azd/pkg/exec"
	"github.com/azure/azure-dev/cli/azd/pkg/tools"
)

type MavenCli interface {
	tools.ExternalTool
	SetPath(projectPath string, rootProjectPath string)
	ResolveDependencies(ctx context.Context, projectPath string) error
	Compile(ctx context.Context, projectPath string) error
	Package(ctx context.Context, projectPath string) error
}

type mavenCli struct {
	commandRunner   exec.CommandRunner
	projectPath     string
	rootProjectPath string

	// Lazily initialized. Access through mvnCmd.
	mvnCmdStr  string
	mvnCmdOnce sync.Once
	mvnCmdErr  error
}

func (m *mavenCli) Name() string {
	return "Maven"
}

func (m *mavenCli) InstallUrl() string {
	return "https://maven.apache.org"
}

func (m *mavenCli) CheckInstalled(ctx context.Context) error {
	_, err := m.mvnCmd()
	if err != nil {
		return err
	}

<<<<<<< HEAD
	return nil
=======
	if ver, err := m.extractVersion(ctx); err == nil {
		log.Printf("maven version: %s", ver)
	}

	return true, nil
>>>>>>> 6d82a0cd
}

func (m *mavenCli) SetPath(projectPath string, rootProjectPath string) {
	m.projectPath = projectPath
	m.rootProjectPath = rootProjectPath
}

func (m *mavenCli) mvnCmd() (string, error) {
	m.mvnCmdOnce.Do(func() {
		mvnCmd, err := getMavenPath(m.projectPath, m.rootProjectPath)
		if err != nil {
			m.mvnCmdErr = err
		} else {
			m.mvnCmdStr = mvnCmd
		}
	})

	if m.mvnCmdErr != nil {
		return "", m.mvnCmdErr
	}

	return m.mvnCmdStr, nil
}

func getMavenPath(projectPath string, rootProjectPath string) (string, error) {
	mvnw, err := getMavenWrapperPath(projectPath, rootProjectPath)
	if mvnw != "" {
		return mvnw, nil
	}

	if err != nil {
		return "", fmt.Errorf("failed finding mvnw in repository path: %w", err)
	}

	mvn, err := osexec.LookPath("mvn")
	if err == nil {
		return mvn, nil
	}

	if !errors.Is(err, osexec.ErrNotFound) {
		return "", fmt.Errorf("failed looking up mvn in PATH: %w", err)
	}

	return "", errors.New(
		"maven could not be found. Install either Maven or Maven Wrapper by " +
			"visiting https://maven.apache.org/ or https://maven.apache.org/wrapper/",
	)
}

// getMavenWrapperPath finds the path to mvnw in the project directory, up to the root project directory.
//
// An error is returned if an unexpected error occurred while finding.
// If mvnw is not found, an empty string is returned with
// no error.
func getMavenWrapperPath(projectPath string, rootProjectPath string) (string, error) {
	searchDir, err := filepath.Abs(projectPath)
	if err != nil {
		return "", err
	}

	root, err := filepath.Abs(rootProjectPath)
	log.Printf("root: %s\n", root)

	if err != nil {
		return "", err
	}

	for {
		log.Printf("searchDir: %s\n", searchDir)

		mvnw, err := osexec.LookPath(filepath.Join(searchDir, "mvnw"))
		if err == nil {
			log.Printf("found mvnw as: %s\n", mvnw)
			return mvnw, nil
		}

		if !errors.Is(err, os.ErrNotExist) {
			return "", err
		}

		searchDir = filepath.Dir(searchDir)

		// Past root, terminate search and return not found
		if len(searchDir) < len(root) {
			return "", nil
		}
	}
}

// cMavenVersionRegexp captures the version number of maven from the output of "mvn --version"
//
// the output of mvn --version looks something like this:
// Apache Maven 3.9.1 (2e178502fcdbffc201671fb2537d0cb4b4cc58f8)
// Maven home: C:\Tools\apache-maven-3.9.1
// Java version: 17.0.6, vendor: Microsoft, runtime: C:\Program Files\Microsoft\jdk-17.0.6.10-hotspot
// Default locale: en_US, platform encoding: Cp1252
// OS name: "windows 11", version: "10.0", arch: "amd64", family: "windows"
var cMavenVersionRegexp = regexp.MustCompile(`Apache Maven (.*) \(`)

func (cli *mavenCli) extractVersion(ctx context.Context) (string, error) {
	mvnCmd, err := cli.mvnCmd()
	if err != nil {
		return "", err
	}

	runArgs := exec.NewRunArgs(mvnCmd, "--version")
	res, err := cli.commandRunner.Run(ctx, runArgs)
	if err != nil {
		return "", fmt.Errorf("failed to run %s --version: %w", mvnCmd, err)
	}

	parts := cMavenVersionRegexp.FindStringSubmatch(res.Stdout)
	if len(parts) != 2 {
		return "", fmt.Errorf("could not parse %s --version output, did not match expected format", mvnCmd)
	}

	return parts[1], nil
}

func (cli *mavenCli) Compile(ctx context.Context, projectPath string) error {
	mvnCmd, err := cli.mvnCmd()
	if err != nil {
		return err
	}

	runArgs := exec.NewRunArgs(mvnCmd, "compile").WithCwd(projectPath)
	res, err := cli.commandRunner.Run(ctx, runArgs)
	if err != nil {
		return fmt.Errorf("mvn compile on project '%s' failed: %s: %w", projectPath, res.String(), err)
	}

	return nil
}

func (cli *mavenCli) Package(ctx context.Context, projectPath string) error {
	mvnCmd, err := cli.mvnCmd()
	if err != nil {
		return err
	}

	// Maven's package phase includes tests by default. Skip it explicitly.
	runArgs := exec.NewRunArgs(mvnCmd, "package", "-DskipTests").WithCwd(projectPath)
	res, err := cli.commandRunner.Run(ctx, runArgs)
	if err != nil {
		return fmt.Errorf("mvn package on project '%s' failed: %s: %w", projectPath, res.String(), err)
	}

	return nil
}

func (cli *mavenCli) ResolveDependencies(ctx context.Context, projectPath string) error {
	mvnCmd, err := cli.mvnCmd()
	if err != nil {
		return err
	}
	runArgs := exec.NewRunArgs(mvnCmd, "dependency:resolve").WithCwd(projectPath)
	res, err := cli.commandRunner.Run(ctx, runArgs)
	if err != nil {
		return fmt.Errorf("mvn dependency:resolve on project '%s' failed: %s: %w", projectPath, res.String(), err)
	}

	return nil
}

func NewMavenCli(commandRunner exec.CommandRunner) MavenCli {
	return &mavenCli{
		commandRunner: commandRunner,
	}
}<|MERGE_RESOLUTION|>--- conflicted
+++ resolved
@@ -49,15 +49,11 @@
 		return err
 	}
 
-<<<<<<< HEAD
-	return nil
-=======
 	if ver, err := m.extractVersion(ctx); err == nil {
 		log.Printf("maven version: %s", ver)
 	}
 
-	return true, nil
->>>>>>> 6d82a0cd
+	return nil
 }
 
 func (m *mavenCli) SetPath(projectPath string, rootProjectPath string) {
