--- conflicted
+++ resolved
@@ -2,14 +2,11 @@
   description: "Support infrastructure deployments at resource group scope."
 - id: infraSynth
   description: "Enable the `infra synth` command to write generated infrastructure to disk."
-<<<<<<< HEAD
-- id: serviceBinding
-  description: "Enable the `binding` command to create or delete service bindings."
-=======
 - id: aspire.autoConfigureDataProtection
   description: "Automatically configure data protection for Aspire deployments. May not be supported in all regions."
->>>>>>> 9c4f8eac
 - id: aks.helm
   description: "Enable Helm support for AKS deployments."
 - id: aks.kustomize
-  description: "Enable Kustomize support for AKS deployments."+  description: "Enable Kustomize support for AKS deployments."
+- id: serviceBinding
+  description: "Enable the `binding` command to create or delete service bindings."