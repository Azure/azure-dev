--- conflicted
+++ resolved
@@ -65,8 +65,8 @@
 {{- end}}
 
 {{- if .DbCosmosMongo}}
-module cosmos 'br/public:avm/res/document-db/database-account:0.8.1' = {
-  name: 'cosmos'
+module cosmosMongo 'br/public:avm/res/document-db/database-account:0.8.1' = {
+  name: 'cosmosMongo'
   params: {
     name: '${abbrs.documentDBDatabaseAccounts}${resourceToken}'
     location: location
@@ -97,6 +97,56 @@
     }
     {{- end}}
     capabilitiesToAdd: [ 'EnableServerless' ]
+  }
+}
+{{- end}}
+
+{{- if .DbCosmos }}
+module cosmos 'br/public:avm/res/document-db/database-account:0.8.1' = {
+  name: 'cosmos'
+  params: {
+    name: '${abbrs.documentDBDatabaseAccounts}${resourceToken}'
+    tags: tags
+    location: location
+    locations: [
+      {
+        failoverPriority: 0
+        isZoneRedundant: false
+        locationName: location
+      }
+    ]
+    networkRestrictions: {
+      ipRules: []
+      virtualNetworkRules: []
+      publicNetworkAccess: 'Enabled'
+    }
+    sqlDatabases: [
+      {
+        name: '{{ .DbCosmos.DatabaseName }}'
+        containers: [
+          {{- range .DbCosmos.Containers}}
+          {
+            name: '{{ .ContainerName }}'
+            paths: [
+              {{- range $path := .PartitionKeyPaths}}
+              '{{ $path }}'
+              {{- end}}
+            ]
+          }
+          {{- end}}
+        ]
+      }
+    ]
+    sqlRoleAssignmentsPrincipalIds: [
+      {{- range .Services}}
+      {{bicepName .Name}}Identity.outputs.principalId
+      {{- end}}
+    ]
+    sqlRoleDefinitions: [
+      {
+        name: 'service-access-cosmos-sql-role'
+      }
+    ]
   }
 }
 {{- end}}
@@ -215,53 +265,6 @@
 }
 {{- end}}
 
-<<<<<<< HEAD
-{{- if .DbCosmos }}
-module cosmos 'br/public:avm/res/document-db/database-account:0.8.1' = {
-  name: 'cosmos'
-  params: {
-    name: '${abbrs.documentDBDatabaseAccounts}${resourceToken}'
-    tags: tags
-    location: location
-    locations: [
-      {
-        failoverPriority: 0
-        isZoneRedundant: false
-        locationName: location
-      }
-    ]
-    networkRestrictions: {
-      ipRules: []
-      virtualNetworkRules: []
-      publicNetworkAccess: 'Enabled'
-    }
-    sqlDatabases: [
-      {
-        name: '{{ .DbCosmos.DatabaseName }}'
-        containers: [
-          {{- range .DbCosmos.Containers}}
-          {
-            name: '{{ .ContainerName }}'
-            paths: [
-              {{- range $path := .PartitionKeyPaths}}
-              '{{ $path }}'
-              {{- end}}
-            ]
-          }
-          {{- end}}
-        ]
-      }
-    ]
-    sqlRoleAssignmentsPrincipalIds: [
-      {{- range .Services}}
-      {{bicepName .Name}}Identity.outputs.principalId
-      {{- end}}
-    ]
-    sqlRoleDefinitions: [
-      {
-        name: 'service-access-cosmos-sql-role'
-      }
-=======
 {{- if .EventHubs }}
 module eventHubNamespace 'br/public:avm/res/event-hub/namespace:0.8.0' = {
   name: 'eventHubNamespace'
@@ -328,7 +331,6 @@
         name: '{{ $topic }}'
       }
       {{- end}}
->>>>>>> 908d8881
     ]
   }
 }
@@ -401,7 +403,7 @@
         {
           name: 'mongodb-url'
           identity:{{bicepName .Name}}Identity.outputs.resourceId
-          keyVaultUrl: cosmos.outputs.exportedSecrets['MONGODB-URL'].secretUri
+          keyVaultUrl: cosmosMongo.outputs.exportedSecrets['MONGODB-URL'].secretUri
         }
         {{- end}}
         {{- if .DbPostgres}}
@@ -455,6 +457,12 @@
             secretRef: 'mongodb-url'
           }
           {{- end}}
+          {{- if .DbCosmos}}
+          {
+            name: 'AZURE_COSMOSDB_ENDPOINT'
+            value: cosmos.outputs.endpoint
+          }
+          {{- end}}
           {{- if .DbPostgres}}
           {
             name: 'POSTGRES_HOST'
@@ -537,12 +545,6 @@
           {
             name: 'AZURE_OPENAI_ENDPOINT'
             value: account.outputs.endpoint
-          }
-          {{- end}}
-          {{- if .DbCosmos}}
-          {
-            name: 'AZURE_COSMOSDB_ENDPOINT'
-            value: cosmos.outputs.endpoint
           }
           {{- end}}
           {{- if .Frontend}}
@@ -660,6 +662,9 @@
 {{- if .DbPostgres}}
 output AZURE_RESOURCE_{{alphaSnakeUpper .DbPostgres.DatabaseName}}_ID string = '${postgreServer.outputs.resourceId}/databases/{{.DbPostgres.DatabaseName}}'
 {{- end}}
+{{- if .DbCosmos }}
+output AZURE_RESOURCE_{{alphaSnakeUpper .DbCosmos.DatabaseName}}_ID string = cosmos.outputs.resourceId
+{{- end}}
 {{- if .StorageAccount }}
 output AZURE_RESOURCE_STORAGE_ID string = storageAccount.outputs.resourceId
 {{- end}}
