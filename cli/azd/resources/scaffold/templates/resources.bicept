--- conflicted
+++ resolved
@@ -422,11 +422,7 @@
         {
           name: 'mongodb-url'
           identity:{{bicepName .Name}}Identity.outputs.resourceId
-<<<<<<< HEAD
-          keyVaultUrl: cosmosMongo.outputs.exportedSecrets['MONGODB-URL'].secretUri
-=======
-          keyVaultUrl: cosmos.outputs.exportedSecrets['mongodb-url'].secretUri
->>>>>>> ffd345dc
+          keyVaultUrl: cosmosMongo.outputs.exportedSecrets['mongodb-url'].secretUri
         }
         {{- end}}
         {{- if .DbPostgres}}
