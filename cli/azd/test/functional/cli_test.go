--- conflicted
+++ resolved
@@ -693,7 +693,6 @@
 	return context.WithCancel(ctx)
 }
 
-<<<<<<< HEAD
 func Test_CLI_InfraCreateAndDeleteResourceTerraform(t *testing.T) {
 	// running this test in parallel is ok as it uses a t.TempDir()
 	t.Parallel()
@@ -811,7 +810,8 @@
 	require.NoError(t, err)
 
 	t.Logf("Done\n")
-=======
+}
+
 func TestMain(m *testing.M) {
 	flag.Parse()
 	shortFlag := flag.Lookup("test.short")
@@ -822,5 +822,4 @@
 
 	exitVal := m.Run()
 	os.Exit(exitVal)
->>>>>>> a461a2df
 }