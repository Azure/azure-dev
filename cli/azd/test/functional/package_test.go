// Copyright (c) Microsoft Corporation. All rights reserved.
// Licensed under the MIT License.

package cli_test

import (
	"archive/zip"
	"fmt"
	"maps"
	"os"
	"path/filepath"
	"slices"
	"strings"
	"testing"

	"github.com/azure/azure-dev/cli/azd/pkg/osutil"
	"github.com/azure/azure-dev/cli/azd/test/azdcli"
	"github.com/stretchr/testify/require"
)

func Test_CLI_Package_Err_WorkingDirectory(t *testing.T) {
	// running this test in parallel is ok as it uses a t.TempDir()
	t.Parallel()
	ctx, cancel := newTestContext(t)
	defer cancel()

	dir := tempDirWithDiagnostics(t)
	t.Logf("DIR: %s", dir)

	cli := azdcli.NewCLI(t)
	cli.WorkingDirectory = dir
	cli.Env = append(os.Environ(), "AZURE_LOCATION=eastus2")

	err := copySample(dir, "webapp")
	require.NoError(t, err, "failed expanding sample")

	_, err = cli.RunCommandWithStdIn(ctx, stdinForInit("testenv"), "init")
	require.NoError(t, err)

	// cd infra
	err = os.MkdirAll(filepath.Join(dir, "infra"), osutil.PermissionDirectory)
	require.NoError(t, err)
	cli.WorkingDirectory = filepath.Join(dir, "infra")

	result, err := cli.RunCommand(ctx, "package")
	require.Error(t, err, "package should fail in non-project and non-service directory")
	require.Contains(t, result.Stdout, "current working directory")
}

func Test_CLI_Package_FromServiceDirectory(t *testing.T) {
	// running this test in parallel is ok as it uses a t.TempDir()
	t.Parallel()
	ctx, cancel := newTestContext(t)
	defer cancel()

	dir := tempDirWithDiagnostics(t)
	t.Logf("DIR: %s", dir)

	cli := azdcli.NewCLI(t)
	cli.WorkingDirectory = dir
	cli.Env = append(os.Environ(), "AZURE_LOCATION=eastus2")

	err := copySample(dir, "webapp")
	require.NoError(t, err, "failed expanding sample")

	_, err = cli.RunCommandWithStdIn(ctx, stdinForInit("testenv"), "init")
	require.NoError(t, err)

	cli.WorkingDirectory = filepath.Join(dir, "src", "dotnet")

	result, err := cli.RunCommand(ctx, "package")
	require.NoError(t, err)
	require.Contains(t, result.Stdout, "Packaging service web")
}

func Test_CLI_Package_ZipDeploy_Exclusions(t *testing.T) {
	t.Parallel()

	tests := []struct {
		name          string
		subdir        string
		files         map[string]string
		expectedFiles []string
	}{
		{
			name:   "PythonApp_ExcludesVenvAndCache",
			subdir: "pyapp",
			files: map[string]string{
				".venv/pyvenv.cfg": "py - virtual env",
				"__pycache__/file": "pycache file",
			},
			expectedFiles: []string{"requirements.txt"},
		},
		{
			name:   "PythonApp_WebAppIgnore",
			subdir: "pyapp",
			files: map[string]string{
				// exclude everything except __pycache__
				".webappignore": ".venv/\ntest.log\ntests/**",

				".venv/pyvenv.cfg": "py - virtual env",
				"__pycache__/file": "pycache file",
				"log/test.log":     "some log file",
				"tests/some.py":    "some test file",
			},
			expectedFiles: []string{"requirements.txt", "__pycache__/file"},
		},
		{
			name:   "PythonApp_FuncIgnore",
			subdir: "funcapp",
			files: map[string]string{
				// exclude everything except __pycache__
				".funcignore": ".venv/\ntest.log\ntests/**",

				"local.settings.json":             "local settings -- always ignored",
				"other/other/local.settings.json": "local settings -- always ignored",

				".venv/pyvenv.cfg": "py - virtual env",
				"__pycache__/file": "pycache file",
				"log/test.log":     "some log file",
				"tests/some.py":    "some test file",
			},
			expectedFiles: []string{"requirements.txt", "host.json", "__pycache__/file"},
		},
		{
			name:   "Npm_ExcludeNodeModules",
			subdir: "nodeapp",
			files: map[string]string{
				"node_modules/file": "file.txt",
			},
			expectedFiles: []string{"package.json", "package-lock.json"},
		},
		{
			name:   "Npm_WebAppIgnore",
			subdir: "nodeapp",
			files: map[string]string{
				".webappignore": "node_modules/\ntest.log",

				"log/test.log": "some log file",
				"src/some.js":  "some test file",

				"node_modules/file": "file.txt",
			},
			expectedFiles: []string{"package.json", "package-lock.json", "src/some.js"},
		},
	}

	for _, tc := range tests {
		t.Run(tc.name, func(t *testing.T) {
			ctx, cancel := newTestContext(t)
			defer cancel()

			dir := tempDirWithDiagnostics(t)
			t.Logf("DIR: %s", dir)

			err := copySample(dir, "restoreapp")
			require.NoError(t, err, "failed expanding sample")

			cli := azdcli.NewCLI(t)
			cli.Env = append(os.Environ(), "AZURE_LOCATION=eastus2")
			cli.WorkingDirectory = dir

			envName := randomEnvName()
			t.Logf("AZURE_ENV_NAME: %s", envName)

			_, err = cli.RunCommandWithStdIn(ctx, stdinForInit(envName), "init")
			require.NoError(t, err)

			appDir := filepath.Join(dir, tc.subdir)
			setupFiles(t, appDir, tc.files)

			cli.WorkingDirectory = appDir
			outputZip := filepath.Join(dir, "dist", tc.name+".zip")
			_, err = cli.RunCommand(ctx, "package", "--output-path", outputZip)
			require.NoError(t, err)

			checkFiles(t, outputZip, tc.expectedFiles)
		})
	}
}

// setupFiles writes files to the filesystem based on the provided map of filepaths and their contents.
// Directories are created automatically if they do not yet exist.
// All files and directories are placed under the provided root.
func setupFiles(t *testing.T, root string, files map[string]string) {
	for path, content := range files {
		fullPath := filepath.Join(root, path)
		err := os.MkdirAll(filepath.Dir(fullPath), 0755)
		require.NoError(t, err)

		err = os.WriteFile(fullPath, []byte(content), 0600)
		require.NoError(t, err)
	}
}

func Test_CLI_Package_WithOutputPath(t *testing.T) {
	t.Run("AllServices", func(t *testing.T) {
		ctx, cancel := newTestContext(t)
		defer cancel()

		dir := tempDirWithDiagnostics(t)
		t.Logf("DIR: %s", dir)

		envName := randomEnvName()
		t.Logf("AZURE_ENV_NAME: %s", envName)

		cli := azdcli.NewCLI(t)
		cli.WorkingDirectory = dir
		cli.Env = append(os.Environ(), "AZURE_LOCATION=eastus2")

		err := copySample(dir, "webapp")
		require.NoError(t, err, "failed expanding sample")

		_, err = cli.RunCommandWithStdIn(ctx, stdinForInit(envName), "init")
		require.NoError(t, err)

		packageResult, err := cli.RunCommand(
			ctx,
			"package", "--output-path", "./dist",
		)
		require.NoError(t, err)
		require.Contains(t, packageResult.Stdout, "Package Output:")
		require.Contains(t, packageResult.Stdout, "dist")

		distPath := filepath.Join(dir, "dist")
		files, err := os.ReadDir(distPath)
		require.NoError(t, err)
		require.Len(t, files, 1)
	})

	t.Run("SingleService", func(t *testing.T) {
		ctx, cancel := newTestContext(t)
		defer cancel()

		dir := tempDirWithDiagnostics(t)
		t.Logf("DIR: %s", dir)

		envName := randomEnvName()
		t.Logf("AZURE_ENV_NAME: %s", envName)

		cli := azdcli.NewCLI(t)
		cli.WorkingDirectory = dir
		cli.Env = append(os.Environ(), "AZURE_LOCATION=eastus2")

		err := copySample(dir, "webapp")
		require.NoError(t, err, "failed expanding sample")

		_, err = cli.RunCommandWithStdIn(ctx, stdinForInit(envName), "init")
		require.NoError(t, err)

		packageResult, err := cli.RunCommand(
			ctx,
			"package", "web", "--output-path", "./dist/web.zip",
		)
		require.NoError(t, err)
		require.Contains(t, packageResult.Stdout, "Package Output:")
<<<<<<< HEAD
		require.Contains(t, packageResult.Stdout, filepath.Join("dist", "web.zip"))
=======
		require.Contains(t, packageResult.Stdout, filepath.Join(dir, "dist", "web.zip"))
>>>>>>> bf7b12fe

		artifactPath := filepath.Join(dir, "dist", "web.zip")
		info, err := os.Stat(artifactPath)
		require.NoError(t, err)
		require.NotNil(t, info)
	})
}

func Test_CLI_Package(t *testing.T) {
	// running this test in parallel is ok as it uses a t.TempDir()
	t.Parallel()
	ctx, cancel := newTestContext(t)
	defer cancel()

	dir := tempDirWithDiagnostics(t)
	t.Logf("DIR: %s", dir)

	envName := randomEnvName()
	t.Logf("AZURE_ENV_NAME: %s", envName)

	cli := azdcli.NewCLI(t)
	cli.WorkingDirectory = dir
	cli.Env = append(os.Environ(), "AZURE_LOCATION=eastus2")

	err := copySample(dir, "webapp")
	require.NoError(t, err, "failed expanding sample")

	_, err = cli.RunCommandWithStdIn(ctx, stdinForInit(envName), "init")
	require.NoError(t, err)

	packageResult, err := cli.RunCommand(ctx, "package", "web")
	require.NoError(t, err)
	require.Contains(t, packageResult.Stdout, "Package Output:")
	require.Contains(t, packageResult.Stdout, os.TempDir())
}

func checkFiles(
	t *testing.T,
	zipFilePath string,
	expectedFiles []string) {
	zipFile, err := os.Open(zipFilePath)
	require.NoError(t, err, "opening zip file")
	defer zipFile.Close()

	// Reopen the zip file for reading
	_, err = zipFile.Seek(0, 0)
	require.NoError(t, err, "failed to seek to start of zip file")
	zipInfo, err := zipFile.Stat()
	require.NoError(t, err, "failed to get zip file info")
	zipReader, err := zip.NewReader(zipFile, zipInfo.Size())
	require.NoError(t, err, "failed to open zip for reading")

	entries := map[string]struct{}{}
	for _, f := range expectedFiles {
		entries[f] = struct{}{}
	}

	for _, zipFile := range zipReader.File {
		_, exists := entries[zipFile.Name]
		if !exists {
			t.Errorf("unexpected file in zip: %s", zipFile.Name)
			continue
		}

		delete(entries, zipFile.Name)
	}

	if len(entries) > 0 {
		t.Errorf("missing files:\n%v", formatFiles(entries))
	}
}

func formatFiles(files map[string]struct{}) string {
	var sb strings.Builder
	keys := slices.Collect(maps.Keys(files))
	slices.Sort(keys)
	for _, path := range keys {
		sb.WriteString(fmt.Sprintf("- %s\n", path))
	}
	return sb.String()
}<|MERGE_RESOLUTION|>--- conflicted
+++ resolved
@@ -254,11 +254,7 @@
 		)
 		require.NoError(t, err)
 		require.Contains(t, packageResult.Stdout, "Package Output:")
-<<<<<<< HEAD
-		require.Contains(t, packageResult.Stdout, filepath.Join("dist", "web.zip"))
-=======
 		require.Contains(t, packageResult.Stdout, filepath.Join(dir, "dist", "web.zip"))
->>>>>>> bf7b12fe
 
 		artifactPath := filepath.Join(dir, "dist", "web.zip")
 		info, err := os.Stat(artifactPath)
