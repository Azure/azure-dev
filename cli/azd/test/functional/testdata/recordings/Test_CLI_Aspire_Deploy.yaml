---
version: 2
interactions:
    - id: 0
      request:
        proto: HTTP/1.1
        proto_major: 1
        proto_minor: 1
        content_length: 0
        transfer_encoding: []
        trailer: {}
        host: management.azure.com
        remote_addr: ""
        request_uri: ""
        body: ""
        form: {}
        headers:
            Accept:
                - application/json
            Accept-Encoding:
                - gzip
            Authorization:
                - SANITIZED
            User-Agent:
<<<<<<< HEAD
                - azsdk-go-armsubscriptions/v1.0.0 (go1.24.0; linux),azdev/0.0.0-dev.0 (Go go1.24.0; linux/amd64)
=======
                - azsdk-go-armsubscriptions/v1.0.0 (go1.23.2; Windows_NT),azdev/0.0.0-dev.0 (Go go1.23.2; windows/amd64)
>>>>>>> 37baa781
            X-Ms-Correlation-Request-Id:
                - 1e82ff67ecfa53edda27facdc9cff83a
        url: https://management.azure.com:443/subscriptions/faa080af-c1d8-40ad-9cce-e1a450ca5b57/locations?api-version=2021-01-01
        method: GET
      response:
        proto: HTTP/2.0
        proto_major: 2
        proto_minor: 0
        transfer_encoding: []
        trailer: {}
        content_length: 35781
        uncompressed: false
        body: '{"value":[{"id":"/subscriptions/faa080af-c1d8-40ad-9cce-e1a450ca5b57/locations/eastus","name":"eastus","type":"Region","displayName":"East US","regionalDisplayName":"(US) East US","metadata":{"regionType":"Physical","regionCategory":"Recommended","geographyGroup":"US","longitude":"-79.8164","latitude":"37.3719","physicalLocation":"Virginia","pairedRegion":[{"name":"westus","id":"/subscriptions/faa080af-c1d8-40ad-9cce-e1a450ca5b57/locations/westus"}]}},{"id":"/subscriptions/faa080af-c1d8-40ad-9cce-e1a450ca5b57/locations/southcentralus","name":"southcentralus","type":"Region","displayName":"South Central US","regionalDisplayName":"(US) South Central US","metadata":{"regionType":"Physical","regionCategory":"Recommended","geographyGroup":"US","longitude":"-98.5","latitude":"29.4167","physicalLocation":"Texas","pairedRegion":[{"name":"northcentralus","id":"/subscriptions/faa080af-c1d8-40ad-9cce-e1a450ca5b57/locations/northcentralus"}]}},{"id":"/subscriptions/faa080af-c1d8-40ad-9cce-e1a450ca5b57/locations/westus2","name":"westus2","type":"Region","displayName":"West US 2","regionalDisplayName":"(US) West US 2","metadata":{"regionType":"Physical","regionCategory":"Recommended","geographyGroup":"US","longitude":"-119.852","latitude":"47.233","physicalLocation":"Washington","pairedRegion":[{"name":"westcentralus","id":"/subscriptions/faa080af-c1d8-40ad-9cce-e1a450ca5b57/locations/westcentralus"}]}},{"id":"/subscriptions/faa080af-c1d8-40ad-9cce-e1a450ca5b57/locations/westus3","name":"westus3","type":"Region","displayName":"West US 3","regionalDisplayName":"(US) West US 3","metadata":{"regionType":"Physical","regionCategory":"Recommended","geographyGroup":"US","longitude":"-112.074036","latitude":"33.448376","physicalLocation":"Phoenix","pairedRegion":[{"name":"eastus","id":"/subscriptions/faa080af-c1d8-40ad-9cce-e1a450ca5b57/locations/eastus"}]}},{"id":"/subscriptions/faa080af-c1d8-40ad-9cce-e1a450ca5b57/locations/australiaeast","name":"australiaeast","type":"Region","displayName":"Australia East","regionalDisplayName":"(Asia Pacific) Australia East","metadata":{"regionType":"Physical","regionCategory":"Recommended","geographyGroup":"Asia Pacific","longitude":"151.2094","latitude":"-33.86","physicalLocation":"New South Wales","pairedRegion":[{"name":"australiasoutheast","id":"/subscriptions/faa080af-c1d8-40ad-9cce-e1a450ca5b57/locations/australiasoutheast"}]}},{"id":"/subscriptions/faa080af-c1d8-40ad-9cce-e1a450ca5b57/locations/southeastasia","name":"southeastasia","type":"Region","displayName":"Southeast Asia","regionalDisplayName":"(Asia Pacific) Southeast Asia","metadata":{"regionType":"Physical","regionCategory":"Recommended","geographyGroup":"Asia Pacific","longitude":"103.833","latitude":"1.283","physicalLocation":"Singapore","pairedRegion":[{"name":"eastasia","id":"/subscriptions/faa080af-c1d8-40ad-9cce-e1a450ca5b57/locations/eastasia"}]}},{"id":"/subscriptions/faa080af-c1d8-40ad-9cce-e1a450ca5b57/locations/northeurope","name":"northeurope","type":"Region","displayName":"North Europe","regionalDisplayName":"(Europe) North Europe","metadata":{"regionType":"Physical","regionCategory":"Recommended","geographyGroup":"Europe","longitude":"-6.2597","latitude":"53.3478","physicalLocation":"Ireland","pairedRegion":[{"name":"westeurope","id":"/subscriptions/faa080af-c1d8-40ad-9cce-e1a450ca5b57/locations/westeurope"}]}},{"id":"/subscriptions/faa080af-c1d8-40ad-9cce-e1a450ca5b57/locations/swedencentral","name":"swedencentral","type":"Region","displayName":"Sweden Central","regionalDisplayName":"(Europe) Sweden Central","metadata":{"regionType":"Physical","regionCategory":"Recommended","geographyGroup":"Europe","longitude":"17.14127","latitude":"60.67488","physicalLocation":"Gävle","pairedRegion":[{"name":"swedensouth","id":"/subscriptions/faa080af-c1d8-40ad-9cce-e1a450ca5b57/locations/swedensouth"}]}},{"id":"/subscriptions/faa080af-c1d8-40ad-9cce-e1a450ca5b57/locations/uksouth","name":"uksouth","type":"Region","displayName":"UK South","regionalDisplayName":"(Europe) UK South","metadata":{"regionType":"Physical","regionCategory":"Recommended","geographyGroup":"Europe","longitude":"-0.799","latitude":"50.941","physicalLocation":"London","pairedRegion":[{"name":"ukwest","id":"/subscriptions/faa080af-c1d8-40ad-9cce-e1a450ca5b57/locations/ukwest"}]}},{"id":"/subscriptions/faa080af-c1d8-40ad-9cce-e1a450ca5b57/locations/westeurope","name":"westeurope","type":"Region","displayName":"West Europe","regionalDisplayName":"(Europe) West Europe","metadata":{"regionType":"Physical","regionCategory":"Recommended","geographyGroup":"Europe","longitude":"4.9","latitude":"52.3667","physicalLocation":"Netherlands","pairedRegion":[{"name":"northeurope","id":"/subscriptions/faa080af-c1d8-40ad-9cce-e1a450ca5b57/locations/northeurope"}]}},{"id":"/subscriptions/faa080af-c1d8-40ad-9cce-e1a450ca5b57/locations/centralus","name":"centralus","type":"Region","displayName":"Central US","regionalDisplayName":"(US) Central US","metadata":{"regionType":"Physical","regionCategory":"Recommended","geographyGroup":"US","longitude":"-93.6208","latitude":"41.5908","physicalLocation":"Iowa","pairedRegion":[{"name":"eastus2","id":"/subscriptions/faa080af-c1d8-40ad-9cce-e1a450ca5b57/locations/eastus2"}]}},{"id":"/subscriptions/faa080af-c1d8-40ad-9cce-e1a450ca5b57/locations/southafricanorth","name":"southafricanorth","type":"Region","displayName":"South Africa North","regionalDisplayName":"(Africa) South Africa North","metadata":{"regionType":"Physical","regionCategory":"Recommended","geographyGroup":"Africa","longitude":"28.21837","latitude":"-25.73134","physicalLocation":"Johannesburg","pairedRegion":[{"name":"southafricawest","id":"/subscriptions/faa080af-c1d8-40ad-9cce-e1a450ca5b57/locations/southafricawest"}]}},{"id":"/subscriptions/faa080af-c1d8-40ad-9cce-e1a450ca5b57/locations/centralindia","name":"centralindia","type":"Region","displayName":"Central India","regionalDisplayName":"(Asia Pacific) Central India","metadata":{"regionType":"Physical","regionCategory":"Recommended","geographyGroup":"Asia Pacific","longitude":"73.9197","latitude":"18.5822","physicalLocation":"Pune","pairedRegion":[{"name":"southindia","id":"/subscriptions/faa080af-c1d8-40ad-9cce-e1a450ca5b57/locations/southindia"}]}},{"id":"/subscriptions/faa080af-c1d8-40ad-9cce-e1a450ca5b57/locations/eastasia","name":"eastasia","type":"Region","displayName":"East Asia","regionalDisplayName":"(Asia Pacific) East Asia","metadata":{"regionType":"Physical","regionCategory":"Recommended","geographyGroup":"Asia Pacific","longitude":"114.188","latitude":"22.267","physicalLocation":"Hong Kong","pairedRegion":[{"name":"southeastasia","id":"/subscriptions/faa080af-c1d8-40ad-9cce-e1a450ca5b57/locations/southeastasia"}]}},{"id":"/subscriptions/faa080af-c1d8-40ad-9cce-e1a450ca5b57/locations/japaneast","name":"japaneast","type":"Region","displayName":"Japan East","regionalDisplayName":"(Asia Pacific) Japan East","metadata":{"regionType":"Physical","regionCategory":"Recommended","geographyGroup":"Asia Pacific","longitude":"139.77","latitude":"35.68","physicalLocation":"Tokyo, Saitama","pairedRegion":[{"name":"japanwest","id":"/subscriptions/faa080af-c1d8-40ad-9cce-e1a450ca5b57/locations/japanwest"}]}},{"id":"/subscriptions/faa080af-c1d8-40ad-9cce-e1a450ca5b57/locations/koreacentral","name":"koreacentral","type":"Region","displayName":"Korea Central","regionalDisplayName":"(Asia Pacific) Korea Central","metadata":{"regionType":"Physical","regionCategory":"Recommended","geographyGroup":"Asia Pacific","longitude":"126.978","latitude":"37.5665","physicalLocation":"Seoul","pairedRegion":[{"name":"koreasouth","id":"/subscriptions/faa080af-c1d8-40ad-9cce-e1a450ca5b57/locations/koreasouth"}]}},{"id":"/subscriptions/faa080af-c1d8-40ad-9cce-e1a450ca5b57/locations/newzealandnorth","name":"newzealandnorth","type":"Region","displayName":"New Zealand North","regionalDisplayName":"(Asia Pacific) New Zealand North","metadata":{"regionType":"Physical","regionCategory":"Recommended","geographyGroup":"Asia Pacific","longitude":"174.76349","latitude":"-36.84853","physicalLocation":"Auckland","pairedRegion":[]}},{"id":"/subscriptions/faa080af-c1d8-40ad-9cce-e1a450ca5b57/locations/canadacentral","name":"canadacentral","type":"Region","displayName":"Canada Central","regionalDisplayName":"(Canada) Canada Central","metadata":{"regionType":"Physical","regionCategory":"Recommended","geographyGroup":"Canada","longitude":"-79.383","latitude":"43.653","physicalLocation":"Toronto","pairedRegion":[{"name":"canadaeast","id":"/subscriptions/faa080af-c1d8-40ad-9cce-e1a450ca5b57/locations/canadaeast"}]}},{"id":"/subscriptions/faa080af-c1d8-40ad-9cce-e1a450ca5b57/locations/francecentral","name":"francecentral","type":"Region","displayName":"France Central","regionalDisplayName":"(Europe) France Central","metadata":{"regionType":"Physical","regionCategory":"Recommended","geographyGroup":"Europe","longitude":"2.373","latitude":"46.3772","physicalLocation":"Paris","pairedRegion":[{"name":"francesouth","id":"/subscriptions/faa080af-c1d8-40ad-9cce-e1a450ca5b57/locations/francesouth"}]}},{"id":"/subscriptions/faa080af-c1d8-40ad-9cce-e1a450ca5b57/locations/germanywestcentral","name":"germanywestcentral","type":"Region","displayName":"Germany West Central","regionalDisplayName":"(Europe) Germany West Central","metadata":{"regionType":"Physical","regionCategory":"Recommended","geographyGroup":"Europe","longitude":"8.682127","latitude":"50.110924","physicalLocation":"Frankfurt","pairedRegion":[{"name":"germanynorth","id":"/subscriptions/faa080af-c1d8-40ad-9cce-e1a450ca5b57/locations/germanynorth"}]}},{"id":"/subscriptions/faa080af-c1d8-40ad-9cce-e1a450ca5b57/locations/italynorth","name":"italynorth","type":"Region","displayName":"Italy North","regionalDisplayName":"(Europe) Italy North","metadata":{"regionType":"Physical","regionCategory":"Recommended","geographyGroup":"Europe","longitude":"9.18109","latitude":"45.46888","physicalLocation":"Milan","pairedRegion":[]}},{"id":"/subscriptions/faa080af-c1d8-40ad-9cce-e1a450ca5b57/locations/norwayeast","name":"norwayeast","type":"Region","displayName":"Norway East","regionalDisplayName":"(Europe) Norway East","metadata":{"regionType":"Physical","regionCategory":"Recommended","geographyGroup":"Europe","longitude":"10.752245","latitude":"59.913868","physicalLocation":"Norway","pairedRegion":[{"name":"norwaywest","id":"/subscriptions/faa080af-c1d8-40ad-9cce-e1a450ca5b57/locations/norwaywest"}]}},{"id":"/subscriptions/faa080af-c1d8-40ad-9cce-e1a450ca5b57/locations/polandcentral","name":"polandcentral","type":"Region","displayName":"Poland Central","regionalDisplayName":"(Europe) Poland Central","metadata":{"regionType":"Physical","regionCategory":"Recommended","geographyGroup":"Europe","longitude":"21.01666","latitude":"52.23334","physicalLocation":"Warsaw","pairedRegion":[]}},{"id":"/subscriptions/faa080af-c1d8-40ad-9cce-e1a450ca5b57/locations/spaincentral","name":"spaincentral","type":"Region","displayName":"Spain Central","regionalDisplayName":"(Europe) Spain Central","metadata":{"regionType":"Physical","regionCategory":"Recommended","geographyGroup":"Europe","longitude":"3.4209","latitude":"40.4259","physicalLocation":"Madrid","pairedRegion":[]}},{"id":"/subscriptions/faa080af-c1d8-40ad-9cce-e1a450ca5b57/locations/switzerlandnorth","name":"switzerlandnorth","type":"Region","displayName":"Switzerland North","regionalDisplayName":"(Europe) Switzerland North","metadata":{"regionType":"Physical","regionCategory":"Recommended","geographyGroup":"Europe","longitude":"8.564572","latitude":"47.451542","physicalLocation":"Zurich","pairedRegion":[{"name":"switzerlandwest","id":"/subscriptions/faa080af-c1d8-40ad-9cce-e1a450ca5b57/locations/switzerlandwest"}]}},{"id":"/subscriptions/faa080af-c1d8-40ad-9cce-e1a450ca5b57/locations/mexicocentral","name":"mexicocentral","type":"Region","displayName":"Mexico Central","regionalDisplayName":"(Mexico) Mexico Central","metadata":{"regionType":"Physical","regionCategory":"Recommended","geographyGroup":"Mexico","longitude":"-100.389888","latitude":"20.588818","physicalLocation":"Querétaro State","pairedRegion":[]}},{"id":"/subscriptions/faa080af-c1d8-40ad-9cce-e1a450ca5b57/locations/uaenorth","name":"uaenorth","type":"Region","displayName":"UAE North","regionalDisplayName":"(Middle East) UAE North","metadata":{"regionType":"Physical","regionCategory":"Recommended","geographyGroup":"Middle East","longitude":"55.316666","latitude":"25.266666","physicalLocation":"Dubai","pairedRegion":[{"name":"uaecentral","id":"/subscriptions/faa080af-c1d8-40ad-9cce-e1a450ca5b57/locations/uaecentral"}]}},{"id":"/subscriptions/faa080af-c1d8-40ad-9cce-e1a450ca5b57/locations/brazilsouth","name":"brazilsouth","type":"Region","displayName":"Brazil South","regionalDisplayName":"(South America) Brazil South","metadata":{"regionType":"Physical","regionCategory":"Recommended","geographyGroup":"South America","longitude":"-46.633","latitude":"-23.55","physicalLocation":"Sao Paulo State","pairedRegion":[{"name":"southcentralus","id":"/subscriptions/faa080af-c1d8-40ad-9cce-e1a450ca5b57/locations/southcentralus"}]}},{"id":"/subscriptions/faa080af-c1d8-40ad-9cce-e1a450ca5b57/locations/israelcentral","name":"israelcentral","type":"Region","displayName":"Israel Central","regionalDisplayName":"(Middle East) Israel Central","metadata":{"regionType":"Physical","regionCategory":"Recommended","geographyGroup":"Middle East","longitude":"33.4506633","latitude":"31.2655698","physicalLocation":"Israel","pairedRegion":[]}},{"id":"/subscriptions/faa080af-c1d8-40ad-9cce-e1a450ca5b57/locations/qatarcentral","name":"qatarcentral","type":"Region","displayName":"Qatar Central","regionalDisplayName":"(Middle East) Qatar Central","metadata":{"regionType":"Physical","regionCategory":"Recommended","geographyGroup":"Middle East","longitude":"51.439327","latitude":"25.551462","physicalLocation":"Doha","pairedRegion":[]}},{"id":"/subscriptions/faa080af-c1d8-40ad-9cce-e1a450ca5b57/locations/centralusstage","name":"centralusstage","type":"Region","displayName":"Central US (Stage)","regionalDisplayName":"(US) Central US (Stage)","metadata":{"regionType":"Logical","regionCategory":"Other","geographyGroup":"US"}},{"id":"/subscriptions/faa080af-c1d8-40ad-9cce-e1a450ca5b57/locations/eastusstage","name":"eastusstage","type":"Region","displayName":"East US (Stage)","regionalDisplayName":"(US) East US (Stage)","metadata":{"regionType":"Logical","regionCategory":"Other","geographyGroup":"US"}},{"id":"/subscriptions/faa080af-c1d8-40ad-9cce-e1a450ca5b57/locations/eastus2stage","name":"eastus2stage","type":"Region","displayName":"East US 2 (Stage)","regionalDisplayName":"(US) East US 2 (Stage)","metadata":{"regionType":"Logical","regionCategory":"Other","geographyGroup":"US"}},{"id":"/subscriptions/faa080af-c1d8-40ad-9cce-e1a450ca5b57/locations/northcentralusstage","name":"northcentralusstage","type":"Region","displayName":"North Central US (Stage)","regionalDisplayName":"(US) North Central US (Stage)","metadata":{"regionType":"Logical","regionCategory":"Other","geographyGroup":"US"}},{"id":"/subscriptions/faa080af-c1d8-40ad-9cce-e1a450ca5b57/locations/southcentralusstage","name":"southcentralusstage","type":"Region","displayName":"South Central US (Stage)","regionalDisplayName":"(US) South Central US (Stage)","metadata":{"regionType":"Logical","regionCategory":"Other","geographyGroup":"US"}},{"id":"/subscriptions/faa080af-c1d8-40ad-9cce-e1a450ca5b57/locations/westusstage","name":"westusstage","type":"Region","displayName":"West US (Stage)","regionalDisplayName":"(US) West US (Stage)","metadata":{"regionType":"Logical","regionCategory":"Other","geographyGroup":"US"}},{"id":"/subscriptions/faa080af-c1d8-40ad-9cce-e1a450ca5b57/locations/westus2stage","name":"westus2stage","type":"Region","displayName":"West US 2 (Stage)","regionalDisplayName":"(US) West US 2 (Stage)","metadata":{"regionType":"Logical","regionCategory":"Other","geographyGroup":"US"}},{"id":"/subscriptions/faa080af-c1d8-40ad-9cce-e1a450ca5b57/locations/asia","name":"asia","type":"Region","displayName":"Asia","regionalDisplayName":"Asia","metadata":{"regionType":"Logical","regionCategory":"Other"}},{"id":"/subscriptions/faa080af-c1d8-40ad-9cce-e1a450ca5b57/locations/asiapacific","name":"asiapacific","type":"Region","displayName":"Asia Pacific","regionalDisplayName":"Asia Pacific","metadata":{"regionType":"Logical","regionCategory":"Other"}},{"id":"/subscriptions/faa080af-c1d8-40ad-9cce-e1a450ca5b57/locations/australia","name":"australia","type":"Region","displayName":"Australia","regionalDisplayName":"Australia","metadata":{"regionType":"Logical","regionCategory":"Other"}},{"id":"/subscriptions/faa080af-c1d8-40ad-9cce-e1a450ca5b57/locations/brazil","name":"brazil","type":"Region","displayName":"Brazil","regionalDisplayName":"Brazil","metadata":{"regionType":"Logical","regionCategory":"Other"}},{"id":"/subscriptions/faa080af-c1d8-40ad-9cce-e1a450ca5b57/locations/canada","name":"canada","type":"Region","displayName":"Canada","regionalDisplayName":"Canada","metadata":{"regionType":"Logical","regionCategory":"Other"}},{"id":"/subscriptions/faa080af-c1d8-40ad-9cce-e1a450ca5b57/locations/europe","name":"europe","type":"Region","displayName":"Europe","regionalDisplayName":"Europe","metadata":{"regionType":"Logical","regionCategory":"Other"}},{"id":"/subscriptions/faa080af-c1d8-40ad-9cce-e1a450ca5b57/locations/france","name":"france","type":"Region","displayName":"France","regionalDisplayName":"France","metadata":{"regionType":"Logical","regionCategory":"Other"}},{"id":"/subscriptions/faa080af-c1d8-40ad-9cce-e1a450ca5b57/locations/germany","name":"germany","type":"Region","displayName":"Germany","regionalDisplayName":"Germany","metadata":{"regionType":"Logical","regionCategory":"Other"}},{"id":"/subscriptions/faa080af-c1d8-40ad-9cce-e1a450ca5b57/locations/global","name":"global","type":"Region","displayName":"Global","regionalDisplayName":"Global","metadata":{"regionType":"Logical","regionCategory":"Other"}},{"id":"/subscriptions/faa080af-c1d8-40ad-9cce-e1a450ca5b57/locations/india","name":"india","type":"Region","displayName":"India","regionalDisplayName":"India","metadata":{"regionType":"Logical","regionCategory":"Other"}},{"id":"/subscriptions/faa080af-c1d8-40ad-9cce-e1a450ca5b57/locations/israel","name":"israel","type":"Region","displayName":"Israel","regionalDisplayName":"Israel","metadata":{"regionType":"Logical","regionCategory":"Other"}},{"id":"/subscriptions/faa080af-c1d8-40ad-9cce-e1a450ca5b57/locations/italy","name":"italy","type":"Region","displayName":"Italy","regionalDisplayName":"Italy","metadata":{"regionType":"Logical","regionCategory":"Other"}},{"id":"/subscriptions/faa080af-c1d8-40ad-9cce-e1a450ca5b57/locations/japan","name":"japan","type":"Region","displayName":"Japan","regionalDisplayName":"Japan","metadata":{"regionType":"Logical","regionCategory":"Other"}},{"id":"/subscriptions/faa080af-c1d8-40ad-9cce-e1a450ca5b57/locations/korea","name":"korea","type":"Region","displayName":"Korea","regionalDisplayName":"Korea","metadata":{"regionType":"Logical","regionCategory":"Other"}},{"id":"/subscriptions/faa080af-c1d8-40ad-9cce-e1a450ca5b57/locations/newzealand","name":"newzealand","type":"Region","displayName":"New Zealand","regionalDisplayName":"New Zealand","metadata":{"regionType":"Logical","regionCategory":"Other"}},{"id":"/subscriptions/faa080af-c1d8-40ad-9cce-e1a450ca5b57/locations/norway","name":"norway","type":"Region","displayName":"Norway","regionalDisplayName":"Norway","metadata":{"regionType":"Logical","regionCategory":"Other"}},{"id":"/subscriptions/faa080af-c1d8-40ad-9cce-e1a450ca5b57/locations/poland","name":"poland","type":"Region","displayName":"Poland","regionalDisplayName":"Poland","metadata":{"regionType":"Logical","regionCategory":"Other"}},{"id":"/subscriptions/faa080af-c1d8-40ad-9cce-e1a450ca5b57/locations/qatar","name":"qatar","type":"Region","displayName":"Qatar","regionalDisplayName":"Qatar","metadata":{"regionType":"Logical","regionCategory":"Other"}},{"id":"/subscriptions/faa080af-c1d8-40ad-9cce-e1a450ca5b57/locations/singapore","name":"singapore","type":"Region","displayName":"Singapore","regionalDisplayName":"Singapore","metadata":{"regionType":"Logical","regionCategory":"Other"}},{"id":"/subscriptions/faa080af-c1d8-40ad-9cce-e1a450ca5b57/locations/southafrica","name":"southafrica","type":"Region","displayName":"South Africa","regionalDisplayName":"South Africa","metadata":{"regionType":"Logical","regionCategory":"Other"}},{"id":"/subscriptions/faa080af-c1d8-40ad-9cce-e1a450ca5b57/locations/sweden","name":"sweden","type":"Region","displayName":"Sweden","regionalDisplayName":"Sweden","metadata":{"regionType":"Logical","regionCategory":"Other"}},{"id":"/subscriptions/faa080af-c1d8-40ad-9cce-e1a450ca5b57/locations/switzerland","name":"switzerland","type":"Region","displayName":"Switzerland","regionalDisplayName":"Switzerland","metadata":{"regionType":"Logical","regionCategory":"Other"}},{"id":"/subscriptions/faa080af-c1d8-40ad-9cce-e1a450ca5b57/locations/uae","name":"uae","type":"Region","displayName":"United Arab Emirates","regionalDisplayName":"United Arab Emirates","metadata":{"regionType":"Logical","regionCategory":"Other"}},{"id":"/subscriptions/faa080af-c1d8-40ad-9cce-e1a450ca5b57/locations/uk","name":"uk","type":"Region","displayName":"United Kingdom","regionalDisplayName":"United Kingdom","metadata":{"regionType":"Logical","regionCategory":"Other"}},{"id":"/subscriptions/faa080af-c1d8-40ad-9cce-e1a450ca5b57/locations/unitedstates","name":"unitedstates","type":"Region","displayName":"United States","regionalDisplayName":"United States","metadata":{"regionType":"Logical","regionCategory":"Other"}},{"id":"/subscriptions/faa080af-c1d8-40ad-9cce-e1a450ca5b57/locations/unitedstateseuap","name":"unitedstateseuap","type":"Region","displayName":"United States EUAP","regionalDisplayName":"United States EUAP","metadata":{"regionType":"Logical","regionCategory":"Other"}},{"id":"/subscriptions/faa080af-c1d8-40ad-9cce-e1a450ca5b57/locations/eastasiastage","name":"eastasiastage","type":"Region","displayName":"East Asia (Stage)","regionalDisplayName":"(Asia Pacific) East Asia (Stage)","metadata":{"regionType":"Logical","regionCategory":"Other","geographyGroup":"Asia Pacific"}},{"id":"/subscriptions/faa080af-c1d8-40ad-9cce-e1a450ca5b57/locations/southeastasiastage","name":"southeastasiastage","type":"Region","displayName":"Southeast Asia (Stage)","regionalDisplayName":"(Asia Pacific) Southeast Asia (Stage)","metadata":{"regionType":"Logical","regionCategory":"Other","geographyGroup":"Asia Pacific"}},{"id":"/subscriptions/faa080af-c1d8-40ad-9cce-e1a450ca5b57/locations/brazilus","name":"brazilus","type":"Region","displayName":"Brazil US","regionalDisplayName":"(South America) Brazil US","metadata":{"regionType":"Physical","regionCategory":"Other","geographyGroup":"South America","longitude":"0","latitude":"0","physicalLocation":"","pairedRegion":[{"name":"brazilsoutheast","id":"/subscriptions/faa080af-c1d8-40ad-9cce-e1a450ca5b57/locations/brazilsoutheast"}]}},{"id":"/subscriptions/faa080af-c1d8-40ad-9cce-e1a450ca5b57/locations/eastus2","name":"eastus2","type":"Region","displayName":"East US 2","regionalDisplayName":"(US) East US 2","metadata":{"regionType":"Physical","regionCategory":"Other","geographyGroup":"US","longitude":"-78.3889","latitude":"36.6681","physicalLocation":"Virginia","pairedRegion":[{"name":"centralus","id":"/subscriptions/faa080af-c1d8-40ad-9cce-e1a450ca5b57/locations/centralus"}]}},{"id":"/subscriptions/faa080af-c1d8-40ad-9cce-e1a450ca5b57/locations/eastusstg","name":"eastusstg","type":"Region","displayName":"East US STG","regionalDisplayName":"(US) East US STG","metadata":{"regionType":"Physical","regionCategory":"Other","geographyGroup":"US","longitude":"-79.8164","latitude":"37.3719","physicalLocation":"Virginia","pairedRegion":[{"name":"southcentralusstg","id":"/subscriptions/faa080af-c1d8-40ad-9cce-e1a450ca5b57/locations/southcentralusstg"}]}},{"id":"/subscriptions/faa080af-c1d8-40ad-9cce-e1a450ca5b57/locations/northcentralus","name":"northcentralus","type":"Region","displayName":"North Central US","regionalDisplayName":"(US) North Central US","metadata":{"regionType":"Physical","regionCategory":"Other","geographyGroup":"US","longitude":"-87.6278","latitude":"41.8819","physicalLocation":"Illinois","pairedRegion":[{"name":"southcentralus","id":"/subscriptions/faa080af-c1d8-40ad-9cce-e1a450ca5b57/locations/southcentralus"}]}},{"id":"/subscriptions/faa080af-c1d8-40ad-9cce-e1a450ca5b57/locations/westus","name":"westus","type":"Region","displayName":"West US","regionalDisplayName":"(US) West US","metadata":{"regionType":"Physical","regionCategory":"Other","geographyGroup":"US","longitude":"-122.417","latitude":"37.783","physicalLocation":"California","pairedRegion":[{"name":"eastus","id":"/subscriptions/faa080af-c1d8-40ad-9cce-e1a450ca5b57/locations/eastus"}]}},{"id":"/subscriptions/faa080af-c1d8-40ad-9cce-e1a450ca5b57/locations/japanwest","name":"japanwest","type":"Region","displayName":"Japan West","regionalDisplayName":"(Asia Pacific) Japan West","metadata":{"regionType":"Physical","regionCategory":"Other","geographyGroup":"Asia Pacific","longitude":"135.5022","latitude":"34.6939","physicalLocation":"Osaka","pairedRegion":[{"name":"japaneast","id":"/subscriptions/faa080af-c1d8-40ad-9cce-e1a450ca5b57/locations/japaneast"}]}},{"id":"/subscriptions/faa080af-c1d8-40ad-9cce-e1a450ca5b57/locations/jioindiawest","name":"jioindiawest","type":"Region","displayName":"Jio India West","regionalDisplayName":"(Asia Pacific) Jio India West","metadata":{"regionType":"Physical","regionCategory":"Other","geographyGroup":"Asia Pacific","longitude":"70.05773","latitude":"22.470701","physicalLocation":"Jamnagar","pairedRegion":[{"name":"jioindiacentral","id":"/subscriptions/faa080af-c1d8-40ad-9cce-e1a450ca5b57/locations/jioindiacentral"}]}},{"id":"/subscriptions/faa080af-c1d8-40ad-9cce-e1a450ca5b57/locations/centraluseuap","name":"centraluseuap","type":"Region","displayName":"Central US EUAP","regionalDisplayName":"(US) Central US EUAP","metadata":{"regionType":"Physical","regionCategory":"Other","geographyGroup":"US","longitude":"-93.6208","latitude":"41.5908","physicalLocation":"","pairedRegion":[{"name":"eastus2euap","id":"/subscriptions/faa080af-c1d8-40ad-9cce-e1a450ca5b57/locations/eastus2euap"}]}},{"id":"/subscriptions/faa080af-c1d8-40ad-9cce-e1a450ca5b57/locations/eastus2euap","name":"eastus2euap","type":"Region","displayName":"East US 2 EUAP","regionalDisplayName":"(US) East US 2 EUAP","metadata":{"regionType":"Physical","regionCategory":"Other","geographyGroup":"US","longitude":"-78.3889","latitude":"36.6681","physicalLocation":"","pairedRegion":[{"name":"centraluseuap","id":"/subscriptions/faa080af-c1d8-40ad-9cce-e1a450ca5b57/locations/centraluseuap"}]}},{"id":"/subscriptions/faa080af-c1d8-40ad-9cce-e1a450ca5b57/locations/southcentralusstg","name":"southcentralusstg","type":"Region","displayName":"South Central US STG","regionalDisplayName":"(US) South Central US STG","metadata":{"regionType":"Physical","regionCategory":"Other","geographyGroup":"US","longitude":"-98.5","latitude":"29.4167","physicalLocation":"Texas","pairedRegion":[{"name":"eastusstg","id":"/subscriptions/faa080af-c1d8-40ad-9cce-e1a450ca5b57/locations/eastusstg"}]}},{"id":"/subscriptions/faa080af-c1d8-40ad-9cce-e1a450ca5b57/locations/westcentralus","name":"westcentralus","type":"Region","displayName":"West Central US","regionalDisplayName":"(US) West Central US","metadata":{"regionType":"Physical","regionCategory":"Other","geographyGroup":"US","longitude":"-110.234","latitude":"40.89","physicalLocation":"Wyoming","pairedRegion":[{"name":"westus2","id":"/subscriptions/faa080af-c1d8-40ad-9cce-e1a450ca5b57/locations/westus2"}]}},{"id":"/subscriptions/faa080af-c1d8-40ad-9cce-e1a450ca5b57/locations/southafricawest","name":"southafricawest","type":"Region","displayName":"South Africa West","regionalDisplayName":"(Africa) South Africa West","metadata":{"regionType":"Physical","regionCategory":"Other","geographyGroup":"Africa","longitude":"18.843266","latitude":"-34.075691","physicalLocation":"Cape Town","pairedRegion":[{"name":"southafricanorth","id":"/subscriptions/faa080af-c1d8-40ad-9cce-e1a450ca5b57/locations/southafricanorth"}]}},{"id":"/subscriptions/faa080af-c1d8-40ad-9cce-e1a450ca5b57/locations/australiacentral","name":"australiacentral","type":"Region","displayName":"Australia Central","regionalDisplayName":"(Asia Pacific) Australia Central","metadata":{"regionType":"Physical","regionCategory":"Other","geographyGroup":"Asia Pacific","longitude":"149.1244","latitude":"-35.3075","physicalLocation":"Canberra","pairedRegion":[{"name":"australiacentral2","id":"/subscriptions/faa080af-c1d8-40ad-9cce-e1a450ca5b57/locations/australiacentral2"}]}},{"id":"/subscriptions/faa080af-c1d8-40ad-9cce-e1a450ca5b57/locations/australiacentral2","name":"australiacentral2","type":"Region","displayName":"Australia Central 2","regionalDisplayName":"(Asia Pacific) Australia Central 2","metadata":{"regionType":"Physical","regionCategory":"Other","geographyGroup":"Asia Pacific","longitude":"149.1244","latitude":"-35.3075","physicalLocation":"Canberra","pairedRegion":[{"name":"australiacentral","id":"/subscriptions/faa080af-c1d8-40ad-9cce-e1a450ca5b57/locations/australiacentral"}]}},{"id":"/subscriptions/faa080af-c1d8-40ad-9cce-e1a450ca5b57/locations/australiasoutheast","name":"australiasoutheast","type":"Region","displayName":"Australia Southeast","regionalDisplayName":"(Asia Pacific) Australia Southeast","metadata":{"regionType":"Physical","regionCategory":"Other","geographyGroup":"Asia Pacific","longitude":"144.9631","latitude":"-37.8136","physicalLocation":"Victoria","pairedRegion":[{"name":"australiaeast","id":"/subscriptions/faa080af-c1d8-40ad-9cce-e1a450ca5b57/locations/australiaeast"}]}},{"id":"/subscriptions/faa080af-c1d8-40ad-9cce-e1a450ca5b57/locations/jioindiacentral","name":"jioindiacentral","type":"Region","displayName":"Jio India Central","regionalDisplayName":"(Asia Pacific) Jio India Central","metadata":{"regionType":"Physical","regionCategory":"Other","geographyGroup":"Asia Pacific","longitude":"79.08886","latitude":"21.146633","physicalLocation":"Nagpur","pairedRegion":[{"name":"jioindiawest","id":"/subscriptions/faa080af-c1d8-40ad-9cce-e1a450ca5b57/locations/jioindiawest"}]}},{"id":"/subscriptions/faa080af-c1d8-40ad-9cce-e1a450ca5b57/locations/koreasouth","name":"koreasouth","type":"Region","displayName":"Korea South","regionalDisplayName":"(Asia Pacific) Korea South","metadata":{"regionType":"Physical","regionCategory":"Other","geographyGroup":"Asia Pacific","longitude":"129.0756","latitude":"35.1796","physicalLocation":"Busan","pairedRegion":[{"name":"koreacentral","id":"/subscriptions/faa080af-c1d8-40ad-9cce-e1a450ca5b57/locations/koreacentral"}]}},{"id":"/subscriptions/faa080af-c1d8-40ad-9cce-e1a450ca5b57/locations/southindia","name":"southindia","type":"Region","displayName":"South India","regionalDisplayName":"(Asia Pacific) South India","metadata":{"regionType":"Physical","regionCategory":"Other","geographyGroup":"Asia Pacific","longitude":"80.1636","latitude":"12.9822","physicalLocation":"Chennai","pairedRegion":[{"name":"centralindia","id":"/subscriptions/faa080af-c1d8-40ad-9cce-e1a450ca5b57/locations/centralindia"}]}},{"id":"/subscriptions/faa080af-c1d8-40ad-9cce-e1a450ca5b57/locations/westindia","name":"westindia","type":"Region","displayName":"West India","regionalDisplayName":"(Asia Pacific) West India","metadata":{"regionType":"Physical","regionCategory":"Other","geographyGroup":"Asia Pacific","longitude":"72.868","latitude":"19.088","physicalLocation":"Mumbai","pairedRegion":[{"name":"southindia","id":"/subscriptions/faa080af-c1d8-40ad-9cce-e1a450ca5b57/locations/southindia"}]}},{"id":"/subscriptions/faa080af-c1d8-40ad-9cce-e1a450ca5b57/locations/canadaeast","name":"canadaeast","type":"Region","displayName":"Canada East","regionalDisplayName":"(Canada) Canada East","metadata":{"regionType":"Physical","regionCategory":"Other","geographyGroup":"Canada","longitude":"-71.217","latitude":"46.817","physicalLocation":"Quebec","pairedRegion":[{"name":"canadacentral","id":"/subscriptions/faa080af-c1d8-40ad-9cce-e1a450ca5b57/locations/canadacentral"}]}},{"id":"/subscriptions/faa080af-c1d8-40ad-9cce-e1a450ca5b57/locations/francesouth","name":"francesouth","type":"Region","displayName":"France South","regionalDisplayName":"(Europe) France South","metadata":{"regionType":"Physical","regionCategory":"Other","geographyGroup":"Europe","longitude":"2.1972","latitude":"43.8345","physicalLocation":"Marseille","pairedRegion":[{"name":"francecentral","id":"/subscriptions/faa080af-c1d8-40ad-9cce-e1a450ca5b57/locations/francecentral"}]}},{"id":"/subscriptions/faa080af-c1d8-40ad-9cce-e1a450ca5b57/locations/germanynorth","name":"germanynorth","type":"Region","displayName":"Germany North","regionalDisplayName":"(Europe) Germany North","metadata":{"regionType":"Physical","regionCategory":"Other","geographyGroup":"Europe","longitude":"8.806422","latitude":"53.073635","physicalLocation":"Berlin","pairedRegion":[{"name":"germanywestcentral","id":"/subscriptions/faa080af-c1d8-40ad-9cce-e1a450ca5b57/locations/germanywestcentral"}]}},{"id":"/subscriptions/faa080af-c1d8-40ad-9cce-e1a450ca5b57/locations/norwaywest","name":"norwaywest","type":"Region","displayName":"Norway West","regionalDisplayName":"(Europe) Norway West","metadata":{"regionType":"Physical","regionCategory":"Other","geographyGroup":"Europe","longitude":"5.733107","latitude":"58.969975","physicalLocation":"Norway","pairedRegion":[{"name":"norwayeast","id":"/subscriptions/faa080af-c1d8-40ad-9cce-e1a450ca5b57/locations/norwayeast"}]}},{"id":"/subscriptions/faa080af-c1d8-40ad-9cce-e1a450ca5b57/locations/switzerlandwest","name":"switzerlandwest","type":"Region","displayName":"Switzerland West","regionalDisplayName":"(Europe) Switzerland West","metadata":{"regionType":"Physical","regionCategory":"Other","geographyGroup":"Europe","longitude":"6.143158","latitude":"46.204391","physicalLocation":"Geneva","pairedRegion":[{"name":"switzerlandnorth","id":"/subscriptions/faa080af-c1d8-40ad-9cce-e1a450ca5b57/locations/switzerlandnorth"}]}},{"id":"/subscriptions/faa080af-c1d8-40ad-9cce-e1a450ca5b57/locations/ukwest","name":"ukwest","type":"Region","displayName":"UK West","regionalDisplayName":"(Europe) UK West","metadata":{"regionType":"Physical","regionCategory":"Other","geographyGroup":"Europe","longitude":"-3.084","latitude":"53.427","physicalLocation":"Cardiff","pairedRegion":[{"name":"uksouth","id":"/subscriptions/faa080af-c1d8-40ad-9cce-e1a450ca5b57/locations/uksouth"}]}},{"id":"/subscriptions/faa080af-c1d8-40ad-9cce-e1a450ca5b57/locations/uaecentral","name":"uaecentral","type":"Region","displayName":"UAE Central","regionalDisplayName":"(Middle East) UAE Central","metadata":{"regionType":"Physical","regionCategory":"Other","geographyGroup":"Middle East","longitude":"54.366669","latitude":"24.466667","physicalLocation":"Abu Dhabi","pairedRegion":[{"name":"uaenorth","id":"/subscriptions/faa080af-c1d8-40ad-9cce-e1a450ca5b57/locations/uaenorth"}]}},{"id":"/subscriptions/faa080af-c1d8-40ad-9cce-e1a450ca5b57/locations/brazilsoutheast","name":"brazilsoutheast","type":"Region","displayName":"Brazil Southeast","regionalDisplayName":"(South America) Brazil Southeast","metadata":{"regionType":"Physical","regionCategory":"Other","geographyGroup":"South America","longitude":"-43.2075","latitude":"-22.90278","physicalLocation":"Rio","pairedRegion":[{"name":"brazilsouth","id":"/subscriptions/faa080af-c1d8-40ad-9cce-e1a450ca5b57/locations/brazilsouth"}]}}]}'
        headers:
            Cache-Control:
                - no-cache
            Content-Length:
                - "35781"
            Content-Type:
                - application/json; charset=utf-8
            Date:
                - Wed, 05 Mar 2025 22:50:13 GMT
            Expires:
                - "-1"
            Pragma:
                - no-cache
            Strict-Transport-Security:
                - max-age=31536000; includeSubDomains
            X-Cache:
                - CONFIG_NOCACHE
            X-Content-Type-Options:
                - nosniff
            X-Ms-Correlation-Request-Id:
                - 1e82ff67ecfa53edda27facdc9cff83a
            X-Ms-Ratelimit-Remaining-Subscription-Global-Reads:
                - "16499"
            X-Ms-Ratelimit-Remaining-Subscription-Reads:
                - "1099"
            X-Ms-Request-Id:
                - db6d3062-af80-4889-8df1-960dfae406b1
            X-Ms-Routing-Request-Id:
                - WESTUS2:20250305T225014Z:db6d3062-af80-4889-8df1-960dfae406b1
            X-Msedge-Ref:
                - 'Ref A: C61D1C5A27A04201AB047BB990C96664 Ref B: CO6AA3150220009 Ref C: 2025-03-05T22:50:10Z'
        status: 200 OK
        code: 200
        duration: 3.2016618s
    - id: 1
      request:
        proto: HTTP/1.1
        proto_major: 1
        proto_minor: 1
        content_length: 0
        transfer_encoding: []
        trailer: {}
        host: management.azure.com
        remote_addr: ""
        request_uri: ""
        body: ""
        form: {}
        headers:
            Accept:
                - application/json
            Accept-Encoding:
                - gzip
            Authorization:
                - SANITIZED
            User-Agent:
<<<<<<< HEAD
                - azsdk-go-armresources.DeploymentsClient/v1.1.1 (go1.24.0; linux),azdev/0.0.0-dev.0 (Go go1.24.0; linux/amd64)
=======
                - azsdk-go-armresources.DeploymentsClient/v1.1.1 (go1.23.2; Windows_NT),azdev/0.0.0-dev.0 (Go go1.23.2; windows/amd64)
>>>>>>> 37baa781
            X-Ms-Correlation-Request-Id:
                - 1e82ff67ecfa53edda27facdc9cff83a
        url: https://management.azure.com:443/subscriptions/faa080af-c1d8-40ad-9cce-e1a450ca5b57/providers/Microsoft.Resources/deployments/?api-version=2021-04-01
        method: GET
      response:
        proto: HTTP/2.0
        proto_major: 2
        proto_minor: 0
        transfer_encoding: []
        trailer: {}
        content_length: 878232
        uncompressed: false
        body: '{"nextLink":"https://management.azure.com/subscriptions/faa080af-c1d8-40ad-9cce-e1a450ca5b57/providers/Microsoft.Resources/deployments/?api-version=2021-04-01\u0026%24skiptoken=3ZDBboMwDIafhZyLlLQctt5gTiXWJWmCw8RuVcsmSgXSxgSk4t0HVHuB9bLtZFv%2bZX%2f%2ffyGHumqK6nPfFHWFdZlXH2R9Ic88QZssp7bKu2a3f2%2bKSbHNe7ImzLvzJGadcJlPFrPC1O33jtHAM%2bUmEvDWavsCwupAQhQZOIOm6UZYTiVGoDF9kHh8NUyqp4S2Cuyoy3qF5VK4kkqInQBORcG4sWynTo9c4MEpGD%2fDeDP0fTIsCA9vYA3oLaydxLgdk2ily5bixJnsmbbl%2fdZYaa%2b8sZNQ94YfdTpVMLMPtGeV4DTzlYRw9J45gXz2c81%2b9Yey%2fxnqr43%2bn9gZhi8%3d","value":[]}'
        headers:
            Cache-Control:
                - no-cache
            Content-Length:
                - "878232"
            Content-Type:
                - application/json; charset=utf-8
            Date:
                - Wed, 05 Mar 2025 22:50:17 GMT
            Expires:
                - "-1"
            Pragma:
                - no-cache
            Strict-Transport-Security:
                - max-age=31536000; includeSubDomains
            X-Cache:
                - CONFIG_NOCACHE
            X-Content-Type-Options:
                - nosniff
            X-Ms-Correlation-Request-Id:
                - 1e82ff67ecfa53edda27facdc9cff83a
            X-Ms-Ratelimit-Remaining-Subscription-Global-Reads:
                - "16499"
            X-Ms-Ratelimit-Remaining-Subscription-Reads:
                - "1099"
            X-Ms-Request-Id:
                - a0807370-3c72-4260-b67b-c1aae9364549
            X-Ms-Routing-Request-Id:
                - WESTUS2:20250305T225018Z:a0807370-3c72-4260-b67b-c1aae9364549
            X-Msedge-Ref:
                - 'Ref A: E247BFD2C46C47FE96F523C8262A4D3B Ref B: CO6AA3150220009 Ref C: 2025-03-05T22:50:14Z'
        status: 200 OK
        code: 200
        duration: 4.0852761s
    - id: 2
      request:
        proto: HTTP/1.1
        proto_major: 1
        proto_minor: 1
        content_length: 0
        transfer_encoding: []
        trailer: {}
        host: management.azure.com
        remote_addr: ""
        request_uri: ""
        body: ""
        form: {}
        headers:
            Accept-Encoding:
                - gzip
            Authorization:
                - SANITIZED
            User-Agent:
                - azsdk-go-armresources.DeploymentsClient/v1.1.1 (go1.23.2; Windows_NT),azdev/0.0.0-dev.0 (Go go1.23.2; windows/amd64)
            X-Ms-Correlation-Request-Id:
                - 1e82ff67ecfa53edda27facdc9cff83a
        url: https://management.azure.com:443/subscriptions/faa080af-c1d8-40ad-9cce-e1a450ca5b57/providers/Microsoft.Resources/deployments/?api-version=2021-04-01&%24skiptoken=3ZDBboMwDIafhZyLlLQctt5gTiXWJWmCw8RuVcsmSgXSxgSk4t0HVHuB9bLtZFv%2bZX%2f%2ffyGHumqK6nPfFHWFdZlXH2R9Ic88QZssp7bKu2a3f2%2bKSbHNe7ImzLvzJGadcJlPFrPC1O33jtHAM%2bUmEvDWavsCwupAQhQZOIOm6UZYTiVGoDF9kHh8NUyqp4S2Cuyoy3qF5VK4kkqInQBORcG4sWynTo9c4MEpGD%2fDeDP0fTIsCA9vYA3oLaydxLgdk2ily5bixJnsmbbl%2fdZYaa%2b8sZNQ94YfdTpVMLMPtGeV4DTzlYRw9J45gXz2c81%2b9Yey%2fxnqr43%2bn9gZhi8%3d
        method: GET
      response:
        proto: HTTP/2.0
        proto_major: 2
        proto_minor: 0
        transfer_encoding: []
        trailer: {}
        content_length: 1226276
        uncompressed: false
        body: '{"nextLink":"https://management.azure.com/subscriptions/faa080af-c1d8-40ad-9cce-e1a450ca5b57/providers/Microsoft.Resources/deployments/?api-version=2021-04-01\u0026%24skiptoken=1Y%2fdCoIwGIavxe%2fYYMuK8Cz7DKK2NbcVdhZlIsqEMrTEe%2b%2bHOugO6vD9g%2bdtYV%2faKrOXXZWVVpd5Ys%2fgt7AJlTaqD769FIUL4eQtW7BJU612pyp7DhbJFXygztjhOm7YLe6B%2b2pEZf3JKCFOlM8ChmktzRaZkQOOQRBhgZKsZ8yEhOsApV5PuT4cI8rFUpFaoHn04ivHORUYDgTKh5f2haJc4XzEctnwGxsynTYMjQed%2b8b2vrGff%2f6A%2bscxu%2b4O","value":[]}'
        headers:
            Cache-Control:
                - no-cache
            Content-Length:
                - "1226276"
            Content-Type:
                - application/json; charset=utf-8
            Date:
                - Wed, 05 Mar 2025 22:50:22 GMT
            Expires:
                - "-1"
            Pragma:
                - no-cache
            Strict-Transport-Security:
                - max-age=31536000; includeSubDomains
            X-Cache:
                - CONFIG_NOCACHE
            X-Content-Type-Options:
                - nosniff
            X-Ms-Correlation-Request-Id:
                - 1e82ff67ecfa53edda27facdc9cff83a
            X-Ms-Ratelimit-Remaining-Subscription-Global-Reads:
                - "16499"
            X-Ms-Ratelimit-Remaining-Subscription-Reads:
                - "1099"
            X-Ms-Request-Id:
                - 584faea7-61db-4381-9871-d00dbdc0c4f5
            X-Ms-Routing-Request-Id:
                - WESTUS2:20250305T225023Z:584faea7-61db-4381-9871-d00dbdc0c4f5
            X-Msedge-Ref:
                - 'Ref A: 4D02FCEE441A4E1AADF557D842592E63 Ref B: CO6AA3150220009 Ref C: 2025-03-05T22:50:18Z'
        status: 200 OK
        code: 200
        duration: 5.1271199s
    - id: 3
      request:
        proto: HTTP/1.1
        proto_major: 1
        proto_minor: 1
        content_length: 0
        transfer_encoding: []
        trailer: {}
        host: management.azure.com
        remote_addr: ""
        request_uri: ""
        body: ""
        form: {}
        headers:
            Accept-Encoding:
                - gzip
            Authorization:
                - SANITIZED
            User-Agent:
                - azsdk-go-armresources.DeploymentsClient/v1.1.1 (go1.23.2; Windows_NT),azdev/0.0.0-dev.0 (Go go1.23.2; windows/amd64)
            X-Ms-Correlation-Request-Id:
                - 1e82ff67ecfa53edda27facdc9cff83a
        url: https://management.azure.com:443/subscriptions/faa080af-c1d8-40ad-9cce-e1a450ca5b57/providers/Microsoft.Resources/deployments/?api-version=2021-04-01&%24skiptoken=1Y%2fdCoIwGIavxe%2fYYMuK8Cz7DKK2NbcVdhZlIsqEMrTEe%2b%2bHOugO6vD9g%2bdtYV%2faKrOXXZWVVpd5Ys%2fgt7AJlTaqD769FIUL4eQtW7BJU612pyp7DhbJFXygztjhOm7YLe6B%2b2pEZf3JKCFOlM8ChmktzRaZkQOOQRBhgZKsZ8yEhOsApV5PuT4cI8rFUpFaoHn04ivHORUYDgTKh5f2haJc4XzEctnwGxsynTYMjQed%2b8b2vrGff%2f6A%2bscxu%2b4O
        method: GET
      response:
        proto: HTTP/2.0
        proto_major: 2
        proto_minor: 0
        transfer_encoding: []
        trailer: {}
        content_length: 543303
        uncompressed: false
        body: '{"nextLink":"https://management.azure.com/subscriptions/faa080af-c1d8-40ad-9cce-e1a450ca5b57/providers/Microsoft.Resources/deployments/?api-version=2021-04-01\u0026%24skiptoken=q1ZKzs8rycwrTSzJzM8Lyc9OzStWsqpWcnUMDgkNNlKyyivNydGBcmG8cFeQJIwX6h3sHxriAeMG%2bPs4%2brk4u%2fqFBDn6wAQhOuDGQbjGENnaWgA%3d","value":[]}'
        headers:
            Cache-Control:
                - no-cache
            Content-Length:
                - "543303"
            Content-Type:
                - application/json; charset=utf-8
            Date:
                - Wed, 05 Mar 2025 22:50:25 GMT
            Expires:
                - "-1"
            Pragma:
                - no-cache
            Strict-Transport-Security:
                - max-age=31536000; includeSubDomains
            X-Cache:
                - CONFIG_NOCACHE
            X-Content-Type-Options:
                - nosniff
            X-Ms-Correlation-Request-Id:
                - 1e82ff67ecfa53edda27facdc9cff83a
            X-Ms-Ratelimit-Remaining-Subscription-Global-Reads:
                - "16499"
            X-Ms-Ratelimit-Remaining-Subscription-Reads:
                - "1099"
            X-Ms-Request-Id:
                - 65dae84c-037a-47aa-b70e-ab09023a02db
            X-Ms-Routing-Request-Id:
                - WESTUS2:20250305T225026Z:65dae84c-037a-47aa-b70e-ab09023a02db
            X-Msedge-Ref:
                - 'Ref A: BC980A1DF23F4326A8DF18AACC40BD2B Ref B: CO6AA3150220009 Ref C: 2025-03-05T22:50:23Z'
        status: 200 OK
        code: 200
        duration: 2.4957443s
    - id: 4
      request:
        proto: HTTP/1.1
        proto_major: 1
        proto_minor: 1
        content_length: 0
        transfer_encoding: []
        trailer: {}
        host: management.azure.com
        remote_addr: ""
        request_uri: ""
        body: ""
        form: {}
        headers:
            Accept-Encoding:
                - gzip
            Authorization:
                - SANITIZED
            User-Agent:
                - azsdk-go-armresources.DeploymentsClient/v1.1.1 (go1.23.2; Windows_NT),azdev/0.0.0-dev.0 (Go go1.23.2; windows/amd64)
            X-Ms-Correlation-Request-Id:
                - 1e82ff67ecfa53edda27facdc9cff83a
        url: https://management.azure.com:443/subscriptions/faa080af-c1d8-40ad-9cce-e1a450ca5b57/providers/Microsoft.Resources/deployments/?api-version=2021-04-01&%24skiptoken=q1ZKzs8rycwrTSzJzM8Lyc9OzStWsqpWcnUMDgkNNlKyyivNydGBcmG8cFeQJIwX6h3sHxriAeMG%2bPs4%2brk4u%2fqFBDn6wAQhOuDGQbjGENnaWgA%3d
        method: GET
      response:
        proto: HTTP/2.0
        proto_major: 2
        proto_minor: 0
        transfer_encoding: []
        trailer: {}
        content_length: 37877
        uncompressed: false
        body: '{"value":[]}'
        headers:
            Cache-Control:
                - no-cache
            Content-Length:
                - "37877"
            Content-Type:
                - application/json; charset=utf-8
            Date:
                - Wed, 05 Mar 2025 22:50:27 GMT
            Expires:
                - "-1"
            Pragma:
                - no-cache
            Strict-Transport-Security:
                - max-age=31536000; includeSubDomains
            X-Cache:
                - CONFIG_NOCACHE
            X-Content-Type-Options:
                - nosniff
            X-Ms-Correlation-Request-Id:
                - 1e82ff67ecfa53edda27facdc9cff83a
            X-Ms-Ratelimit-Remaining-Subscription-Global-Reads:
                - "16499"
            X-Ms-Ratelimit-Remaining-Subscription-Reads:
                - "1099"
            X-Ms-Request-Id:
                - cc735287-af02-4a1d-a562-6f66b990d0ce
            X-Ms-Routing-Request-Id:
                - WESTUS2:20250305T225027Z:cc735287-af02-4a1d-a562-6f66b990d0ce
            X-Msedge-Ref:
                - 'Ref A: C54E919EF95948C58F9711618340FC42 Ref B: CO6AA3150220009 Ref C: 2025-03-05T22:50:26Z'
        status: 200 OK
        code: 200
        duration: 1.5851288s
    - id: 5
      request:
        proto: HTTP/1.1
        proto_major: 1
        proto_minor: 1
        content_length: 17733
        transfer_encoding: []
        trailer: {}
        host: management.azure.com
        remote_addr: ""
        request_uri: ""
        body: '{"location":"eastus2","properties":{"mode":"Incremental","parameters":{"environmentName":{"value":"azdtest-w7ced11","reference":null},"goversion":{"value":"1.22","reference":null},"location":{"value":"eastus2","reference":null},"principalId":{"value":"547aa7c1-2f57-48d9-8969-ecf696948ca7","reference":null}},"template":{"$schema":"https://schema.management.azure.com/schemas/2018-05-01/subscriptionDeploymentTemplate.json#","contentVersion":"1.0.0.0","metadata":{"_generator":{"name":"bicep","version":"0.33.93.31351","templateHash":"13946796937710293791"}},"parameters":{"environmentName":{"type":"string","minLength":1,"maxLength":64,"metadata":{"description":"Name of the environment that can be used as part of naming resource convention, the name of the resource group for your application will use this name, prefixed with rg-"}},"location":{"type":"string","minLength":1,"metadata":{"description":"The location used for all deployed resources"}},"principalId":{"type":"string","defaultValue":"","metadata":{"description":"Id of the user or app to assign application roles"}},"goversion":{"type":"string","defaultValue":"1.22","metadata":{"azd":{"type":"needForDeploy","config":{}}}}},"variables":{"tags":{"azd-env-name":"[parameters(''environmentName'')]"}},"resources":[{"type":"Microsoft.Resources/resourceGroups","apiVersion":"2022-09-01","name":"[format(''rg-{0}'', parameters(''environmentName''))]","location":"[parameters(''location'')]","tags":"[variables(''tags'')]"},{"type":"Microsoft.Resources/deployments","apiVersion":"2022-09-01","name":"resources","resourceGroup":"[format(''rg-{0}'', parameters(''environmentName''))]","properties":{"expressionEvaluationOptions":{"scope":"inner"},"mode":"Incremental","parameters":{"location":{"value":"[parameters(''location'')]"},"tags":{"value":"[variables(''tags'')]"},"principalId":{"value":"[parameters(''principalId'')]"}},"template":{"$schema":"https://schema.management.azure.com/schemas/2019-04-01/deploymentTemplate.json#","contentVersion":"1.0.0.0","metadata":{"_generator":{"name":"bicep","version":"0.33.93.31351","templateHash":"16101649860487256780"}},"parameters":{"location":{"type":"string","defaultValue":"[resourceGroup().location]","metadata":{"description":"The location used for all deployed resources"}},"principalId":{"type":"string","defaultValue":"","metadata":{"description":"Id of the user or app to assign application roles"}},"tags":{"type":"object","defaultValue":{},"metadata":{"description":"Tags that will be applied to all resources"}}},"variables":{"resourceToken":"[uniqueString(resourceGroup().id)]"},"resources":[{"type":"Microsoft.App/managedEnvironments/dotNetComponents","apiVersion":"2024-02-02-preview","name":"[format(''{0}/{1}'', format(''cae-{0}'', variables(''resourceToken'')), ''aspire-dashboard'')]","properties":{"componentType":"AspireDashboard"},"dependsOn":["[resourceId(''Microsoft.App/managedEnvironments'', format(''cae-{0}'', variables(''resourceToken'')))]"]},{"type":"Microsoft.ManagedIdentity/userAssignedIdentities","apiVersion":"2023-01-31","name":"[format(''mi-{0}'', variables(''resourceToken''))]","location":"[parameters(''location'')]","tags":"[parameters(''tags'')]"},{"type":"Microsoft.ContainerRegistry/registries","apiVersion":"2023-07-01","name":"[replace(format(''acr-{0}'', variables(''resourceToken'')), ''-'', '''')]","location":"[parameters(''location'')]","sku":{"name":"Basic"},"tags":"[parameters(''tags'')]"},{"type":"Microsoft.Authorization/roleAssignments","apiVersion":"2022-04-01","scope":"[format(''Microsoft.ContainerRegistry/registries/{0}'', replace(format(''acr-{0}'', variables(''resourceToken'')), ''-'', ''''))]","name":"[guid(resourceId(''Microsoft.ContainerRegistry/registries'', replace(format(''acr-{0}'', variables(''resourceToken'')), ''-'', '''')), resourceId(''Microsoft.ManagedIdentity/userAssignedIdentities'', format(''mi-{0}'', variables(''resourceToken''))), subscriptionResourceId(''Microsoft.Authorization/roleDefinitions'', ''7f951dda-4ed3-4680-a7ca-43fe172d538d''))]","properties":{"principalId":"[reference(resourceId(''Microsoft.ManagedIdentity/userAssignedIdentities'', format(''mi-{0}'', variables(''resourceToken''))), ''2023-01-31'').principalId]","principalType":"ServicePrincipal","roleDefinitionId":"[subscriptionResourceId(''Microsoft.Authorization/roleDefinitions'', ''7f951dda-4ed3-4680-a7ca-43fe172d538d'')]"},"dependsOn":["[resourceId(''Microsoft.ContainerRegistry/registries'', replace(format(''acr-{0}'', variables(''resourceToken'')), ''-'', ''''))]","[resourceId(''Microsoft.ManagedIdentity/userAssignedIdentities'', format(''mi-{0}'', variables(''resourceToken'')))]"]},{"type":"Microsoft.OperationalInsights/workspaces","apiVersion":"2022-10-01","name":"[format(''law-{0}'', variables(''resourceToken''))]","location":"[parameters(''location'')]","properties":{"sku":{"name":"PerGB2018"}},"tags":"[parameters(''tags'')]"},{"type":"Microsoft.App/managedEnvironments","apiVersion":"2024-02-02-preview","name":"[format(''cae-{0}'', variables(''resourceToken''))]","location":"[parameters(''location'')]","properties":{"workloadProfiles":[{"workloadProfileType":"Consumption","name":"consumption"}],"appLogsConfiguration":{"destination":"log-analytics","logAnalyticsConfiguration":{"customerId":"[reference(resourceId(''Microsoft.OperationalInsights/workspaces'', format(''law-{0}'', variables(''resourceToken''))), ''2022-10-01'').customerId]","sharedKey":"[listKeys(resourceId(''Microsoft.OperationalInsights/workspaces'', format(''law-{0}'', variables(''resourceToken''))), ''2022-10-01'').primarySharedKey]"}}},"tags":"[parameters(''tags'')]","dependsOn":["[resourceId(''Microsoft.OperationalInsights/workspaces'', format(''law-{0}'', variables(''resourceToken'')))]"]},{"type":"Microsoft.Authorization/roleAssignments","apiVersion":"2022-04-01","scope":"[format(''Microsoft.App/managedEnvironments/{0}'', format(''cae-{0}'', variables(''resourceToken'')))]","name":"[guid(resourceId(''Microsoft.App/managedEnvironments'', format(''cae-{0}'', variables(''resourceToken''))), parameters(''principalId''), subscriptionResourceId(''Microsoft.Authorization/roleDefinitions'', ''b24988ac-6180-42a0-ab88-20f7382dd24c''))]","properties":{"principalId":"[parameters(''principalId'')]","roleDefinitionId":"[subscriptionResourceId(''Microsoft.Authorization/roleDefinitions'', ''b24988ac-6180-42a0-ab88-20f7382dd24c'')]"},"dependsOn":["[resourceId(''Microsoft.App/managedEnvironments'', format(''cae-{0}'', variables(''resourceToken'')))]"]}],"outputs":{"MANAGED_IDENTITY_CLIENT_ID":{"type":"string","value":"[reference(resourceId(''Microsoft.ManagedIdentity/userAssignedIdentities'', format(''mi-{0}'', variables(''resourceToken''))), ''2023-01-31'').clientId]"},"MANAGED_IDENTITY_NAME":{"type":"string","value":"[format(''mi-{0}'', variables(''resourceToken''))]"},"MANAGED_IDENTITY_PRINCIPAL_ID":{"type":"string","value":"[reference(resourceId(''Microsoft.ManagedIdentity/userAssignedIdentities'', format(''mi-{0}'', variables(''resourceToken''))), ''2023-01-31'').principalId]"},"AZURE_LOG_ANALYTICS_WORKSPACE_NAME":{"type":"string","value":"[format(''law-{0}'', variables(''resourceToken''))]"},"AZURE_LOG_ANALYTICS_WORKSPACE_ID":{"type":"string","value":"[resourceId(''Microsoft.OperationalInsights/workspaces'', format(''law-{0}'', variables(''resourceToken'')))]"},"AZURE_CONTAINER_REGISTRY_ENDPOINT":{"type":"string","value":"[reference(resourceId(''Microsoft.ContainerRegistry/registries'', replace(format(''acr-{0}'', variables(''resourceToken'')), ''-'', '''')), ''2023-07-01'').loginServer]"},"AZURE_CONTAINER_REGISTRY_MANAGED_IDENTITY_ID":{"type":"string","value":"[resourceId(''Microsoft.ManagedIdentity/userAssignedIdentities'', format(''mi-{0}'', variables(''resourceToken'')))]"},"AZURE_CONTAINER_REGISTRY_NAME":{"type":"string","value":"[replace(format(''acr-{0}'', variables(''resourceToken'')), ''-'', '''')]"},"AZURE_CONTAINER_APPS_ENVIRONMENT_NAME":{"type":"string","value":"[format(''cae-{0}'', variables(''resourceToken''))]"},"AZURE_CONTAINER_APPS_ENVIRONMENT_ID":{"type":"string","value":"[resourceId(''Microsoft.App/managedEnvironments'', format(''cae-{0}'', variables(''resourceToken'')))]"},"AZURE_CONTAINER_APPS_ENVIRONMENT_DEFAULT_DOMAIN":{"type":"string","value":"[reference(resourceId(''Microsoft.App/managedEnvironments'', format(''cae-{0}'', variables(''resourceToken''))), ''2024-02-02-preview'').defaultDomain]"}}}},"dependsOn":["[subscriptionResourceId(''Microsoft.Resources/resourceGroups'', format(''rg-{0}'', parameters(''environmentName'')))]"]},{"type":"Microsoft.Resources/deployments","apiVersion":"2022-09-01","name":"storage","resourceGroup":"[format(''rg-{0}'', parameters(''environmentName''))]","properties":{"expressionEvaluationOptions":{"scope":"inner"},"mode":"Incremental","parameters":{"location":{"value":"[parameters(''location'')]"},"principalId":{"value":"[reference(extensionResourceId(format(''/subscriptions/{0}/resourceGroups/{1}'', subscription().subscriptionId, format(''rg-{0}'', parameters(''environmentName''))), ''Microsoft.Resources/deployments'', ''resources''), ''2022-09-01'').outputs.MANAGED_IDENTITY_PRINCIPAL_ID.value]"},"principalType":{"value":"ServicePrincipal"}},"template":{"$schema":"https://schema.management.azure.com/schemas/2019-04-01/deploymentTemplate.json#","contentVersion":"1.0.0.0","metadata":{"_generator":{"name":"bicep","version":"0.33.93.31351","templateHash":"7657342349770255049"}},"parameters":{"location":{"type":"string","defaultValue":"[resourceGroup().location]","metadata":{"description":"The location for the resource(s) to be deployed."}},"principalId":{"type":"string"},"principalType":{"type":"string"}},"resources":[{"type":"Microsoft.Storage/storageAccounts","apiVersion":"2024-01-01","name":"[take(format(''storage{0}'', uniqueString(resourceGroup().id)), 24)]","kind":"StorageV2","location":"[parameters(''location'')]","sku":{"name":"Standard_GRS"},"properties":{"accessTier":"Hot","allowSharedKeyAccess":false,"minimumTlsVersion":"TLS1_2","networkAcls":{"defaultAction":"Allow"}},"tags":{"aspire-resource-name":"storage"}},{"type":"Microsoft.Storage/storageAccounts/blobServices","apiVersion":"2024-01-01","name":"[format(''{0}/{1}'', take(format(''storage{0}'', uniqueString(resourceGroup().id)), 24), ''default'')]","dependsOn":["[resourceId(''Microsoft.Storage/storageAccounts'', take(format(''storage{0}'', uniqueString(resourceGroup().id)), 24))]"]},{"type":"Microsoft.Authorization/roleAssignments","apiVersion":"2022-04-01","scope":"[format(''Microsoft.Storage/storageAccounts/{0}'', take(format(''storage{0}'', uniqueString(resourceGroup().id)), 24))]","name":"[guid(resourceId(''Microsoft.Storage/storageAccounts'', take(format(''storage{0}'', uniqueString(resourceGroup().id)), 24)), parameters(''principalId''), subscriptionResourceId(''Microsoft.Authorization/roleDefinitions'', ''ba92f5b4-2d11-453d-a403-e96b0029c9fe''))]","properties":{"principalId":"[parameters(''principalId'')]","roleDefinitionId":"[subscriptionResourceId(''Microsoft.Authorization/roleDefinitions'', ''ba92f5b4-2d11-453d-a403-e96b0029c9fe'')]","principalType":"[parameters(''principalType'')]"},"dependsOn":["[resourceId(''Microsoft.Storage/storageAccounts'', take(format(''storage{0}'', uniqueString(resourceGroup().id)), 24))]"]},{"type":"Microsoft.Authorization/roleAssignments","apiVersion":"2022-04-01","scope":"[format(''Microsoft.Storage/storageAccounts/{0}'', take(format(''storage{0}'', uniqueString(resourceGroup().id)), 24))]","name":"[guid(resourceId(''Microsoft.Storage/storageAccounts'', take(format(''storage{0}'', uniqueString(resourceGroup().id)), 24)), parameters(''principalId''), subscriptionResourceId(''Microsoft.Authorization/roleDefinitions'', ''0a9a7e1f-b9d0-4cc4-a60d-0319b160aaa3''))]","properties":{"principalId":"[parameters(''principalId'')]","roleDefinitionId":"[subscriptionResourceId(''Microsoft.Authorization/roleDefinitions'', ''0a9a7e1f-b9d0-4cc4-a60d-0319b160aaa3'')]","principalType":"[parameters(''principalType'')]"},"dependsOn":["[resourceId(''Microsoft.Storage/storageAccounts'', take(format(''storage{0}'', uniqueString(resourceGroup().id)), 24))]"]},{"type":"Microsoft.Authorization/roleAssignments","apiVersion":"2022-04-01","scope":"[format(''Microsoft.Storage/storageAccounts/{0}'', take(format(''storage{0}'', uniqueString(resourceGroup().id)), 24))]","name":"[guid(resourceId(''Microsoft.Storage/storageAccounts'', take(format(''storage{0}'', uniqueString(resourceGroup().id)), 24)), parameters(''principalId''), subscriptionResourceId(''Microsoft.Authorization/roleDefinitions'', ''974c5e8b-45b9-4653-ba55-5f855dd0fb88''))]","properties":{"principalId":"[parameters(''principalId'')]","roleDefinitionId":"[subscriptionResourceId(''Microsoft.Authorization/roleDefinitions'', ''974c5e8b-45b9-4653-ba55-5f855dd0fb88'')]","principalType":"[parameters(''principalType'')]"},"dependsOn":["[resourceId(''Microsoft.Storage/storageAccounts'', take(format(''storage{0}'', uniqueString(resourceGroup().id)), 24))]"]}],"outputs":{"blobEndpoint":{"type":"string","value":"[reference(resourceId(''Microsoft.Storage/storageAccounts'', take(format(''storage{0}'', uniqueString(resourceGroup().id)), 24)), ''2024-01-01'').primaryEndpoints.blob]"},"queueEndpoint":{"type":"string","value":"[reference(resourceId(''Microsoft.Storage/storageAccounts'', take(format(''storage{0}'', uniqueString(resourceGroup().id)), 24)), ''2024-01-01'').primaryEndpoints.queue]"},"tableEndpoint":{"type":"string","value":"[reference(resourceId(''Microsoft.Storage/storageAccounts'', take(format(''storage{0}'', uniqueString(resourceGroup().id)), 24)), ''2024-01-01'').primaryEndpoints.table]"}}}},"dependsOn":["[extensionResourceId(format(''/subscriptions/{0}/resourceGroups/{1}'', subscription().subscriptionId, format(''rg-{0}'', parameters(''environmentName''))), ''Microsoft.Resources/deployments'', ''resources'')]","[subscriptionResourceId(''Microsoft.Resources/resourceGroups'', format(''rg-{0}'', parameters(''environmentName'')))]"]}],"outputs":{"MANAGED_IDENTITY_CLIENT_ID":{"type":"string","value":"[reference(extensionResourceId(format(''/subscriptions/{0}/resourceGroups/{1}'', subscription().subscriptionId, format(''rg-{0}'', parameters(''environmentName''))), ''Microsoft.Resources/deployments'', ''resources''), ''2022-09-01'').outputs.MANAGED_IDENTITY_CLIENT_ID.value]"},"MANAGED_IDENTITY_NAME":{"type":"string","value":"[reference(extensionResourceId(format(''/subscriptions/{0}/resourceGroups/{1}'', subscription().subscriptionId, format(''rg-{0}'', parameters(''environmentName''))), ''Microsoft.Resources/deployments'', ''resources''), ''2022-09-01'').outputs.MANAGED_IDENTITY_NAME.value]"},"AZURE_LOG_ANALYTICS_WORKSPACE_NAME":{"type":"string","value":"[reference(extensionResourceId(format(''/subscriptions/{0}/resourceGroups/{1}'', subscription().subscriptionId, format(''rg-{0}'', parameters(''environmentName''))), ''Microsoft.Resources/deployments'', ''resources''), ''2022-09-01'').outputs.AZURE_LOG_ANALYTICS_WORKSPACE_NAME.value]"},"AZURE_CONTAINER_REGISTRY_ENDPOINT":{"type":"string","value":"[reference(extensionResourceId(format(''/subscriptions/{0}/resourceGroups/{1}'', subscription().subscriptionId, format(''rg-{0}'', parameters(''environmentName''))), ''Microsoft.Resources/deployments'', ''resources''), ''2022-09-01'').outputs.AZURE_CONTAINER_REGISTRY_ENDPOINT.value]"},"AZURE_CONTAINER_REGISTRY_MANAGED_IDENTITY_ID":{"type":"string","value":"[reference(extensionResourceId(format(''/subscriptions/{0}/resourceGroups/{1}'', subscription().subscriptionId, format(''rg-{0}'', parameters(''environmentName''))), ''Microsoft.Resources/deployments'', ''resources''), ''2022-09-01'').outputs.AZURE_CONTAINER_REGISTRY_MANAGED_IDENTITY_ID.value]"},"AZURE_CONTAINER_REGISTRY_NAME":{"type":"string","value":"[reference(extensionResourceId(format(''/subscriptions/{0}/resourceGroups/{1}'', subscription().subscriptionId, format(''rg-{0}'', parameters(''environmentName''))), ''Microsoft.Resources/deployments'', ''resources''), ''2022-09-01'').outputs.AZURE_CONTAINER_REGISTRY_NAME.value]"},"AZURE_CONTAINER_APPS_ENVIRONMENT_NAME":{"type":"string","value":"[reference(extensionResourceId(format(''/subscriptions/{0}/resourceGroups/{1}'', subscription().subscriptionId, format(''rg-{0}'', parameters(''environmentName''))), ''Microsoft.Resources/deployments'', ''resources''), ''2022-09-01'').outputs.AZURE_CONTAINER_APPS_ENVIRONMENT_NAME.value]"},"AZURE_CONTAINER_APPS_ENVIRONMENT_ID":{"type":"string","value":"[reference(extensionResourceId(format(''/subscriptions/{0}/resourceGroups/{1}'', subscription().subscriptionId, format(''rg-{0}'', parameters(''environmentName''))), ''Microsoft.Resources/deployments'', ''resources''), ''2022-09-01'').outputs.AZURE_CONTAINER_APPS_ENVIRONMENT_ID.value]"},"AZURE_CONTAINER_APPS_ENVIRONMENT_DEFAULT_DOMAIN":{"type":"string","value":"[reference(extensionResourceId(format(''/subscriptions/{0}/resourceGroups/{1}'', subscription().subscriptionId, format(''rg-{0}'', parameters(''environmentName''))), ''Microsoft.Resources/deployments'', ''resources''), ''2022-09-01'').outputs.AZURE_CONTAINER_APPS_ENVIRONMENT_DEFAULT_DOMAIN.value]"},"STORAGE_BLOBENDPOINT":{"type":"string","value":"[reference(extensionResourceId(format(''/subscriptions/{0}/resourceGroups/{1}'', subscription().subscriptionId, format(''rg-{0}'', parameters(''environmentName''))), ''Microsoft.Resources/deployments'', ''storage''), ''2022-09-01'').outputs.blobEndpoint.value]"},"STORAGE_QUEUEENDPOINT":{"type":"string","value":"[reference(extensionResourceId(format(''/subscriptions/{0}/resourceGroups/{1}'', subscription().subscriptionId, format(''rg-{0}'', parameters(''environmentName''))), ''Microsoft.Resources/deployments'', ''storage''), ''2022-09-01'').outputs.queueEndpoint.value]"},"STORAGE_TABLEENDPOINT":{"type":"string","value":"[reference(extensionResourceId(format(''/subscriptions/{0}/resourceGroups/{1}'', subscription().subscriptionId, format(''rg-{0}'', parameters(''environmentName''))), ''Microsoft.Resources/deployments'', ''storage''), ''2022-09-01'').outputs.tableEndpoint.value]"}}}},"tags":{"azd-env-name":"azdtest-w7ced11","azd-provision-param-hash":"c5e0ac3ba43309a5d9b6bce500fe45d2c6e810b94f8cb9f9976e6574b7ccf15a"}}'
        form: {}
        headers:
            Accept:
                - application/json
            Accept-Encoding:
                - gzip
            Authorization:
                - SANITIZED
            Content-Length:
                - "17733"
            Content-Type:
                - application/json
            User-Agent:
                - azsdk-go-armresources.DeploymentsClient/v1.1.1 (go1.23.2; Windows_NT),azdev/0.0.0-dev.0 (Go go1.23.2; windows/amd64)
            X-Ms-Correlation-Request-Id:
                - 1e82ff67ecfa53edda27facdc9cff83a
        url: https://management.azure.com:443/subscriptions/faa080af-c1d8-40ad-9cce-e1a450ca5b57/providers/Microsoft.Resources/deployments/azdtest-w7ced11-1741214978/validate?api-version=2021-04-01
        method: POST
      response:
        proto: HTTP/2.0
        proto_major: 2
        proto_minor: 0
        transfer_encoding: []
        trailer: {}
        content_length: 4099
        uncompressed: false
        body: '{"id":"/subscriptions/faa080af-c1d8-40ad-9cce-e1a450ca5b57/providers/Microsoft.Resources/deployments/azdtest-w7ced11-1741214978","name":"azdtest-w7ced11-1741214978","type":"Microsoft.Resources/deployments","location":"eastus2","tags":{"azd-env-name":"azdtest-w7ced11","azd-provision-param-hash":"c5e0ac3ba43309a5d9b6bce500fe45d2c6e810b94f8cb9f9976e6574b7ccf15a"},"properties":{"templateHash":"13946796937710293791","parameters":{"environmentName":{"type":"String","value":"azdtest-w7ced11"},"location":{"type":"String","value":"eastus2"},"principalId":{"type":"String","value":"547aa7c1-2f57-48d9-8969-ecf696948ca7"},"goversion":{"type":"String","value":"1.22"}},"mode":"Incremental","provisioningState":"Succeeded","timestamp":"2025-03-05T22:50:28.3202964Z","duration":"-P739314DT22H50M28.3202964S","correlationId":"1e82ff67ecfa53edda27facdc9cff83a","providers":[{"namespace":"Microsoft.Resources","resourceTypes":[{"resourceType":"resourceGroups","locations":["eastus2"]},{"resourceType":"deployments","locations":[null]}]}],"dependencies":[{"dependsOn":[{"id":"/subscriptions/faa080af-c1d8-40ad-9cce-e1a450ca5b57/resourceGroups/rg-azdtest-w7ced11","resourceType":"Microsoft.Resources/resourceGroups","resourceName":"rg-azdtest-w7ced11"}],"id":"/subscriptions/faa080af-c1d8-40ad-9cce-e1a450ca5b57/resourceGroups/rg-azdtest-w7ced11/providers/Microsoft.Resources/deployments/resources","resourceType":"Microsoft.Resources/deployments","resourceName":"resources"},{"dependsOn":[{"id":"/subscriptions/faa080af-c1d8-40ad-9cce-e1a450ca5b57/resourceGroups/rg-azdtest-w7ced11/providers/Microsoft.Resources/deployments/resources","resourceType":"Microsoft.Resources/deployments","resourceName":"resources"},{"id":"/subscriptions/faa080af-c1d8-40ad-9cce-e1a450ca5b57/resourceGroups/rg-azdtest-w7ced11","resourceType":"Microsoft.Resources/resourceGroups","resourceName":"rg-azdtest-w7ced11"},{"id":"/subscriptions/faa080af-c1d8-40ad-9cce-e1a450ca5b57/resourceGroups/rg-azdtest-w7ced11/providers/Microsoft.Resources/deployments/resources","resourceType":"Microsoft.Resources/deployments","resourceName":"resources","apiVersion":"2022-09-01"}],"id":"/subscriptions/faa080af-c1d8-40ad-9cce-e1a450ca5b57/resourceGroups/rg-azdtest-w7ced11/providers/Microsoft.Resources/deployments/storage","resourceType":"Microsoft.Resources/deployments","resourceName":"storage"}],"validatedResources":[{"id":"/subscriptions/faa080af-c1d8-40ad-9cce-e1a450ca5b57/resourceGroups/rg-azdtest-w7ced11"},{"id":"/subscriptions/faa080af-c1d8-40ad-9cce-e1a450ca5b57/resourceGroups/rg-azdtest-w7ced11/providers/Microsoft.Resources/deployments/resources"},{"id":"/subscriptions/faa080af-c1d8-40ad-9cce-e1a450ca5b57/resourceGroups/rg-azdtest-w7ced11/providers/Microsoft.Resources/deployments/storage"},{"id":"/subscriptions/faa080af-c1d8-40ad-9cce-e1a450ca5b57/resourceGroups/rg-azdtest-w7ced11/providers/Microsoft.App/managedEnvironments/cae-pujwdbodbtd4k/dotNetComponents/aspire-dashboard"},{"id":"/subscriptions/faa080af-c1d8-40ad-9cce-e1a450ca5b57/resourceGroups/rg-azdtest-w7ced11/providers/Microsoft.ManagedIdentity/userAssignedIdentities/mi-pujwdbodbtd4k"},{"id":"/subscriptions/faa080af-c1d8-40ad-9cce-e1a450ca5b57/resourceGroups/rg-azdtest-w7ced11/providers/Microsoft.ContainerRegistry/registries/acrpujwdbodbtd4k"},{"id":"/subscriptions/faa080af-c1d8-40ad-9cce-e1a450ca5b57/resourceGroups/rg-azdtest-w7ced11/providers/Microsoft.ContainerRegistry/registries/acrpujwdbodbtd4k/providers/Microsoft.Authorization/roleAssignments/39de12e8-f1d0-5960-abd7-d502cb5a3520"},{"id":"/subscriptions/faa080af-c1d8-40ad-9cce-e1a450ca5b57/resourceGroups/rg-azdtest-w7ced11/providers/Microsoft.OperationalInsights/workspaces/law-pujwdbodbtd4k"},{"id":"/subscriptions/faa080af-c1d8-40ad-9cce-e1a450ca5b57/resourceGroups/rg-azdtest-w7ced11/providers/Microsoft.App/managedEnvironments/cae-pujwdbodbtd4k"},{"id":"/subscriptions/faa080af-c1d8-40ad-9cce-e1a450ca5b57/resourceGroups/rg-azdtest-w7ced11/providers/Microsoft.App/managedEnvironments/cae-pujwdbodbtd4k/providers/Microsoft.Authorization/roleAssignments/e28f959d-618e-5dae-8751-ead7e245af13"}]}}'
        headers:
            Cache-Control:
                - no-cache
            Content-Length:
                - "4099"
            Content-Type:
                - application/json; charset=utf-8
            Date:
                - Wed, 05 Mar 2025 22:50:29 GMT
            Expires:
                - "-1"
            Pragma:
                - no-cache
            Strict-Transport-Security:
                - max-age=31536000; includeSubDomains
            X-Cache:
                - CONFIG_NOCACHE
            X-Content-Type-Options:
                - nosniff
            X-Ms-Correlation-Request-Id:
                - 1e82ff67ecfa53edda27facdc9cff83a
            X-Ms-Ratelimit-Remaining-Subscription-Global-Writes:
                - "11999"
            X-Ms-Ratelimit-Remaining-Subscription-Writes:
                - "799"
            X-Ms-Request-Id:
                - ae0acbc5-a887-4108-a94b-2e3931c9e7ea
            X-Ms-Routing-Request-Id:
                - WESTUS2:20250305T225029Z:ae0acbc5-a887-4108-a94b-2e3931c9e7ea
            X-Msedge-Ref:
                - 'Ref A: 0FAD3D0AE1A74DD1B20FD756E34C07C4 Ref B: CO6AA3150220009 Ref C: 2025-03-05T22:50:27Z'
        status: 200 OK
        code: 200
        duration: 2.0286833s
    - id: 6
      request:
        proto: HTTP/1.1
        proto_major: 1
        proto_minor: 1
        content_length: 17733
        transfer_encoding: []
        trailer: {}
        host: management.azure.com
        remote_addr: ""
        request_uri: ""
        body: '{"location":"eastus2","properties":{"mode":"Incremental","parameters":{"environmentName":{"value":"azdtest-w7ced11","reference":null},"goversion":{"value":"1.22","reference":null},"location":{"value":"eastus2","reference":null},"principalId":{"value":"547aa7c1-2f57-48d9-8969-ecf696948ca7","reference":null}},"template":{"$schema":"https://schema.management.azure.com/schemas/2018-05-01/subscriptionDeploymentTemplate.json#","contentVersion":"1.0.0.0","metadata":{"_generator":{"name":"bicep","version":"0.33.93.31351","templateHash":"13946796937710293791"}},"parameters":{"environmentName":{"type":"string","minLength":1,"maxLength":64,"metadata":{"description":"Name of the environment that can be used as part of naming resource convention, the name of the resource group for your application will use this name, prefixed with rg-"}},"location":{"type":"string","minLength":1,"metadata":{"description":"The location used for all deployed resources"}},"principalId":{"type":"string","defaultValue":"","metadata":{"description":"Id of the user or app to assign application roles"}},"goversion":{"type":"string","defaultValue":"1.22","metadata":{"azd":{"type":"needForDeploy","config":{}}}}},"variables":{"tags":{"azd-env-name":"[parameters(''environmentName'')]"}},"resources":[{"type":"Microsoft.Resources/resourceGroups","apiVersion":"2022-09-01","name":"[format(''rg-{0}'', parameters(''environmentName''))]","location":"[parameters(''location'')]","tags":"[variables(''tags'')]"},{"type":"Microsoft.Resources/deployments","apiVersion":"2022-09-01","name":"resources","resourceGroup":"[format(''rg-{0}'', parameters(''environmentName''))]","properties":{"expressionEvaluationOptions":{"scope":"inner"},"mode":"Incremental","parameters":{"location":{"value":"[parameters(''location'')]"},"tags":{"value":"[variables(''tags'')]"},"principalId":{"value":"[parameters(''principalId'')]"}},"template":{"$schema":"https://schema.management.azure.com/schemas/2019-04-01/deploymentTemplate.json#","contentVersion":"1.0.0.0","metadata":{"_generator":{"name":"bicep","version":"0.33.93.31351","templateHash":"16101649860487256780"}},"parameters":{"location":{"type":"string","defaultValue":"[resourceGroup().location]","metadata":{"description":"The location used for all deployed resources"}},"principalId":{"type":"string","defaultValue":"","metadata":{"description":"Id of the user or app to assign application roles"}},"tags":{"type":"object","defaultValue":{},"metadata":{"description":"Tags that will be applied to all resources"}}},"variables":{"resourceToken":"[uniqueString(resourceGroup().id)]"},"resources":[{"type":"Microsoft.App/managedEnvironments/dotNetComponents","apiVersion":"2024-02-02-preview","name":"[format(''{0}/{1}'', format(''cae-{0}'', variables(''resourceToken'')), ''aspire-dashboard'')]","properties":{"componentType":"AspireDashboard"},"dependsOn":["[resourceId(''Microsoft.App/managedEnvironments'', format(''cae-{0}'', variables(''resourceToken'')))]"]},{"type":"Microsoft.ManagedIdentity/userAssignedIdentities","apiVersion":"2023-01-31","name":"[format(''mi-{0}'', variables(''resourceToken''))]","location":"[parameters(''location'')]","tags":"[parameters(''tags'')]"},{"type":"Microsoft.ContainerRegistry/registries","apiVersion":"2023-07-01","name":"[replace(format(''acr-{0}'', variables(''resourceToken'')), ''-'', '''')]","location":"[parameters(''location'')]","sku":{"name":"Basic"},"tags":"[parameters(''tags'')]"},{"type":"Microsoft.Authorization/roleAssignments","apiVersion":"2022-04-01","scope":"[format(''Microsoft.ContainerRegistry/registries/{0}'', replace(format(''acr-{0}'', variables(''resourceToken'')), ''-'', ''''))]","name":"[guid(resourceId(''Microsoft.ContainerRegistry/registries'', replace(format(''acr-{0}'', variables(''resourceToken'')), ''-'', '''')), resourceId(''Microsoft.ManagedIdentity/userAssignedIdentities'', format(''mi-{0}'', variables(''resourceToken''))), subscriptionResourceId(''Microsoft.Authorization/roleDefinitions'', ''7f951dda-4ed3-4680-a7ca-43fe172d538d''))]","properties":{"principalId":"[reference(resourceId(''Microsoft.ManagedIdentity/userAssignedIdentities'', format(''mi-{0}'', variables(''resourceToken''))), ''2023-01-31'').principalId]","principalType":"ServicePrincipal","roleDefinitionId":"[subscriptionResourceId(''Microsoft.Authorization/roleDefinitions'', ''7f951dda-4ed3-4680-a7ca-43fe172d538d'')]"},"dependsOn":["[resourceId(''Microsoft.ContainerRegistry/registries'', replace(format(''acr-{0}'', variables(''resourceToken'')), ''-'', ''''))]","[resourceId(''Microsoft.ManagedIdentity/userAssignedIdentities'', format(''mi-{0}'', variables(''resourceToken'')))]"]},{"type":"Microsoft.OperationalInsights/workspaces","apiVersion":"2022-10-01","name":"[format(''law-{0}'', variables(''resourceToken''))]","location":"[parameters(''location'')]","properties":{"sku":{"name":"PerGB2018"}},"tags":"[parameters(''tags'')]"},{"type":"Microsoft.App/managedEnvironments","apiVersion":"2024-02-02-preview","name":"[format(''cae-{0}'', variables(''resourceToken''))]","location":"[parameters(''location'')]","properties":{"workloadProfiles":[{"workloadProfileType":"Consumption","name":"consumption"}],"appLogsConfiguration":{"destination":"log-analytics","logAnalyticsConfiguration":{"customerId":"[reference(resourceId(''Microsoft.OperationalInsights/workspaces'', format(''law-{0}'', variables(''resourceToken''))), ''2022-10-01'').customerId]","sharedKey":"[listKeys(resourceId(''Microsoft.OperationalInsights/workspaces'', format(''law-{0}'', variables(''resourceToken''))), ''2022-10-01'').primarySharedKey]"}}},"tags":"[parameters(''tags'')]","dependsOn":["[resourceId(''Microsoft.OperationalInsights/workspaces'', format(''law-{0}'', variables(''resourceToken'')))]"]},{"type":"Microsoft.Authorization/roleAssignments","apiVersion":"2022-04-01","scope":"[format(''Microsoft.App/managedEnvironments/{0}'', format(''cae-{0}'', variables(''resourceToken'')))]","name":"[guid(resourceId(''Microsoft.App/managedEnvironments'', format(''cae-{0}'', variables(''resourceToken''))), parameters(''principalId''), subscriptionResourceId(''Microsoft.Authorization/roleDefinitions'', ''b24988ac-6180-42a0-ab88-20f7382dd24c''))]","properties":{"principalId":"[parameters(''principalId'')]","roleDefinitionId":"[subscriptionResourceId(''Microsoft.Authorization/roleDefinitions'', ''b24988ac-6180-42a0-ab88-20f7382dd24c'')]"},"dependsOn":["[resourceId(''Microsoft.App/managedEnvironments'', format(''cae-{0}'', variables(''resourceToken'')))]"]}],"outputs":{"MANAGED_IDENTITY_CLIENT_ID":{"type":"string","value":"[reference(resourceId(''Microsoft.ManagedIdentity/userAssignedIdentities'', format(''mi-{0}'', variables(''resourceToken''))), ''2023-01-31'').clientId]"},"MANAGED_IDENTITY_NAME":{"type":"string","value":"[format(''mi-{0}'', variables(''resourceToken''))]"},"MANAGED_IDENTITY_PRINCIPAL_ID":{"type":"string","value":"[reference(resourceId(''Microsoft.ManagedIdentity/userAssignedIdentities'', format(''mi-{0}'', variables(''resourceToken''))), ''2023-01-31'').principalId]"},"AZURE_LOG_ANALYTICS_WORKSPACE_NAME":{"type":"string","value":"[format(''law-{0}'', variables(''resourceToken''))]"},"AZURE_LOG_ANALYTICS_WORKSPACE_ID":{"type":"string","value":"[resourceId(''Microsoft.OperationalInsights/workspaces'', format(''law-{0}'', variables(''resourceToken'')))]"},"AZURE_CONTAINER_REGISTRY_ENDPOINT":{"type":"string","value":"[reference(resourceId(''Microsoft.ContainerRegistry/registries'', replace(format(''acr-{0}'', variables(''resourceToken'')), ''-'', '''')), ''2023-07-01'').loginServer]"},"AZURE_CONTAINER_REGISTRY_MANAGED_IDENTITY_ID":{"type":"string","value":"[resourceId(''Microsoft.ManagedIdentity/userAssignedIdentities'', format(''mi-{0}'', variables(''resourceToken'')))]"},"AZURE_CONTAINER_REGISTRY_NAME":{"type":"string","value":"[replace(format(''acr-{0}'', variables(''resourceToken'')), ''-'', '''')]"},"AZURE_CONTAINER_APPS_ENVIRONMENT_NAME":{"type":"string","value":"[format(''cae-{0}'', variables(''resourceToken''))]"},"AZURE_CONTAINER_APPS_ENVIRONMENT_ID":{"type":"string","value":"[resourceId(''Microsoft.App/managedEnvironments'', format(''cae-{0}'', variables(''resourceToken'')))]"},"AZURE_CONTAINER_APPS_ENVIRONMENT_DEFAULT_DOMAIN":{"type":"string","value":"[reference(resourceId(''Microsoft.App/managedEnvironments'', format(''cae-{0}'', variables(''resourceToken''))), ''2024-02-02-preview'').defaultDomain]"}}}},"dependsOn":["[subscriptionResourceId(''Microsoft.Resources/resourceGroups'', format(''rg-{0}'', parameters(''environmentName'')))]"]},{"type":"Microsoft.Resources/deployments","apiVersion":"2022-09-01","name":"storage","resourceGroup":"[format(''rg-{0}'', parameters(''environmentName''))]","properties":{"expressionEvaluationOptions":{"scope":"inner"},"mode":"Incremental","parameters":{"location":{"value":"[parameters(''location'')]"},"principalId":{"value":"[reference(extensionResourceId(format(''/subscriptions/{0}/resourceGroups/{1}'', subscription().subscriptionId, format(''rg-{0}'', parameters(''environmentName''))), ''Microsoft.Resources/deployments'', ''resources''), ''2022-09-01'').outputs.MANAGED_IDENTITY_PRINCIPAL_ID.value]"},"principalType":{"value":"ServicePrincipal"}},"template":{"$schema":"https://schema.management.azure.com/schemas/2019-04-01/deploymentTemplate.json#","contentVersion":"1.0.0.0","metadata":{"_generator":{"name":"bicep","version":"0.33.93.31351","templateHash":"7657342349770255049"}},"parameters":{"location":{"type":"string","defaultValue":"[resourceGroup().location]","metadata":{"description":"The location for the resource(s) to be deployed."}},"principalId":{"type":"string"},"principalType":{"type":"string"}},"resources":[{"type":"Microsoft.Storage/storageAccounts","apiVersion":"2024-01-01","name":"[take(format(''storage{0}'', uniqueString(resourceGroup().id)), 24)]","kind":"StorageV2","location":"[parameters(''location'')]","sku":{"name":"Standard_GRS"},"properties":{"accessTier":"Hot","allowSharedKeyAccess":false,"minimumTlsVersion":"TLS1_2","networkAcls":{"defaultAction":"Allow"}},"tags":{"aspire-resource-name":"storage"}},{"type":"Microsoft.Storage/storageAccounts/blobServices","apiVersion":"2024-01-01","name":"[format(''{0}/{1}'', take(format(''storage{0}'', uniqueString(resourceGroup().id)), 24), ''default'')]","dependsOn":["[resourceId(''Microsoft.Storage/storageAccounts'', take(format(''storage{0}'', uniqueString(resourceGroup().id)), 24))]"]},{"type":"Microsoft.Authorization/roleAssignments","apiVersion":"2022-04-01","scope":"[format(''Microsoft.Storage/storageAccounts/{0}'', take(format(''storage{0}'', uniqueString(resourceGroup().id)), 24))]","name":"[guid(resourceId(''Microsoft.Storage/storageAccounts'', take(format(''storage{0}'', uniqueString(resourceGroup().id)), 24)), parameters(''principalId''), subscriptionResourceId(''Microsoft.Authorization/roleDefinitions'', ''ba92f5b4-2d11-453d-a403-e96b0029c9fe''))]","properties":{"principalId":"[parameters(''principalId'')]","roleDefinitionId":"[subscriptionResourceId(''Microsoft.Authorization/roleDefinitions'', ''ba92f5b4-2d11-453d-a403-e96b0029c9fe'')]","principalType":"[parameters(''principalType'')]"},"dependsOn":["[resourceId(''Microsoft.Storage/storageAccounts'', take(format(''storage{0}'', uniqueString(resourceGroup().id)), 24))]"]},{"type":"Microsoft.Authorization/roleAssignments","apiVersion":"2022-04-01","scope":"[format(''Microsoft.Storage/storageAccounts/{0}'', take(format(''storage{0}'', uniqueString(resourceGroup().id)), 24))]","name":"[guid(resourceId(''Microsoft.Storage/storageAccounts'', take(format(''storage{0}'', uniqueString(resourceGroup().id)), 24)), parameters(''principalId''), subscriptionResourceId(''Microsoft.Authorization/roleDefinitions'', ''0a9a7e1f-b9d0-4cc4-a60d-0319b160aaa3''))]","properties":{"principalId":"[parameters(''principalId'')]","roleDefinitionId":"[subscriptionResourceId(''Microsoft.Authorization/roleDefinitions'', ''0a9a7e1f-b9d0-4cc4-a60d-0319b160aaa3'')]","principalType":"[parameters(''principalType'')]"},"dependsOn":["[resourceId(''Microsoft.Storage/storageAccounts'', take(format(''storage{0}'', uniqueString(resourceGroup().id)), 24))]"]},{"type":"Microsoft.Authorization/roleAssignments","apiVersion":"2022-04-01","scope":"[format(''Microsoft.Storage/storageAccounts/{0}'', take(format(''storage{0}'', uniqueString(resourceGroup().id)), 24))]","name":"[guid(resourceId(''Microsoft.Storage/storageAccounts'', take(format(''storage{0}'', uniqueString(resourceGroup().id)), 24)), parameters(''principalId''), subscriptionResourceId(''Microsoft.Authorization/roleDefinitions'', ''974c5e8b-45b9-4653-ba55-5f855dd0fb88''))]","properties":{"principalId":"[parameters(''principalId'')]","roleDefinitionId":"[subscriptionResourceId(''Microsoft.Authorization/roleDefinitions'', ''974c5e8b-45b9-4653-ba55-5f855dd0fb88'')]","principalType":"[parameters(''principalType'')]"},"dependsOn":["[resourceId(''Microsoft.Storage/storageAccounts'', take(format(''storage{0}'', uniqueString(resourceGroup().id)), 24))]"]}],"outputs":{"blobEndpoint":{"type":"string","value":"[reference(resourceId(''Microsoft.Storage/storageAccounts'', take(format(''storage{0}'', uniqueString(resourceGroup().id)), 24)), ''2024-01-01'').primaryEndpoints.blob]"},"queueEndpoint":{"type":"string","value":"[reference(resourceId(''Microsoft.Storage/storageAccounts'', take(format(''storage{0}'', uniqueString(resourceGroup().id)), 24)), ''2024-01-01'').primaryEndpoints.queue]"},"tableEndpoint":{"type":"string","value":"[reference(resourceId(''Microsoft.Storage/storageAccounts'', take(format(''storage{0}'', uniqueString(resourceGroup().id)), 24)), ''2024-01-01'').primaryEndpoints.table]"}}}},"dependsOn":["[extensionResourceId(format(''/subscriptions/{0}/resourceGroups/{1}'', subscription().subscriptionId, format(''rg-{0}'', parameters(''environmentName''))), ''Microsoft.Resources/deployments'', ''resources'')]","[subscriptionResourceId(''Microsoft.Resources/resourceGroups'', format(''rg-{0}'', parameters(''environmentName'')))]"]}],"outputs":{"MANAGED_IDENTITY_CLIENT_ID":{"type":"string","value":"[reference(extensionResourceId(format(''/subscriptions/{0}/resourceGroups/{1}'', subscription().subscriptionId, format(''rg-{0}'', parameters(''environmentName''))), ''Microsoft.Resources/deployments'', ''resources''), ''2022-09-01'').outputs.MANAGED_IDENTITY_CLIENT_ID.value]"},"MANAGED_IDENTITY_NAME":{"type":"string","value":"[reference(extensionResourceId(format(''/subscriptions/{0}/resourceGroups/{1}'', subscription().subscriptionId, format(''rg-{0}'', parameters(''environmentName''))), ''Microsoft.Resources/deployments'', ''resources''), ''2022-09-01'').outputs.MANAGED_IDENTITY_NAME.value]"},"AZURE_LOG_ANALYTICS_WORKSPACE_NAME":{"type":"string","value":"[reference(extensionResourceId(format(''/subscriptions/{0}/resourceGroups/{1}'', subscription().subscriptionId, format(''rg-{0}'', parameters(''environmentName''))), ''Microsoft.Resources/deployments'', ''resources''), ''2022-09-01'').outputs.AZURE_LOG_ANALYTICS_WORKSPACE_NAME.value]"},"AZURE_CONTAINER_REGISTRY_ENDPOINT":{"type":"string","value":"[reference(extensionResourceId(format(''/subscriptions/{0}/resourceGroups/{1}'', subscription().subscriptionId, format(''rg-{0}'', parameters(''environmentName''))), ''Microsoft.Resources/deployments'', ''resources''), ''2022-09-01'').outputs.AZURE_CONTAINER_REGISTRY_ENDPOINT.value]"},"AZURE_CONTAINER_REGISTRY_MANAGED_IDENTITY_ID":{"type":"string","value":"[reference(extensionResourceId(format(''/subscriptions/{0}/resourceGroups/{1}'', subscription().subscriptionId, format(''rg-{0}'', parameters(''environmentName''))), ''Microsoft.Resources/deployments'', ''resources''), ''2022-09-01'').outputs.AZURE_CONTAINER_REGISTRY_MANAGED_IDENTITY_ID.value]"},"AZURE_CONTAINER_REGISTRY_NAME":{"type":"string","value":"[reference(extensionResourceId(format(''/subscriptions/{0}/resourceGroups/{1}'', subscription().subscriptionId, format(''rg-{0}'', parameters(''environmentName''))), ''Microsoft.Resources/deployments'', ''resources''), ''2022-09-01'').outputs.AZURE_CONTAINER_REGISTRY_NAME.value]"},"AZURE_CONTAINER_APPS_ENVIRONMENT_NAME":{"type":"string","value":"[reference(extensionResourceId(format(''/subscriptions/{0}/resourceGroups/{1}'', subscription().subscriptionId, format(''rg-{0}'', parameters(''environmentName''))), ''Microsoft.Resources/deployments'', ''resources''), ''2022-09-01'').outputs.AZURE_CONTAINER_APPS_ENVIRONMENT_NAME.value]"},"AZURE_CONTAINER_APPS_ENVIRONMENT_ID":{"type":"string","value":"[reference(extensionResourceId(format(''/subscriptions/{0}/resourceGroups/{1}'', subscription().subscriptionId, format(''rg-{0}'', parameters(''environmentName''))), ''Microsoft.Resources/deployments'', ''resources''), ''2022-09-01'').outputs.AZURE_CONTAINER_APPS_ENVIRONMENT_ID.value]"},"AZURE_CONTAINER_APPS_ENVIRONMENT_DEFAULT_DOMAIN":{"type":"string","value":"[reference(extensionResourceId(format(''/subscriptions/{0}/resourceGroups/{1}'', subscription().subscriptionId, format(''rg-{0}'', parameters(''environmentName''))), ''Microsoft.Resources/deployments'', ''resources''), ''2022-09-01'').outputs.AZURE_CONTAINER_APPS_ENVIRONMENT_DEFAULT_DOMAIN.value]"},"STORAGE_BLOBENDPOINT":{"type":"string","value":"[reference(extensionResourceId(format(''/subscriptions/{0}/resourceGroups/{1}'', subscription().subscriptionId, format(''rg-{0}'', parameters(''environmentName''))), ''Microsoft.Resources/deployments'', ''storage''), ''2022-09-01'').outputs.blobEndpoint.value]"},"STORAGE_QUEUEENDPOINT":{"type":"string","value":"[reference(extensionResourceId(format(''/subscriptions/{0}/resourceGroups/{1}'', subscription().subscriptionId, format(''rg-{0}'', parameters(''environmentName''))), ''Microsoft.Resources/deployments'', ''storage''), ''2022-09-01'').outputs.queueEndpoint.value]"},"STORAGE_TABLEENDPOINT":{"type":"string","value":"[reference(extensionResourceId(format(''/subscriptions/{0}/resourceGroups/{1}'', subscription().subscriptionId, format(''rg-{0}'', parameters(''environmentName''))), ''Microsoft.Resources/deployments'', ''storage''), ''2022-09-01'').outputs.tableEndpoint.value]"}}}},"tags":{"azd-env-name":"azdtest-w7ced11","azd-provision-param-hash":"c5e0ac3ba43309a5d9b6bce500fe45d2c6e810b94f8cb9f9976e6574b7ccf15a"}}'
        form: {}
        headers:
            Accept:
                - application/json
            Accept-Encoding:
                - gzip
            Authorization:
                - SANITIZED
            Content-Length:
                - "17733"
            Content-Type:
                - application/json
            User-Agent:
<<<<<<< HEAD
                - azsdk-go-armresources.DeploymentsClient/v1.1.1 (go1.24.0; linux),azdev/0.0.0-dev.0 (Go go1.24.0; linux/amd64)
=======
                - azsdk-go-armresources.DeploymentsClient/v1.1.1 (go1.23.2; Windows_NT),azdev/0.0.0-dev.0 (Go go1.23.2; windows/amd64)
>>>>>>> 37baa781
            X-Ms-Correlation-Request-Id:
                - 1e82ff67ecfa53edda27facdc9cff83a
        url: https://management.azure.com:443/subscriptions/faa080af-c1d8-40ad-9cce-e1a450ca5b57/providers/Microsoft.Resources/deployments/azdtest-w7ced11-1741214978?api-version=2021-04-01
        method: PUT
      response:
        proto: HTTP/2.0
        proto_major: 2
        proto_minor: 0
        transfer_encoding: []
        trailer: {}
        content_length: 2337
        uncompressed: false
        body: '{"id":"/subscriptions/faa080af-c1d8-40ad-9cce-e1a450ca5b57/providers/Microsoft.Resources/deployments/azdtest-w7ced11-1741214978","name":"azdtest-w7ced11-1741214978","type":"Microsoft.Resources/deployments","location":"eastus2","tags":{"azd-env-name":"azdtest-w7ced11","azd-provision-param-hash":"c5e0ac3ba43309a5d9b6bce500fe45d2c6e810b94f8cb9f9976e6574b7ccf15a"},"properties":{"templateHash":"13946796937710293791","parameters":{"environmentName":{"type":"String","value":"azdtest-w7ced11"},"location":{"type":"String","value":"eastus2"},"principalId":{"type":"String","value":"547aa7c1-2f57-48d9-8969-ecf696948ca7"},"goversion":{"type":"String","value":"1.22"}},"mode":"Incremental","provisioningState":"Accepted","timestamp":"2025-03-05T22:50:30.2726086Z","duration":"PT2.7037621S","correlationId":"1e82ff67ecfa53edda27facdc9cff83a","providers":[{"namespace":"Microsoft.Resources","resourceTypes":[{"resourceType":"resourceGroups","locations":["eastus2"]},{"resourceType":"deployments","locations":[null]}]}],"dependencies":[{"dependsOn":[{"id":"/subscriptions/faa080af-c1d8-40ad-9cce-e1a450ca5b57/resourceGroups/rg-azdtest-w7ced11","resourceType":"Microsoft.Resources/resourceGroups","resourceName":"rg-azdtest-w7ced11"}],"id":"/subscriptions/faa080af-c1d8-40ad-9cce-e1a450ca5b57/resourceGroups/rg-azdtest-w7ced11/providers/Microsoft.Resources/deployments/resources","resourceType":"Microsoft.Resources/deployments","resourceName":"resources"},{"dependsOn":[{"id":"/subscriptions/faa080af-c1d8-40ad-9cce-e1a450ca5b57/resourceGroups/rg-azdtest-w7ced11/providers/Microsoft.Resources/deployments/resources","resourceType":"Microsoft.Resources/deployments","resourceName":"resources"},{"id":"/subscriptions/faa080af-c1d8-40ad-9cce-e1a450ca5b57/resourceGroups/rg-azdtest-w7ced11","resourceType":"Microsoft.Resources/resourceGroups","resourceName":"rg-azdtest-w7ced11"},{"id":"/subscriptions/faa080af-c1d8-40ad-9cce-e1a450ca5b57/resourceGroups/rg-azdtest-w7ced11/providers/Microsoft.Resources/deployments/resources","resourceType":"Microsoft.Resources/deployments","resourceName":"resources","apiVersion":"2022-09-01"}],"id":"/subscriptions/faa080af-c1d8-40ad-9cce-e1a450ca5b57/resourceGroups/rg-azdtest-w7ced11/providers/Microsoft.Resources/deployments/storage","resourceType":"Microsoft.Resources/deployments","resourceName":"storage"}]}}'
        headers:
            Azure-Asyncoperation:
                - https://management.azure.com/subscriptions/faa080af-c1d8-40ad-9cce-e1a450ca5b57/providers/Microsoft.Resources/deployments/azdtest-w7ced11-1741214978/operationStatuses/08584603918552026045?api-version=2021-04-01&t=638768118340382557&c=MIIHpTCCBo2gAwIBAgITfwTYu0qoRwcN0bP8jwAEBNi7SjANBgkqhkiG9w0BAQsFADBEMRMwEQYKCZImiZPyLGQBGRYDR0JMMRMwEQYKCZImiZPyLGQBGRYDQU1FMRgwFgYDVQQDEw9BTUUgSW5mcmEgQ0EgMDIwHhcNMjUwMTIzMjA0ODUxWhcNMjUwNzIyMjA0ODUxWjBAMT4wPAYDVQQDEzVhc3luY29wZXJhdGlvbnNpZ25pbmdjZXJ0aWZpY2F0ZS5tYW5hZ2VtZW50LmF6dXJlLmNvbTCCASIwDQYJKoZIhvcNAQEBBQADggEPADCCAQoCggEBALJiyUikcpMswfhvdsI_rXYHu5usdpZW7yAqWPwx7nyvDBbA6tYMOwIWDF3lmy48lA46kFg2__zl_gVcj_Jw_2ue8USufQFsjmlCYmhbryemgmCuZucLrVs0nOW_5HVAX7QY9eBRWotqXIDJPTRyoGqWrXm2qO_sMjVacTB19-WMO5gHXKvOrm3HRspddB5sJUi15aHoSTlGgepJ8Bc6vMEFWUSNkkRqGt-EtMDQGAf2PFA2rkeizLvEPyGwqA04f56eXcnvVc-9t6jGFggfFusEW3_EaE1CqF_Aemzi9kaAhLfj5fOyZHybExiqyzL3WDGLAe-mC9uhOggcp5HjtKECAwEAAaOCBJIwggSOMCcGCSsGAQQBgjcVCgQaMBgwCgYIKwYBBQUHAwEwCgYIKwYBBQUHAwIwPQYJKwYBBAGCNxUHBDAwLgYmKwYBBAGCNxUIhpDjDYTVtHiE8Ys-hZvdFs6dEoFghfmRS4WsmTQCAWQCAQcwggHaBggrBgEFBQcBAQSCAcwwggHIMGYGCCsGAQUFBzAChlpodHRwOi8vY3JsLm1pY3Jvc29mdC5jb20vcGtpaW5mcmEvQ2VydHMvQkwyUEtJSU5UQ0EwMS5BTUUuR0JMX0FNRSUyMEluZnJhJTIwQ0ElMjAwMig0KS5jcnQwVgYIKwYBBQUHMAKGSmh0dHA6Ly9jcmwxLmFtZS5nYmwvYWlhL0JMMlBLSUlOVENBMDEuQU1FLkdCTF9BTUUlMjBJbmZyYSUyMENBJTIwMDIoNCkuY3J0MFYGCCsGAQUFBzAChkpodHRwOi8vY3JsMi5hbWUuZ2JsL2FpYS9CTDJQS0lJTlRDQTAxLkFNRS5HQkxfQU1FJTIwSW5mcmElMjBDQSUyMDAyKDQpLmNydDBWBggrBgEFBQcwAoZKaHR0cDovL2NybDMuYW1lLmdibC9haWEvQkwyUEtJSU5UQ0EwMS5BTUUuR0JMX0FNRSUyMEluZnJhJTIwQ0ElMjAwMig0KS5jcnQwVgYIKwYBBQUHMAKGSmh0dHA6Ly9jcmw0LmFtZS5nYmwvYWlhL0JMMlBLSUlOVENBMDEuQU1FLkdCTF9BTUUlMjBJbmZyYSUyMENBJTIwMDIoNCkuY3J0MB0GA1UdDgQWBBTFiuatBch4getEuR5ddJpfuPsJ8DAOBgNVHQ8BAf8EBAMCBaAwggE1BgNVHR8EggEsMIIBKDCCASSgggEgoIIBHIZCaHR0cDovL2NybC5taWNyb3NvZnQuY29tL3BraWluZnJhL0NSTC9BTUUlMjBJbmZyYSUyMENBJTIwMDIoNCkuY3JshjRodHRwOi8vY3JsMS5hbWUuZ2JsL2NybC9BTUUlMjBJbmZyYSUyMENBJTIwMDIoNCkuY3JshjRodHRwOi8vY3JsMi5hbWUuZ2JsL2NybC9BTUUlMjBJbmZyYSUyMENBJTIwMDIoNCkuY3JshjRodHRwOi8vY3JsMy5hbWUuZ2JsL2NybC9BTUUlMjBJbmZyYSUyMENBJTIwMDIoNCkuY3JshjRodHRwOi8vY3JsNC5hbWUuZ2JsL2NybC9BTUUlMjBJbmZyYSUyMENBJTIwMDIoNCkuY3JsMIGdBgNVHSAEgZUwgZIwDAYKKwYBBAGCN3sBATBmBgorBgEEAYI3ewICMFgwVgYIKwYBBQUHAgIwSh5IADMAMwBlADAAMQA5ADIAMQAtADQAZAA2ADQALQA0AGYAOABjAC0AYQAwADUANQAtADUAYgBkAGEAZgBmAGQANQBlADMAMwBkMAwGCisGAQQBgjd7AwIwDAYKKwYBBAGCN3sEAjAfBgNVHSMEGDAWgBSuecJrXSWIEwb2BwnDl3x7l48dVTAdBgNVHSUEFjAUBggrBgEFBQcDAQYIKwYBBQUHAwIwDQYJKoZIhvcNAQELBQADggEBAIxmxJ5xNUiG8PRXsUSme6IbA37JinZso0lwEjfgtHmK1DZhhGugl-cdjEw10JLCVwaiKd-q2yljbccx_MpSj2rx5yGUNb32Cv2p40-HWzxtYMw0j9JGcrJWoP_apkjIELce110mKIOL4dJ3r8N5cXuhEatDvAPjNYjdG9YgGTE1s1CLy9MvJsLRVQnWtxDWlWsj_XgzlBhvgxwXILR7A48GZLe9ENWEJwEl_AmMGT_o5kKmBfcKl6mjYWjCchXL5bHKE5dnl9X3W2eQTdqqGqh2z2KAUwyCu2xOV5xh6Zjg6SDEuPHvcBqAHqMgqi3E38hUBBXw4AXVsmQhz5FyOg8&s=BzOFmnilJdzC8kn5qJU5GfqhLFny5QurU66fb3qyUMl97lL_T_iupaoRuDmPaz3P2alN6n3dieystZd6aOnbFBvga_pTtb9uoPB0CR-HKtR4JIszHMyr4D3v3Gvl7aPDpiMq2n039i9K1reOQi9vfrGWxXZcj55vdPCvM7obr62pjhJVMvBT4iItWtVjawejCVQGztU43INr9ooLN9-VLssE5nJH7AGbHxftITLIM4uGOx8tetvWbK2RbuFYoR_ULpXV5Vo9aQJWZCDBIvtY2q0uyIdmDxKfjOoGojU3HvjWADfpHJsft8RQjRNndSPGxHXiUorfI7d6-tpFntsjAw&h=tYptxR_FTdyc9bmHAhpb03PHJy31mZGK7hQqk18TPlQ
            Cache-Control:
                - no-cache
            Content-Length:
                - "2337"
            Content-Type:
                - application/json; charset=utf-8
            Date:
                - Wed, 05 Mar 2025 22:50:33 GMT
            Expires:
                - "-1"
            Pragma:
                - no-cache
            Strict-Transport-Security:
                - max-age=31536000; includeSubDomains
            X-Cache:
                - CONFIG_NOCACHE
            X-Content-Type-Options:
                - nosniff
            X-Ms-Correlation-Request-Id:
                - 1e82ff67ecfa53edda27facdc9cff83a
            X-Ms-Deployment-Engine-Version:
                - 1.245.0
            X-Ms-Ratelimit-Remaining-Subscription-Global-Writes:
                - "11999"
            X-Ms-Ratelimit-Remaining-Subscription-Writes:
                - "799"
            X-Ms-Request-Id:
                - e79d0c03-b4f8-41e0-b410-a46c0e13665a
            X-Ms-Routing-Request-Id:
                - WESTUS2:20250305T225034Z:e79d0c03-b4f8-41e0-b410-a46c0e13665a
            X-Msedge-Ref:
                - 'Ref A: 7B3A6156B1EE4A09BA64B81CF0884715 Ref B: CO6AA3150220009 Ref C: 2025-03-05T22:50:29Z'
        status: 201 Created
        code: 201
        duration: 4.1367807s
    - id: 7
      request:
        proto: HTTP/1.1
        proto_major: 1
        proto_minor: 1
        content_length: 0
        transfer_encoding: []
        trailer: {}
        host: management.azure.com
        remote_addr: ""
        request_uri: ""
        body: ""
        form: {}
        headers:
            Accept-Encoding:
                - gzip
            Authorization:
                - SANITIZED
            User-Agent:
<<<<<<< HEAD
                - azsdk-go-armresources.DeploymentsClient/v1.1.1 (go1.24.0; linux),azdev/0.0.0-dev.0 (Go go1.24.0; linux/amd64)
=======
                - azsdk-go-armresources.DeploymentsClient/v1.1.1 (go1.23.2; Windows_NT),azdev/0.0.0-dev.0 (Go go1.23.2; windows/amd64)
>>>>>>> 37baa781
            X-Ms-Correlation-Request-Id:
                - 1e82ff67ecfa53edda27facdc9cff83a
        url: https://management.azure.com:443/subscriptions/faa080af-c1d8-40ad-9cce-e1a450ca5b57/providers/Microsoft.Resources/deployments/azdtest-w7ced11-1741214978/operationStatuses/08584603918552026045?api-version=2021-04-01&t=638768118340382557&c=MIIHpTCCBo2gAwIBAgITfwTYu0qoRwcN0bP8jwAEBNi7SjANBgkqhkiG9w0BAQsFADBEMRMwEQYKCZImiZPyLGQBGRYDR0JMMRMwEQYKCZImiZPyLGQBGRYDQU1FMRgwFgYDVQQDEw9BTUUgSW5mcmEgQ0EgMDIwHhcNMjUwMTIzMjA0ODUxWhcNMjUwNzIyMjA0ODUxWjBAMT4wPAYDVQQDEzVhc3luY29wZXJhdGlvbnNpZ25pbmdjZXJ0aWZpY2F0ZS5tYW5hZ2VtZW50LmF6dXJlLmNvbTCCASIwDQYJKoZIhvcNAQEBBQADggEPADCCAQoCggEBALJiyUikcpMswfhvdsI_rXYHu5usdpZW7yAqWPwx7nyvDBbA6tYMOwIWDF3lmy48lA46kFg2__zl_gVcj_Jw_2ue8USufQFsjmlCYmhbryemgmCuZucLrVs0nOW_5HVAX7QY9eBRWotqXIDJPTRyoGqWrXm2qO_sMjVacTB19-WMO5gHXKvOrm3HRspddB5sJUi15aHoSTlGgepJ8Bc6vMEFWUSNkkRqGt-EtMDQGAf2PFA2rkeizLvEPyGwqA04f56eXcnvVc-9t6jGFggfFusEW3_EaE1CqF_Aemzi9kaAhLfj5fOyZHybExiqyzL3WDGLAe-mC9uhOggcp5HjtKECAwEAAaOCBJIwggSOMCcGCSsGAQQBgjcVCgQaMBgwCgYIKwYBBQUHAwEwCgYIKwYBBQUHAwIwPQYJKwYBBAGCNxUHBDAwLgYmKwYBBAGCNxUIhpDjDYTVtHiE8Ys-hZvdFs6dEoFghfmRS4WsmTQCAWQCAQcwggHaBggrBgEFBQcBAQSCAcwwggHIMGYGCCsGAQUFBzAChlpodHRwOi8vY3JsLm1pY3Jvc29mdC5jb20vcGtpaW5mcmEvQ2VydHMvQkwyUEtJSU5UQ0EwMS5BTUUuR0JMX0FNRSUyMEluZnJhJTIwQ0ElMjAwMig0KS5jcnQwVgYIKwYBBQUHMAKGSmh0dHA6Ly9jcmwxLmFtZS5nYmwvYWlhL0JMMlBLSUlOVENBMDEuQU1FLkdCTF9BTUUlMjBJbmZyYSUyMENBJTIwMDIoNCkuY3J0MFYGCCsGAQUFBzAChkpodHRwOi8vY3JsMi5hbWUuZ2JsL2FpYS9CTDJQS0lJTlRDQTAxLkFNRS5HQkxfQU1FJTIwSW5mcmElMjBDQSUyMDAyKDQpLmNydDBWBggrBgEFBQcwAoZKaHR0cDovL2NybDMuYW1lLmdibC9haWEvQkwyUEtJSU5UQ0EwMS5BTUUuR0JMX0FNRSUyMEluZnJhJTIwQ0ElMjAwMig0KS5jcnQwVgYIKwYBBQUHMAKGSmh0dHA6Ly9jcmw0LmFtZS5nYmwvYWlhL0JMMlBLSUlOVENBMDEuQU1FLkdCTF9BTUUlMjBJbmZyYSUyMENBJTIwMDIoNCkuY3J0MB0GA1UdDgQWBBTFiuatBch4getEuR5ddJpfuPsJ8DAOBgNVHQ8BAf8EBAMCBaAwggE1BgNVHR8EggEsMIIBKDCCASSgggEgoIIBHIZCaHR0cDovL2NybC5taWNyb3NvZnQuY29tL3BraWluZnJhL0NSTC9BTUUlMjBJbmZyYSUyMENBJTIwMDIoNCkuY3JshjRodHRwOi8vY3JsMS5hbWUuZ2JsL2NybC9BTUUlMjBJbmZyYSUyMENBJTIwMDIoNCkuY3JshjRodHRwOi8vY3JsMi5hbWUuZ2JsL2NybC9BTUUlMjBJbmZyYSUyMENBJTIwMDIoNCkuY3JshjRodHRwOi8vY3JsMy5hbWUuZ2JsL2NybC9BTUUlMjBJbmZyYSUyMENBJTIwMDIoNCkuY3JshjRodHRwOi8vY3JsNC5hbWUuZ2JsL2NybC9BTUUlMjBJbmZyYSUyMENBJTIwMDIoNCkuY3JsMIGdBgNVHSAEgZUwgZIwDAYKKwYBBAGCN3sBATBmBgorBgEEAYI3ewICMFgwVgYIKwYBBQUHAgIwSh5IADMAMwBlADAAMQA5ADIAMQAtADQAZAA2ADQALQA0AGYAOABjAC0AYQAwADUANQAtADUAYgBkAGEAZgBmAGQANQBlADMAMwBkMAwGCisGAQQBgjd7AwIwDAYKKwYBBAGCN3sEAjAfBgNVHSMEGDAWgBSuecJrXSWIEwb2BwnDl3x7l48dVTAdBgNVHSUEFjAUBggrBgEFBQcDAQYIKwYBBQUHAwIwDQYJKoZIhvcNAQELBQADggEBAIxmxJ5xNUiG8PRXsUSme6IbA37JinZso0lwEjfgtHmK1DZhhGugl-cdjEw10JLCVwaiKd-q2yljbccx_MpSj2rx5yGUNb32Cv2p40-HWzxtYMw0j9JGcrJWoP_apkjIELce110mKIOL4dJ3r8N5cXuhEatDvAPjNYjdG9YgGTE1s1CLy9MvJsLRVQnWtxDWlWsj_XgzlBhvgxwXILR7A48GZLe9ENWEJwEl_AmMGT_o5kKmBfcKl6mjYWjCchXL5bHKE5dnl9X3W2eQTdqqGqh2z2KAUwyCu2xOV5xh6Zjg6SDEuPHvcBqAHqMgqi3E38hUBBXw4AXVsmQhz5FyOg8&s=BzOFmnilJdzC8kn5qJU5GfqhLFny5QurU66fb3qyUMl97lL_T_iupaoRuDmPaz3P2alN6n3dieystZd6aOnbFBvga_pTtb9uoPB0CR-HKtR4JIszHMyr4D3v3Gvl7aPDpiMq2n039i9K1reOQi9vfrGWxXZcj55vdPCvM7obr62pjhJVMvBT4iItWtVjawejCVQGztU43INr9ooLN9-VLssE5nJH7AGbHxftITLIM4uGOx8tetvWbK2RbuFYoR_ULpXV5Vo9aQJWZCDBIvtY2q0uyIdmDxKfjOoGojU3HvjWADfpHJsft8RQjRNndSPGxHXiUorfI7d6-tpFntsjAw&h=tYptxR_FTdyc9bmHAhpb03PHJy31mZGK7hQqk18TPlQ
        method: GET
      response:
        proto: HTTP/2.0
        proto_major: 2
        proto_minor: 0
        transfer_encoding: []
        trailer: {}
        content_length: 22
        uncompressed: false
        body: '{"status":"Succeeded"}'
        headers:
            Cache-Control:
                - no-cache
            Content-Length:
                - "22"
            Content-Type:
                - application/json; charset=utf-8
            Date:
                - Wed, 05 Mar 2025 22:57:07 GMT
            Expires:
                - "-1"
            Pragma:
                - no-cache
            Strict-Transport-Security:
                - max-age=31536000; includeSubDomains
            X-Cache:
                - CONFIG_NOCACHE
            X-Content-Type-Options:
                - nosniff
            X-Ms-Correlation-Request-Id:
                - 1e82ff67ecfa53edda27facdc9cff83a
            X-Ms-Ratelimit-Remaining-Subscription-Global-Reads:
                - "16499"
            X-Ms-Ratelimit-Remaining-Subscription-Reads:
                - "1099"
            X-Ms-Request-Id:
                - a411f4d5-dcb4-40c3-8613-614b126867fb
            X-Ms-Routing-Request-Id:
                - WESTUS2:20250305T225708Z:a411f4d5-dcb4-40c3-8613-614b126867fb
            X-Msedge-Ref:
                - 'Ref A: 2AC145BCC1254228B22EFCD4B10FE0D1 Ref B: CO6AA3150220009 Ref C: 2025-03-05T22:57:07Z'
        status: 200 OK
        code: 200
        duration: 210.7963ms
    - id: 8
      request:
        proto: HTTP/1.1
        proto_major: 1
        proto_minor: 1
        content_length: 0
        transfer_encoding: []
        trailer: {}
        host: management.azure.com
        remote_addr: ""
        request_uri: ""
        body: ""
        form: {}
        headers:
            Accept-Encoding:
                - gzip
            Authorization:
                - SANITIZED
            User-Agent:
<<<<<<< HEAD
                - azsdk-go-armresources.DeploymentsClient/v1.1.1 (go1.24.0; linux),azdev/0.0.0-dev.0 (Go go1.24.0; linux/amd64)
=======
                - azsdk-go-armresources.DeploymentsClient/v1.1.1 (go1.23.2; Windows_NT),azdev/0.0.0-dev.0 (Go go1.23.2; windows/amd64)
>>>>>>> 37baa781
            X-Ms-Correlation-Request-Id:
                - 1e82ff67ecfa53edda27facdc9cff83a
        url: https://management.azure.com:443/subscriptions/faa080af-c1d8-40ad-9cce-e1a450ca5b57/providers/Microsoft.Resources/deployments/azdtest-w7ced11-1741214978?api-version=2021-04-01
        method: GET
      response:
        proto: HTTP/2.0
        proto_major: 2
        proto_minor: 0
        transfer_encoding: []
        trailer: {}
        content_length: 6280
        uncompressed: false
        body: '{"id":"/subscriptions/faa080af-c1d8-40ad-9cce-e1a450ca5b57/providers/Microsoft.Resources/deployments/azdtest-w7ced11-1741214978","name":"azdtest-w7ced11-1741214978","type":"Microsoft.Resources/deployments","location":"eastus2","tags":{"azd-env-name":"azdtest-w7ced11","azd-provision-param-hash":"c5e0ac3ba43309a5d9b6bce500fe45d2c6e810b94f8cb9f9976e6574b7ccf15a"},"properties":{"templateHash":"13946796937710293791","parameters":{"environmentName":{"type":"String","value":"azdtest-w7ced11"},"location":{"type":"String","value":"eastus2"},"principalId":{"type":"String","value":"547aa7c1-2f57-48d9-8969-ecf696948ca7"},"goversion":{"type":"String","value":"1.22"}},"mode":"Incremental","provisioningState":"Succeeded","timestamp":"2025-03-05T22:56:52.9320223Z","duration":"PT6M19.8740055S","correlationId":"1e82ff67ecfa53edda27facdc9cff83a","providers":[{"namespace":"Microsoft.Resources","resourceTypes":[{"resourceType":"resourceGroups","locations":["eastus2"]},{"resourceType":"deployments","locations":[null]}]}],"dependencies":[{"dependsOn":[{"id":"/subscriptions/faa080af-c1d8-40ad-9cce-e1a450ca5b57/resourceGroups/rg-azdtest-w7ced11","resourceType":"Microsoft.Resources/resourceGroups","resourceName":"rg-azdtest-w7ced11"}],"id":"/subscriptions/faa080af-c1d8-40ad-9cce-e1a450ca5b57/resourceGroups/rg-azdtest-w7ced11/providers/Microsoft.Resources/deployments/resources","resourceType":"Microsoft.Resources/deployments","resourceName":"resources"},{"dependsOn":[{"id":"/subscriptions/faa080af-c1d8-40ad-9cce-e1a450ca5b57/resourceGroups/rg-azdtest-w7ced11/providers/Microsoft.Resources/deployments/resources","resourceType":"Microsoft.Resources/deployments","resourceName":"resources"},{"id":"/subscriptions/faa080af-c1d8-40ad-9cce-e1a450ca5b57/resourceGroups/rg-azdtest-w7ced11","resourceType":"Microsoft.Resources/resourceGroups","resourceName":"rg-azdtest-w7ced11"},{"id":"/subscriptions/faa080af-c1d8-40ad-9cce-e1a450ca5b57/resourceGroups/rg-azdtest-w7ced11/providers/Microsoft.Resources/deployments/resources","resourceType":"Microsoft.Resources/deployments","resourceName":"resources","apiVersion":"2022-09-01"}],"id":"/subscriptions/faa080af-c1d8-40ad-9cce-e1a450ca5b57/resourceGroups/rg-azdtest-w7ced11/providers/Microsoft.Resources/deployments/storage","resourceType":"Microsoft.Resources/deployments","resourceName":"storage"}],"outputs":{"manageD_IDENTITY_CLIENT_ID":{"type":"String","value":"fee4e44f-e9cf-4093-8c2f-2700e20b33c8"},"manageD_IDENTITY_NAME":{"type":"String","value":"mi-pujwdbodbtd4k"},"azurE_LOG_ANALYTICS_WORKSPACE_NAME":{"type":"String","value":"law-pujwdbodbtd4k"},"azurE_CONTAINER_REGISTRY_ENDPOINT":{"type":"String","value":"acrpujwdbodbtd4k.azurecr.io"},"azurE_CONTAINER_REGISTRY_MANAGED_IDENTITY_ID":{"type":"String","value":"/subscriptions/faa080af-c1d8-40ad-9cce-e1a450ca5b57/resourceGroups/rg-azdtest-w7ced11/providers/Microsoft.ManagedIdentity/userAssignedIdentities/mi-pujwdbodbtd4k"},"azurE_CONTAINER_REGISTRY_NAME":{"type":"String","value":"acrpujwdbodbtd4k"},"azurE_CONTAINER_APPS_ENVIRONMENT_NAME":{"type":"String","value":"cae-pujwdbodbtd4k"},"azurE_CONTAINER_APPS_ENVIRONMENT_ID":{"type":"String","value":"/subscriptions/faa080af-c1d8-40ad-9cce-e1a450ca5b57/resourceGroups/rg-azdtest-w7ced11/providers/Microsoft.App/managedEnvironments/cae-pujwdbodbtd4k"},"azurE_CONTAINER_APPS_ENVIRONMENT_DEFAULT_DOMAIN":{"type":"String","value":"purpleriver-cde3cc8a.eastus2.azurecontainerapps.io"},"storagE_BLOBENDPOINT":{"type":"String","value":"https://storagepujwdbodbtd4k.blob.core.windows.net/"},"storagE_QUEUEENDPOINT":{"type":"String","value":"https://storagepujwdbodbtd4k.queue.core.windows.net/"},"storagE_TABLEENDPOINT":{"type":"String","value":"https://storagepujwdbodbtd4k.table.core.windows.net/"}},"outputResources":[{"id":"/subscriptions/faa080af-c1d8-40ad-9cce-e1a450ca5b57/resourceGroups/rg-azdtest-w7ced11"},{"id":"/subscriptions/faa080af-c1d8-40ad-9cce-e1a450ca5b57/resourceGroups/rg-azdtest-w7ced11/providers/Microsoft.App/managedEnvironments/cae-pujwdbodbtd4k"},{"id":"/subscriptions/faa080af-c1d8-40ad-9cce-e1a450ca5b57/resourceGroups/rg-azdtest-w7ced11/providers/Microsoft.App/managedEnvironments/cae-pujwdbodbtd4k/dotNetComponents/aspire-dashboard"},{"id":"/subscriptions/faa080af-c1d8-40ad-9cce-e1a450ca5b57/resourceGroups/rg-azdtest-w7ced11/providers/Microsoft.App/managedEnvironments/cae-pujwdbodbtd4k/providers/Microsoft.Authorization/roleAssignments/e28f959d-618e-5dae-8751-ead7e245af13"},{"id":"/subscriptions/faa080af-c1d8-40ad-9cce-e1a450ca5b57/resourceGroups/rg-azdtest-w7ced11/providers/Microsoft.ContainerRegistry/registries/acrpujwdbodbtd4k"},{"id":"/subscriptions/faa080af-c1d8-40ad-9cce-e1a450ca5b57/resourceGroups/rg-azdtest-w7ced11/providers/Microsoft.ContainerRegistry/registries/acrpujwdbodbtd4k/providers/Microsoft.Authorization/roleAssignments/39de12e8-f1d0-5960-abd7-d502cb5a3520"},{"id":"/subscriptions/faa080af-c1d8-40ad-9cce-e1a450ca5b57/resourceGroups/rg-azdtest-w7ced11/providers/Microsoft.ManagedIdentity/userAssignedIdentities/mi-pujwdbodbtd4k"},{"id":"/subscriptions/faa080af-c1d8-40ad-9cce-e1a450ca5b57/resourceGroups/rg-azdtest-w7ced11/providers/Microsoft.OperationalInsights/workspaces/law-pujwdbodbtd4k"},{"id":"/subscriptions/faa080af-c1d8-40ad-9cce-e1a450ca5b57/resourceGroups/rg-azdtest-w7ced11/providers/Microsoft.Storage/storageAccounts/storagepujwdbodbtd4k"},{"id":"/subscriptions/faa080af-c1d8-40ad-9cce-e1a450ca5b57/resourceGroups/rg-azdtest-w7ced11/providers/Microsoft.Storage/storageAccounts/storagepujwdbodbtd4k/blobServices/default"},{"id":"/subscriptions/faa080af-c1d8-40ad-9cce-e1a450ca5b57/resourceGroups/rg-azdtest-w7ced11/providers/Microsoft.Storage/storageAccounts/storagepujwdbodbtd4k/providers/Microsoft.Authorization/roleAssignments/169c32a2-ab83-5b25-b772-4e2bd29c129b"},{"id":"/subscriptions/faa080af-c1d8-40ad-9cce-e1a450ca5b57/resourceGroups/rg-azdtest-w7ced11/providers/Microsoft.Storage/storageAccounts/storagepujwdbodbtd4k/providers/Microsoft.Authorization/roleAssignments/760df820-97ed-5f3e-a425-91c33415d29a"},{"id":"/subscriptions/faa080af-c1d8-40ad-9cce-e1a450ca5b57/resourceGroups/rg-azdtest-w7ced11/providers/Microsoft.Storage/storageAccounts/storagepujwdbodbtd4k/providers/Microsoft.Authorization/roleAssignments/df077ab2-ad0e-5477-a95a-8200af01ade3"}]}}'
        headers:
            Cache-Control:
                - no-cache
            Content-Length:
                - "6280"
            Content-Type:
                - application/json; charset=utf-8
            Date:
                - Wed, 05 Mar 2025 22:57:07 GMT
            Expires:
                - "-1"
            Pragma:
                - no-cache
            Strict-Transport-Security:
                - max-age=31536000; includeSubDomains
            X-Cache:
                - CONFIG_NOCACHE
            X-Content-Type-Options:
                - nosniff
            X-Ms-Correlation-Request-Id:
                - 1e82ff67ecfa53edda27facdc9cff83a
            X-Ms-Ratelimit-Remaining-Subscription-Global-Reads:
                - "16499"
            X-Ms-Ratelimit-Remaining-Subscription-Reads:
                - "1099"
            X-Ms-Request-Id:
                - 9e1c7f9b-544b-4858-94b5-1b7f4bf2b46b
            X-Ms-Routing-Request-Id:
                - WESTUS2:20250305T225708Z:9e1c7f9b-544b-4858-94b5-1b7f4bf2b46b
            X-Msedge-Ref:
                - 'Ref A: EFCCB499A0584304A3DED6DF13F307B8 Ref B: CO6AA3150220009 Ref C: 2025-03-05T22:57:08Z'
        status: 200 OK
        code: 200
        duration: 260.0511ms
    - id: 9
      request:
        proto: HTTP/1.1
        proto_major: 1
        proto_minor: 1
        content_length: 0
        transfer_encoding: []
        trailer: {}
        host: management.azure.com
        remote_addr: ""
        request_uri: ""
        body: ""
        form: {}
        headers:
            Accept:
                - application/json
            Accept-Encoding:
                - gzip
            Authorization:
                - SANITIZED
            User-Agent:
<<<<<<< HEAD
                - azsdk-go-armresources.ResourceGroupsClient/v1.1.1 (go1.24.0; linux),azdev/0.0.0-dev.0 (Go go1.24.0; linux/amd64)
=======
                - azsdk-go-armresources.ResourceGroupsClient/v1.1.1 (go1.23.2; Windows_NT),azdev/0.0.0-dev.0 (Go go1.23.2; windows/amd64)
>>>>>>> 37baa781
            X-Ms-Correlation-Request-Id:
                - 1e82ff67ecfa53edda27facdc9cff83a
        url: https://management.azure.com:443/subscriptions/faa080af-c1d8-40ad-9cce-e1a450ca5b57/resourcegroups?%24filter=tagName+eq+%27azd-env-name%27+and+tagValue+eq+%27azdtest-w7ced11%27&api-version=2021-04-01
        method: GET
      response:
        proto: HTTP/2.0
        proto_major: 2
        proto_minor: 0
        transfer_encoding: []
        trailer: {}
        content_length: 288
        uncompressed: false
        body: '{"value":[{"id":"/subscriptions/faa080af-c1d8-40ad-9cce-e1a450ca5b57/resourceGroups/rg-azdtest-w7ced11","name":"rg-azdtest-w7ced11","type":"Microsoft.Resources/resourceGroups","location":"eastus2","tags":{"azd-env-name":"azdtest-w7ced11"},"properties":{"provisioningState":"Succeeded"}}]}'
        headers:
            Cache-Control:
                - no-cache
            Content-Length:
                - "288"
            Content-Type:
                - application/json; charset=utf-8
            Date:
                - Wed, 05 Mar 2025 22:57:07 GMT
            Expires:
                - "-1"
            Pragma:
                - no-cache
            Strict-Transport-Security:
                - max-age=31536000; includeSubDomains
            X-Cache:
                - CONFIG_NOCACHE
            X-Content-Type-Options:
                - nosniff
            X-Ms-Correlation-Request-Id:
                - 1e82ff67ecfa53edda27facdc9cff83a
            X-Ms-Ratelimit-Remaining-Subscription-Global-Reads:
                - "16499"
            X-Ms-Ratelimit-Remaining-Subscription-Reads:
                - "1099"
            X-Ms-Request-Id:
                - 72b4ab1e-c0d4-4007-8af5-ac7cf5262ca8
            X-Ms-Routing-Request-Id:
                - WESTUS2:20250305T225708Z:72b4ab1e-c0d4-4007-8af5-ac7cf5262ca8
            X-Msedge-Ref:
                - 'Ref A: ADA85C416B7B4E3BA5BC107C90616C2A Ref B: CO6AA3150220009 Ref C: 2025-03-05T22:57:08Z'
        status: 200 OK
        code: 200
        duration: 57.544ms
    - id: 10
      request:
        proto: HTTP/1.1
        proto_major: 1
        proto_minor: 1
        content_length: 0
        transfer_encoding: []
        trailer: {}
        host: management.azure.com
        remote_addr: ""
        request_uri: ""
        body: ""
        form: {}
        headers:
            Accept:
                - application/json
            Accept-Encoding:
                - gzip
            Authorization:
                - SANITIZED
            User-Agent:
<<<<<<< HEAD
                - azsdk-go-armresources.ResourceGroupsClient/v1.1.1 (go1.24.0; linux),azdev/0.0.0-dev.0 (Go go1.24.0; linux/amd64)
=======
                - azsdk-go-armresources.ResourceGroupsClient/v1.1.1 (go1.23.2; Windows_NT),azdev/0.0.0-dev.0 (Go go1.23.2; windows/amd64)
>>>>>>> 37baa781
            X-Ms-Correlation-Request-Id:
                - 1e82ff67ecfa53edda27facdc9cff83a
        url: https://management.azure.com:443/subscriptions/faa080af-c1d8-40ad-9cce-e1a450ca5b57/resourcegroups?%24filter=tagName+eq+%27azd-env-name%27+and+tagValue+eq+%27azdtest-w7ced11%27&api-version=2021-04-01
        method: GET
      response:
        proto: HTTP/2.0
        proto_major: 2
        proto_minor: 0
        transfer_encoding: []
        trailer: {}
        content_length: 288
        uncompressed: false
        body: '{"value":[{"id":"/subscriptions/faa080af-c1d8-40ad-9cce-e1a450ca5b57/resourceGroups/rg-azdtest-w7ced11","name":"rg-azdtest-w7ced11","type":"Microsoft.Resources/resourceGroups","location":"eastus2","tags":{"azd-env-name":"azdtest-w7ced11"},"properties":{"provisioningState":"Succeeded"}}]}'
        headers:
            Cache-Control:
                - no-cache
            Content-Length:
                - "288"
            Content-Type:
                - application/json; charset=utf-8
            Date:
                - Wed, 05 Mar 2025 22:57:08 GMT
            Expires:
                - "-1"
            Pragma:
                - no-cache
            Strict-Transport-Security:
                - max-age=31536000; includeSubDomains
            X-Cache:
                - CONFIG_NOCACHE
            X-Content-Type-Options:
                - nosniff
            X-Ms-Correlation-Request-Id:
                - 1e82ff67ecfa53edda27facdc9cff83a
            X-Ms-Ratelimit-Remaining-Subscription-Global-Reads:
                - "16499"
            X-Ms-Ratelimit-Remaining-Subscription-Reads:
                - "1099"
            X-Ms-Request-Id:
                - 5e451b19-7df5-4a0f-8134-31e3aa505938
            X-Ms-Routing-Request-Id:
                - WESTUS2:20250305T225708Z:5e451b19-7df5-4a0f-8134-31e3aa505938
            X-Msedge-Ref:
                - 'Ref A: A58F18C6A141454981A1EDA2D91C506B Ref B: CO6AA3150220009 Ref C: 2025-03-05T22:57:08Z'
        status: 200 OK
        code: 200
        duration: 82.7178ms
    - id: 11
      request:
        proto: HTTP/1.1
        proto_major: 1
        proto_minor: 1
        content_length: -1
        transfer_encoding:
            - chunked
        trailer: {}
        host: acrpujwdbodbtd4k.azurecr.io
        remote_addr: ""
        request_uri: ""
        body: access_token=SANITIZED&grant_type=access_token&service=acrpujwdbodbtd4k.azurecr.io
        form:
            access_token:
                - SANITIZED
            grant_type:
                - access_token
            service:
                - acrpujwdbodbtd4k.azurecr.io
        headers:
            Accept-Encoding:
                - gzip
            Authorization:
                - SANITIZED
            Content-Type:
                - application/x-www-form-urlencoded
            User-Agent:
<<<<<<< HEAD
                - azsdk-go-azd-acr/0.0.0-dev.0 (commit 0000000000000000000000000000000000000000) (go1.24.0; linux),azdev/0.0.0-dev.0 (Go go1.24.0; linux/amd64)
=======
                - azsdk-go-azd-acr/0.0.0-dev.0 (commit 0000000000000000000000000000000000000000) (go1.23.2; Windows_NT),azdev/0.0.0-dev.0 (Go go1.23.2; windows/amd64)
>>>>>>> 37baa781
            X-Ms-Correlation-Request-Id:
                - 1e82ff67ecfa53edda27facdc9cff83a
        url: https://acrpujwdbodbtd4k.azurecr.io:443/oauth2/exchange
        method: POST
      response:
        proto: HTTP/1.1
        proto_major: 1
        proto_minor: 1
        transfer_encoding:
            - chunked
        trailer: {}
        content_length: -1
        uncompressed: false
        body: '{"refresh_token":"SANITIZED"}'
        headers:
            Connection:
                - keep-alive
            Content-Type:
                - application/json; charset=utf-8
            Date:
                - Wed, 05 Mar 2025 22:57:09 GMT
            Server:
                - AzureContainerRegistry
            Strict-Transport-Security:
                - max-age=31536000; includeSubDomains
            X-Ms-Correlation-Request-Id:
                - 1e82ff67ecfa53edda27facdc9cff83a
            X-Ms-Ratelimit-Remaining-Calls-Per-Second:
                - "166.65"
        status: 200 OK
        code: 200
        duration: 640.0102ms
    - id: 12
      request:
        proto: HTTP/1.1
        proto_major: 1
        proto_minor: 1
        content_length: 1530
        transfer_encoding: []
        trailer: {}
        host: management.azure.com
        remote_addr: ""
        request_uri: ""
        body: '{"identity":{"type":"UserAssigned","userAssignedIdentities":{"/subscriptions/faa080af-c1d8-40ad-9cce-e1a450ca5b57/resourceGroups/rg-azdtest-w7ced11/providers/Microsoft.ManagedIdentity/userAssignedIdentities/mi-pujwdbodbtd4k":{}}},"location":"eastus2","properties":{"configuration":{"activeRevisionsMode":"single","ingress":{"allowInsecure":true,"external":false,"targetPort":8080,"transport":"http"},"registries":[{"identity":"/subscriptions/faa080af-c1d8-40ad-9cce-e1a450ca5b57/resourceGroups/rg-azdtest-w7ced11/providers/Microsoft.ManagedIdentity/userAssignedIdentities/mi-pujwdbodbtd4k","server":"acrpujwdbodbtd4k.azurecr.io"}],"runtime":{"dotnet":{"autoConfigureDataProtection":true}}},"environmentId":"/subscriptions/faa080af-c1d8-40ad-9cce-e1a450ca5b57/resourceGroups/rg-azdtest-w7ced11/providers/Microsoft.App/managedEnvironments/cae-pujwdbodbtd4k","template":{"containers":[{"env":[{"name":"AZURE_CLIENT_ID","value":"fee4e44f-e9cf-4093-8c2f-2700e20b33c8"},{"name":"ASPNETCORE_FORWARDEDHEADERS_ENABLED","value":"true"},{"name":"HTTP_PORTS","value":"8080"},{"name":"OTEL_DOTNET_EXPERIMENTAL_OTLP_EMIT_EVENT_LOG_ATTRIBUTES","value":"true"},{"name":"OTEL_DOTNET_EXPERIMENTAL_OTLP_EMIT_EXCEPTION_LOG_ATTRIBUTES","value":"true"},{"name":"OTEL_DOTNET_EXPERIMENTAL_OTLP_RETRY","value":"in_memory"}],"image":"acrpujwdbodbtd4k.azurecr.io/aspire-azd-tests/apiservice-azdtest-w7ced11:azd-deploy-1741214978","name":"apiservice"}],"scale":{"minReplicas":1}}},"tags":{"aspire-resource-name":"apiservice","azd-service-name":"apiservice"}}'
        form: {}
        headers:
            Accept:
                - application/json
            Accept-Encoding:
                - gzip
            Authorization:
                - SANITIZED
            Content-Length:
                - "1530"
            Content-Type:
                - application/json
            User-Agent:
<<<<<<< HEAD
                - azsdk-go-armappcontainers/v3.0.0-beta.1 (go1.24.0; linux),azdev/0.0.0-dev.0 (Go go1.24.0; linux/amd64)
=======
                - azsdk-go-armappcontainers/v3.0.0-beta.1 (go1.23.2; Windows_NT),azdev/0.0.0-dev.0 (Go go1.23.2; windows/amd64)
>>>>>>> 37baa781
            X-Ms-Correlation-Request-Id:
                - 1e82ff67ecfa53edda27facdc9cff83a
        url: https://management.azure.com:443/subscriptions/faa080af-c1d8-40ad-9cce-e1a450ca5b57/resourceGroups/rg-azdtest-w7ced11/providers/Microsoft.App/containerApps/apiservice?api-version=2024-02-02-preview
        method: PUT
      response:
        proto: HTTP/2.0
        proto_major: 2
        proto_minor: 0
        transfer_encoding: []
        trailer: {}
        content_length: 4393
        uncompressed: false
        body: '{"id":"/subscriptions/faa080af-c1d8-40ad-9cce-e1a450ca5b57/resourceGroups/rg-azdtest-w7ced11/providers/Microsoft.App/containerapps/apiservice","name":"apiservice","type":"Microsoft.App/containerApps","location":"East US 2","tags":{"aspire-resource-name":"apiservice","azd-service-name":"apiservice"},"systemData":{"createdBy":"hemarina@microsoft.com","createdByType":"User","createdAt":"2025-03-05T22:57:29.1347546Z","lastModifiedBy":"hemarina@microsoft.com","lastModifiedByType":"User","lastModifiedAt":"2025-03-05T22:57:29.1347546Z"},"properties":{"provisioningState":"InProgress","managedEnvironmentId":"/subscriptions/faa080af-c1d8-40ad-9cce-e1a450ca5b57/resourceGroups/rg-azdtest-w7ced11/providers/Microsoft.App/managedEnvironments/cae-pujwdbodbtd4k","environmentId":"/subscriptions/faa080af-c1d8-40ad-9cce-e1a450ca5b57/resourceGroups/rg-azdtest-w7ced11/providers/Microsoft.App/managedEnvironments/cae-pujwdbodbtd4k","workloadProfileName":"consumption","patchingMode":"Automatic","outboundIpAddresses":["20.97.130.219","20.69.200.68","52.167.135.54","52.184.149.238","52.179.250.88","52.184.149.147","52.184.198.180","52.184.138.179","52.179.253.112","52.184.190.79","52.184.141.185","52.184.151.206","20.97.132.38","20.97.133.137","20.94.122.99","20.94.122.65","20.94.122.133","20.94.122.111","20.94.122.70","20.94.122.101","20.1.250.250","20.1.251.135","20.7.131.26","20.7.130.240","20.7.131.54","20.7.131.60","20.7.131.34","20.7.131.59","20.7.131.44","20.7.131.5","20.7.131.39","20.7.131.50","20.1.251.104","172.200.51.234","172.200.52.27","172.200.51.44","172.200.51.235","172.200.51.243","172.200.51.45","172.200.51.191","172.200.51.242","172.200.52.26","172.200.51.190","20.1.251.2","13.68.118.203","13.68.119.127","52.184.147.35","52.184.147.9","20.94.111.32","20.94.110.46","20.161.138.86","20.161.137.24","4.153.72.251","4.153.73.13","4.153.73.38","4.153.72.240","4.153.73.30","4.153.72.243","4.153.73.23","4.153.72.247","4.153.73.6","4.153.73.37","20.161.137.25","52.184.192.104","52.177.123.74","52.177.123.175","52.177.123.148","52.177.123.136","52.177.123.98","52.177.123.102","52.177.123.125","52.177.123.90","52.177.123.69","20.161.138.87","20.122.82.135","172.177.177.115","20.122.82.26","20.122.82.51","20.122.81.165","20.122.82.63","20.122.81.203","172.177.180.194","20.122.81.254","20.122.82.103","4.153.106.247","4.153.107.93","4.153.108.180","4.153.107.3","4.153.110.115","4.153.108.140","128.85.246.95"],"customDomainVerificationId":"952E2B5B449FE1809E86B56F4189627111A065213A56FF099BE2E8782C9EB920","configuration":{"secrets":null,"activeRevisionsMode":"Single","ingress":{"fqdn":null,"external":false,"targetPort":8080,"exposedPort":null,"transport":"Http","traffic":null,"customDomains":null,"allowInsecure":true,"ipSecurityRestrictions":null,"corsPolicy":null,"clientCertificateMode":null,"stickySessions":null,"additionalPortMappings":null,"targetPortHttpScheme":null},"registries":[{"server":"acrpujwdbodbtd4k.azurecr.io","identity":"/subscriptions/faa080af-c1d8-40ad-9cce-e1a450ca5b57/resourceGroups/rg-azdtest-w7ced11/providers/Microsoft.ManagedIdentity/userAssignedIdentities/mi-pujwdbodbtd4k"}],"identitySettings":[],"dapr":null,"runtime":{"dotnet":{"autoConfigureDataProtection":true}},"maxInactiveRevisions":100,"service":null},"template":{"revisionSuffix":null,"terminationGracePeriodSeconds":null,"containers":[{"image":"acrpujwdbodbtd4k.azurecr.io/aspire-azd-tests/apiservice-azdtest-w7ced11:azd-deploy-1741214978","imageType":"CloudBuild","name":"apiservice","env":[{"name":"AZURE_CLIENT_ID","value":"fee4e44f-e9cf-4093-8c2f-2700e20b33c8"},{"name":"ASPNETCORE_FORWARDEDHEADERS_ENABLED","value":"true"},{"name":"HTTP_PORTS","value":"8080"},{"name":"OTEL_DOTNET_EXPERIMENTAL_OTLP_EMIT_EVENT_LOG_ATTRIBUTES","value":"true"},{"name":"OTEL_DOTNET_EXPERIMENTAL_OTLP_EMIT_EXCEPTION_LOG_ATTRIBUTES","value":"true"},{"name":"OTEL_DOTNET_EXPERIMENTAL_OTLP_RETRY","value":"in_memory"}]}],"initContainers":null,"scale":{"minReplicas":1,"maxReplicas":null,"rules":null},"volumes":null,"serviceBinds":null},"delegatedIdentities":[]},"identity":{"type":"UserAssigned","userAssignedIdentities":{"/subscriptions/faa080af-c1d8-40ad-9cce-e1a450ca5b57/resourcegroups/rg-azdtest-w7ced11/providers/Microsoft.ManagedIdentity/userAssignedIdentities/mi-pujwdbodbtd4k":{"principalId":"a4a1e418-551d-47c6-849c-9be2ef363468","clientId":"fee4e44f-e9cf-4093-8c2f-2700e20b33c8"}}}}'
        headers:
            Api-Supported-Versions:
                - 2022-03-01, 2022-06-01-preview, 2022-10-01, 2022-11-01-preview, 2023-04-01-preview, 2023-05-01, 2023-05-02-preview, 2023-08-01-preview, 2023-11-02-preview, 2024-02-02-preview, 2024-03-01, 2024-08-02-preview, 2024-10-02-preview, 2025-01-01
            Azure-Asyncoperation:
                - https://management.azure.com/subscriptions/faa080af-c1d8-40ad-9cce-e1a450ca5b57/providers/Microsoft.App/locations/eastus2/containerappOperationStatuses/f2f1a331-3acc-489c-aabd-e79d2e975223?api-version=2024-02-02-preview&azureAsyncOperation=true&t=638768122502910164&c=MIIHpTCCBo2gAwIBAgITfwTYu0qoRwcN0bP8jwAEBNi7SjANBgkqhkiG9w0BAQsFADBEMRMwEQYKCZImiZPyLGQBGRYDR0JMMRMwEQYKCZImiZPyLGQBGRYDQU1FMRgwFgYDVQQDEw9BTUUgSW5mcmEgQ0EgMDIwHhcNMjUwMTIzMjA0ODUxWhcNMjUwNzIyMjA0ODUxWjBAMT4wPAYDVQQDEzVhc3luY29wZXJhdGlvbnNpZ25pbmdjZXJ0aWZpY2F0ZS5tYW5hZ2VtZW50LmF6dXJlLmNvbTCCASIwDQYJKoZIhvcNAQEBBQADggEPADCCAQoCggEBALJiyUikcpMswfhvdsI_rXYHu5usdpZW7yAqWPwx7nyvDBbA6tYMOwIWDF3lmy48lA46kFg2__zl_gVcj_Jw_2ue8USufQFsjmlCYmhbryemgmCuZucLrVs0nOW_5HVAX7QY9eBRWotqXIDJPTRyoGqWrXm2qO_sMjVacTB19-WMO5gHXKvOrm3HRspddB5sJUi15aHoSTlGgepJ8Bc6vMEFWUSNkkRqGt-EtMDQGAf2PFA2rkeizLvEPyGwqA04f56eXcnvVc-9t6jGFggfFusEW3_EaE1CqF_Aemzi9kaAhLfj5fOyZHybExiqyzL3WDGLAe-mC9uhOggcp5HjtKECAwEAAaOCBJIwggSOMCcGCSsGAQQBgjcVCgQaMBgwCgYIKwYBBQUHAwEwCgYIKwYBBQUHAwIwPQYJKwYBBAGCNxUHBDAwLgYmKwYBBAGCNxUIhpDjDYTVtHiE8Ys-hZvdFs6dEoFghfmRS4WsmTQCAWQCAQcwggHaBggrBgEFBQcBAQSCAcwwggHIMGYGCCsGAQUFBzAChlpodHRwOi8vY3JsLm1pY3Jvc29mdC5jb20vcGtpaW5mcmEvQ2VydHMvQkwyUEtJSU5UQ0EwMS5BTUUuR0JMX0FNRSUyMEluZnJhJTIwQ0ElMjAwMig0KS5jcnQwVgYIKwYBBQUHMAKGSmh0dHA6Ly9jcmwxLmFtZS5nYmwvYWlhL0JMMlBLSUlOVENBMDEuQU1FLkdCTF9BTUUlMjBJbmZyYSUyMENBJTIwMDIoNCkuY3J0MFYGCCsGAQUFBzAChkpodHRwOi8vY3JsMi5hbWUuZ2JsL2FpYS9CTDJQS0lJTlRDQTAxLkFNRS5HQkxfQU1FJTIwSW5mcmElMjBDQSUyMDAyKDQpLmNydDBWBggrBgEFBQcwAoZKaHR0cDovL2NybDMuYW1lLmdibC9haWEvQkwyUEtJSU5UQ0EwMS5BTUUuR0JMX0FNRSUyMEluZnJhJTIwQ0ElMjAwMig0KS5jcnQwVgYIKwYBBQUHMAKGSmh0dHA6Ly9jcmw0LmFtZS5nYmwvYWlhL0JMMlBLSUlOVENBMDEuQU1FLkdCTF9BTUUlMjBJbmZyYSUyMENBJTIwMDIoNCkuY3J0MB0GA1UdDgQWBBTFiuatBch4getEuR5ddJpfuPsJ8DAOBgNVHQ8BAf8EBAMCBaAwggE1BgNVHR8EggEsMIIBKDCCASSgggEgoIIBHIZCaHR0cDovL2NybC5taWNyb3NvZnQuY29tL3BraWluZnJhL0NSTC9BTUUlMjBJbmZyYSUyMENBJTIwMDIoNCkuY3JshjRodHRwOi8vY3JsMS5hbWUuZ2JsL2NybC9BTUUlMjBJbmZyYSUyMENBJTIwMDIoNCkuY3JshjRodHRwOi8vY3JsMi5hbWUuZ2JsL2NybC9BTUUlMjBJbmZyYSUyMENBJTIwMDIoNCkuY3JshjRodHRwOi8vY3JsMy5hbWUuZ2JsL2NybC9BTUUlMjBJbmZyYSUyMENBJTIwMDIoNCkuY3JshjRodHRwOi8vY3JsNC5hbWUuZ2JsL2NybC9BTUUlMjBJbmZyYSUyMENBJTIwMDIoNCkuY3JsMIGdBgNVHSAEgZUwgZIwDAYKKwYBBAGCN3sBATBmBgorBgEEAYI3ewICMFgwVgYIKwYBBQUHAgIwSh5IADMAMwBlADAAMQA5ADIAMQAtADQAZAA2ADQALQA0AGYAOABjAC0AYQAwADUANQAtADUAYgBkAGEAZgBmAGQANQBlADMAMwBkMAwGCisGAQQBgjd7AwIwDAYKKwYBBAGCN3sEAjAfBgNVHSMEGDAWgBSuecJrXSWIEwb2BwnDl3x7l48dVTAdBgNVHSUEFjAUBggrBgEFBQcDAQYIKwYBBQUHAwIwDQYJKoZIhvcNAQELBQADggEBAIxmxJ5xNUiG8PRXsUSme6IbA37JinZso0lwEjfgtHmK1DZhhGugl-cdjEw10JLCVwaiKd-q2yljbccx_MpSj2rx5yGUNb32Cv2p40-HWzxtYMw0j9JGcrJWoP_apkjIELce110mKIOL4dJ3r8N5cXuhEatDvAPjNYjdG9YgGTE1s1CLy9MvJsLRVQnWtxDWlWsj_XgzlBhvgxwXILR7A48GZLe9ENWEJwEl_AmMGT_o5kKmBfcKl6mjYWjCchXL5bHKE5dnl9X3W2eQTdqqGqh2z2KAUwyCu2xOV5xh6Zjg6SDEuPHvcBqAHqMgqi3E38hUBBXw4AXVsmQhz5FyOg8&s=GqzL_BTuVW3_8daS3kVzKQeyZ_tfBya7CUyF2jrsBJnRR7_Jvhmd-r9NdFiABjI8aXwkL1H7ckwh1jhRZDH5LUKkHs_VsIQt_bH5PxsaHVzFRs87tRfKBB2ty3cz6PeiLCNC7HB8P3yz3Zb09Y3x_-FVIZpwjIRtP8LBXDm36A6ULvczX-sChkCvDfZPTkUHEJM17bUL4HS6kA9NYkK7XrKBaYzAQAMYLittm7qsTRy_pp9qHpjibdwF61x4C8gpCek8JXcz8yq1SwcvMKN_7Qy3pjzFCbdjjqt81e5mqiegdS_J4U_M92WfCLqS37cGfOGMvnAFtfG1WifUMJJZ9Q&h=uOovvLwLeZUQIxNVuQ9rBMuo9F0aTSKl-FwAunQaBMY
            Cache-Control:
                - no-cache
            Content-Length:
                - "4393"
            Content-Type:
                - application/json; charset=utf-8
            Date:
                - Wed, 05 Mar 2025 22:57:29 GMT
            Expires:
                - "-1"
            Pragma:
                - no-cache
            Retry-After:
                - "0"
            Strict-Transport-Security:
                - max-age=31536000; includeSubDomains
            X-Cache:
                - CONFIG_NOCACHE
            X-Content-Type-Options:
                - nosniff
            X-Ms-Async-Operation-Timeout:
                - PT15M
            X-Ms-Correlation-Request-Id:
                - 1e82ff67ecfa53edda27facdc9cff83a
            X-Ms-Ratelimit-Remaining-Subscription-Resource-Requests:
                - "699"
            X-Ms-Request-Id:
                - 7a4a2b77-d14e-43c4-8297-529a99a818c8
            X-Ms-Routing-Request-Id:
                - WESTUS2:20250305T225730Z:7a4a2b77-d14e-43c4-8297-529a99a818c8
            X-Msedge-Ref:
                - 'Ref A: 191384950E274ACD94691B4423E7F323 Ref B: CO6AA3150220009 Ref C: 2025-03-05T22:57:27Z'
            X-Powered-By:
                - ASP.NET
        status: 201 Created
        code: 201
        duration: 2.4753502s
    - id: 13
      request:
        proto: HTTP/1.1
        proto_major: 1
        proto_minor: 1
        content_length: 0
        transfer_encoding: []
        trailer: {}
        host: management.azure.com
        remote_addr: ""
        request_uri: ""
        body: ""
        form: {}
        headers:
            Accept-Encoding:
                - gzip
            Authorization:
                - SANITIZED
            User-Agent:
                - azsdk-go-armappcontainers/v3.0.0-beta.1 (go1.23.2; Windows_NT),azdev/0.0.0-dev.0 (Go go1.23.2; windows/amd64)
            X-Ms-Correlation-Request-Id:
                - 1e82ff67ecfa53edda27facdc9cff83a
        url: https://management.azure.com:443/subscriptions/faa080af-c1d8-40ad-9cce-e1a450ca5b57/providers/Microsoft.App/locations/eastus2/containerappOperationStatuses/f2f1a331-3acc-489c-aabd-e79d2e975223?api-version=2024-02-02-preview&azureAsyncOperation=true&c=MIIHpTCCBo2gAwIBAgITfwTYu0qoRwcN0bP8jwAEBNi7SjANBgkqhkiG9w0BAQsFADBEMRMwEQYKCZImiZPyLGQBGRYDR0JMMRMwEQYKCZImiZPyLGQBGRYDQU1FMRgwFgYDVQQDEw9BTUUgSW5mcmEgQ0EgMDIwHhcNMjUwMTIzMjA0ODUxWhcNMjUwNzIyMjA0ODUxWjBAMT4wPAYDVQQDEzVhc3luY29wZXJhdGlvbnNpZ25pbmdjZXJ0aWZpY2F0ZS5tYW5hZ2VtZW50LmF6dXJlLmNvbTCCASIwDQYJKoZIhvcNAQEBBQADggEPADCCAQoCggEBALJiyUikcpMswfhvdsI_rXYHu5usdpZW7yAqWPwx7nyvDBbA6tYMOwIWDF3lmy48lA46kFg2__zl_gVcj_Jw_2ue8USufQFsjmlCYmhbryemgmCuZucLrVs0nOW_5HVAX7QY9eBRWotqXIDJPTRyoGqWrXm2qO_sMjVacTB19-WMO5gHXKvOrm3HRspddB5sJUi15aHoSTlGgepJ8Bc6vMEFWUSNkkRqGt-EtMDQGAf2PFA2rkeizLvEPyGwqA04f56eXcnvVc-9t6jGFggfFusEW3_EaE1CqF_Aemzi9kaAhLfj5fOyZHybExiqyzL3WDGLAe-mC9uhOggcp5HjtKECAwEAAaOCBJIwggSOMCcGCSsGAQQBgjcVCgQaMBgwCgYIKwYBBQUHAwEwCgYIKwYBBQUHAwIwPQYJKwYBBAGCNxUHBDAwLgYmKwYBBAGCNxUIhpDjDYTVtHiE8Ys-hZvdFs6dEoFghfmRS4WsmTQCAWQCAQcwggHaBggrBgEFBQcBAQSCAcwwggHIMGYGCCsGAQUFBzAChlpodHRwOi8vY3JsLm1pY3Jvc29mdC5jb20vcGtpaW5mcmEvQ2VydHMvQkwyUEtJSU5UQ0EwMS5BTUUuR0JMX0FNRSUyMEluZnJhJTIwQ0ElMjAwMig0KS5jcnQwVgYIKwYBBQUHMAKGSmh0dHA6Ly9jcmwxLmFtZS5nYmwvYWlhL0JMMlBLSUlOVENBMDEuQU1FLkdCTF9BTUUlMjBJbmZyYSUyMENBJTIwMDIoNCkuY3J0MFYGCCsGAQUFBzAChkpodHRwOi8vY3JsMi5hbWUuZ2JsL2FpYS9CTDJQS0lJTlRDQTAxLkFNRS5HQkxfQU1FJTIwSW5mcmElMjBDQSUyMDAyKDQpLmNydDBWBggrBgEFBQcwAoZKaHR0cDovL2NybDMuYW1lLmdibC9haWEvQkwyUEtJSU5UQ0EwMS5BTUUuR0JMX0FNRSUyMEluZnJhJTIwQ0ElMjAwMig0KS5jcnQwVgYIKwYBBQUHMAKGSmh0dHA6Ly9jcmw0LmFtZS5nYmwvYWlhL0JMMlBLSUlOVENBMDEuQU1FLkdCTF9BTUUlMjBJbmZyYSUyMENBJTIwMDIoNCkuY3J0MB0GA1UdDgQWBBTFiuatBch4getEuR5ddJpfuPsJ8DAOBgNVHQ8BAf8EBAMCBaAwggE1BgNVHR8EggEsMIIBKDCCASSgggEgoIIBHIZCaHR0cDovL2NybC5taWNyb3NvZnQuY29tL3BraWluZnJhL0NSTC9BTUUlMjBJbmZyYSUyMENBJTIwMDIoNCkuY3JshjRodHRwOi8vY3JsMS5hbWUuZ2JsL2NybC9BTUUlMjBJbmZyYSUyMENBJTIwMDIoNCkuY3JshjRodHRwOi8vY3JsMi5hbWUuZ2JsL2NybC9BTUUlMjBJbmZyYSUyMENBJTIwMDIoNCkuY3JshjRodHRwOi8vY3JsMy5hbWUuZ2JsL2NybC9BTUUlMjBJbmZyYSUyMENBJTIwMDIoNCkuY3JshjRodHRwOi8vY3JsNC5hbWUuZ2JsL2NybC9BTUUlMjBJbmZyYSUyMENBJTIwMDIoNCkuY3JsMIGdBgNVHSAEgZUwgZIwDAYKKwYBBAGCN3sBATBmBgorBgEEAYI3ewICMFgwVgYIKwYBBQUHAgIwSh5IADMAMwBlADAAMQA5ADIAMQAtADQAZAA2ADQALQA0AGYAOABjAC0AYQAwADUANQAtADUAYgBkAGEAZgBmAGQANQBlADMAMwBkMAwGCisGAQQBgjd7AwIwDAYKKwYBBAGCN3sEAjAfBgNVHSMEGDAWgBSuecJrXSWIEwb2BwnDl3x7l48dVTAdBgNVHSUEFjAUBggrBgEFBQcDAQYIKwYBBQUHAwIwDQYJKoZIhvcNAQELBQADggEBAIxmxJ5xNUiG8PRXsUSme6IbA37JinZso0lwEjfgtHmK1DZhhGugl-cdjEw10JLCVwaiKd-q2yljbccx_MpSj2rx5yGUNb32Cv2p40-HWzxtYMw0j9JGcrJWoP_apkjIELce110mKIOL4dJ3r8N5cXuhEatDvAPjNYjdG9YgGTE1s1CLy9MvJsLRVQnWtxDWlWsj_XgzlBhvgxwXILR7A48GZLe9ENWEJwEl_AmMGT_o5kKmBfcKl6mjYWjCchXL5bHKE5dnl9X3W2eQTdqqGqh2z2KAUwyCu2xOV5xh6Zjg6SDEuPHvcBqAHqMgqi3E38hUBBXw4AXVsmQhz5FyOg8&h=uOovvLwLeZUQIxNVuQ9rBMuo9F0aTSKl-FwAunQaBMY&s=GqzL_BTuVW3_8daS3kVzKQeyZ_tfBya7CUyF2jrsBJnRR7_Jvhmd-r9NdFiABjI8aXwkL1H7ckwh1jhRZDH5LUKkHs_VsIQt_bH5PxsaHVzFRs87tRfKBB2ty3cz6PeiLCNC7HB8P3yz3Zb09Y3x_-FVIZpwjIRtP8LBXDm36A6ULvczX-sChkCvDfZPTkUHEJM17bUL4HS6kA9NYkK7XrKBaYzAQAMYLittm7qsTRy_pp9qHpjibdwF61x4C8gpCek8JXcz8yq1SwcvMKN_7Qy3pjzFCbdjjqt81e5mqiegdS_J4U_M92WfCLqS37cGfOGMvnAFtfG1WifUMJJZ9Q&t=638768122502910164
        method: GET
      response:
        proto: HTTP/2.0
        proto_major: 2
        proto_minor: 0
        transfer_encoding: []
        trailer: {}
        content_length: 279
        uncompressed: false
        body: '{"id":"/subscriptions/faa080af-c1d8-40ad-9cce-e1a450ca5b57/providers/Microsoft.App/locations/eastus2/containerappOperationStatuses/f2f1a331-3acc-489c-aabd-e79d2e975223","name":"f2f1a331-3acc-489c-aabd-e79d2e975223","status":"InProgress","startTime":"2025-03-05T22:57:29.7441331"}'
        headers:
            Api-Supported-Versions:
                - 2022-03-01, 2022-06-01-preview, 2022-10-01, 2022-11-01-preview, 2023-04-01-preview, 2023-05-01, 2023-05-02-preview, 2023-08-01-preview, 2023-11-02-preview, 2024-02-02-preview, 2024-03-01, 2024-08-02-preview, 2024-10-02-preview, 2025-01-01
            Cache-Control:
                - no-cache
            Content-Length:
                - "279"
            Content-Type:
                - application/json; charset=utf-8
            Date:
                - Wed, 05 Mar 2025 22:57:44 GMT
            Expires:
                - "-1"
            Pragma:
                - no-cache
            Strict-Transport-Security:
                - max-age=31536000; includeSubDomains
            Vary:
                - Accept-Encoding
            X-Cache:
                - CONFIG_NOCACHE
            X-Content-Type-Options:
                - nosniff
            X-Ms-Correlation-Request-Id:
                - 1e82ff67ecfa53edda27facdc9cff83a
            X-Ms-Ratelimit-Remaining-Subscription-Global-Reads:
                - "16499"
            X-Ms-Ratelimit-Remaining-Subscription-Reads:
                - "1099"
            X-Ms-Request-Id:
                - 526efee5-b1e3-4351-ba4e-91fc8f16d50e
            X-Ms-Routing-Request-Id:
                - WESTUS2:20250305T225745Z:526efee5-b1e3-4351-ba4e-91fc8f16d50e
            X-Msedge-Ref:
                - 'Ref A: B2AB3D7134ED4327A10BFC86D0AB6BE2 Ref B: CO6AA3150220009 Ref C: 2025-03-05T22:57:45Z'
            X-Powered-By:
                - ASP.NET
        status: 200 OK
        code: 200
        duration: 268.0026ms
    - id: 14
      request:
        proto: HTTP/1.1
        proto_major: 1
        proto_minor: 1
        content_length: 0
        transfer_encoding: []
        trailer: {}
        host: management.azure.com
        remote_addr: ""
        request_uri: ""
        body: ""
        form: {}
        headers:
            Accept-Encoding:
                - gzip
            Authorization:
                - SANITIZED
            User-Agent:
<<<<<<< HEAD
                - azsdk-go-armappcontainers/v3.0.0-beta.1 (go1.24.0; linux),azdev/0.0.0-dev.0 (Go go1.24.0; linux/amd64)
=======
                - azsdk-go-armappcontainers/v3.0.0-beta.1 (go1.23.2; Windows_NT),azdev/0.0.0-dev.0 (Go go1.23.2; windows/amd64)
>>>>>>> 37baa781
            X-Ms-Correlation-Request-Id:
                - 1e82ff67ecfa53edda27facdc9cff83a
        url: https://management.azure.com:443/subscriptions/faa080af-c1d8-40ad-9cce-e1a450ca5b57/providers/Microsoft.App/locations/eastus2/containerappOperationStatuses/f2f1a331-3acc-489c-aabd-e79d2e975223?api-version=2024-02-02-preview&azureAsyncOperation=true&c=MIIHpTCCBo2gAwIBAgITfwTYu0qoRwcN0bP8jwAEBNi7SjANBgkqhkiG9w0BAQsFADBEMRMwEQYKCZImiZPyLGQBGRYDR0JMMRMwEQYKCZImiZPyLGQBGRYDQU1FMRgwFgYDVQQDEw9BTUUgSW5mcmEgQ0EgMDIwHhcNMjUwMTIzMjA0ODUxWhcNMjUwNzIyMjA0ODUxWjBAMT4wPAYDVQQDEzVhc3luY29wZXJhdGlvbnNpZ25pbmdjZXJ0aWZpY2F0ZS5tYW5hZ2VtZW50LmF6dXJlLmNvbTCCASIwDQYJKoZIhvcNAQEBBQADggEPADCCAQoCggEBALJiyUikcpMswfhvdsI_rXYHu5usdpZW7yAqWPwx7nyvDBbA6tYMOwIWDF3lmy48lA46kFg2__zl_gVcj_Jw_2ue8USufQFsjmlCYmhbryemgmCuZucLrVs0nOW_5HVAX7QY9eBRWotqXIDJPTRyoGqWrXm2qO_sMjVacTB19-WMO5gHXKvOrm3HRspddB5sJUi15aHoSTlGgepJ8Bc6vMEFWUSNkkRqGt-EtMDQGAf2PFA2rkeizLvEPyGwqA04f56eXcnvVc-9t6jGFggfFusEW3_EaE1CqF_Aemzi9kaAhLfj5fOyZHybExiqyzL3WDGLAe-mC9uhOggcp5HjtKECAwEAAaOCBJIwggSOMCcGCSsGAQQBgjcVCgQaMBgwCgYIKwYBBQUHAwEwCgYIKwYBBQUHAwIwPQYJKwYBBAGCNxUHBDAwLgYmKwYBBAGCNxUIhpDjDYTVtHiE8Ys-hZvdFs6dEoFghfmRS4WsmTQCAWQCAQcwggHaBggrBgEFBQcBAQSCAcwwggHIMGYGCCsGAQUFBzAChlpodHRwOi8vY3JsLm1pY3Jvc29mdC5jb20vcGtpaW5mcmEvQ2VydHMvQkwyUEtJSU5UQ0EwMS5BTUUuR0JMX0FNRSUyMEluZnJhJTIwQ0ElMjAwMig0KS5jcnQwVgYIKwYBBQUHMAKGSmh0dHA6Ly9jcmwxLmFtZS5nYmwvYWlhL0JMMlBLSUlOVENBMDEuQU1FLkdCTF9BTUUlMjBJbmZyYSUyMENBJTIwMDIoNCkuY3J0MFYGCCsGAQUFBzAChkpodHRwOi8vY3JsMi5hbWUuZ2JsL2FpYS9CTDJQS0lJTlRDQTAxLkFNRS5HQkxfQU1FJTIwSW5mcmElMjBDQSUyMDAyKDQpLmNydDBWBggrBgEFBQcwAoZKaHR0cDovL2NybDMuYW1lLmdibC9haWEvQkwyUEtJSU5UQ0EwMS5BTUUuR0JMX0FNRSUyMEluZnJhJTIwQ0ElMjAwMig0KS5jcnQwVgYIKwYBBQUHMAKGSmh0dHA6Ly9jcmw0LmFtZS5nYmwvYWlhL0JMMlBLSUlOVENBMDEuQU1FLkdCTF9BTUUlMjBJbmZyYSUyMENBJTIwMDIoNCkuY3J0MB0GA1UdDgQWBBTFiuatBch4getEuR5ddJpfuPsJ8DAOBgNVHQ8BAf8EBAMCBaAwggE1BgNVHR8EggEsMIIBKDCCASSgggEgoIIBHIZCaHR0cDovL2NybC5taWNyb3NvZnQuY29tL3BraWluZnJhL0NSTC9BTUUlMjBJbmZyYSUyMENBJTIwMDIoNCkuY3JshjRodHRwOi8vY3JsMS5hbWUuZ2JsL2NybC9BTUUlMjBJbmZyYSUyMENBJTIwMDIoNCkuY3JshjRodHRwOi8vY3JsMi5hbWUuZ2JsL2NybC9BTUUlMjBJbmZyYSUyMENBJTIwMDIoNCkuY3JshjRodHRwOi8vY3JsMy5hbWUuZ2JsL2NybC9BTUUlMjBJbmZyYSUyMENBJTIwMDIoNCkuY3JshjRodHRwOi8vY3JsNC5hbWUuZ2JsL2NybC9BTUUlMjBJbmZyYSUyMENBJTIwMDIoNCkuY3JsMIGdBgNVHSAEgZUwgZIwDAYKKwYBBAGCN3sBATBmBgorBgEEAYI3ewICMFgwVgYIKwYBBQUHAgIwSh5IADMAMwBlADAAMQA5ADIAMQAtADQAZAA2ADQALQA0AGYAOABjAC0AYQAwADUANQAtADUAYgBkAGEAZgBmAGQANQBlADMAMwBkMAwGCisGAQQBgjd7AwIwDAYKKwYBBAGCN3sEAjAfBgNVHSMEGDAWgBSuecJrXSWIEwb2BwnDl3x7l48dVTAdBgNVHSUEFjAUBggrBgEFBQcDAQYIKwYBBQUHAwIwDQYJKoZIhvcNAQELBQADggEBAIxmxJ5xNUiG8PRXsUSme6IbA37JinZso0lwEjfgtHmK1DZhhGugl-cdjEw10JLCVwaiKd-q2yljbccx_MpSj2rx5yGUNb32Cv2p40-HWzxtYMw0j9JGcrJWoP_apkjIELce110mKIOL4dJ3r8N5cXuhEatDvAPjNYjdG9YgGTE1s1CLy9MvJsLRVQnWtxDWlWsj_XgzlBhvgxwXILR7A48GZLe9ENWEJwEl_AmMGT_o5kKmBfcKl6mjYWjCchXL5bHKE5dnl9X3W2eQTdqqGqh2z2KAUwyCu2xOV5xh6Zjg6SDEuPHvcBqAHqMgqi3E38hUBBXw4AXVsmQhz5FyOg8&h=uOovvLwLeZUQIxNVuQ9rBMuo9F0aTSKl-FwAunQaBMY&s=GqzL_BTuVW3_8daS3kVzKQeyZ_tfBya7CUyF2jrsBJnRR7_Jvhmd-r9NdFiABjI8aXwkL1H7ckwh1jhRZDH5LUKkHs_VsIQt_bH5PxsaHVzFRs87tRfKBB2ty3cz6PeiLCNC7HB8P3yz3Zb09Y3x_-FVIZpwjIRtP8LBXDm36A6ULvczX-sChkCvDfZPTkUHEJM17bUL4HS6kA9NYkK7XrKBaYzAQAMYLittm7qsTRy_pp9qHpjibdwF61x4C8gpCek8JXcz8yq1SwcvMKN_7Qy3pjzFCbdjjqt81e5mqiegdS_J4U_M92WfCLqS37cGfOGMvnAFtfG1WifUMJJZ9Q&t=638768122502910164
        method: GET
      response:
        proto: HTTP/2.0
        proto_major: 2
        proto_minor: 0
        transfer_encoding: []
        trailer: {}
        content_length: 278
        uncompressed: false
        body: '{"id":"/subscriptions/faa080af-c1d8-40ad-9cce-e1a450ca5b57/providers/Microsoft.App/locations/eastus2/containerappOperationStatuses/f2f1a331-3acc-489c-aabd-e79d2e975223","name":"f2f1a331-3acc-489c-aabd-e79d2e975223","status":"Succeeded","startTime":"2025-03-05T22:57:29.7441331"}'
        headers:
            Api-Supported-Versions:
                - 2022-03-01, 2022-06-01-preview, 2022-10-01, 2022-11-01-preview, 2023-04-01-preview, 2023-05-01, 2023-05-02-preview, 2023-08-01-preview, 2023-11-02-preview, 2024-02-02-preview, 2024-03-01, 2024-08-02-preview, 2024-10-02-preview, 2025-01-01
            Cache-Control:
                - no-cache
            Content-Length:
                - "278"
            Content-Type:
                - application/json; charset=utf-8
            Date:
                - Wed, 05 Mar 2025 22:58:15 GMT
            Expires:
                - "-1"
            Pragma:
                - no-cache
            Strict-Transport-Security:
                - max-age=31536000; includeSubDomains
            Vary:
                - Accept-Encoding
            X-Cache:
                - CONFIG_NOCACHE
            X-Content-Type-Options:
                - nosniff
            X-Ms-Correlation-Request-Id:
                - 1e82ff67ecfa53edda27facdc9cff83a
            X-Ms-Ratelimit-Remaining-Subscription-Global-Reads:
                - "16499"
            X-Ms-Ratelimit-Remaining-Subscription-Reads:
                - "1099"
            X-Ms-Request-Id:
                - 6c4bac68-c085-4481-8d19-94124a8d2c4a
            X-Ms-Routing-Request-Id:
                - WESTUS2:20250305T225815Z:6c4bac68-c085-4481-8d19-94124a8d2c4a
            X-Msedge-Ref:
                - 'Ref A: 2C84011B48ED4CE1814A9F3DAB4FDA69 Ref B: CO6AA3150220009 Ref C: 2025-03-05T22:58:15Z'
            X-Powered-By:
                - ASP.NET
        status: 200 OK
        code: 200
        duration: 282.6266ms
    - id: 15
      request:
        proto: HTTP/1.1
        proto_major: 1
        proto_minor: 1
        content_length: 0
        transfer_encoding: []
        trailer: {}
        host: management.azure.com
        remote_addr: ""
        request_uri: ""
        body: ""
        form: {}
        headers:
            Accept-Encoding:
                - gzip
            Authorization:
                - SANITIZED
            User-Agent:
<<<<<<< HEAD
                - azsdk-go-armappcontainers/v3.0.0-beta.1 (go1.24.0; linux),azdev/0.0.0-dev.0 (Go go1.24.0; linux/amd64)
=======
                - azsdk-go-armappcontainers/v3.0.0-beta.1 (go1.23.2; Windows_NT),azdev/0.0.0-dev.0 (Go go1.23.2; windows/amd64)
>>>>>>> 37baa781
            X-Ms-Correlation-Request-Id:
                - 1e82ff67ecfa53edda27facdc9cff83a
        url: https://management.azure.com:443/subscriptions/faa080af-c1d8-40ad-9cce-e1a450ca5b57/resourceGroups/rg-azdtest-w7ced11/providers/Microsoft.App/containerApps/apiservice?api-version=2024-02-02-preview
        method: GET
      response:
        proto: HTTP/2.0
        proto_major: 2
        proto_minor: 0
        transfer_encoding: []
        trailer: {}
        content_length: 4995
        uncompressed: false
        body: '{"id":"/subscriptions/faa080af-c1d8-40ad-9cce-e1a450ca5b57/resourceGroups/rg-azdtest-w7ced11/providers/Microsoft.App/containerapps/apiservice","name":"apiservice","type":"Microsoft.App/containerApps","location":"East US 2","tags":{"aspire-resource-name":"apiservice","azd-service-name":"apiservice"},"systemData":{"createdBy":"hemarina@microsoft.com","createdByType":"User","createdAt":"2025-03-05T22:57:29.1347546","lastModifiedBy":"hemarina@microsoft.com","lastModifiedByType":"User","lastModifiedAt":"2025-03-05T22:57:29.1347546"},"properties":{"provisioningState":"Succeeded","runningStatus":"Running","managedEnvironmentId":"/subscriptions/faa080af-c1d8-40ad-9cce-e1a450ca5b57/resourceGroups/rg-azdtest-w7ced11/providers/Microsoft.App/managedEnvironments/cae-pujwdbodbtd4k","environmentId":"/subscriptions/faa080af-c1d8-40ad-9cce-e1a450ca5b57/resourceGroups/rg-azdtest-w7ced11/providers/Microsoft.App/managedEnvironments/cae-pujwdbodbtd4k","workloadProfileName":"consumption","patchingMode":"Automatic","outboundIpAddresses":["20.97.130.219","20.69.200.68","52.167.135.54","52.184.149.238","52.179.250.88","52.184.149.147","52.184.198.180","52.184.138.179","52.179.253.112","52.184.190.79","52.184.141.185","52.184.151.206","20.97.132.38","20.97.133.137","20.94.122.99","20.94.122.65","20.94.122.133","20.94.122.111","20.94.122.70","20.94.122.101","20.1.250.250","20.1.251.135","20.7.131.26","20.7.130.240","20.7.131.54","20.7.131.60","20.7.131.34","20.7.131.59","20.7.131.44","20.7.131.5","20.7.131.39","20.7.131.50","20.1.251.104","172.200.51.234","172.200.52.27","172.200.51.44","172.200.51.235","172.200.51.243","172.200.51.45","172.200.51.191","172.200.51.242","172.200.52.26","172.200.51.190","20.1.251.2","13.68.118.203","13.68.119.127","52.184.147.35","52.184.147.9","20.94.111.32","20.94.110.46","20.161.138.86","20.161.137.24","4.153.72.251","4.153.73.13","4.153.73.38","4.153.72.240","4.153.73.30","4.153.72.243","4.153.73.23","4.153.72.247","4.153.73.6","4.153.73.37","20.161.137.25","52.184.192.104","52.177.123.74","52.177.123.175","52.177.123.148","52.177.123.136","52.177.123.98","52.177.123.102","52.177.123.125","52.177.123.90","52.177.123.69","20.161.138.87","20.122.82.135","172.177.177.115","20.122.82.26","20.122.82.51","20.122.81.165","20.122.82.63","20.122.81.203","172.177.180.194","20.122.81.254","20.122.82.103","4.153.106.247","4.153.107.93","4.153.108.180","4.153.107.3","4.153.110.115","4.153.108.140","128.85.246.95"],"latestRevisionName":"apiservice--gbm8zya","latestReadyRevisionName":"apiservice--gbm8zya","latestRevisionFqdn":"apiservice--gbm8zya.internal.purpleriver-cde3cc8a.eastus2.azurecontainerapps.io","customDomainVerificationId":"952E2B5B449FE1809E86B56F4189627111A065213A56FF099BE2E8782C9EB920","configuration":{"secrets":null,"activeRevisionsMode":"Single","ingress":{"fqdn":"apiservice.internal.purpleriver-cde3cc8a.eastus2.azurecontainerapps.io","external":false,"targetPort":8080,"exposedPort":0,"transport":"Http","traffic":[{"weight":100,"latestRevision":true}],"customDomains":null,"allowInsecure":true,"ipSecurityRestrictions":null,"corsPolicy":null,"clientCertificateMode":null,"stickySessions":null,"additionalPortMappings":null,"targetPortHttpScheme":null},"registries":[{"server":"acrpujwdbodbtd4k.azurecr.io","username":"","passwordSecretRef":"","identity":"/subscriptions/faa080af-c1d8-40ad-9cce-e1a450ca5b57/resourceGroups/rg-azdtest-w7ced11/providers/Microsoft.ManagedIdentity/userAssignedIdentities/mi-pujwdbodbtd4k"}],"identitySettings":[],"dapr":null,"runtime":{"dotnet":{"autoConfigureDataProtection":true}},"maxInactiveRevisions":100,"service":null},"template":{"revisionSuffix":"","terminationGracePeriodSeconds":null,"containers":[{"image":"acrpujwdbodbtd4k.azurecr.io/aspire-azd-tests/apiservice-azdtest-w7ced11:azd-deploy-1741214978","imageType":"ContainerImage","name":"apiservice","env":[{"name":"AZURE_CLIENT_ID","value":"fee4e44f-e9cf-4093-8c2f-2700e20b33c8"},{"name":"ASPNETCORE_FORWARDEDHEADERS_ENABLED","value":"true"},{"name":"HTTP_PORTS","value":"8080"},{"name":"OTEL_DOTNET_EXPERIMENTAL_OTLP_EMIT_EVENT_LOG_ATTRIBUTES","value":"true"},{"name":"OTEL_DOTNET_EXPERIMENTAL_OTLP_EMIT_EXCEPTION_LOG_ATTRIBUTES","value":"true"},{"name":"OTEL_DOTNET_EXPERIMENTAL_OTLP_RETRY","value":"in_memory"}],"resources":{"cpu":0.5,"memory":"1Gi","ephemeralStorage":"2Gi"}}],"initContainers":null,"scale":{"minReplicas":1,"maxReplicas":10,"rules":null},"volumes":null,"serviceBinds":null},"eventStreamEndpoint":"https://eastus2.azurecontainerapps.dev/subscriptions/faa080af-c1d8-40ad-9cce-e1a450ca5b57/resourceGroups/rg-azdtest-w7ced11/containerApps/apiservice/eventstream","delegatedIdentities":[]},"identity":{"type":"UserAssigned","userAssignedIdentities":{"/subscriptions/faa080af-c1d8-40ad-9cce-e1a450ca5b57/resourcegroups/rg-azdtest-w7ced11/providers/Microsoft.ManagedIdentity/userAssignedIdentities/mi-pujwdbodbtd4k":{"principalId":"a4a1e418-551d-47c6-849c-9be2ef363468","clientId":"fee4e44f-e9cf-4093-8c2f-2700e20b33c8"}}}}'
        headers:
            Api-Supported-Versions:
                - 2022-03-01, 2022-06-01-preview, 2022-10-01, 2022-11-01-preview, 2023-04-01-preview, 2023-05-01, 2023-05-02-preview, 2023-08-01-preview, 2023-11-02-preview, 2024-02-02-preview, 2024-03-01, 2024-08-02-preview, 2024-10-02-preview, 2025-01-01
            Cache-Control:
                - no-cache
            Content-Length:
                - "4995"
            Content-Type:
                - application/json; charset=utf-8
            Date:
                - Wed, 05 Mar 2025 22:58:15 GMT
            Expires:
                - "-1"
            Pragma:
                - no-cache
            Strict-Transport-Security:
                - max-age=31536000; includeSubDomains
            Vary:
                - Accept-Encoding
            X-Cache:
                - CONFIG_NOCACHE
            X-Content-Type-Options:
                - nosniff
            X-Ms-Correlation-Request-Id:
                - 1e82ff67ecfa53edda27facdc9cff83a
            X-Ms-Ratelimit-Remaining-Subscription-Global-Reads:
                - "16499"
            X-Ms-Ratelimit-Remaining-Subscription-Reads:
                - "1099"
            X-Ms-Request-Id:
                - 7793d176-b96a-4897-b164-86ecc8549a14
            X-Ms-Routing-Request-Id:
                - WESTUS2:20250305T225816Z:7793d176-b96a-4897-b164-86ecc8549a14
            X-Msedge-Ref:
                - 'Ref A: 2D6A2B9A8AFF42DD97E60EA76D221B75 Ref B: CO6AA3150220009 Ref C: 2025-03-05T22:58:15Z'
            X-Powered-By:
                - ASP.NET
        status: 200 OK
        code: 200
        duration: 419.2643ms
    - id: 16
      request:
        proto: HTTP/1.1
        proto_major: 1
        proto_minor: 1
        content_length: 0
        transfer_encoding: []
        trailer: {}
        host: management.azure.com
        remote_addr: ""
        request_uri: ""
        body: ""
        form: {}
        headers:
            Accept:
                - application/json
            Accept-Encoding:
                - gzip
            Authorization:
                - SANITIZED
            User-Agent:
<<<<<<< HEAD
                - azsdk-go-armappcontainers/v3.0.0-beta.1 (go1.24.0; linux),azdev/0.0.0-dev.0 (Go go1.24.0; linux/amd64)
=======
                - azsdk-go-armappcontainers/v3.0.0-beta.1 (go1.23.2; Windows_NT),azdev/0.0.0-dev.0 (Go go1.23.2; windows/amd64)
>>>>>>> 37baa781
            X-Ms-Correlation-Request-Id:
                - 1e82ff67ecfa53edda27facdc9cff83a
        url: https://management.azure.com:443/subscriptions/faa080af-c1d8-40ad-9cce-e1a450ca5b57/resourceGroups/rg-azdtest-w7ced11/providers/Microsoft.App/containerApps/apiservice?api-version=2023-11-02-preview
        method: GET
      response:
        proto: HTTP/2.0
        proto_major: 2
        proto_minor: 0
        transfer_encoding: []
        trailer: {}
        content_length: 4859
        uncompressed: false
        body: '{"id":"/subscriptions/faa080af-c1d8-40ad-9cce-e1a450ca5b57/resourceGroups/rg-azdtest-w7ced11/providers/Microsoft.App/containerapps/apiservice","name":"apiservice","type":"Microsoft.App/containerApps","location":"East US 2","tags":{"aspire-resource-name":"apiservice","azd-service-name":"apiservice"},"systemData":{"createdBy":"hemarina@microsoft.com","createdByType":"User","createdAt":"2025-03-05T22:57:29.1347546","lastModifiedBy":"hemarina@microsoft.com","lastModifiedByType":"User","lastModifiedAt":"2025-03-05T22:57:29.1347546"},"properties":{"provisioningState":"Succeeded","runningStatus":"Running","managedEnvironmentId":"/subscriptions/faa080af-c1d8-40ad-9cce-e1a450ca5b57/resourceGroups/rg-azdtest-w7ced11/providers/Microsoft.App/managedEnvironments/cae-pujwdbodbtd4k","environmentId":"/subscriptions/faa080af-c1d8-40ad-9cce-e1a450ca5b57/resourceGroups/rg-azdtest-w7ced11/providers/Microsoft.App/managedEnvironments/cae-pujwdbodbtd4k","workloadProfileName":"consumption","outboundIpAddresses":["20.97.130.219","20.69.200.68","52.167.135.54","52.184.149.238","52.179.250.88","52.184.149.147","52.184.198.180","52.184.138.179","52.179.253.112","52.184.190.79","52.184.141.185","52.184.151.206","20.97.132.38","20.97.133.137","20.94.122.99","20.94.122.65","20.94.122.133","20.94.122.111","20.94.122.70","20.94.122.101","20.1.250.250","20.1.251.135","20.7.131.26","20.7.130.240","20.7.131.54","20.7.131.60","20.7.131.34","20.7.131.59","20.7.131.44","20.7.131.5","20.7.131.39","20.7.131.50","20.1.251.104","172.200.51.234","172.200.52.27","172.200.51.44","172.200.51.235","172.200.51.243","172.200.51.45","172.200.51.191","172.200.51.242","172.200.52.26","172.200.51.190","20.1.251.2","13.68.118.203","13.68.119.127","52.184.147.35","52.184.147.9","20.94.111.32","20.94.110.46","20.161.138.86","20.161.137.24","4.153.72.251","4.153.73.13","4.153.73.38","4.153.72.240","4.153.73.30","4.153.72.243","4.153.73.23","4.153.72.247","4.153.73.6","4.153.73.37","20.161.137.25","52.184.192.104","52.177.123.74","52.177.123.175","52.177.123.148","52.177.123.136","52.177.123.98","52.177.123.102","52.177.123.125","52.177.123.90","52.177.123.69","20.161.138.87","20.122.82.135","172.177.177.115","20.122.82.26","20.122.82.51","20.122.81.165","20.122.82.63","20.122.81.203","172.177.180.194","20.122.81.254","20.122.82.103","4.153.106.247","4.153.107.93","4.153.108.180","4.153.107.3","4.153.110.115","4.153.108.140","128.85.246.95"],"latestRevisionName":"apiservice--gbm8zya","latestReadyRevisionName":"apiservice--gbm8zya","latestRevisionFqdn":"apiservice--gbm8zya.internal.purpleriver-cde3cc8a.eastus2.azurecontainerapps.io","customDomainVerificationId":"952E2B5B449FE1809E86B56F4189627111A065213A56FF099BE2E8782C9EB920","configuration":{"secrets":null,"activeRevisionsMode":"Single","ingress":{"fqdn":"apiservice.internal.purpleriver-cde3cc8a.eastus2.azurecontainerapps.io","external":false,"targetPort":8080,"exposedPort":0,"transport":"Http","traffic":[{"weight":100,"latestRevision":true}],"customDomains":null,"allowInsecure":true,"ipSecurityRestrictions":null,"corsPolicy":null,"clientCertificateMode":null,"stickySessions":null,"additionalPortMappings":null,"targetPortHttpScheme":null},"registries":[{"server":"acrpujwdbodbtd4k.azurecr.io","username":"","passwordSecretRef":"","identity":"/subscriptions/faa080af-c1d8-40ad-9cce-e1a450ca5b57/resourceGroups/rg-azdtest-w7ced11/providers/Microsoft.ManagedIdentity/userAssignedIdentities/mi-pujwdbodbtd4k"}],"dapr":null,"maxInactiveRevisions":100,"service":null},"template":{"revisionSuffix":"","terminationGracePeriodSeconds":null,"containers":[{"image":"acrpujwdbodbtd4k.azurecr.io/aspire-azd-tests/apiservice-azdtest-w7ced11:azd-deploy-1741214978","name":"apiservice","env":[{"name":"AZURE_CLIENT_ID","value":"fee4e44f-e9cf-4093-8c2f-2700e20b33c8"},{"name":"ASPNETCORE_FORWARDEDHEADERS_ENABLED","value":"true"},{"name":"HTTP_PORTS","value":"8080"},{"name":"OTEL_DOTNET_EXPERIMENTAL_OTLP_EMIT_EVENT_LOG_ATTRIBUTES","value":"true"},{"name":"OTEL_DOTNET_EXPERIMENTAL_OTLP_EMIT_EXCEPTION_LOG_ATTRIBUTES","value":"true"},{"name":"OTEL_DOTNET_EXPERIMENTAL_OTLP_RETRY","value":"in_memory"}],"resources":{"cpu":0.5,"memory":"1Gi","ephemeralStorage":"2Gi"}}],"initContainers":null,"scale":{"minReplicas":1,"maxReplicas":10,"rules":null},"volumes":null,"serviceBinds":null},"eventStreamEndpoint":"https://eastus2.azurecontainerapps.dev/subscriptions/faa080af-c1d8-40ad-9cce-e1a450ca5b57/resourceGroups/rg-azdtest-w7ced11/containerApps/apiservice/eventstream","delegatedIdentities":[]},"identity":{"type":"UserAssigned","userAssignedIdentities":{"/subscriptions/faa080af-c1d8-40ad-9cce-e1a450ca5b57/resourcegroups/rg-azdtest-w7ced11/providers/Microsoft.ManagedIdentity/userAssignedIdentities/mi-pujwdbodbtd4k":{"principalId":"a4a1e418-551d-47c6-849c-9be2ef363468","clientId":"fee4e44f-e9cf-4093-8c2f-2700e20b33c8"}}}}'
        headers:
            Api-Supported-Versions:
                - 2022-03-01, 2022-06-01-preview, 2022-10-01, 2022-11-01-preview, 2023-04-01-preview, 2023-05-01, 2023-05-02-preview, 2023-08-01-preview, 2023-11-02-preview, 2024-02-02-preview, 2024-03-01, 2024-08-02-preview, 2024-10-02-preview, 2025-01-01
            Cache-Control:
                - no-cache
            Content-Length:
                - "4859"
            Content-Type:
                - application/json; charset=utf-8
            Date:
                - Wed, 05 Mar 2025 22:58:15 GMT
            Expires:
                - "-1"
            Pragma:
                - no-cache
            Strict-Transport-Security:
                - max-age=31536000; includeSubDomains
            Vary:
                - Accept-Encoding
            X-Cache:
                - CONFIG_NOCACHE
            X-Content-Type-Options:
                - nosniff
            X-Ms-Correlation-Request-Id:
                - 1e82ff67ecfa53edda27facdc9cff83a
            X-Ms-Ratelimit-Remaining-Subscription-Global-Reads:
                - "16499"
            X-Ms-Ratelimit-Remaining-Subscription-Reads:
                - "1099"
            X-Ms-Request-Id:
                - 979bf4fb-2679-4fed-8549-745a24478264
            X-Ms-Routing-Request-Id:
                - WESTUS2:20250305T225816Z:979bf4fb-2679-4fed-8549-745a24478264
            X-Msedge-Ref:
                - 'Ref A: CAAAD82344564919832429F40A927976 Ref B: CO6AA3150220009 Ref C: 2025-03-05T22:58:16Z'
            X-Powered-By:
                - ASP.NET
        status: 200 OK
        code: 200
        duration: 515.4132ms
    - id: 17
      request:
        proto: HTTP/1.1
        proto_major: 1
        proto_minor: 1
        content_length: 0
        transfer_encoding: []
        trailer: {}
        host: management.azure.com
        remote_addr: ""
        request_uri: ""
        body: ""
        form: {}
        headers:
            Accept:
                - application/json
            Accept-Encoding:
                - gzip
            Authorization:
                - SANITIZED
            User-Agent:
<<<<<<< HEAD
                - azsdk-go-armresources.ResourceGroupsClient/v1.1.1 (go1.24.0; linux),azdev/0.0.0-dev.0 (Go go1.24.0; linux/amd64)
=======
                - azsdk-go-armresources.ResourceGroupsClient/v1.1.1 (go1.23.2; Windows_NT),azdev/0.0.0-dev.0 (Go go1.23.2; windows/amd64)
>>>>>>> 37baa781
            X-Ms-Correlation-Request-Id:
                - 1e82ff67ecfa53edda27facdc9cff83a
        url: https://management.azure.com:443/subscriptions/faa080af-c1d8-40ad-9cce-e1a450ca5b57/resourcegroups?%24filter=tagName+eq+%27azd-env-name%27+and+tagValue+eq+%27azdtest-w7ced11%27&api-version=2021-04-01
        method: GET
      response:
        proto: HTTP/2.0
        proto_major: 2
        proto_minor: 0
        transfer_encoding: []
        trailer: {}
        content_length: 288
        uncompressed: false
        body: '{"value":[{"id":"/subscriptions/faa080af-c1d8-40ad-9cce-e1a450ca5b57/resourceGroups/rg-azdtest-w7ced11","name":"rg-azdtest-w7ced11","type":"Microsoft.Resources/resourceGroups","location":"eastus2","tags":{"azd-env-name":"azdtest-w7ced11"},"properties":{"provisioningState":"Succeeded"}}]}'
        headers:
            Cache-Control:
                - no-cache
            Content-Length:
                - "288"
            Content-Type:
                - application/json; charset=utf-8
            Date:
                - Wed, 05 Mar 2025 22:58:16 GMT
            Expires:
                - "-1"
            Pragma:
                - no-cache
            Strict-Transport-Security:
                - max-age=31536000; includeSubDomains
            X-Cache:
                - CONFIG_NOCACHE
            X-Content-Type-Options:
                - nosniff
            X-Ms-Correlation-Request-Id:
                - 1e82ff67ecfa53edda27facdc9cff83a
            X-Ms-Ratelimit-Remaining-Subscription-Global-Reads:
                - "16499"
            X-Ms-Ratelimit-Remaining-Subscription-Reads:
                - "1099"
            X-Ms-Request-Id:
                - 08698c28-4095-414f-8e1b-8d3b3175b0d2
            X-Ms-Routing-Request-Id:
                - WESTUS2:20250305T225816Z:08698c28-4095-414f-8e1b-8d3b3175b0d2
            X-Msedge-Ref:
                - 'Ref A: 90F58E35369A46308E397976BD59BD67 Ref B: CO6AA3150220009 Ref C: 2025-03-05T22:58:16Z'
        status: 200 OK
        code: 200
        duration: 52.7938ms
    - id: 18
      request:
        proto: HTTP/1.1
        proto_major: 1
        proto_minor: 1
        content_length: -1
        transfer_encoding:
            - chunked
        trailer: {}
        host: acrpujwdbodbtd4k.azurecr.io
        remote_addr: ""
        request_uri: ""
        body: access_token=SANITIZED&grant_type=access_token&service=acrpujwdbodbtd4k.azurecr.io
        form:
            access_token:
                - SANITIZED
            grant_type:
                - access_token
            service:
                - acrpujwdbodbtd4k.azurecr.io
        headers:
            Accept-Encoding:
                - gzip
            Authorization:
                - SANITIZED
            Content-Type:
                - application/x-www-form-urlencoded
            User-Agent:
<<<<<<< HEAD
                - azsdk-go-azd-acr/0.0.0-dev.0 (commit 0000000000000000000000000000000000000000) (go1.24.0; linux),azdev/0.0.0-dev.0 (Go go1.24.0; linux/amd64)
=======
                - azsdk-go-azd-acr/0.0.0-dev.0 (commit 0000000000000000000000000000000000000000) (go1.23.2; Windows_NT),azdev/0.0.0-dev.0 (Go go1.23.2; windows/amd64)
>>>>>>> 37baa781
            X-Ms-Correlation-Request-Id:
                - 1e82ff67ecfa53edda27facdc9cff83a
        url: https://acrpujwdbodbtd4k.azurecr.io:443/oauth2/exchange
        method: POST
      response:
        proto: HTTP/1.1
        proto_major: 1
        proto_minor: 1
        transfer_encoding:
            - chunked
        trailer: {}
        content_length: -1
        uncompressed: false
        body: '{"refresh_token":"SANITIZED"}'
        headers:
            Connection:
                - keep-alive
            Content-Type:
                - application/json; charset=utf-8
            Date:
                - Wed, 05 Mar 2025 22:58:17 GMT
            Server:
                - AzureContainerRegistry
            Strict-Transport-Security:
                - max-age=31536000; includeSubDomains
            X-Ms-Correlation-Request-Id:
                - 1e82ff67ecfa53edda27facdc9cff83a
            X-Ms-Ratelimit-Remaining-Calls-Per-Second:
                - "166.65"
        status: 200 OK
        code: 200
        duration: 270.5184ms
    - id: 19
      request:
        proto: HTTP/1.1
        proto_major: 1
        proto_minor: 1
        content_length: 1118
        transfer_encoding: []
        trailer: {}
        host: management.azure.com
        remote_addr: ""
        request_uri: ""
        body: '{"identity":{"type":"UserAssigned","userAssignedIdentities":{"/subscriptions/faa080af-c1d8-40ad-9cce-e1a450ca5b57/resourceGroups/rg-azdtest-w7ced11/providers/Microsoft.ManagedIdentity/userAssignedIdentities/mi-pujwdbodbtd4k":{}}},"location":"eastus2","properties":{"configuration":{"activeRevisionsMode":"single","ingress":{"allowInsecure":false,"external":false,"targetPort":6379,"transport":"tcp"},"registries":[{"identity":"/subscriptions/faa080af-c1d8-40ad-9cce-e1a450ca5b57/resourceGroups/rg-azdtest-w7ced11/providers/Microsoft.ManagedIdentity/userAssignedIdentities/mi-pujwdbodbtd4k","server":"acrpujwdbodbtd4k.azurecr.io"}],"runtime":{"dotnet":{"autoConfigureDataProtection":true}}},"environmentId":"/subscriptions/faa080af-c1d8-40ad-9cce-e1a450ca5b57/resourceGroups/rg-azdtest-w7ced11/providers/Microsoft.App/managedEnvironments/cae-pujwdbodbtd4k","template":{"containers":[{"env":[{"name":"AZURE_CLIENT_ID","value":"fee4e44f-e9cf-4093-8c2f-2700e20b33c8"}],"image":"docker.io/library/redis:7.4","name":"pubsub"}],"scale":{"minReplicas":1}}},"tags":{"aspire-resource-name":"pubsub","azd-service-name":"pubsub"}}'
        form: {}
        headers:
            Accept:
                - application/json
            Accept-Encoding:
                - gzip
            Authorization:
                - SANITIZED
            Content-Length:
                - "1118"
            Content-Type:
                - application/json
            User-Agent:
<<<<<<< HEAD
                - azsdk-go-armappcontainers/v3.0.0-beta.1 (go1.24.0; linux),azdev/0.0.0-dev.0 (Go go1.24.0; linux/amd64)
=======
                - azsdk-go-armappcontainers/v3.0.0-beta.1 (go1.23.2; Windows_NT),azdev/0.0.0-dev.0 (Go go1.23.2; windows/amd64)
>>>>>>> 37baa781
            X-Ms-Correlation-Request-Id:
                - 1e82ff67ecfa53edda27facdc9cff83a
        url: https://management.azure.com:443/subscriptions/faa080af-c1d8-40ad-9cce-e1a450ca5b57/resourceGroups/rg-azdtest-w7ced11/providers/Microsoft.App/containerApps/pubsub?api-version=2024-02-02-preview
        method: PUT
      response:
        proto: HTTP/2.0
        proto_major: 2
        proto_minor: 0
        transfer_encoding: []
        trailer: {}
        content_length: 3973
        uncompressed: false
        body: '{"id":"/subscriptions/faa080af-c1d8-40ad-9cce-e1a450ca5b57/resourceGroups/rg-azdtest-w7ced11/providers/Microsoft.App/containerapps/pubsub","name":"pubsub","type":"Microsoft.App/containerApps","location":"East US 2","tags":{"aspire-resource-name":"pubsub","azd-service-name":"pubsub"},"systemData":{"createdBy":"hemarina@microsoft.com","createdByType":"User","createdAt":"2025-03-05T22:58:18.2811387Z","lastModifiedBy":"hemarina@microsoft.com","lastModifiedByType":"User","lastModifiedAt":"2025-03-05T22:58:18.2811387Z"},"properties":{"provisioningState":"InProgress","managedEnvironmentId":"/subscriptions/faa080af-c1d8-40ad-9cce-e1a450ca5b57/resourceGroups/rg-azdtest-w7ced11/providers/Microsoft.App/managedEnvironments/cae-pujwdbodbtd4k","environmentId":"/subscriptions/faa080af-c1d8-40ad-9cce-e1a450ca5b57/resourceGroups/rg-azdtest-w7ced11/providers/Microsoft.App/managedEnvironments/cae-pujwdbodbtd4k","workloadProfileName":"consumption","patchingMode":"Automatic","outboundIpAddresses":["20.97.130.219","20.69.200.68","52.167.135.54","52.184.149.238","52.179.250.88","52.184.149.147","52.184.198.180","52.184.138.179","52.179.253.112","52.184.190.79","52.184.141.185","52.184.151.206","20.97.132.38","20.97.133.137","20.94.122.99","20.94.122.65","20.94.122.133","20.94.122.111","20.94.122.70","20.94.122.101","20.1.250.250","20.1.251.135","20.7.131.26","20.7.130.240","20.7.131.54","20.7.131.60","20.7.131.34","20.7.131.59","20.7.131.44","20.7.131.5","20.7.131.39","20.7.131.50","20.1.251.104","172.200.51.234","172.200.52.27","172.200.51.44","172.200.51.235","172.200.51.243","172.200.51.45","172.200.51.191","172.200.51.242","172.200.52.26","172.200.51.190","20.1.251.2","13.68.118.203","13.68.119.127","52.184.147.35","52.184.147.9","20.94.111.32","20.94.110.46","20.161.138.86","20.161.137.24","4.153.72.251","4.153.73.13","4.153.73.38","4.153.72.240","4.153.73.30","4.153.72.243","4.153.73.23","4.153.72.247","4.153.73.6","4.153.73.37","20.161.137.25","52.184.192.104","52.177.123.74","52.177.123.175","52.177.123.148","52.177.123.136","52.177.123.98","52.177.123.102","52.177.123.125","52.177.123.90","52.177.123.69","20.161.138.87","20.122.82.135","172.177.177.115","20.122.82.26","20.122.82.51","20.122.81.165","20.122.82.63","20.122.81.203","172.177.180.194","20.122.81.254","20.122.82.103","4.153.106.247","4.153.107.93","4.153.108.180","4.153.107.3","4.153.110.115","4.153.108.140","128.85.246.95"],"customDomainVerificationId":"952E2B5B449FE1809E86B56F4189627111A065213A56FF099BE2E8782C9EB920","configuration":{"secrets":null,"activeRevisionsMode":"Single","ingress":{"fqdn":null,"external":false,"targetPort":6379,"exposedPort":null,"transport":"Tcp","traffic":null,"customDomains":null,"allowInsecure":false,"ipSecurityRestrictions":null,"corsPolicy":null,"clientCertificateMode":null,"stickySessions":null,"additionalPortMappings":null,"targetPortHttpScheme":null},"registries":[{"server":"acrpujwdbodbtd4k.azurecr.io","identity":"/subscriptions/faa080af-c1d8-40ad-9cce-e1a450ca5b57/resourceGroups/rg-azdtest-w7ced11/providers/Microsoft.ManagedIdentity/userAssignedIdentities/mi-pujwdbodbtd4k"}],"identitySettings":[],"dapr":null,"runtime":{"dotnet":{"autoConfigureDataProtection":true}},"maxInactiveRevisions":100,"service":null},"template":{"revisionSuffix":null,"terminationGracePeriodSeconds":null,"containers":[{"image":"docker.io/library/redis:7.4","imageType":"CloudBuild","name":"pubsub","env":[{"name":"AZURE_CLIENT_ID","value":"fee4e44f-e9cf-4093-8c2f-2700e20b33c8"}]}],"initContainers":null,"scale":{"minReplicas":1,"maxReplicas":null,"rules":null},"volumes":null,"serviceBinds":null},"delegatedIdentities":[]},"identity":{"type":"UserAssigned","userAssignedIdentities":{"/subscriptions/faa080af-c1d8-40ad-9cce-e1a450ca5b57/resourcegroups/rg-azdtest-w7ced11/providers/Microsoft.ManagedIdentity/userAssignedIdentities/mi-pujwdbodbtd4k":{"principalId":"a4a1e418-551d-47c6-849c-9be2ef363468","clientId":"fee4e44f-e9cf-4093-8c2f-2700e20b33c8"}}}}'
        headers:
            Api-Supported-Versions:
                - 2022-03-01, 2022-06-01-preview, 2022-10-01, 2022-11-01-preview, 2023-04-01-preview, 2023-05-01, 2023-05-02-preview, 2023-08-01-preview, 2023-11-02-preview, 2024-02-02-preview, 2024-03-01, 2024-08-02-preview, 2024-10-02-preview, 2025-01-01
            Azure-Asyncoperation:
                - https://management.azure.com/subscriptions/faa080af-c1d8-40ad-9cce-e1a450ca5b57/providers/Microsoft.App/locations/eastus2/containerappOperationStatuses/6c037664-f9dd-495d-885a-82716ea6ce0a?api-version=2024-02-02-preview&azureAsyncOperation=true&t=638768122995624867&c=MIIHpTCCBo2gAwIBAgITfwTYu0qoRwcN0bP8jwAEBNi7SjANBgkqhkiG9w0BAQsFADBEMRMwEQYKCZImiZPyLGQBGRYDR0JMMRMwEQYKCZImiZPyLGQBGRYDQU1FMRgwFgYDVQQDEw9BTUUgSW5mcmEgQ0EgMDIwHhcNMjUwMTIzMjA0ODUxWhcNMjUwNzIyMjA0ODUxWjBAMT4wPAYDVQQDEzVhc3luY29wZXJhdGlvbnNpZ25pbmdjZXJ0aWZpY2F0ZS5tYW5hZ2VtZW50LmF6dXJlLmNvbTCCASIwDQYJKoZIhvcNAQEBBQADggEPADCCAQoCggEBALJiyUikcpMswfhvdsI_rXYHu5usdpZW7yAqWPwx7nyvDBbA6tYMOwIWDF3lmy48lA46kFg2__zl_gVcj_Jw_2ue8USufQFsjmlCYmhbryemgmCuZucLrVs0nOW_5HVAX7QY9eBRWotqXIDJPTRyoGqWrXm2qO_sMjVacTB19-WMO5gHXKvOrm3HRspddB5sJUi15aHoSTlGgepJ8Bc6vMEFWUSNkkRqGt-EtMDQGAf2PFA2rkeizLvEPyGwqA04f56eXcnvVc-9t6jGFggfFusEW3_EaE1CqF_Aemzi9kaAhLfj5fOyZHybExiqyzL3WDGLAe-mC9uhOggcp5HjtKECAwEAAaOCBJIwggSOMCcGCSsGAQQBgjcVCgQaMBgwCgYIKwYBBQUHAwEwCgYIKwYBBQUHAwIwPQYJKwYBBAGCNxUHBDAwLgYmKwYBBAGCNxUIhpDjDYTVtHiE8Ys-hZvdFs6dEoFghfmRS4WsmTQCAWQCAQcwggHaBggrBgEFBQcBAQSCAcwwggHIMGYGCCsGAQUFBzAChlpodHRwOi8vY3JsLm1pY3Jvc29mdC5jb20vcGtpaW5mcmEvQ2VydHMvQkwyUEtJSU5UQ0EwMS5BTUUuR0JMX0FNRSUyMEluZnJhJTIwQ0ElMjAwMig0KS5jcnQwVgYIKwYBBQUHMAKGSmh0dHA6Ly9jcmwxLmFtZS5nYmwvYWlhL0JMMlBLSUlOVENBMDEuQU1FLkdCTF9BTUUlMjBJbmZyYSUyMENBJTIwMDIoNCkuY3J0MFYGCCsGAQUFBzAChkpodHRwOi8vY3JsMi5hbWUuZ2JsL2FpYS9CTDJQS0lJTlRDQTAxLkFNRS5HQkxfQU1FJTIwSW5mcmElMjBDQSUyMDAyKDQpLmNydDBWBggrBgEFBQcwAoZKaHR0cDovL2NybDMuYW1lLmdibC9haWEvQkwyUEtJSU5UQ0EwMS5BTUUuR0JMX0FNRSUyMEluZnJhJTIwQ0ElMjAwMig0KS5jcnQwVgYIKwYBBQUHMAKGSmh0dHA6Ly9jcmw0LmFtZS5nYmwvYWlhL0JMMlBLSUlOVENBMDEuQU1FLkdCTF9BTUUlMjBJbmZyYSUyMENBJTIwMDIoNCkuY3J0MB0GA1UdDgQWBBTFiuatBch4getEuR5ddJpfuPsJ8DAOBgNVHQ8BAf8EBAMCBaAwggE1BgNVHR8EggEsMIIBKDCCASSgggEgoIIBHIZCaHR0cDovL2NybC5taWNyb3NvZnQuY29tL3BraWluZnJhL0NSTC9BTUUlMjBJbmZyYSUyMENBJTIwMDIoNCkuY3JshjRodHRwOi8vY3JsMS5hbWUuZ2JsL2NybC9BTUUlMjBJbmZyYSUyMENBJTIwMDIoNCkuY3JshjRodHRwOi8vY3JsMi5hbWUuZ2JsL2NybC9BTUUlMjBJbmZyYSUyMENBJTIwMDIoNCkuY3JshjRodHRwOi8vY3JsMy5hbWUuZ2JsL2NybC9BTUUlMjBJbmZyYSUyMENBJTIwMDIoNCkuY3JshjRodHRwOi8vY3JsNC5hbWUuZ2JsL2NybC9BTUUlMjBJbmZyYSUyMENBJTIwMDIoNCkuY3JsMIGdBgNVHSAEgZUwgZIwDAYKKwYBBAGCN3sBATBmBgorBgEEAYI3ewICMFgwVgYIKwYBBQUHAgIwSh5IADMAMwBlADAAMQA5ADIAMQAtADQAZAA2ADQALQA0AGYAOABjAC0AYQAwADUANQAtADUAYgBkAGEAZgBmAGQANQBlADMAMwBkMAwGCisGAQQBgjd7AwIwDAYKKwYBBAGCN3sEAjAfBgNVHSMEGDAWgBSuecJrXSWIEwb2BwnDl3x7l48dVTAdBgNVHSUEFjAUBggrBgEFBQcDAQYIKwYBBQUHAwIwDQYJKoZIhvcNAQELBQADggEBAIxmxJ5xNUiG8PRXsUSme6IbA37JinZso0lwEjfgtHmK1DZhhGugl-cdjEw10JLCVwaiKd-q2yljbccx_MpSj2rx5yGUNb32Cv2p40-HWzxtYMw0j9JGcrJWoP_apkjIELce110mKIOL4dJ3r8N5cXuhEatDvAPjNYjdG9YgGTE1s1CLy9MvJsLRVQnWtxDWlWsj_XgzlBhvgxwXILR7A48GZLe9ENWEJwEl_AmMGT_o5kKmBfcKl6mjYWjCchXL5bHKE5dnl9X3W2eQTdqqGqh2z2KAUwyCu2xOV5xh6Zjg6SDEuPHvcBqAHqMgqi3E38hUBBXw4AXVsmQhz5FyOg8&s=WP1noOkOjKZ301GUXdC-pwuVfcgr_MsUr5iZ532LU-zsRoA_bmXL6pXv1TuZ_ZwgdaVzMN55W6NS63VSQwzRw6cBymUzfGmJXoKe4Yrb75LVRwwNiZT4obpWYwa5zDwiyglGpLgCVp_ueLrlVxXA_3mHFOnpmw8sMQmOXPVSkGziMAa5hZvkkMTKxX7veKowVpSM1IOWrRHmluNlgt1V61BLwy6FoIukJ5h3uppWlqGaJOIYvi7NbLzVswqexhLc5u3nKIk_LIoHO8h07n3f_iL9wN-tCxcPIbLM2P-amrKvjb9Ckw4Y0vBqFCVOBkMP8ycoO-sxvKSTuQ3Mc-xsLg&h=f5-o2AW2VutueS9mzjkdh54CC_qr9LE6fAGa7HrnI54
            Cache-Control:
                - no-cache
            Content-Length:
                - "3973"
            Content-Type:
                - application/json; charset=utf-8
            Date:
                - Wed, 05 Mar 2025 22:58:18 GMT
            Expires:
                - "-1"
            Pragma:
                - no-cache
            Retry-After:
                - "0"
            Strict-Transport-Security:
                - max-age=31536000; includeSubDomains
            X-Cache:
                - CONFIG_NOCACHE
            X-Content-Type-Options:
                - nosniff
            X-Ms-Async-Operation-Timeout:
                - PT15M
            X-Ms-Correlation-Request-Id:
                - 1e82ff67ecfa53edda27facdc9cff83a
            X-Ms-Ratelimit-Remaining-Subscription-Resource-Requests:
                - "699"
            X-Ms-Request-Id:
                - eed09b1c-e51a-4302-a93e-de29678b4627
            X-Ms-Routing-Request-Id:
                - WESTUS2:20250305T225819Z:eed09b1c-e51a-4302-a93e-de29678b4627
            X-Msedge-Ref:
                - 'Ref A: 2C4B46303C0F4FCEBA033A107E598229 Ref B: CO6AA3150220009 Ref C: 2025-03-05T22:58:17Z'
            X-Powered-By:
                - ASP.NET
        status: 201 Created
        code: 201
        duration: 2.3361224s
    - id: 20
      request:
        proto: HTTP/1.1
        proto_major: 1
        proto_minor: 1
        content_length: 0
        transfer_encoding: []
        trailer: {}
        host: management.azure.com
        remote_addr: ""
        request_uri: ""
        body: ""
        form: {}
        headers:
            Accept-Encoding:
                - gzip
            Authorization:
                - SANITIZED
            User-Agent:
<<<<<<< HEAD
                - azsdk-go-armappcontainers/v3.0.0-beta.1 (go1.24.0; linux),azdev/0.0.0-dev.0 (Go go1.24.0; linux/amd64)
=======
                - azsdk-go-armappcontainers/v3.0.0-beta.1 (go1.23.2; Windows_NT),azdev/0.0.0-dev.0 (Go go1.23.2; windows/amd64)
>>>>>>> 37baa781
            X-Ms-Correlation-Request-Id:
                - 1e82ff67ecfa53edda27facdc9cff83a
        url: https://management.azure.com:443/subscriptions/faa080af-c1d8-40ad-9cce-e1a450ca5b57/providers/Microsoft.App/locations/eastus2/containerappOperationStatuses/6c037664-f9dd-495d-885a-82716ea6ce0a?api-version=2024-02-02-preview&azureAsyncOperation=true&c=MIIHpTCCBo2gAwIBAgITfwTYu0qoRwcN0bP8jwAEBNi7SjANBgkqhkiG9w0BAQsFADBEMRMwEQYKCZImiZPyLGQBGRYDR0JMMRMwEQYKCZImiZPyLGQBGRYDQU1FMRgwFgYDVQQDEw9BTUUgSW5mcmEgQ0EgMDIwHhcNMjUwMTIzMjA0ODUxWhcNMjUwNzIyMjA0ODUxWjBAMT4wPAYDVQQDEzVhc3luY29wZXJhdGlvbnNpZ25pbmdjZXJ0aWZpY2F0ZS5tYW5hZ2VtZW50LmF6dXJlLmNvbTCCASIwDQYJKoZIhvcNAQEBBQADggEPADCCAQoCggEBALJiyUikcpMswfhvdsI_rXYHu5usdpZW7yAqWPwx7nyvDBbA6tYMOwIWDF3lmy48lA46kFg2__zl_gVcj_Jw_2ue8USufQFsjmlCYmhbryemgmCuZucLrVs0nOW_5HVAX7QY9eBRWotqXIDJPTRyoGqWrXm2qO_sMjVacTB19-WMO5gHXKvOrm3HRspddB5sJUi15aHoSTlGgepJ8Bc6vMEFWUSNkkRqGt-EtMDQGAf2PFA2rkeizLvEPyGwqA04f56eXcnvVc-9t6jGFggfFusEW3_EaE1CqF_Aemzi9kaAhLfj5fOyZHybExiqyzL3WDGLAe-mC9uhOggcp5HjtKECAwEAAaOCBJIwggSOMCcGCSsGAQQBgjcVCgQaMBgwCgYIKwYBBQUHAwEwCgYIKwYBBQUHAwIwPQYJKwYBBAGCNxUHBDAwLgYmKwYBBAGCNxUIhpDjDYTVtHiE8Ys-hZvdFs6dEoFghfmRS4WsmTQCAWQCAQcwggHaBggrBgEFBQcBAQSCAcwwggHIMGYGCCsGAQUFBzAChlpodHRwOi8vY3JsLm1pY3Jvc29mdC5jb20vcGtpaW5mcmEvQ2VydHMvQkwyUEtJSU5UQ0EwMS5BTUUuR0JMX0FNRSUyMEluZnJhJTIwQ0ElMjAwMig0KS5jcnQwVgYIKwYBBQUHMAKGSmh0dHA6Ly9jcmwxLmFtZS5nYmwvYWlhL0JMMlBLSUlOVENBMDEuQU1FLkdCTF9BTUUlMjBJbmZyYSUyMENBJTIwMDIoNCkuY3J0MFYGCCsGAQUFBzAChkpodHRwOi8vY3JsMi5hbWUuZ2JsL2FpYS9CTDJQS0lJTlRDQTAxLkFNRS5HQkxfQU1FJTIwSW5mcmElMjBDQSUyMDAyKDQpLmNydDBWBggrBgEFBQcwAoZKaHR0cDovL2NybDMuYW1lLmdibC9haWEvQkwyUEtJSU5UQ0EwMS5BTUUuR0JMX0FNRSUyMEluZnJhJTIwQ0ElMjAwMig0KS5jcnQwVgYIKwYBBQUHMAKGSmh0dHA6Ly9jcmw0LmFtZS5nYmwvYWlhL0JMMlBLSUlOVENBMDEuQU1FLkdCTF9BTUUlMjBJbmZyYSUyMENBJTIwMDIoNCkuY3J0MB0GA1UdDgQWBBTFiuatBch4getEuR5ddJpfuPsJ8DAOBgNVHQ8BAf8EBAMCBaAwggE1BgNVHR8EggEsMIIBKDCCASSgggEgoIIBHIZCaHR0cDovL2NybC5taWNyb3NvZnQuY29tL3BraWluZnJhL0NSTC9BTUUlMjBJbmZyYSUyMENBJTIwMDIoNCkuY3JshjRodHRwOi8vY3JsMS5hbWUuZ2JsL2NybC9BTUUlMjBJbmZyYSUyMENBJTIwMDIoNCkuY3JshjRodHRwOi8vY3JsMi5hbWUuZ2JsL2NybC9BTUUlMjBJbmZyYSUyMENBJTIwMDIoNCkuY3JshjRodHRwOi8vY3JsMy5hbWUuZ2JsL2NybC9BTUUlMjBJbmZyYSUyMENBJTIwMDIoNCkuY3JshjRodHRwOi8vY3JsNC5hbWUuZ2JsL2NybC9BTUUlMjBJbmZyYSUyMENBJTIwMDIoNCkuY3JsMIGdBgNVHSAEgZUwgZIwDAYKKwYBBAGCN3sBATBmBgorBgEEAYI3ewICMFgwVgYIKwYBBQUHAgIwSh5IADMAMwBlADAAMQA5ADIAMQAtADQAZAA2ADQALQA0AGYAOABjAC0AYQAwADUANQAtADUAYgBkAGEAZgBmAGQANQBlADMAMwBkMAwGCisGAQQBgjd7AwIwDAYKKwYBBAGCN3sEAjAfBgNVHSMEGDAWgBSuecJrXSWIEwb2BwnDl3x7l48dVTAdBgNVHSUEFjAUBggrBgEFBQcDAQYIKwYBBQUHAwIwDQYJKoZIhvcNAQELBQADggEBAIxmxJ5xNUiG8PRXsUSme6IbA37JinZso0lwEjfgtHmK1DZhhGugl-cdjEw10JLCVwaiKd-q2yljbccx_MpSj2rx5yGUNb32Cv2p40-HWzxtYMw0j9JGcrJWoP_apkjIELce110mKIOL4dJ3r8N5cXuhEatDvAPjNYjdG9YgGTE1s1CLy9MvJsLRVQnWtxDWlWsj_XgzlBhvgxwXILR7A48GZLe9ENWEJwEl_AmMGT_o5kKmBfcKl6mjYWjCchXL5bHKE5dnl9X3W2eQTdqqGqh2z2KAUwyCu2xOV5xh6Zjg6SDEuPHvcBqAHqMgqi3E38hUBBXw4AXVsmQhz5FyOg8&h=f5-o2AW2VutueS9mzjkdh54CC_qr9LE6fAGa7HrnI54&s=WP1noOkOjKZ301GUXdC-pwuVfcgr_MsUr5iZ532LU-zsRoA_bmXL6pXv1TuZ_ZwgdaVzMN55W6NS63VSQwzRw6cBymUzfGmJXoKe4Yrb75LVRwwNiZT4obpWYwa5zDwiyglGpLgCVp_ueLrlVxXA_3mHFOnpmw8sMQmOXPVSkGziMAa5hZvkkMTKxX7veKowVpSM1IOWrRHmluNlgt1V61BLwy6FoIukJ5h3uppWlqGaJOIYvi7NbLzVswqexhLc5u3nKIk_LIoHO8h07n3f_iL9wN-tCxcPIbLM2P-amrKvjb9Ckw4Y0vBqFCVOBkMP8ycoO-sxvKSTuQ3Mc-xsLg&t=638768122995624867
        method: GET
      response:
        proto: HTTP/2.0
        proto_major: 2
        proto_minor: 0
        transfer_encoding: []
        trailer: {}
        content_length: 278
        uncompressed: false
        body: '{"id":"/subscriptions/faa080af-c1d8-40ad-9cce-e1a450ca5b57/providers/Microsoft.App/locations/eastus2/containerappOperationStatuses/6c037664-f9dd-495d-885a-82716ea6ce0a","name":"6c037664-f9dd-495d-885a-82716ea6ce0a","status":"Succeeded","startTime":"2025-03-05T22:58:18.9096125"}'
        headers:
            Api-Supported-Versions:
                - 2022-03-01, 2022-06-01-preview, 2022-10-01, 2022-11-01-preview, 2023-04-01-preview, 2023-05-01, 2023-05-02-preview, 2023-08-01-preview, 2023-11-02-preview, 2024-02-02-preview, 2024-03-01, 2024-08-02-preview, 2024-10-02-preview, 2025-01-01
            Cache-Control:
                - no-cache
            Content-Length:
                - "278"
            Content-Type:
                - application/json; charset=utf-8
            Date:
                - Wed, 05 Mar 2025 22:58:34 GMT
            Expires:
                - "-1"
            Pragma:
                - no-cache
            Strict-Transport-Security:
                - max-age=31536000; includeSubDomains
            Vary:
                - Accept-Encoding
            X-Cache:
                - CONFIG_NOCACHE
            X-Content-Type-Options:
                - nosniff
            X-Ms-Correlation-Request-Id:
                - 1e82ff67ecfa53edda27facdc9cff83a
            X-Ms-Ratelimit-Remaining-Subscription-Global-Reads:
                - "16499"
            X-Ms-Ratelimit-Remaining-Subscription-Reads:
                - "1099"
            X-Ms-Request-Id:
                - a9b8c916-531b-40a8-b3c6-2313a70361f4
            X-Ms-Routing-Request-Id:
                - WESTUS2:20250305T225834Z:a9b8c916-531b-40a8-b3c6-2313a70361f4
            X-Msedge-Ref:
                - 'Ref A: 1B880FC6B23D4EE697F40B1A7274DAC6 Ref B: CO6AA3150220009 Ref C: 2025-03-05T22:58:34Z'
            X-Powered-By:
                - ASP.NET
        status: 200 OK
        code: 200
        duration: 292.2524ms
    - id: 21
      request:
        proto: HTTP/1.1
        proto_major: 1
        proto_minor: 1
        content_length: 0
        transfer_encoding: []
        trailer: {}
        host: management.azure.com
        remote_addr: ""
        request_uri: ""
        body: ""
        form: {}
        headers:
            Accept-Encoding:
                - gzip
            Authorization:
                - SANITIZED
            User-Agent:
<<<<<<< HEAD
                - azsdk-go-armappcontainers/v3.0.0-beta.1 (go1.24.0; linux),azdev/0.0.0-dev.0 (Go go1.24.0; linux/amd64)
=======
                - azsdk-go-armappcontainers/v3.0.0-beta.1 (go1.23.2; Windows_NT),azdev/0.0.0-dev.0 (Go go1.23.2; windows/amd64)
>>>>>>> 37baa781
            X-Ms-Correlation-Request-Id:
                - 1e82ff67ecfa53edda27facdc9cff83a
        url: https://management.azure.com:443/subscriptions/faa080af-c1d8-40ad-9cce-e1a450ca5b57/resourceGroups/rg-azdtest-w7ced11/providers/Microsoft.App/containerApps/pubsub?api-version=2024-02-02-preview
        method: GET
      response:
        proto: HTTP/2.0
        proto_major: 2
        proto_minor: 0
        transfer_encoding: []
        trailer: {}
        content_length: 4555
        uncompressed: false
        body: '{"id":"/subscriptions/faa080af-c1d8-40ad-9cce-e1a450ca5b57/resourceGroups/rg-azdtest-w7ced11/providers/Microsoft.App/containerapps/pubsub","name":"pubsub","type":"Microsoft.App/containerApps","location":"East US 2","tags":{"aspire-resource-name":"pubsub","azd-service-name":"pubsub"},"systemData":{"createdBy":"hemarina@microsoft.com","createdByType":"User","createdAt":"2025-03-05T22:58:18.2811387","lastModifiedBy":"hemarina@microsoft.com","lastModifiedByType":"User","lastModifiedAt":"2025-03-05T22:58:18.2811387"},"properties":{"provisioningState":"Succeeded","runningStatus":"Running","managedEnvironmentId":"/subscriptions/faa080af-c1d8-40ad-9cce-e1a450ca5b57/resourceGroups/rg-azdtest-w7ced11/providers/Microsoft.App/managedEnvironments/cae-pujwdbodbtd4k","environmentId":"/subscriptions/faa080af-c1d8-40ad-9cce-e1a450ca5b57/resourceGroups/rg-azdtest-w7ced11/providers/Microsoft.App/managedEnvironments/cae-pujwdbodbtd4k","workloadProfileName":"consumption","patchingMode":"Automatic","outboundIpAddresses":["20.97.130.219","20.69.200.68","52.167.135.54","52.184.149.238","52.179.250.88","52.184.149.147","52.184.198.180","52.184.138.179","52.179.253.112","52.184.190.79","52.184.141.185","52.184.151.206","20.97.132.38","20.97.133.137","20.94.122.99","20.94.122.65","20.94.122.133","20.94.122.111","20.94.122.70","20.94.122.101","20.1.250.250","20.1.251.135","20.7.131.26","20.7.130.240","20.7.131.54","20.7.131.60","20.7.131.34","20.7.131.59","20.7.131.44","20.7.131.5","20.7.131.39","20.7.131.50","20.1.251.104","172.200.51.234","172.200.52.27","172.200.51.44","172.200.51.235","172.200.51.243","172.200.51.45","172.200.51.191","172.200.51.242","172.200.52.26","172.200.51.190","20.1.251.2","13.68.118.203","13.68.119.127","52.184.147.35","52.184.147.9","20.94.111.32","20.94.110.46","20.161.138.86","20.161.137.24","4.153.72.251","4.153.73.13","4.153.73.38","4.153.72.240","4.153.73.30","4.153.72.243","4.153.73.23","4.153.72.247","4.153.73.6","4.153.73.37","20.161.137.25","52.184.192.104","52.177.123.74","52.177.123.175","52.177.123.148","52.177.123.136","52.177.123.98","52.177.123.102","52.177.123.125","52.177.123.90","52.177.123.69","20.161.138.87","20.122.82.135","172.177.177.115","20.122.82.26","20.122.82.51","20.122.81.165","20.122.82.63","20.122.81.203","172.177.180.194","20.122.81.254","20.122.82.103","4.153.106.247","4.153.107.93","4.153.108.180","4.153.107.3","4.153.110.115","4.153.108.140","128.85.246.95"],"latestRevisionName":"pubsub--l6xpkyo","latestReadyRevisionName":"pubsub--l6xpkyo","latestRevisionFqdn":"pubsub--l6xpkyo.internal.purpleriver-cde3cc8a.eastus2.azurecontainerapps.io","customDomainVerificationId":"952E2B5B449FE1809E86B56F4189627111A065213A56FF099BE2E8782C9EB920","configuration":{"secrets":null,"activeRevisionsMode":"Single","ingress":{"fqdn":"pubsub.internal.purpleriver-cde3cc8a.eastus2.azurecontainerapps.io","external":false,"targetPort":6379,"exposedPort":0,"transport":"Tcp","traffic":[{"weight":100,"latestRevision":true}],"customDomains":null,"allowInsecure":false,"ipSecurityRestrictions":null,"corsPolicy":null,"clientCertificateMode":null,"stickySessions":null,"additionalPortMappings":null,"targetPortHttpScheme":null},"registries":[{"server":"acrpujwdbodbtd4k.azurecr.io","username":"","passwordSecretRef":"","identity":"/subscriptions/faa080af-c1d8-40ad-9cce-e1a450ca5b57/resourceGroups/rg-azdtest-w7ced11/providers/Microsoft.ManagedIdentity/userAssignedIdentities/mi-pujwdbodbtd4k"}],"identitySettings":[],"dapr":null,"runtime":{"dotnet":{"autoConfigureDataProtection":true}},"maxInactiveRevisions":100,"service":null},"template":{"revisionSuffix":"","terminationGracePeriodSeconds":null,"containers":[{"image":"docker.io/library/redis:7.4","imageType":"ContainerImage","name":"pubsub","env":[{"name":"AZURE_CLIENT_ID","value":"fee4e44f-e9cf-4093-8c2f-2700e20b33c8"}],"resources":{"cpu":0.5,"memory":"1Gi","ephemeralStorage":"2Gi"}}],"initContainers":null,"scale":{"minReplicas":1,"maxReplicas":10,"rules":null},"volumes":null,"serviceBinds":null},"eventStreamEndpoint":"https://eastus2.azurecontainerapps.dev/subscriptions/faa080af-c1d8-40ad-9cce-e1a450ca5b57/resourceGroups/rg-azdtest-w7ced11/containerApps/pubsub/eventstream","delegatedIdentities":[]},"identity":{"type":"UserAssigned","userAssignedIdentities":{"/subscriptions/faa080af-c1d8-40ad-9cce-e1a450ca5b57/resourcegroups/rg-azdtest-w7ced11/providers/Microsoft.ManagedIdentity/userAssignedIdentities/mi-pujwdbodbtd4k":{"principalId":"a4a1e418-551d-47c6-849c-9be2ef363468","clientId":"fee4e44f-e9cf-4093-8c2f-2700e20b33c8"}}}}'
        headers:
            Api-Supported-Versions:
                - 2022-03-01, 2022-06-01-preview, 2022-10-01, 2022-11-01-preview, 2023-04-01-preview, 2023-05-01, 2023-05-02-preview, 2023-08-01-preview, 2023-11-02-preview, 2024-02-02-preview, 2024-03-01, 2024-08-02-preview, 2024-10-02-preview, 2025-01-01
            Cache-Control:
                - no-cache
            Content-Length:
                - "4555"
            Content-Type:
                - application/json; charset=utf-8
            Date:
                - Wed, 05 Mar 2025 22:58:34 GMT
            Expires:
                - "-1"
            Pragma:
                - no-cache
            Strict-Transport-Security:
                - max-age=31536000; includeSubDomains
            Vary:
                - Accept-Encoding
            X-Cache:
                - CONFIG_NOCACHE
            X-Content-Type-Options:
                - nosniff
            X-Ms-Correlation-Request-Id:
                - 1e82ff67ecfa53edda27facdc9cff83a
            X-Ms-Ratelimit-Remaining-Subscription-Global-Reads:
                - "16498"
            X-Ms-Ratelimit-Remaining-Subscription-Reads:
                - "1098"
            X-Ms-Request-Id:
                - ef5b8f96-120e-457a-a150-39bffdcc17c1
            X-Ms-Routing-Request-Id:
                - WESTUS2:20250305T225835Z:ef5b8f96-120e-457a-a150-39bffdcc17c1
            X-Msedge-Ref:
                - 'Ref A: F308040B57DD48C0AD73CD8D290900C4 Ref B: CO6AA3150220009 Ref C: 2025-03-05T22:58:34Z'
            X-Powered-By:
                - ASP.NET
        status: 200 OK
        code: 200
        duration: 497.2868ms
    - id: 22
      request:
        proto: HTTP/1.1
        proto_major: 1
        proto_minor: 1
        content_length: 0
        transfer_encoding: []
        trailer: {}
        host: management.azure.com
        remote_addr: ""
        request_uri: ""
        body: ""
        form: {}
        headers:
            Accept:
                - application/json
            Accept-Encoding:
                - gzip
            Authorization:
                - SANITIZED
            User-Agent:
<<<<<<< HEAD
                - azsdk-go-armappcontainers/v3.0.0-beta.1 (go1.24.0; linux),azdev/0.0.0-dev.0 (Go go1.24.0; linux/amd64)
=======
                - azsdk-go-armappcontainers/v3.0.0-beta.1 (go1.23.2; Windows_NT),azdev/0.0.0-dev.0 (Go go1.23.2; windows/amd64)
>>>>>>> 37baa781
            X-Ms-Correlation-Request-Id:
                - 1e82ff67ecfa53edda27facdc9cff83a
        url: https://management.azure.com:443/subscriptions/faa080af-c1d8-40ad-9cce-e1a450ca5b57/resourceGroups/rg-azdtest-w7ced11/providers/Microsoft.App/containerApps/pubsub?api-version=2023-11-02-preview
        method: GET
      response:
        proto: HTTP/2.0
        proto_major: 2
        proto_minor: 0
        transfer_encoding: []
        trailer: {}
        content_length: 4419
        uncompressed: false
        body: '{"id":"/subscriptions/faa080af-c1d8-40ad-9cce-e1a450ca5b57/resourceGroups/rg-azdtest-w7ced11/providers/Microsoft.App/containerapps/pubsub","name":"pubsub","type":"Microsoft.App/containerApps","location":"East US 2","tags":{"aspire-resource-name":"pubsub","azd-service-name":"pubsub"},"systemData":{"createdBy":"hemarina@microsoft.com","createdByType":"User","createdAt":"2025-03-05T22:58:18.2811387","lastModifiedBy":"hemarina@microsoft.com","lastModifiedByType":"User","lastModifiedAt":"2025-03-05T22:58:18.2811387"},"properties":{"provisioningState":"Succeeded","runningStatus":"Running","managedEnvironmentId":"/subscriptions/faa080af-c1d8-40ad-9cce-e1a450ca5b57/resourceGroups/rg-azdtest-w7ced11/providers/Microsoft.App/managedEnvironments/cae-pujwdbodbtd4k","environmentId":"/subscriptions/faa080af-c1d8-40ad-9cce-e1a450ca5b57/resourceGroups/rg-azdtest-w7ced11/providers/Microsoft.App/managedEnvironments/cae-pujwdbodbtd4k","workloadProfileName":"consumption","outboundIpAddresses":["20.97.130.219","20.69.200.68","52.167.135.54","52.184.149.238","52.179.250.88","52.184.149.147","52.184.198.180","52.184.138.179","52.179.253.112","52.184.190.79","52.184.141.185","52.184.151.206","20.97.132.38","20.97.133.137","20.94.122.99","20.94.122.65","20.94.122.133","20.94.122.111","20.94.122.70","20.94.122.101","20.1.250.250","20.1.251.135","20.7.131.26","20.7.130.240","20.7.131.54","20.7.131.60","20.7.131.34","20.7.131.59","20.7.131.44","20.7.131.5","20.7.131.39","20.7.131.50","20.1.251.104","172.200.51.234","172.200.52.27","172.200.51.44","172.200.51.235","172.200.51.243","172.200.51.45","172.200.51.191","172.200.51.242","172.200.52.26","172.200.51.190","20.1.251.2","13.68.118.203","13.68.119.127","52.184.147.35","52.184.147.9","20.94.111.32","20.94.110.46","20.161.138.86","20.161.137.24","4.153.72.251","4.153.73.13","4.153.73.38","4.153.72.240","4.153.73.30","4.153.72.243","4.153.73.23","4.153.72.247","4.153.73.6","4.153.73.37","20.161.137.25","52.184.192.104","52.177.123.74","52.177.123.175","52.177.123.148","52.177.123.136","52.177.123.98","52.177.123.102","52.177.123.125","52.177.123.90","52.177.123.69","20.161.138.87","20.122.82.135","172.177.177.115","20.122.82.26","20.122.82.51","20.122.81.165","20.122.82.63","20.122.81.203","172.177.180.194","20.122.81.254","20.122.82.103","4.153.106.247","4.153.107.93","4.153.108.180","4.153.107.3","4.153.110.115","4.153.108.140","128.85.246.95"],"latestRevisionName":"pubsub--l6xpkyo","latestReadyRevisionName":"pubsub--l6xpkyo","latestRevisionFqdn":"pubsub--l6xpkyo.internal.purpleriver-cde3cc8a.eastus2.azurecontainerapps.io","customDomainVerificationId":"952E2B5B449FE1809E86B56F4189627111A065213A56FF099BE2E8782C9EB920","configuration":{"secrets":null,"activeRevisionsMode":"Single","ingress":{"fqdn":"pubsub.internal.purpleriver-cde3cc8a.eastus2.azurecontainerapps.io","external":false,"targetPort":6379,"exposedPort":0,"transport":"Tcp","traffic":[{"weight":100,"latestRevision":true}],"customDomains":null,"allowInsecure":false,"ipSecurityRestrictions":null,"corsPolicy":null,"clientCertificateMode":null,"stickySessions":null,"additionalPortMappings":null,"targetPortHttpScheme":null},"registries":[{"server":"acrpujwdbodbtd4k.azurecr.io","username":"","passwordSecretRef":"","identity":"/subscriptions/faa080af-c1d8-40ad-9cce-e1a450ca5b57/resourceGroups/rg-azdtest-w7ced11/providers/Microsoft.ManagedIdentity/userAssignedIdentities/mi-pujwdbodbtd4k"}],"dapr":null,"maxInactiveRevisions":100,"service":null},"template":{"revisionSuffix":"","terminationGracePeriodSeconds":null,"containers":[{"image":"docker.io/library/redis:7.4","name":"pubsub","env":[{"name":"AZURE_CLIENT_ID","value":"fee4e44f-e9cf-4093-8c2f-2700e20b33c8"}],"resources":{"cpu":0.5,"memory":"1Gi","ephemeralStorage":"2Gi"}}],"initContainers":null,"scale":{"minReplicas":1,"maxReplicas":10,"rules":null},"volumes":null,"serviceBinds":null},"eventStreamEndpoint":"https://eastus2.azurecontainerapps.dev/subscriptions/faa080af-c1d8-40ad-9cce-e1a450ca5b57/resourceGroups/rg-azdtest-w7ced11/containerApps/pubsub/eventstream","delegatedIdentities":[]},"identity":{"type":"UserAssigned","userAssignedIdentities":{"/subscriptions/faa080af-c1d8-40ad-9cce-e1a450ca5b57/resourcegroups/rg-azdtest-w7ced11/providers/Microsoft.ManagedIdentity/userAssignedIdentities/mi-pujwdbodbtd4k":{"principalId":"a4a1e418-551d-47c6-849c-9be2ef363468","clientId":"fee4e44f-e9cf-4093-8c2f-2700e20b33c8"}}}}'
        headers:
            Api-Supported-Versions:
                - 2022-03-01, 2022-06-01-preview, 2022-10-01, 2022-11-01-preview, 2023-04-01-preview, 2023-05-01, 2023-05-02-preview, 2023-08-01-preview, 2023-11-02-preview, 2024-02-02-preview, 2024-03-01, 2024-08-02-preview, 2024-10-02-preview, 2025-01-01
            Cache-Control:
                - no-cache
            Content-Length:
                - "4419"
            Content-Type:
                - application/json; charset=utf-8
            Date:
                - Wed, 05 Mar 2025 22:58:34 GMT
            Expires:
                - "-1"
            Pragma:
                - no-cache
            Strict-Transport-Security:
                - max-age=31536000; includeSubDomains
            Vary:
                - Accept-Encoding
            X-Cache:
                - CONFIG_NOCACHE
            X-Content-Type-Options:
                - nosniff
            X-Ms-Correlation-Request-Id:
                - 1e82ff67ecfa53edda27facdc9cff83a
            X-Ms-Ratelimit-Remaining-Subscription-Global-Reads:
                - "16499"
            X-Ms-Ratelimit-Remaining-Subscription-Reads:
                - "1099"
            X-Ms-Request-Id:
                - 98cab8d6-e434-4df5-99c6-d9bdad4cb3a7
            X-Ms-Routing-Request-Id:
                - WESTUS2:20250305T225835Z:98cab8d6-e434-4df5-99c6-d9bdad4cb3a7
            X-Msedge-Ref:
                - 'Ref A: CAADC6AD48774E318ED8351EA7F5CF80 Ref B: CO6AA3150220009 Ref C: 2025-03-05T22:58:35Z'
            X-Powered-By:
                - ASP.NET
        status: 200 OK
        code: 200
        duration: 414.428ms
    - id: 23
      request:
        proto: HTTP/1.1
        proto_major: 1
        proto_minor: 1
        content_length: 0
        transfer_encoding: []
        trailer: {}
        host: management.azure.com
        remote_addr: ""
        request_uri: ""
        body: ""
        form: {}
        headers:
            Accept:
                - application/json
            Accept-Encoding:
                - gzip
            Authorization:
                - SANITIZED
            User-Agent:
<<<<<<< HEAD
                - azsdk-go-armresources.ResourceGroupsClient/v1.1.1 (go1.24.0; linux),azdev/0.0.0-dev.0 (Go go1.24.0; linux/amd64)
=======
                - azsdk-go-armresources.ResourceGroupsClient/v1.1.1 (go1.23.2; Windows_NT),azdev/0.0.0-dev.0 (Go go1.23.2; windows/amd64)
>>>>>>> 37baa781
            X-Ms-Correlation-Request-Id:
                - 1e82ff67ecfa53edda27facdc9cff83a
        url: https://management.azure.com:443/subscriptions/faa080af-c1d8-40ad-9cce-e1a450ca5b57/resourcegroups?%24filter=tagName+eq+%27azd-env-name%27+and+tagValue+eq+%27azdtest-w7ced11%27&api-version=2021-04-01
        method: GET
      response:
        proto: HTTP/2.0
        proto_major: 2
        proto_minor: 0
        transfer_encoding: []
        trailer: {}
        content_length: 288
        uncompressed: false
        body: '{"value":[{"id":"/subscriptions/faa080af-c1d8-40ad-9cce-e1a450ca5b57/resourceGroups/rg-azdtest-w7ced11","name":"rg-azdtest-w7ced11","type":"Microsoft.Resources/resourceGroups","location":"eastus2","tags":{"azd-env-name":"azdtest-w7ced11"},"properties":{"provisioningState":"Succeeded"}}]}'
        headers:
            Cache-Control:
                - no-cache
            Content-Length:
                - "288"
            Content-Type:
                - application/json; charset=utf-8
            Date:
                - Wed, 05 Mar 2025 22:58:35 GMT
            Expires:
                - "-1"
            Pragma:
                - no-cache
            Strict-Transport-Security:
                - max-age=31536000; includeSubDomains
            X-Cache:
                - CONFIG_NOCACHE
            X-Content-Type-Options:
                - nosniff
            X-Ms-Correlation-Request-Id:
                - 1e82ff67ecfa53edda27facdc9cff83a
            X-Ms-Ratelimit-Remaining-Subscription-Global-Reads:
                - "16499"
            X-Ms-Ratelimit-Remaining-Subscription-Reads:
                - "1099"
            X-Ms-Request-Id:
                - 0caadfcb-6c96-4df7-8daa-8ffaef9ecff9
            X-Ms-Routing-Request-Id:
                - WESTUS2:20250305T225835Z:0caadfcb-6c96-4df7-8daa-8ffaef9ecff9
            X-Msedge-Ref:
                - 'Ref A: 14C17B09B7B144F2BBC1FFFD4E1B1E96 Ref B: CO6AA3150220009 Ref C: 2025-03-05T22:58:35Z'
        status: 200 OK
        code: 200
        duration: 40.9482ms
    - id: 24
      request:
        proto: HTTP/1.1
        proto_major: 1
        proto_minor: 1
        content_length: -1
        transfer_encoding:
            - chunked
        trailer: {}
        host: acrpujwdbodbtd4k.azurecr.io
        remote_addr: ""
        request_uri: ""
        body: access_token=SANITIZED&grant_type=access_token&service=acrpujwdbodbtd4k.azurecr.io
        form:
            access_token:
                - SANITIZED
            grant_type:
                - access_token
            service:
                - acrpujwdbodbtd4k.azurecr.io
        headers:
            Accept-Encoding:
                - gzip
            Authorization:
                - SANITIZED
            Content-Type:
                - application/x-www-form-urlencoded
            User-Agent:
<<<<<<< HEAD
                - azsdk-go-azd-acr/0.0.0-dev.0 (commit 0000000000000000000000000000000000000000) (go1.24.0; linux),azdev/0.0.0-dev.0 (Go go1.24.0; linux/amd64)
=======
                - azsdk-go-azd-acr/0.0.0-dev.0 (commit 0000000000000000000000000000000000000000) (go1.23.2; Windows_NT),azdev/0.0.0-dev.0 (Go go1.23.2; windows/amd64)
>>>>>>> 37baa781
            X-Ms-Correlation-Request-Id:
                - 1e82ff67ecfa53edda27facdc9cff83a
        url: https://acrpujwdbodbtd4k.azurecr.io:443/oauth2/exchange
        method: POST
      response:
        proto: HTTP/1.1
        proto_major: 1
        proto_minor: 1
        transfer_encoding:
            - chunked
        trailer: {}
        content_length: -1
        uncompressed: false
        body: '{"refresh_token":"SANITIZED"}'
        headers:
            Connection:
                - keep-alive
            Content-Type:
                - application/json; charset=utf-8
            Date:
                - Wed, 05 Mar 2025 22:58:35 GMT
            Server:
                - AzureContainerRegistry
            Strict-Transport-Security:
                - max-age=31536000; includeSubDomains
            X-Ms-Correlation-Request-Id:
                - 1e82ff67ecfa53edda27facdc9cff83a
            X-Ms-Ratelimit-Remaining-Calls-Per-Second:
                - "166.633333"
        status: 200 OK
        code: 200
        duration: 71.0103ms
    - id: 25
      request:
        proto: HTTP/1.1
        proto_major: 1
        proto_minor: 1
        content_length: 2532
        transfer_encoding: []
        trailer: {}
        host: management.azure.com
        remote_addr: ""
        request_uri: ""
        body: '{"identity":{"type":"UserAssigned","userAssignedIdentities":{"/subscriptions/faa080af-c1d8-40ad-9cce-e1a450ca5b57/resourceGroups/rg-azdtest-w7ced11/providers/Microsoft.ManagedIdentity/userAssignedIdentities/mi-pujwdbodbtd4k":{}}},"location":"eastus2","properties":{"configuration":{"activeRevisionsMode":"single","ingress":{"allowInsecure":false,"external":true,"targetPort":8080,"transport":"http"},"registries":[{"identity":"/subscriptions/faa080af-c1d8-40ad-9cce-e1a450ca5b57/resourceGroups/rg-azdtest-w7ced11/providers/Microsoft.ManagedIdentity/userAssignedIdentities/mi-pujwdbodbtd4k","server":"acrpujwdbodbtd4k.azurecr.io"}],"runtime":{"dotnet":{"autoConfigureDataProtection":true}},"secrets":[{"name":"connectionstrings--markdown","value":"https://storagepujwdbodbtd4k.blob.core.windows.net/"},{"name":"connectionstrings--messages","value":"https://storagepujwdbodbtd4k.queue.core.windows.net/"},{"name":"connectionstrings--pubsub","value":"pubsub:6379"},{"name":"connectionstrings--requestlog","value":"https://storagepujwdbodbtd4k.table.core.windows.net/"}]},"environmentId":"/subscriptions/faa080af-c1d8-40ad-9cce-e1a450ca5b57/resourceGroups/rg-azdtest-w7ced11/providers/Microsoft.App/managedEnvironments/cae-pujwdbodbtd4k","template":{"containers":[{"env":[{"name":"AZURE_CLIENT_ID","value":"fee4e44f-e9cf-4093-8c2f-2700e20b33c8"},{"name":"ASPNETCORE_FORWARDEDHEADERS_ENABLED","value":"true"},{"name":"GOVERSION","value":"1.22"},{"name":"HTTP_PORTS","value":"8080"},{"name":"OTEL_DOTNET_EXPERIMENTAL_OTLP_EMIT_EVENT_LOG_ATTRIBUTES","value":"true"},{"name":"OTEL_DOTNET_EXPERIMENTAL_OTLP_EMIT_EXCEPTION_LOG_ATTRIBUTES","value":"true"},{"name":"OTEL_DOTNET_EXPERIMENTAL_OTLP_RETRY","value":"in_memory"},{"name":"services__apiservice__http__0","value":"http://apiservice.internal.purpleriver-cde3cc8a.eastus2.azurecontainerapps.io"},{"name":"services__apiservice__https__0","value":"https://apiservice.internal.purpleriver-cde3cc8a.eastus2.azurecontainerapps.io"},{"name":"ConnectionStrings__markdown","secretRef":"connectionstrings--markdown"},{"name":"ConnectionStrings__messages","secretRef":"connectionstrings--messages"},{"name":"ConnectionStrings__pubsub","secretRef":"connectionstrings--pubsub"},{"name":"ConnectionStrings__requestlog","secretRef":"connectionstrings--requestlog"}],"image":"acrpujwdbodbtd4k.azurecr.io/aspire-azd-tests/webfrontend-azdtest-w7ced11:azd-deploy-1741214978","name":"webfrontend"}],"scale":{"minReplicas":1}}},"tags":{"aspire-resource-name":"webfrontend","azd-service-name":"webfrontend"}}'
        form: {}
        headers:
            Accept:
                - application/json
            Accept-Encoding:
                - gzip
            Authorization:
                - SANITIZED
            Content-Length:
                - "2532"
            Content-Type:
                - application/json
            User-Agent:
<<<<<<< HEAD
                - azsdk-go-armappcontainers/v3.0.0-beta.1 (go1.24.0; linux),azdev/0.0.0-dev.0 (Go go1.24.0; linux/amd64)
=======
                - azsdk-go-armappcontainers/v3.0.0-beta.1 (go1.23.2; Windows_NT),azdev/0.0.0-dev.0 (Go go1.23.2; windows/amd64)
>>>>>>> 37baa781
            X-Ms-Correlation-Request-Id:
                - 1e82ff67ecfa53edda27facdc9cff83a
        url: https://management.azure.com:443/subscriptions/faa080af-c1d8-40ad-9cce-e1a450ca5b57/resourceGroups/rg-azdtest-w7ced11/providers/Microsoft.App/containerApps/webfrontend?api-version=2024-02-02-preview
        method: PUT
      response:
        proto: HTTP/2.0
        proto_major: 2
        proto_minor: 0
        transfer_encoding: []
        trailer: {}
        content_length: 5172
        uncompressed: false
        body: '{"id":"/subscriptions/faa080af-c1d8-40ad-9cce-e1a450ca5b57/resourceGroups/rg-azdtest-w7ced11/providers/Microsoft.App/containerapps/webfrontend","name":"webfrontend","type":"Microsoft.App/containerApps","location":"East US 2","tags":{"aspire-resource-name":"webfrontend","azd-service-name":"webfrontend"},"systemData":{"createdBy":"hemarina@microsoft.com","createdByType":"User","createdAt":"2025-03-05T22:58:54.7076158Z","lastModifiedBy":"hemarina@microsoft.com","lastModifiedByType":"User","lastModifiedAt":"2025-03-05T22:58:54.7076158Z"},"properties":{"provisioningState":"InProgress","managedEnvironmentId":"/subscriptions/faa080af-c1d8-40ad-9cce-e1a450ca5b57/resourceGroups/rg-azdtest-w7ced11/providers/Microsoft.App/managedEnvironments/cae-pujwdbodbtd4k","environmentId":"/subscriptions/faa080af-c1d8-40ad-9cce-e1a450ca5b57/resourceGroups/rg-azdtest-w7ced11/providers/Microsoft.App/managedEnvironments/cae-pujwdbodbtd4k","workloadProfileName":"consumption","patchingMode":"Automatic","outboundIpAddresses":["20.97.130.219","20.69.200.68","52.167.135.54","52.184.149.238","52.179.250.88","52.184.149.147","52.184.198.180","52.184.138.179","52.179.253.112","52.184.190.79","52.184.141.185","52.184.151.206","20.97.132.38","20.97.133.137","20.94.122.99","20.94.122.65","20.94.122.133","20.94.122.111","20.94.122.70","20.94.122.101","20.1.250.250","20.1.251.135","20.7.131.26","20.7.130.240","20.7.131.54","20.7.131.60","20.7.131.34","20.7.131.59","20.7.131.44","20.7.131.5","20.7.131.39","20.7.131.50","20.1.251.104","172.200.51.234","172.200.52.27","172.200.51.44","172.200.51.235","172.200.51.243","172.200.51.45","172.200.51.191","172.200.51.242","172.200.52.26","172.200.51.190","20.1.251.2","13.68.118.203","13.68.119.127","52.184.147.35","52.184.147.9","20.94.111.32","20.94.110.46","20.161.138.86","20.161.137.24","4.153.72.251","4.153.73.13","4.153.73.38","4.153.72.240","4.153.73.30","4.153.72.243","4.153.73.23","4.153.72.247","4.153.73.6","4.153.73.37","20.161.137.25","52.184.192.104","52.177.123.74","52.177.123.175","52.177.123.148","52.177.123.136","52.177.123.98","52.177.123.102","52.177.123.125","52.177.123.90","52.177.123.69","20.161.138.87","20.122.82.135","172.177.177.115","20.122.82.26","20.122.82.51","20.122.81.165","20.122.82.63","20.122.81.203","172.177.180.194","20.122.81.254","20.122.82.103","4.153.106.247","4.153.107.93","4.153.108.180","4.153.107.3","4.153.110.115","4.153.108.140","128.85.246.95"],"customDomainVerificationId":"952E2B5B449FE1809E86B56F4189627111A065213A56FF099BE2E8782C9EB920","configuration":{"secrets":[{"name":"connectionstrings--markdown"},{"name":"connectionstrings--messages"},{"name":"connectionstrings--pubsub"},{"name":"connectionstrings--requestlog"}],"activeRevisionsMode":"Single","ingress":{"fqdn":null,"external":true,"targetPort":8080,"exposedPort":null,"transport":"Http","traffic":null,"customDomains":null,"allowInsecure":false,"ipSecurityRestrictions":null,"corsPolicy":null,"clientCertificateMode":null,"stickySessions":null,"additionalPortMappings":null,"targetPortHttpScheme":null},"registries":[{"server":"acrpujwdbodbtd4k.azurecr.io","identity":"/subscriptions/faa080af-c1d8-40ad-9cce-e1a450ca5b57/resourceGroups/rg-azdtest-w7ced11/providers/Microsoft.ManagedIdentity/userAssignedIdentities/mi-pujwdbodbtd4k"}],"identitySettings":[],"dapr":null,"runtime":{"dotnet":{"autoConfigureDataProtection":true}},"maxInactiveRevisions":100,"service":null},"template":{"revisionSuffix":null,"terminationGracePeriodSeconds":null,"containers":[{"image":"acrpujwdbodbtd4k.azurecr.io/aspire-azd-tests/webfrontend-azdtest-w7ced11:azd-deploy-1741214978","imageType":"CloudBuild","name":"webfrontend","env":[{"name":"AZURE_CLIENT_ID","value":"fee4e44f-e9cf-4093-8c2f-2700e20b33c8"},{"name":"ASPNETCORE_FORWARDEDHEADERS_ENABLED","value":"true"},{"name":"GOVERSION","value":"1.22"},{"name":"HTTP_PORTS","value":"8080"},{"name":"OTEL_DOTNET_EXPERIMENTAL_OTLP_EMIT_EVENT_LOG_ATTRIBUTES","value":"true"},{"name":"OTEL_DOTNET_EXPERIMENTAL_OTLP_EMIT_EXCEPTION_LOG_ATTRIBUTES","value":"true"},{"name":"OTEL_DOTNET_EXPERIMENTAL_OTLP_RETRY","value":"in_memory"},{"name":"services__apiservice__http__0","value":"http://apiservice.internal.purpleriver-cde3cc8a.eastus2.azurecontainerapps.io"},{"name":"services__apiservice__https__0","value":"https://apiservice.internal.purpleriver-cde3cc8a.eastus2.azurecontainerapps.io"},{"name":"ConnectionStrings__markdown","secretRef":"connectionstrings--markdown"},{"name":"ConnectionStrings__messages","secretRef":"connectionstrings--messages"},{"name":"ConnectionStrings__pubsub","secretRef":"connectionstrings--pubsub"},{"name":"ConnectionStrings__requestlog","secretRef":"connectionstrings--requestlog"}]}],"initContainers":null,"scale":{"minReplicas":1,"maxReplicas":null,"rules":null},"volumes":null,"serviceBinds":null},"delegatedIdentities":[]},"identity":{"type":"UserAssigned","userAssignedIdentities":{"/subscriptions/faa080af-c1d8-40ad-9cce-e1a450ca5b57/resourcegroups/rg-azdtest-w7ced11/providers/Microsoft.ManagedIdentity/userAssignedIdentities/mi-pujwdbodbtd4k":{"principalId":"a4a1e418-551d-47c6-849c-9be2ef363468","clientId":"fee4e44f-e9cf-4093-8c2f-2700e20b33c8"}}}}'
        headers:
            Api-Supported-Versions:
                - 2022-03-01, 2022-06-01-preview, 2022-10-01, 2022-11-01-preview, 2023-04-01-preview, 2023-05-01, 2023-05-02-preview, 2023-08-01-preview, 2023-11-02-preview, 2024-02-02-preview, 2024-03-01, 2024-08-02-preview, 2024-10-02-preview, 2025-01-01
            Azure-Asyncoperation:
                - https://management.azure.com/subscriptions/faa080af-c1d8-40ad-9cce-e1a450ca5b57/providers/Microsoft.App/locations/eastus2/containerappOperationStatuses/a96f4a7a-31fc-4468-9ebe-85fddb683481?api-version=2024-02-02-preview&azureAsyncOperation=true&t=638768123358638769&c=MIIHpTCCBo2gAwIBAgITfwTYu0qoRwcN0bP8jwAEBNi7SjANBgkqhkiG9w0BAQsFADBEMRMwEQYKCZImiZPyLGQBGRYDR0JMMRMwEQYKCZImiZPyLGQBGRYDQU1FMRgwFgYDVQQDEw9BTUUgSW5mcmEgQ0EgMDIwHhcNMjUwMTIzMjA0ODUxWhcNMjUwNzIyMjA0ODUxWjBAMT4wPAYDVQQDEzVhc3luY29wZXJhdGlvbnNpZ25pbmdjZXJ0aWZpY2F0ZS5tYW5hZ2VtZW50LmF6dXJlLmNvbTCCASIwDQYJKoZIhvcNAQEBBQADggEPADCCAQoCggEBALJiyUikcpMswfhvdsI_rXYHu5usdpZW7yAqWPwx7nyvDBbA6tYMOwIWDF3lmy48lA46kFg2__zl_gVcj_Jw_2ue8USufQFsjmlCYmhbryemgmCuZucLrVs0nOW_5HVAX7QY9eBRWotqXIDJPTRyoGqWrXm2qO_sMjVacTB19-WMO5gHXKvOrm3HRspddB5sJUi15aHoSTlGgepJ8Bc6vMEFWUSNkkRqGt-EtMDQGAf2PFA2rkeizLvEPyGwqA04f56eXcnvVc-9t6jGFggfFusEW3_EaE1CqF_Aemzi9kaAhLfj5fOyZHybExiqyzL3WDGLAe-mC9uhOggcp5HjtKECAwEAAaOCBJIwggSOMCcGCSsGAQQBgjcVCgQaMBgwCgYIKwYBBQUHAwEwCgYIKwYBBQUHAwIwPQYJKwYBBAGCNxUHBDAwLgYmKwYBBAGCNxUIhpDjDYTVtHiE8Ys-hZvdFs6dEoFghfmRS4WsmTQCAWQCAQcwggHaBggrBgEFBQcBAQSCAcwwggHIMGYGCCsGAQUFBzAChlpodHRwOi8vY3JsLm1pY3Jvc29mdC5jb20vcGtpaW5mcmEvQ2VydHMvQkwyUEtJSU5UQ0EwMS5BTUUuR0JMX0FNRSUyMEluZnJhJTIwQ0ElMjAwMig0KS5jcnQwVgYIKwYBBQUHMAKGSmh0dHA6Ly9jcmwxLmFtZS5nYmwvYWlhL0JMMlBLSUlOVENBMDEuQU1FLkdCTF9BTUUlMjBJbmZyYSUyMENBJTIwMDIoNCkuY3J0MFYGCCsGAQUFBzAChkpodHRwOi8vY3JsMi5hbWUuZ2JsL2FpYS9CTDJQS0lJTlRDQTAxLkFNRS5HQkxfQU1FJTIwSW5mcmElMjBDQSUyMDAyKDQpLmNydDBWBggrBgEFBQcwAoZKaHR0cDovL2NybDMuYW1lLmdibC9haWEvQkwyUEtJSU5UQ0EwMS5BTUUuR0JMX0FNRSUyMEluZnJhJTIwQ0ElMjAwMig0KS5jcnQwVgYIKwYBBQUHMAKGSmh0dHA6Ly9jcmw0LmFtZS5nYmwvYWlhL0JMMlBLSUlOVENBMDEuQU1FLkdCTF9BTUUlMjBJbmZyYSUyMENBJTIwMDIoNCkuY3J0MB0GA1UdDgQWBBTFiuatBch4getEuR5ddJpfuPsJ8DAOBgNVHQ8BAf8EBAMCBaAwggE1BgNVHR8EggEsMIIBKDCCASSgggEgoIIBHIZCaHR0cDovL2NybC5taWNyb3NvZnQuY29tL3BraWluZnJhL0NSTC9BTUUlMjBJbmZyYSUyMENBJTIwMDIoNCkuY3JshjRodHRwOi8vY3JsMS5hbWUuZ2JsL2NybC9BTUUlMjBJbmZyYSUyMENBJTIwMDIoNCkuY3JshjRodHRwOi8vY3JsMi5hbWUuZ2JsL2NybC9BTUUlMjBJbmZyYSUyMENBJTIwMDIoNCkuY3JshjRodHRwOi8vY3JsMy5hbWUuZ2JsL2NybC9BTUUlMjBJbmZyYSUyMENBJTIwMDIoNCkuY3JshjRodHRwOi8vY3JsNC5hbWUuZ2JsL2NybC9BTUUlMjBJbmZyYSUyMENBJTIwMDIoNCkuY3JsMIGdBgNVHSAEgZUwgZIwDAYKKwYBBAGCN3sBATBmBgorBgEEAYI3ewICMFgwVgYIKwYBBQUHAgIwSh5IADMAMwBlADAAMQA5ADIAMQAtADQAZAA2ADQALQA0AGYAOABjAC0AYQAwADUANQAtADUAYgBkAGEAZgBmAGQANQBlADMAMwBkMAwGCisGAQQBgjd7AwIwDAYKKwYBBAGCN3sEAjAfBgNVHSMEGDAWgBSuecJrXSWIEwb2BwnDl3x7l48dVTAdBgNVHSUEFjAUBggrBgEFBQcDAQYIKwYBBQUHAwIwDQYJKoZIhvcNAQELBQADggEBAIxmxJ5xNUiG8PRXsUSme6IbA37JinZso0lwEjfgtHmK1DZhhGugl-cdjEw10JLCVwaiKd-q2yljbccx_MpSj2rx5yGUNb32Cv2p40-HWzxtYMw0j9JGcrJWoP_apkjIELce110mKIOL4dJ3r8N5cXuhEatDvAPjNYjdG9YgGTE1s1CLy9MvJsLRVQnWtxDWlWsj_XgzlBhvgxwXILR7A48GZLe9ENWEJwEl_AmMGT_o5kKmBfcKl6mjYWjCchXL5bHKE5dnl9X3W2eQTdqqGqh2z2KAUwyCu2xOV5xh6Zjg6SDEuPHvcBqAHqMgqi3E38hUBBXw4AXVsmQhz5FyOg8&s=EcTRPmf5b-lMyd-GHVNU31C2TfSdfwYp6zKtOL5s6eRlpTnPXUvQ8vrJFuMyRG_dvjAgkbjB_Yg6j0byweAcxAnkZBYTtezNdBD58_LqRlP-rIiuScovl4mFQhLJhXOVklQCgEckhXzPZuN_p1QNfzduxUh6haHRHUNfuVDEc-EkAYqqYvJbmkL28sC2wBrTCz6UW5Ddxcm2cybcIpfm0F4km6UXDO3TqPm61crNtoP8yKga7fRa_LfZ8hnJzuNZiEAkHIcCCZnXIJVtvD-cDoy-CXBjt7niwmX55BDR_SOli_jmLmPpQBnWyNvgA9wtfW0LTpqxO_ZLmxa3GOByjQ&h=X-h2OWqmilnoHSo-u3GXZRkW6XZmQX_n0_W-e1Vz1_E
            Cache-Control:
                - no-cache
            Content-Length:
                - "5172"
            Content-Type:
                - application/json; charset=utf-8
            Date:
                - Wed, 05 Mar 2025 22:58:55 GMT
            Expires:
                - "-1"
            Pragma:
                - no-cache
            Retry-After:
                - "0"
            Strict-Transport-Security:
                - max-age=31536000; includeSubDomains
            X-Cache:
                - CONFIG_NOCACHE
            X-Content-Type-Options:
                - nosniff
            X-Ms-Async-Operation-Timeout:
                - PT15M
            X-Ms-Correlation-Request-Id:
                - 1e82ff67ecfa53edda27facdc9cff83a
            X-Ms-Ratelimit-Remaining-Subscription-Resource-Requests:
                - "699"
            X-Ms-Request-Id:
                - a61bb5ee-efab-41fa-9144-7e8df7f10ca7
            X-Ms-Routing-Request-Id:
                - WESTUS2:20250305T225855Z:a61bb5ee-efab-41fa-9144-7e8df7f10ca7
            X-Msedge-Ref:
                - 'Ref A: 29CFDC42CBC24BD197AFB8DB8C83E53C Ref B: CO6AA3150220009 Ref C: 2025-03-05T22:58:53Z'
            X-Powered-By:
                - ASP.NET
        status: 201 Created
        code: 201
        duration: 2.3105771s
    - id: 26
      request:
        proto: HTTP/1.1
        proto_major: 1
        proto_minor: 1
        content_length: 0
        transfer_encoding: []
        trailer: {}
        host: management.azure.com
        remote_addr: ""
        request_uri: ""
        body: ""
        form: {}
        headers:
            Accept-Encoding:
                - gzip
            Authorization:
                - SANITIZED
            User-Agent:
<<<<<<< HEAD
                - azsdk-go-armappcontainers/v3.0.0-beta.1 (go1.24.0; linux),azdev/0.0.0-dev.0 (Go go1.24.0; linux/amd64)
=======
                - azsdk-go-armappcontainers/v3.0.0-beta.1 (go1.23.2; Windows_NT),azdev/0.0.0-dev.0 (Go go1.23.2; windows/amd64)
>>>>>>> 37baa781
            X-Ms-Correlation-Request-Id:
                - 1e82ff67ecfa53edda27facdc9cff83a
        url: https://management.azure.com:443/subscriptions/faa080af-c1d8-40ad-9cce-e1a450ca5b57/providers/Microsoft.App/locations/eastus2/containerappOperationStatuses/a96f4a7a-31fc-4468-9ebe-85fddb683481?api-version=2024-02-02-preview&azureAsyncOperation=true&c=MIIHpTCCBo2gAwIBAgITfwTYu0qoRwcN0bP8jwAEBNi7SjANBgkqhkiG9w0BAQsFADBEMRMwEQYKCZImiZPyLGQBGRYDR0JMMRMwEQYKCZImiZPyLGQBGRYDQU1FMRgwFgYDVQQDEw9BTUUgSW5mcmEgQ0EgMDIwHhcNMjUwMTIzMjA0ODUxWhcNMjUwNzIyMjA0ODUxWjBAMT4wPAYDVQQDEzVhc3luY29wZXJhdGlvbnNpZ25pbmdjZXJ0aWZpY2F0ZS5tYW5hZ2VtZW50LmF6dXJlLmNvbTCCASIwDQYJKoZIhvcNAQEBBQADggEPADCCAQoCggEBALJiyUikcpMswfhvdsI_rXYHu5usdpZW7yAqWPwx7nyvDBbA6tYMOwIWDF3lmy48lA46kFg2__zl_gVcj_Jw_2ue8USufQFsjmlCYmhbryemgmCuZucLrVs0nOW_5HVAX7QY9eBRWotqXIDJPTRyoGqWrXm2qO_sMjVacTB19-WMO5gHXKvOrm3HRspddB5sJUi15aHoSTlGgepJ8Bc6vMEFWUSNkkRqGt-EtMDQGAf2PFA2rkeizLvEPyGwqA04f56eXcnvVc-9t6jGFggfFusEW3_EaE1CqF_Aemzi9kaAhLfj5fOyZHybExiqyzL3WDGLAe-mC9uhOggcp5HjtKECAwEAAaOCBJIwggSOMCcGCSsGAQQBgjcVCgQaMBgwCgYIKwYBBQUHAwEwCgYIKwYBBQUHAwIwPQYJKwYBBAGCNxUHBDAwLgYmKwYBBAGCNxUIhpDjDYTVtHiE8Ys-hZvdFs6dEoFghfmRS4WsmTQCAWQCAQcwggHaBggrBgEFBQcBAQSCAcwwggHIMGYGCCsGAQUFBzAChlpodHRwOi8vY3JsLm1pY3Jvc29mdC5jb20vcGtpaW5mcmEvQ2VydHMvQkwyUEtJSU5UQ0EwMS5BTUUuR0JMX0FNRSUyMEluZnJhJTIwQ0ElMjAwMig0KS5jcnQwVgYIKwYBBQUHMAKGSmh0dHA6Ly9jcmwxLmFtZS5nYmwvYWlhL0JMMlBLSUlOVENBMDEuQU1FLkdCTF9BTUUlMjBJbmZyYSUyMENBJTIwMDIoNCkuY3J0MFYGCCsGAQUFBzAChkpodHRwOi8vY3JsMi5hbWUuZ2JsL2FpYS9CTDJQS0lJTlRDQTAxLkFNRS5HQkxfQU1FJTIwSW5mcmElMjBDQSUyMDAyKDQpLmNydDBWBggrBgEFBQcwAoZKaHR0cDovL2NybDMuYW1lLmdibC9haWEvQkwyUEtJSU5UQ0EwMS5BTUUuR0JMX0FNRSUyMEluZnJhJTIwQ0ElMjAwMig0KS5jcnQwVgYIKwYBBQUHMAKGSmh0dHA6Ly9jcmw0LmFtZS5nYmwvYWlhL0JMMlBLSUlOVENBMDEuQU1FLkdCTF9BTUUlMjBJbmZyYSUyMENBJTIwMDIoNCkuY3J0MB0GA1UdDgQWBBTFiuatBch4getEuR5ddJpfuPsJ8DAOBgNVHQ8BAf8EBAMCBaAwggE1BgNVHR8EggEsMIIBKDCCASSgggEgoIIBHIZCaHR0cDovL2NybC5taWNyb3NvZnQuY29tL3BraWluZnJhL0NSTC9BTUUlMjBJbmZyYSUyMENBJTIwMDIoNCkuY3JshjRodHRwOi8vY3JsMS5hbWUuZ2JsL2NybC9BTUUlMjBJbmZyYSUyMENBJTIwMDIoNCkuY3JshjRodHRwOi8vY3JsMi5hbWUuZ2JsL2NybC9BTUUlMjBJbmZyYSUyMENBJTIwMDIoNCkuY3JshjRodHRwOi8vY3JsMy5hbWUuZ2JsL2NybC9BTUUlMjBJbmZyYSUyMENBJTIwMDIoNCkuY3JshjRodHRwOi8vY3JsNC5hbWUuZ2JsL2NybC9BTUUlMjBJbmZyYSUyMENBJTIwMDIoNCkuY3JsMIGdBgNVHSAEgZUwgZIwDAYKKwYBBAGCN3sBATBmBgorBgEEAYI3ewICMFgwVgYIKwYBBQUHAgIwSh5IADMAMwBlADAAMQA5ADIAMQAtADQAZAA2ADQALQA0AGYAOABjAC0AYQAwADUANQAtADUAYgBkAGEAZgBmAGQANQBlADMAMwBkMAwGCisGAQQBgjd7AwIwDAYKKwYBBAGCN3sEAjAfBgNVHSMEGDAWgBSuecJrXSWIEwb2BwnDl3x7l48dVTAdBgNVHSUEFjAUBggrBgEFBQcDAQYIKwYBBQUHAwIwDQYJKoZIhvcNAQELBQADggEBAIxmxJ5xNUiG8PRXsUSme6IbA37JinZso0lwEjfgtHmK1DZhhGugl-cdjEw10JLCVwaiKd-q2yljbccx_MpSj2rx5yGUNb32Cv2p40-HWzxtYMw0j9JGcrJWoP_apkjIELce110mKIOL4dJ3r8N5cXuhEatDvAPjNYjdG9YgGTE1s1CLy9MvJsLRVQnWtxDWlWsj_XgzlBhvgxwXILR7A48GZLe9ENWEJwEl_AmMGT_o5kKmBfcKl6mjYWjCchXL5bHKE5dnl9X3W2eQTdqqGqh2z2KAUwyCu2xOV5xh6Zjg6SDEuPHvcBqAHqMgqi3E38hUBBXw4AXVsmQhz5FyOg8&h=X-h2OWqmilnoHSo-u3GXZRkW6XZmQX_n0_W-e1Vz1_E&s=EcTRPmf5b-lMyd-GHVNU31C2TfSdfwYp6zKtOL5s6eRlpTnPXUvQ8vrJFuMyRG_dvjAgkbjB_Yg6j0byweAcxAnkZBYTtezNdBD58_LqRlP-rIiuScovl4mFQhLJhXOVklQCgEckhXzPZuN_p1QNfzduxUh6haHRHUNfuVDEc-EkAYqqYvJbmkL28sC2wBrTCz6UW5Ddxcm2cybcIpfm0F4km6UXDO3TqPm61crNtoP8yKga7fRa_LfZ8hnJzuNZiEAkHIcCCZnXIJVtvD-cDoy-CXBjt7niwmX55BDR_SOli_jmLmPpQBnWyNvgA9wtfW0LTpqxO_ZLmxa3GOByjQ&t=638768123358638769
        method: GET
      response:
        proto: HTTP/2.0
        proto_major: 2
        proto_minor: 0
        transfer_encoding: []
        trailer: {}
        content_length: 278
        uncompressed: false
        body: '{"id":"/subscriptions/faa080af-c1d8-40ad-9cce-e1a450ca5b57/providers/Microsoft.App/locations/eastus2/containerappOperationStatuses/a96f4a7a-31fc-4468-9ebe-85fddb683481","name":"a96f4a7a-31fc-4468-9ebe-85fddb683481","status":"Succeeded","startTime":"2025-03-05T22:58:55.3383887"}'
        headers:
            Api-Supported-Versions:
                - 2022-03-01, 2022-06-01-preview, 2022-10-01, 2022-11-01-preview, 2023-04-01-preview, 2023-05-01, 2023-05-02-preview, 2023-08-01-preview, 2023-11-02-preview, 2024-02-02-preview, 2024-03-01, 2024-08-02-preview, 2024-10-02-preview, 2025-01-01
            Cache-Control:
                - no-cache
            Content-Length:
                - "278"
            Content-Type:
                - application/json; charset=utf-8
            Date:
                - Wed, 05 Mar 2025 22:59:10 GMT
            Expires:
                - "-1"
            Pragma:
                - no-cache
            Strict-Transport-Security:
                - max-age=31536000; includeSubDomains
            Vary:
                - Accept-Encoding
            X-Cache:
                - CONFIG_NOCACHE
            X-Content-Type-Options:
                - nosniff
            X-Ms-Correlation-Request-Id:
                - 1e82ff67ecfa53edda27facdc9cff83a
            X-Ms-Ratelimit-Remaining-Subscription-Global-Reads:
                - "16499"
            X-Ms-Ratelimit-Remaining-Subscription-Reads:
                - "1099"
            X-Ms-Request-Id:
                - 6af6f0e2-90ac-42b2-b332-9f76b54565fa
            X-Ms-Routing-Request-Id:
                - WESTUS2:20250305T225911Z:6af6f0e2-90ac-42b2-b332-9f76b54565fa
            X-Msedge-Ref:
                - 'Ref A: 76034CBC13504BF39B3C1DC2BCF5CAB7 Ref B: CO6AA3150220009 Ref C: 2025-03-05T22:59:10Z'
            X-Powered-By:
                - ASP.NET
        status: 200 OK
        code: 200
        duration: 294.7066ms
    - id: 27
      request:
        proto: HTTP/1.1
        proto_major: 1
        proto_minor: 1
        content_length: 0
        transfer_encoding: []
        trailer: {}
        host: management.azure.com
        remote_addr: ""
        request_uri: ""
        body: ""
        form: {}
        headers:
            Accept-Encoding:
                - gzip
            Authorization:
                - SANITIZED
            User-Agent:
<<<<<<< HEAD
                - azsdk-go-armappcontainers/v3.0.0-beta.1 (go1.24.0; linux),azdev/0.0.0-dev.0 (Go go1.24.0; linux/amd64)
=======
                - azsdk-go-armappcontainers/v3.0.0-beta.1 (go1.23.2; Windows_NT),azdev/0.0.0-dev.0 (Go go1.23.2; windows/amd64)
>>>>>>> 37baa781
            X-Ms-Correlation-Request-Id:
                - 1e82ff67ecfa53edda27facdc9cff83a
        url: https://management.azure.com:443/subscriptions/faa080af-c1d8-40ad-9cce-e1a450ca5b57/resourceGroups/rg-azdtest-w7ced11/providers/Microsoft.App/containerApps/webfrontend?api-version=2024-02-02-preview
        method: GET
      response:
        proto: HTTP/2.0
        proto_major: 2
        proto_minor: 0
        transfer_encoding: []
        trailer: {}
        content_length: 5761
        uncompressed: false
        body: '{"id":"/subscriptions/faa080af-c1d8-40ad-9cce-e1a450ca5b57/resourceGroups/rg-azdtest-w7ced11/providers/Microsoft.App/containerapps/webfrontend","name":"webfrontend","type":"Microsoft.App/containerApps","location":"East US 2","tags":{"aspire-resource-name":"webfrontend","azd-service-name":"webfrontend"},"systemData":{"createdBy":"hemarina@microsoft.com","createdByType":"User","createdAt":"2025-03-05T22:58:54.7076158","lastModifiedBy":"hemarina@microsoft.com","lastModifiedByType":"User","lastModifiedAt":"2025-03-05T22:58:54.7076158"},"properties":{"provisioningState":"Succeeded","runningStatus":"Running","managedEnvironmentId":"/subscriptions/faa080af-c1d8-40ad-9cce-e1a450ca5b57/resourceGroups/rg-azdtest-w7ced11/providers/Microsoft.App/managedEnvironments/cae-pujwdbodbtd4k","environmentId":"/subscriptions/faa080af-c1d8-40ad-9cce-e1a450ca5b57/resourceGroups/rg-azdtest-w7ced11/providers/Microsoft.App/managedEnvironments/cae-pujwdbodbtd4k","workloadProfileName":"consumption","patchingMode":"Automatic","outboundIpAddresses":["20.97.130.219","20.69.200.68","52.167.135.54","52.184.149.238","52.179.250.88","52.184.149.147","52.184.198.180","52.184.138.179","52.179.253.112","52.184.190.79","52.184.141.185","52.184.151.206","20.97.132.38","20.97.133.137","20.94.122.99","20.94.122.65","20.94.122.133","20.94.122.111","20.94.122.70","20.94.122.101","20.1.250.250","20.1.251.135","20.7.131.26","20.7.130.240","20.7.131.54","20.7.131.60","20.7.131.34","20.7.131.59","20.7.131.44","20.7.131.5","20.7.131.39","20.7.131.50","20.1.251.104","172.200.51.234","172.200.52.27","172.200.51.44","172.200.51.235","172.200.51.243","172.200.51.45","172.200.51.191","172.200.51.242","172.200.52.26","172.200.51.190","20.1.251.2","13.68.118.203","13.68.119.127","52.184.147.35","52.184.147.9","20.94.111.32","20.94.110.46","20.161.138.86","20.161.137.24","4.153.72.251","4.153.73.13","4.153.73.38","4.153.72.240","4.153.73.30","4.153.72.243","4.153.73.23","4.153.72.247","4.153.73.6","4.153.73.37","20.161.137.25","52.184.192.104","52.177.123.74","52.177.123.175","52.177.123.148","52.177.123.136","52.177.123.98","52.177.123.102","52.177.123.125","52.177.123.90","52.177.123.69","20.161.138.87","20.122.82.135","172.177.177.115","20.122.82.26","20.122.82.51","20.122.81.165","20.122.82.63","20.122.81.203","172.177.180.194","20.122.81.254","20.122.82.103","4.153.106.247","4.153.107.93","4.153.108.180","4.153.107.3","4.153.110.115","4.153.108.140","128.85.246.95"],"latestRevisionName":"webfrontend--grbsa7n","latestReadyRevisionName":"webfrontend--grbsa7n","latestRevisionFqdn":"webfrontend--grbsa7n.purpleriver-cde3cc8a.eastus2.azurecontainerapps.io","customDomainVerificationId":"952E2B5B449FE1809E86B56F4189627111A065213A56FF099BE2E8782C9EB920","configuration":{"secrets":[{"name":"connectionstrings--markdown"},{"name":"connectionstrings--messages"},{"name":"connectionstrings--pubsub"},{"name":"connectionstrings--requestlog"}],"activeRevisionsMode":"Single","ingress":{"fqdn":"webfrontend.purpleriver-cde3cc8a.eastus2.azurecontainerapps.io","external":true,"targetPort":8080,"exposedPort":0,"transport":"Http","traffic":[{"weight":100,"latestRevision":true}],"customDomains":null,"allowInsecure":false,"ipSecurityRestrictions":null,"corsPolicy":null,"clientCertificateMode":null,"stickySessions":null,"additionalPortMappings":null,"targetPortHttpScheme":null},"registries":[{"server":"acrpujwdbodbtd4k.azurecr.io","username":"","passwordSecretRef":"","identity":"/subscriptions/faa080af-c1d8-40ad-9cce-e1a450ca5b57/resourceGroups/rg-azdtest-w7ced11/providers/Microsoft.ManagedIdentity/userAssignedIdentities/mi-pujwdbodbtd4k"}],"identitySettings":[],"dapr":null,"runtime":{"dotnet":{"autoConfigureDataProtection":true}},"maxInactiveRevisions":100,"service":null},"template":{"revisionSuffix":"","terminationGracePeriodSeconds":null,"containers":[{"image":"acrpujwdbodbtd4k.azurecr.io/aspire-azd-tests/webfrontend-azdtest-w7ced11:azd-deploy-1741214978","imageType":"ContainerImage","name":"webfrontend","env":[{"name":"AZURE_CLIENT_ID","value":"fee4e44f-e9cf-4093-8c2f-2700e20b33c8"},{"name":"ASPNETCORE_FORWARDEDHEADERS_ENABLED","value":"true"},{"name":"GOVERSION","value":"1.22"},{"name":"HTTP_PORTS","value":"8080"},{"name":"OTEL_DOTNET_EXPERIMENTAL_OTLP_EMIT_EVENT_LOG_ATTRIBUTES","value":"true"},{"name":"OTEL_DOTNET_EXPERIMENTAL_OTLP_EMIT_EXCEPTION_LOG_ATTRIBUTES","value":"true"},{"name":"OTEL_DOTNET_EXPERIMENTAL_OTLP_RETRY","value":"in_memory"},{"name":"services__apiservice__http__0","value":"http://apiservice.internal.purpleriver-cde3cc8a.eastus2.azurecontainerapps.io"},{"name":"services__apiservice__https__0","value":"https://apiservice.internal.purpleriver-cde3cc8a.eastus2.azurecontainerapps.io"},{"name":"ConnectionStrings__markdown","secretRef":"connectionstrings--markdown"},{"name":"ConnectionStrings__messages","secretRef":"connectionstrings--messages"},{"name":"ConnectionStrings__pubsub","secretRef":"connectionstrings--pubsub"},{"name":"ConnectionStrings__requestlog","secretRef":"connectionstrings--requestlog"}],"resources":{"cpu":0.5,"memory":"1Gi","ephemeralStorage":"2Gi"}}],"initContainers":null,"scale":{"minReplicas":1,"maxReplicas":10,"rules":null},"volumes":null,"serviceBinds":null},"eventStreamEndpoint":"https://eastus2.azurecontainerapps.dev/subscriptions/faa080af-c1d8-40ad-9cce-e1a450ca5b57/resourceGroups/rg-azdtest-w7ced11/containerApps/webfrontend/eventstream","delegatedIdentities":[]},"identity":{"type":"UserAssigned","userAssignedIdentities":{"/subscriptions/faa080af-c1d8-40ad-9cce-e1a450ca5b57/resourcegroups/rg-azdtest-w7ced11/providers/Microsoft.ManagedIdentity/userAssignedIdentities/mi-pujwdbodbtd4k":{"principalId":"a4a1e418-551d-47c6-849c-9be2ef363468","clientId":"fee4e44f-e9cf-4093-8c2f-2700e20b33c8"}}}}'
        headers:
            Api-Supported-Versions:
                - 2022-03-01, 2022-06-01-preview, 2022-10-01, 2022-11-01-preview, 2023-04-01-preview, 2023-05-01, 2023-05-02-preview, 2023-08-01-preview, 2023-11-02-preview, 2024-02-02-preview, 2024-03-01, 2024-08-02-preview, 2024-10-02-preview, 2025-01-01
            Cache-Control:
                - no-cache
            Content-Length:
                - "5761"
            Content-Type:
                - application/json; charset=utf-8
            Date:
                - Wed, 05 Mar 2025 22:59:10 GMT
            Expires:
                - "-1"
            Pragma:
                - no-cache
            Strict-Transport-Security:
                - max-age=31536000; includeSubDomains
            Vary:
                - Accept-Encoding
            X-Cache:
                - CONFIG_NOCACHE
            X-Content-Type-Options:
                - nosniff
            X-Ms-Correlation-Request-Id:
                - 1e82ff67ecfa53edda27facdc9cff83a
            X-Ms-Ratelimit-Remaining-Subscription-Global-Reads:
                - "16499"
            X-Ms-Ratelimit-Remaining-Subscription-Reads:
                - "1099"
            X-Ms-Request-Id:
                - 492d6cdc-41d5-40b8-adf0-b2b402dd68fa
            X-Ms-Routing-Request-Id:
                - WESTUS2:20250305T225911Z:492d6cdc-41d5-40b8-adf0-b2b402dd68fa
            X-Msedge-Ref:
                - 'Ref A: 00F7A00034EE46AE836199F7351F8424 Ref B: CO6AA3150220009 Ref C: 2025-03-05T22:59:11Z'
            X-Powered-By:
                - ASP.NET
        status: 200 OK
        code: 200
        duration: 624.6216ms
    - id: 28
      request:
        proto: HTTP/1.1
        proto_major: 1
        proto_minor: 1
        content_length: 0
        transfer_encoding: []
        trailer: {}
        host: management.azure.com
        remote_addr: ""
        request_uri: ""
        body: ""
        form: {}
        headers:
            Accept:
                - application/json
            Accept-Encoding:
                - gzip
            Authorization:
                - SANITIZED
            User-Agent:
<<<<<<< HEAD
                - azsdk-go-armappcontainers/v3.0.0-beta.1 (go1.24.0; linux),azdev/0.0.0-dev.0 (Go go1.24.0; linux/amd64)
=======
                - azsdk-go-armappcontainers/v3.0.0-beta.1 (go1.23.2; Windows_NT),azdev/0.0.0-dev.0 (Go go1.23.2; windows/amd64)
>>>>>>> 37baa781
            X-Ms-Correlation-Request-Id:
                - 1e82ff67ecfa53edda27facdc9cff83a
        url: https://management.azure.com:443/subscriptions/faa080af-c1d8-40ad-9cce-e1a450ca5b57/resourceGroups/rg-azdtest-w7ced11/providers/Microsoft.App/containerApps/webfrontend?api-version=2023-11-02-preview
        method: GET
      response:
        proto: HTTP/2.0
        proto_major: 2
        proto_minor: 0
        transfer_encoding: []
        trailer: {}
        content_length: 5625
        uncompressed: false
        body: '{"id":"/subscriptions/faa080af-c1d8-40ad-9cce-e1a450ca5b57/resourceGroups/rg-azdtest-w7ced11/providers/Microsoft.App/containerapps/webfrontend","name":"webfrontend","type":"Microsoft.App/containerApps","location":"East US 2","tags":{"aspire-resource-name":"webfrontend","azd-service-name":"webfrontend"},"systemData":{"createdBy":"hemarina@microsoft.com","createdByType":"User","createdAt":"2025-03-05T22:58:54.7076158","lastModifiedBy":"hemarina@microsoft.com","lastModifiedByType":"User","lastModifiedAt":"2025-03-05T22:58:54.7076158"},"properties":{"provisioningState":"Succeeded","runningStatus":"Running","managedEnvironmentId":"/subscriptions/faa080af-c1d8-40ad-9cce-e1a450ca5b57/resourceGroups/rg-azdtest-w7ced11/providers/Microsoft.App/managedEnvironments/cae-pujwdbodbtd4k","environmentId":"/subscriptions/faa080af-c1d8-40ad-9cce-e1a450ca5b57/resourceGroups/rg-azdtest-w7ced11/providers/Microsoft.App/managedEnvironments/cae-pujwdbodbtd4k","workloadProfileName":"consumption","outboundIpAddresses":["20.97.130.219","20.69.200.68","52.167.135.54","52.184.149.238","52.179.250.88","52.184.149.147","52.184.198.180","52.184.138.179","52.179.253.112","52.184.190.79","52.184.141.185","52.184.151.206","20.97.132.38","20.97.133.137","20.94.122.99","20.94.122.65","20.94.122.133","20.94.122.111","20.94.122.70","20.94.122.101","20.1.250.250","20.1.251.135","20.7.131.26","20.7.130.240","20.7.131.54","20.7.131.60","20.7.131.34","20.7.131.59","20.7.131.44","20.7.131.5","20.7.131.39","20.7.131.50","20.1.251.104","172.200.51.234","172.200.52.27","172.200.51.44","172.200.51.235","172.200.51.243","172.200.51.45","172.200.51.191","172.200.51.242","172.200.52.26","172.200.51.190","20.1.251.2","13.68.118.203","13.68.119.127","52.184.147.35","52.184.147.9","20.94.111.32","20.94.110.46","20.161.138.86","20.161.137.24","4.153.72.251","4.153.73.13","4.153.73.38","4.153.72.240","4.153.73.30","4.153.72.243","4.153.73.23","4.153.72.247","4.153.73.6","4.153.73.37","20.161.137.25","52.184.192.104","52.177.123.74","52.177.123.175","52.177.123.148","52.177.123.136","52.177.123.98","52.177.123.102","52.177.123.125","52.177.123.90","52.177.123.69","20.161.138.87","20.122.82.135","172.177.177.115","20.122.82.26","20.122.82.51","20.122.81.165","20.122.82.63","20.122.81.203","172.177.180.194","20.122.81.254","20.122.82.103","4.153.106.247","4.153.107.93","4.153.108.180","4.153.107.3","4.153.110.115","4.153.108.140","128.85.246.95"],"latestRevisionName":"webfrontend--grbsa7n","latestReadyRevisionName":"webfrontend--grbsa7n","latestRevisionFqdn":"webfrontend--grbsa7n.purpleriver-cde3cc8a.eastus2.azurecontainerapps.io","customDomainVerificationId":"952E2B5B449FE1809E86B56F4189627111A065213A56FF099BE2E8782C9EB920","configuration":{"secrets":[{"name":"connectionstrings--markdown"},{"name":"connectionstrings--messages"},{"name":"connectionstrings--pubsub"},{"name":"connectionstrings--requestlog"}],"activeRevisionsMode":"Single","ingress":{"fqdn":"webfrontend.purpleriver-cde3cc8a.eastus2.azurecontainerapps.io","external":true,"targetPort":8080,"exposedPort":0,"transport":"Http","traffic":[{"weight":100,"latestRevision":true}],"customDomains":null,"allowInsecure":false,"ipSecurityRestrictions":null,"corsPolicy":null,"clientCertificateMode":null,"stickySessions":null,"additionalPortMappings":null,"targetPortHttpScheme":null},"registries":[{"server":"acrpujwdbodbtd4k.azurecr.io","username":"","passwordSecretRef":"","identity":"/subscriptions/faa080af-c1d8-40ad-9cce-e1a450ca5b57/resourceGroups/rg-azdtest-w7ced11/providers/Microsoft.ManagedIdentity/userAssignedIdentities/mi-pujwdbodbtd4k"}],"dapr":null,"maxInactiveRevisions":100,"service":null},"template":{"revisionSuffix":"","terminationGracePeriodSeconds":null,"containers":[{"image":"acrpujwdbodbtd4k.azurecr.io/aspire-azd-tests/webfrontend-azdtest-w7ced11:azd-deploy-1741214978","name":"webfrontend","env":[{"name":"AZURE_CLIENT_ID","value":"fee4e44f-e9cf-4093-8c2f-2700e20b33c8"},{"name":"ASPNETCORE_FORWARDEDHEADERS_ENABLED","value":"true"},{"name":"GOVERSION","value":"1.22"},{"name":"HTTP_PORTS","value":"8080"},{"name":"OTEL_DOTNET_EXPERIMENTAL_OTLP_EMIT_EVENT_LOG_ATTRIBUTES","value":"true"},{"name":"OTEL_DOTNET_EXPERIMENTAL_OTLP_EMIT_EXCEPTION_LOG_ATTRIBUTES","value":"true"},{"name":"OTEL_DOTNET_EXPERIMENTAL_OTLP_RETRY","value":"in_memory"},{"name":"services__apiservice__http__0","value":"http://apiservice.internal.purpleriver-cde3cc8a.eastus2.azurecontainerapps.io"},{"name":"services__apiservice__https__0","value":"https://apiservice.internal.purpleriver-cde3cc8a.eastus2.azurecontainerapps.io"},{"name":"ConnectionStrings__markdown","secretRef":"connectionstrings--markdown"},{"name":"ConnectionStrings__messages","secretRef":"connectionstrings--messages"},{"name":"ConnectionStrings__pubsub","secretRef":"connectionstrings--pubsub"},{"name":"ConnectionStrings__requestlog","secretRef":"connectionstrings--requestlog"}],"resources":{"cpu":0.5,"memory":"1Gi","ephemeralStorage":"2Gi"}}],"initContainers":null,"scale":{"minReplicas":1,"maxReplicas":10,"rules":null},"volumes":null,"serviceBinds":null},"eventStreamEndpoint":"https://eastus2.azurecontainerapps.dev/subscriptions/faa080af-c1d8-40ad-9cce-e1a450ca5b57/resourceGroups/rg-azdtest-w7ced11/containerApps/webfrontend/eventstream","delegatedIdentities":[]},"identity":{"type":"UserAssigned","userAssignedIdentities":{"/subscriptions/faa080af-c1d8-40ad-9cce-e1a450ca5b57/resourcegroups/rg-azdtest-w7ced11/providers/Microsoft.ManagedIdentity/userAssignedIdentities/mi-pujwdbodbtd4k":{"principalId":"a4a1e418-551d-47c6-849c-9be2ef363468","clientId":"fee4e44f-e9cf-4093-8c2f-2700e20b33c8"}}}}'
        headers:
            Api-Supported-Versions:
                - 2022-03-01, 2022-06-01-preview, 2022-10-01, 2022-11-01-preview, 2023-04-01-preview, 2023-05-01, 2023-05-02-preview, 2023-08-01-preview, 2023-11-02-preview, 2024-02-02-preview, 2024-03-01, 2024-08-02-preview, 2024-10-02-preview, 2025-01-01
            Cache-Control:
                - no-cache
            Content-Length:
                - "5625"
            Content-Type:
                - application/json; charset=utf-8
            Date:
                - Wed, 05 Mar 2025 22:59:11 GMT
            Expires:
                - "-1"
            Pragma:
                - no-cache
            Strict-Transport-Security:
                - max-age=31536000; includeSubDomains
            Vary:
                - Accept-Encoding
            X-Cache:
                - CONFIG_NOCACHE
            X-Content-Type-Options:
                - nosniff
            X-Ms-Correlation-Request-Id:
                - 1e82ff67ecfa53edda27facdc9cff83a
            X-Ms-Ratelimit-Remaining-Subscription-Global-Reads:
                - "16499"
            X-Ms-Ratelimit-Remaining-Subscription-Reads:
                - "1099"
            X-Ms-Request-Id:
                - 1da45bff-e7d0-4284-91d4-0884adbed64e
            X-Ms-Routing-Request-Id:
                - WESTUS2:20250305T225912Z:1da45bff-e7d0-4284-91d4-0884adbed64e
            X-Msedge-Ref:
                - 'Ref A: A441267A16CE4115A8473A8D19DBD1B9 Ref B: CO6AA3150220009 Ref C: 2025-03-05T22:59:11Z'
            X-Powered-By:
                - ASP.NET
        status: 200 OK
        code: 200
        duration: 430.1211ms
    - id: 29
      request:
        proto: HTTP/1.1
        proto_major: 1
        proto_minor: 1
        content_length: 0
        transfer_encoding: []
        trailer: {}
        host: management.azure.com
        remote_addr: ""
        request_uri: ""
        body: ""
        form: {}
        headers:
            Accept:
                - application/json
            Accept-Encoding:
                - gzip
            Authorization:
                - SANITIZED
            User-Agent:
<<<<<<< HEAD
                - azsdk-go-armresources.ResourceGroupsClient/v1.1.1 (go1.24.0; linux),azdev/0.0.0-dev.0 (Go go1.24.0; linux/amd64)
=======
                - azsdk-go-armresources.ResourceGroupsClient/v1.1.1 (go1.23.2; Windows_NT),azdev/0.0.0-dev.0 (Go go1.23.2; windows/amd64)
>>>>>>> 37baa781
            X-Ms-Correlation-Request-Id:
                - 1e82ff67ecfa53edda27facdc9cff83a
        url: https://management.azure.com:443/subscriptions/faa080af-c1d8-40ad-9cce-e1a450ca5b57/resourcegroups?%24filter=tagName+eq+%27azd-env-name%27+and+tagValue+eq+%27azdtest-w7ced11%27&api-version=2021-04-01
        method: GET
      response:
        proto: HTTP/2.0
        proto_major: 2
        proto_minor: 0
        transfer_encoding: []
        trailer: {}
        content_length: 288
        uncompressed: false
        body: '{"value":[{"id":"/subscriptions/faa080af-c1d8-40ad-9cce-e1a450ca5b57/resourceGroups/rg-azdtest-w7ced11","name":"rg-azdtest-w7ced11","type":"Microsoft.Resources/resourceGroups","location":"eastus2","tags":{"azd-env-name":"azdtest-w7ced11"},"properties":{"provisioningState":"Succeeded"}}]}'
        headers:
            Cache-Control:
                - no-cache
            Content-Length:
                - "288"
            Content-Type:
                - application/json; charset=utf-8
            Date:
                - Wed, 05 Mar 2025 22:59:11 GMT
            Expires:
                - "-1"
            Pragma:
                - no-cache
            Strict-Transport-Security:
                - max-age=31536000; includeSubDomains
            X-Cache:
                - CONFIG_NOCACHE
            X-Content-Type-Options:
                - nosniff
            X-Ms-Correlation-Request-Id:
                - 1e82ff67ecfa53edda27facdc9cff83a
            X-Ms-Ratelimit-Remaining-Subscription-Global-Reads:
                - "16499"
            X-Ms-Ratelimit-Remaining-Subscription-Reads:
                - "1099"
            X-Ms-Request-Id:
                - 68176720-2be0-4daa-b465-1e9cbcbc399e
            X-Ms-Routing-Request-Id:
                - WESTUS2:20250305T225912Z:68176720-2be0-4daa-b465-1e9cbcbc399e
            X-Msedge-Ref:
                - 'Ref A: F5F1BC7F160B492A9410885196A63066 Ref B: CO6AA3150220009 Ref C: 2025-03-05T22:59:12Z'
        status: 200 OK
        code: 200
        duration: 112.834ms
    - id: 30
      request:
        proto: HTTP/1.1
        proto_major: 1
        proto_minor: 1
        content_length: -1
        transfer_encoding:
            - chunked
        trailer: {}
        host: acrpujwdbodbtd4k.azurecr.io
        remote_addr: ""
        request_uri: ""
        body: access_token=SANITIZED&grant_type=access_token&service=acrpujwdbodbtd4k.azurecr.io
        form:
            access_token:
                - SANITIZED
            grant_type:
                - access_token
            service:
                - acrpujwdbodbtd4k.azurecr.io
        headers:
            Accept-Encoding:
                - gzip
            Authorization:
                - SANITIZED
            Content-Type:
                - application/x-www-form-urlencoded
            User-Agent:
<<<<<<< HEAD
                - azsdk-go-azd-acr/0.0.0-dev.0 (commit 0000000000000000000000000000000000000000) (go1.24.0; linux),azdev/0.0.0-dev.0 (Go go1.24.0; linux/amd64)
=======
                - azsdk-go-azd-acr/0.0.0-dev.0 (commit 0000000000000000000000000000000000000000) (go1.23.2; Windows_NT),azdev/0.0.0-dev.0 (Go go1.23.2; windows/amd64)
>>>>>>> 37baa781
            X-Ms-Correlation-Request-Id:
                - 1e82ff67ecfa53edda27facdc9cff83a
        url: https://acrpujwdbodbtd4k.azurecr.io:443/oauth2/exchange
        method: POST
      response:
        proto: HTTP/1.1
        proto_major: 1
        proto_minor: 1
        transfer_encoding:
            - chunked
        trailer: {}
        content_length: -1
        uncompressed: false
        body: '{"refresh_token":"SANITIZED"}'
        headers:
            Connection:
                - keep-alive
            Content-Type:
                - application/json; charset=utf-8
            Date:
                - Wed, 05 Mar 2025 22:59:12 GMT
            Server:
                - AzureContainerRegistry
            Strict-Transport-Security:
                - max-age=31536000; includeSubDomains
            X-Ms-Correlation-Request-Id:
                - 1e82ff67ecfa53edda27facdc9cff83a
            X-Ms-Ratelimit-Remaining-Calls-Per-Second:
                - "166.616667"
        status: 200 OK
        code: 200
        duration: 70.5254ms
    - id: 31
      request:
        proto: HTTP/1.1
        proto_major: 1
        proto_minor: 1
        content_length: 1328
        transfer_encoding: []
        trailer: {}
        host: management.azure.com
        remote_addr: ""
        request_uri: ""
        body: '{"identity":{"type":"UserAssigned","userAssignedIdentities":{"/subscriptions/faa080af-c1d8-40ad-9cce-e1a450ca5b57/resourceGroups/rg-azdtest-w7ced11/providers/Microsoft.ManagedIdentity/userAssignedIdentities/mi-pujwdbodbtd4k":{}}},"location":"eastus2","properties":{"configuration":{"activeRevisionsMode":"single","registries":[{"identity":"/subscriptions/faa080af-c1d8-40ad-9cce-e1a450ca5b57/resourceGroups/rg-azdtest-w7ced11/providers/Microsoft.ManagedIdentity/userAssignedIdentities/mi-pujwdbodbtd4k","server":"acrpujwdbodbtd4k.azurecr.io"}],"runtime":{"dotnet":{"autoConfigureDataProtection":true}}},"environmentId":"/subscriptions/faa080af-c1d8-40ad-9cce-e1a450ca5b57/resourceGroups/rg-azdtest-w7ced11/providers/Microsoft.App/managedEnvironments/cae-pujwdbodbtd4k","template":{"containers":[{"env":[{"name":"AZURE_CLIENT_ID","value":"fee4e44f-e9cf-4093-8c2f-2700e20b33c8"},{"name":"OTEL_DOTNET_EXPERIMENTAL_OTLP_EMIT_EVENT_LOG_ATTRIBUTES","value":"true"},{"name":"OTEL_DOTNET_EXPERIMENTAL_OTLP_EMIT_EXCEPTION_LOG_ATTRIBUTES","value":"true"},{"name":"OTEL_DOTNET_EXPERIMENTAL_OTLP_RETRY","value":"in_memory"}],"image":"acrpujwdbodbtd4k.azurecr.io/aspire-azd-tests/worker-azdtest-w7ced11:azd-deploy-1741214978","name":"worker"}],"scale":{"minReplicas":1}}},"tags":{"aspire-resource-name":"worker","azd-service-name":"worker"}}'
        form: {}
        headers:
            Accept:
                - application/json
            Accept-Encoding:
                - gzip
            Authorization:
                - SANITIZED
            Content-Length:
                - "1328"
            Content-Type:
                - application/json
            User-Agent:
<<<<<<< HEAD
                - azsdk-go-armappcontainers/v3.0.0-beta.1 (go1.24.0; linux),azdev/0.0.0-dev.0 (Go go1.24.0; linux/amd64)
=======
                - azsdk-go-armappcontainers/v3.0.0-beta.1 (go1.23.2; Windows_NT),azdev/0.0.0-dev.0 (Go go1.23.2; windows/amd64)
>>>>>>> 37baa781
            X-Ms-Correlation-Request-Id:
                - 1e82ff67ecfa53edda27facdc9cff83a
        url: https://management.azure.com:443/subscriptions/faa080af-c1d8-40ad-9cce-e1a450ca5b57/resourceGroups/rg-azdtest-w7ced11/providers/Microsoft.App/containerApps/worker?api-version=2024-02-02-preview
        method: PUT
      response:
        proto: HTTP/2.0
        proto_major: 2
        proto_minor: 0
        transfer_encoding: []
        trailer: {}
        content_length: 3974
        uncompressed: false
        body: '{"id":"/subscriptions/faa080af-c1d8-40ad-9cce-e1a450ca5b57/resourceGroups/rg-azdtest-w7ced11/providers/Microsoft.App/containerapps/worker","name":"worker","type":"Microsoft.App/containerApps","location":"East US 2","tags":{"aspire-resource-name":"worker","azd-service-name":"worker"},"systemData":{"createdBy":"hemarina@microsoft.com","createdByType":"User","createdAt":"2025-03-05T22:59:25.9208776Z","lastModifiedBy":"hemarina@microsoft.com","lastModifiedByType":"User","lastModifiedAt":"2025-03-05T22:59:25.9208776Z"},"properties":{"provisioningState":"InProgress","managedEnvironmentId":"/subscriptions/faa080af-c1d8-40ad-9cce-e1a450ca5b57/resourceGroups/rg-azdtest-w7ced11/providers/Microsoft.App/managedEnvironments/cae-pujwdbodbtd4k","environmentId":"/subscriptions/faa080af-c1d8-40ad-9cce-e1a450ca5b57/resourceGroups/rg-azdtest-w7ced11/providers/Microsoft.App/managedEnvironments/cae-pujwdbodbtd4k","workloadProfileName":"consumption","patchingMode":"Automatic","outboundIpAddresses":["20.97.130.219","20.69.200.68","52.167.135.54","52.184.149.238","52.179.250.88","52.184.149.147","52.184.198.180","52.184.138.179","52.179.253.112","52.184.190.79","52.184.141.185","52.184.151.206","20.97.132.38","20.97.133.137","20.94.122.99","20.94.122.65","20.94.122.133","20.94.122.111","20.94.122.70","20.94.122.101","20.1.250.250","20.1.251.135","20.7.131.26","20.7.130.240","20.7.131.54","20.7.131.60","20.7.131.34","20.7.131.59","20.7.131.44","20.7.131.5","20.7.131.39","20.7.131.50","20.1.251.104","172.200.51.234","172.200.52.27","172.200.51.44","172.200.51.235","172.200.51.243","172.200.51.45","172.200.51.191","172.200.51.242","172.200.52.26","172.200.51.190","20.1.251.2","13.68.118.203","13.68.119.127","52.184.147.35","52.184.147.9","20.94.111.32","20.94.110.46","20.161.138.86","20.161.137.24","4.153.72.251","4.153.73.13","4.153.73.38","4.153.72.240","4.153.73.30","4.153.72.243","4.153.73.23","4.153.72.247","4.153.73.6","4.153.73.37","20.161.137.25","52.184.192.104","52.177.123.74","52.177.123.175","52.177.123.148","52.177.123.136","52.177.123.98","52.177.123.102","52.177.123.125","52.177.123.90","52.177.123.69","20.161.138.87","20.122.82.135","172.177.177.115","20.122.82.26","20.122.82.51","20.122.81.165","20.122.82.63","20.122.81.203","172.177.180.194","20.122.81.254","20.122.82.103","4.153.106.247","4.153.107.93","4.153.108.180","4.153.107.3","4.153.110.115","4.153.108.140","128.85.246.95"],"customDomainVerificationId":"952E2B5B449FE1809E86B56F4189627111A065213A56FF099BE2E8782C9EB920","configuration":{"secrets":null,"activeRevisionsMode":"Single","ingress":null,"registries":[{"server":"acrpujwdbodbtd4k.azurecr.io","identity":"/subscriptions/faa080af-c1d8-40ad-9cce-e1a450ca5b57/resourceGroups/rg-azdtest-w7ced11/providers/Microsoft.ManagedIdentity/userAssignedIdentities/mi-pujwdbodbtd4k"}],"identitySettings":[],"dapr":null,"runtime":{"dotnet":{"autoConfigureDataProtection":true}},"maxInactiveRevisions":100,"service":null},"template":{"revisionSuffix":null,"terminationGracePeriodSeconds":null,"containers":[{"image":"acrpujwdbodbtd4k.azurecr.io/aspire-azd-tests/worker-azdtest-w7ced11:azd-deploy-1741214978","imageType":"CloudBuild","name":"worker","env":[{"name":"AZURE_CLIENT_ID","value":"fee4e44f-e9cf-4093-8c2f-2700e20b33c8"},{"name":"OTEL_DOTNET_EXPERIMENTAL_OTLP_EMIT_EVENT_LOG_ATTRIBUTES","value":"true"},{"name":"OTEL_DOTNET_EXPERIMENTAL_OTLP_EMIT_EXCEPTION_LOG_ATTRIBUTES","value":"true"},{"name":"OTEL_DOTNET_EXPERIMENTAL_OTLP_RETRY","value":"in_memory"}]}],"initContainers":null,"scale":{"minReplicas":1,"maxReplicas":null,"rules":null},"volumes":null,"serviceBinds":null},"delegatedIdentities":[]},"identity":{"type":"UserAssigned","userAssignedIdentities":{"/subscriptions/faa080af-c1d8-40ad-9cce-e1a450ca5b57/resourcegroups/rg-azdtest-w7ced11/providers/Microsoft.ManagedIdentity/userAssignedIdentities/mi-pujwdbodbtd4k":{"principalId":"a4a1e418-551d-47c6-849c-9be2ef363468","clientId":"fee4e44f-e9cf-4093-8c2f-2700e20b33c8"}}}}'
        headers:
            Api-Supported-Versions:
                - 2022-03-01, 2022-06-01-preview, 2022-10-01, 2022-11-01-preview, 2023-04-01-preview, 2023-05-01, 2023-05-02-preview, 2023-08-01-preview, 2023-11-02-preview, 2024-02-02-preview, 2024-03-01, 2024-08-02-preview, 2024-10-02-preview, 2025-01-01
            Azure-Asyncoperation:
                - https://management.azure.com/subscriptions/faa080af-c1d8-40ad-9cce-e1a450ca5b57/providers/Microsoft.App/locations/eastus2/containerappOperationStatuses/90f9c724-c5b6-40fa-bac4-1f2ca3caf1ff?api-version=2024-02-02-preview&azureAsyncOperation=true&t=638768123671865101&c=MIIHpTCCBo2gAwIBAgITfwTYu0qoRwcN0bP8jwAEBNi7SjANBgkqhkiG9w0BAQsFADBEMRMwEQYKCZImiZPyLGQBGRYDR0JMMRMwEQYKCZImiZPyLGQBGRYDQU1FMRgwFgYDVQQDEw9BTUUgSW5mcmEgQ0EgMDIwHhcNMjUwMTIzMjA0ODUxWhcNMjUwNzIyMjA0ODUxWjBAMT4wPAYDVQQDEzVhc3luY29wZXJhdGlvbnNpZ25pbmdjZXJ0aWZpY2F0ZS5tYW5hZ2VtZW50LmF6dXJlLmNvbTCCASIwDQYJKoZIhvcNAQEBBQADggEPADCCAQoCggEBALJiyUikcpMswfhvdsI_rXYHu5usdpZW7yAqWPwx7nyvDBbA6tYMOwIWDF3lmy48lA46kFg2__zl_gVcj_Jw_2ue8USufQFsjmlCYmhbryemgmCuZucLrVs0nOW_5HVAX7QY9eBRWotqXIDJPTRyoGqWrXm2qO_sMjVacTB19-WMO5gHXKvOrm3HRspddB5sJUi15aHoSTlGgepJ8Bc6vMEFWUSNkkRqGt-EtMDQGAf2PFA2rkeizLvEPyGwqA04f56eXcnvVc-9t6jGFggfFusEW3_EaE1CqF_Aemzi9kaAhLfj5fOyZHybExiqyzL3WDGLAe-mC9uhOggcp5HjtKECAwEAAaOCBJIwggSOMCcGCSsGAQQBgjcVCgQaMBgwCgYIKwYBBQUHAwEwCgYIKwYBBQUHAwIwPQYJKwYBBAGCNxUHBDAwLgYmKwYBBAGCNxUIhpDjDYTVtHiE8Ys-hZvdFs6dEoFghfmRS4WsmTQCAWQCAQcwggHaBggrBgEFBQcBAQSCAcwwggHIMGYGCCsGAQUFBzAChlpodHRwOi8vY3JsLm1pY3Jvc29mdC5jb20vcGtpaW5mcmEvQ2VydHMvQkwyUEtJSU5UQ0EwMS5BTUUuR0JMX0FNRSUyMEluZnJhJTIwQ0ElMjAwMig0KS5jcnQwVgYIKwYBBQUHMAKGSmh0dHA6Ly9jcmwxLmFtZS5nYmwvYWlhL0JMMlBLSUlOVENBMDEuQU1FLkdCTF9BTUUlMjBJbmZyYSUyMENBJTIwMDIoNCkuY3J0MFYGCCsGAQUFBzAChkpodHRwOi8vY3JsMi5hbWUuZ2JsL2FpYS9CTDJQS0lJTlRDQTAxLkFNRS5HQkxfQU1FJTIwSW5mcmElMjBDQSUyMDAyKDQpLmNydDBWBggrBgEFBQcwAoZKaHR0cDovL2NybDMuYW1lLmdibC9haWEvQkwyUEtJSU5UQ0EwMS5BTUUuR0JMX0FNRSUyMEluZnJhJTIwQ0ElMjAwMig0KS5jcnQwVgYIKwYBBQUHMAKGSmh0dHA6Ly9jcmw0LmFtZS5nYmwvYWlhL0JMMlBLSUlOVENBMDEuQU1FLkdCTF9BTUUlMjBJbmZyYSUyMENBJTIwMDIoNCkuY3J0MB0GA1UdDgQWBBTFiuatBch4getEuR5ddJpfuPsJ8DAOBgNVHQ8BAf8EBAMCBaAwggE1BgNVHR8EggEsMIIBKDCCASSgggEgoIIBHIZCaHR0cDovL2NybC5taWNyb3NvZnQuY29tL3BraWluZnJhL0NSTC9BTUUlMjBJbmZyYSUyMENBJTIwMDIoNCkuY3JshjRodHRwOi8vY3JsMS5hbWUuZ2JsL2NybC9BTUUlMjBJbmZyYSUyMENBJTIwMDIoNCkuY3JshjRodHRwOi8vY3JsMi5hbWUuZ2JsL2NybC9BTUUlMjBJbmZyYSUyMENBJTIwMDIoNCkuY3JshjRodHRwOi8vY3JsMy5hbWUuZ2JsL2NybC9BTUUlMjBJbmZyYSUyMENBJTIwMDIoNCkuY3JshjRodHRwOi8vY3JsNC5hbWUuZ2JsL2NybC9BTUUlMjBJbmZyYSUyMENBJTIwMDIoNCkuY3JsMIGdBgNVHSAEgZUwgZIwDAYKKwYBBAGCN3sBATBmBgorBgEEAYI3ewICMFgwVgYIKwYBBQUHAgIwSh5IADMAMwBlADAAMQA5ADIAMQAtADQAZAA2ADQALQA0AGYAOABjAC0AYQAwADUANQAtADUAYgBkAGEAZgBmAGQANQBlADMAMwBkMAwGCisGAQQBgjd7AwIwDAYKKwYBBAGCN3sEAjAfBgNVHSMEGDAWgBSuecJrXSWIEwb2BwnDl3x7l48dVTAdBgNVHSUEFjAUBggrBgEFBQcDAQYIKwYBBQUHAwIwDQYJKoZIhvcNAQELBQADggEBAIxmxJ5xNUiG8PRXsUSme6IbA37JinZso0lwEjfgtHmK1DZhhGugl-cdjEw10JLCVwaiKd-q2yljbccx_MpSj2rx5yGUNb32Cv2p40-HWzxtYMw0j9JGcrJWoP_apkjIELce110mKIOL4dJ3r8N5cXuhEatDvAPjNYjdG9YgGTE1s1CLy9MvJsLRVQnWtxDWlWsj_XgzlBhvgxwXILR7A48GZLe9ENWEJwEl_AmMGT_o5kKmBfcKl6mjYWjCchXL5bHKE5dnl9X3W2eQTdqqGqh2z2KAUwyCu2xOV5xh6Zjg6SDEuPHvcBqAHqMgqi3E38hUBBXw4AXVsmQhz5FyOg8&s=YeFN9BOnHepcYm74uzNgtSXorTPkNiqLnVPZinorsvm-PL3qOxy5ONXU40cctU3nVs2KrlCfl0qiind0pMscGnSEzxWZj4okd2fN4BmgdhZ8Ddg1e579d2n0PFq9ixL3p_ju7y4uzPffjY71qraIBUuB7XpYUye6pxmt_KYjpPj2t79GNzsjIr0pVZWfXJYvz0O5weo1b1e-lJGce0HjmD1kjUZwNoOQD1hK2wl7Ha7mgBut7JLMms_CB4Fnfw6zTh7cdMAFIA86p2IXvkumBGHrNKpkS3g8wTJW7qajAVsfHEdc_SmYk0hYP2qTtYfebHRTYetR32E5P7RSqI8Xeg&h=SCXnr-cjGOWXgqBf6QcJ0unwWTfUUqQ4ZJbzO026GWk
            Cache-Control:
                - no-cache
            Content-Length:
                - "3974"
            Content-Type:
                - application/json; charset=utf-8
            Date:
                - Wed, 05 Mar 2025 22:59:26 GMT
            Expires:
                - "-1"
            Pragma:
                - no-cache
            Retry-After:
                - "0"
            Strict-Transport-Security:
                - max-age=31536000; includeSubDomains
            X-Cache:
                - CONFIG_NOCACHE
            X-Content-Type-Options:
                - nosniff
            X-Ms-Async-Operation-Timeout:
                - PT15M
            X-Ms-Correlation-Request-Id:
                - 1e82ff67ecfa53edda27facdc9cff83a
            X-Ms-Ratelimit-Remaining-Subscription-Resource-Requests:
                - "699"
            X-Ms-Request-Id:
                - 0cb8bac4-05b3-4526-9fab-4b769a4d399c
            X-Ms-Routing-Request-Id:
                - WESTUS2:20250305T225927Z:0cb8bac4-05b3-4526-9fab-4b769a4d399c
            X-Msedge-Ref:
                - 'Ref A: 8D3F05A7231A4630A3BE512721F3A1DA Ref B: CO6AA3150220009 Ref C: 2025-03-05T22:59:24Z'
            X-Powered-By:
                - ASP.NET
        status: 201 Created
        code: 201
        duration: 2.8468091s
    - id: 32
      request:
        proto: HTTP/1.1
        proto_major: 1
        proto_minor: 1
        content_length: 0
        transfer_encoding: []
        trailer: {}
        host: management.azure.com
        remote_addr: ""
        request_uri: ""
        body: ""
        form: {}
        headers:
            Accept-Encoding:
                - gzip
            Authorization:
                - SANITIZED
            User-Agent:
<<<<<<< HEAD
                - azsdk-go-armappcontainers/v3.0.0-beta.1 (go1.24.0; linux),azdev/0.0.0-dev.0 (Go go1.24.0; linux/amd64)
=======
                - azsdk-go-armappcontainers/v3.0.0-beta.1 (go1.23.2; Windows_NT),azdev/0.0.0-dev.0 (Go go1.23.2; windows/amd64)
>>>>>>> 37baa781
            X-Ms-Correlation-Request-Id:
                - 1e82ff67ecfa53edda27facdc9cff83a
        url: https://management.azure.com:443/subscriptions/faa080af-c1d8-40ad-9cce-e1a450ca5b57/providers/Microsoft.App/locations/eastus2/containerappOperationStatuses/90f9c724-c5b6-40fa-bac4-1f2ca3caf1ff?api-version=2024-02-02-preview&azureAsyncOperation=true&c=MIIHpTCCBo2gAwIBAgITfwTYu0qoRwcN0bP8jwAEBNi7SjANBgkqhkiG9w0BAQsFADBEMRMwEQYKCZImiZPyLGQBGRYDR0JMMRMwEQYKCZImiZPyLGQBGRYDQU1FMRgwFgYDVQQDEw9BTUUgSW5mcmEgQ0EgMDIwHhcNMjUwMTIzMjA0ODUxWhcNMjUwNzIyMjA0ODUxWjBAMT4wPAYDVQQDEzVhc3luY29wZXJhdGlvbnNpZ25pbmdjZXJ0aWZpY2F0ZS5tYW5hZ2VtZW50LmF6dXJlLmNvbTCCASIwDQYJKoZIhvcNAQEBBQADggEPADCCAQoCggEBALJiyUikcpMswfhvdsI_rXYHu5usdpZW7yAqWPwx7nyvDBbA6tYMOwIWDF3lmy48lA46kFg2__zl_gVcj_Jw_2ue8USufQFsjmlCYmhbryemgmCuZucLrVs0nOW_5HVAX7QY9eBRWotqXIDJPTRyoGqWrXm2qO_sMjVacTB19-WMO5gHXKvOrm3HRspddB5sJUi15aHoSTlGgepJ8Bc6vMEFWUSNkkRqGt-EtMDQGAf2PFA2rkeizLvEPyGwqA04f56eXcnvVc-9t6jGFggfFusEW3_EaE1CqF_Aemzi9kaAhLfj5fOyZHybExiqyzL3WDGLAe-mC9uhOggcp5HjtKECAwEAAaOCBJIwggSOMCcGCSsGAQQBgjcVCgQaMBgwCgYIKwYBBQUHAwEwCgYIKwYBBQUHAwIwPQYJKwYBBAGCNxUHBDAwLgYmKwYBBAGCNxUIhpDjDYTVtHiE8Ys-hZvdFs6dEoFghfmRS4WsmTQCAWQCAQcwggHaBggrBgEFBQcBAQSCAcwwggHIMGYGCCsGAQUFBzAChlpodHRwOi8vY3JsLm1pY3Jvc29mdC5jb20vcGtpaW5mcmEvQ2VydHMvQkwyUEtJSU5UQ0EwMS5BTUUuR0JMX0FNRSUyMEluZnJhJTIwQ0ElMjAwMig0KS5jcnQwVgYIKwYBBQUHMAKGSmh0dHA6Ly9jcmwxLmFtZS5nYmwvYWlhL0JMMlBLSUlOVENBMDEuQU1FLkdCTF9BTUUlMjBJbmZyYSUyMENBJTIwMDIoNCkuY3J0MFYGCCsGAQUFBzAChkpodHRwOi8vY3JsMi5hbWUuZ2JsL2FpYS9CTDJQS0lJTlRDQTAxLkFNRS5HQkxfQU1FJTIwSW5mcmElMjBDQSUyMDAyKDQpLmNydDBWBggrBgEFBQcwAoZKaHR0cDovL2NybDMuYW1lLmdibC9haWEvQkwyUEtJSU5UQ0EwMS5BTUUuR0JMX0FNRSUyMEluZnJhJTIwQ0ElMjAwMig0KS5jcnQwVgYIKwYBBQUHMAKGSmh0dHA6Ly9jcmw0LmFtZS5nYmwvYWlhL0JMMlBLSUlOVENBMDEuQU1FLkdCTF9BTUUlMjBJbmZyYSUyMENBJTIwMDIoNCkuY3J0MB0GA1UdDgQWBBTFiuatBch4getEuR5ddJpfuPsJ8DAOBgNVHQ8BAf8EBAMCBaAwggE1BgNVHR8EggEsMIIBKDCCASSgggEgoIIBHIZCaHR0cDovL2NybC5taWNyb3NvZnQuY29tL3BraWluZnJhL0NSTC9BTUUlMjBJbmZyYSUyMENBJTIwMDIoNCkuY3JshjRodHRwOi8vY3JsMS5hbWUuZ2JsL2NybC9BTUUlMjBJbmZyYSUyMENBJTIwMDIoNCkuY3JshjRodHRwOi8vY3JsMi5hbWUuZ2JsL2NybC9BTUUlMjBJbmZyYSUyMENBJTIwMDIoNCkuY3JshjRodHRwOi8vY3JsMy5hbWUuZ2JsL2NybC9BTUUlMjBJbmZyYSUyMENBJTIwMDIoNCkuY3JshjRodHRwOi8vY3JsNC5hbWUuZ2JsL2NybC9BTUUlMjBJbmZyYSUyMENBJTIwMDIoNCkuY3JsMIGdBgNVHSAEgZUwgZIwDAYKKwYBBAGCN3sBATBmBgorBgEEAYI3ewICMFgwVgYIKwYBBQUHAgIwSh5IADMAMwBlADAAMQA5ADIAMQAtADQAZAA2ADQALQA0AGYAOABjAC0AYQAwADUANQAtADUAYgBkAGEAZgBmAGQANQBlADMAMwBkMAwGCisGAQQBgjd7AwIwDAYKKwYBBAGCN3sEAjAfBgNVHSMEGDAWgBSuecJrXSWIEwb2BwnDl3x7l48dVTAdBgNVHSUEFjAUBggrBgEFBQcDAQYIKwYBBQUHAwIwDQYJKoZIhvcNAQELBQADggEBAIxmxJ5xNUiG8PRXsUSme6IbA37JinZso0lwEjfgtHmK1DZhhGugl-cdjEw10JLCVwaiKd-q2yljbccx_MpSj2rx5yGUNb32Cv2p40-HWzxtYMw0j9JGcrJWoP_apkjIELce110mKIOL4dJ3r8N5cXuhEatDvAPjNYjdG9YgGTE1s1CLy9MvJsLRVQnWtxDWlWsj_XgzlBhvgxwXILR7A48GZLe9ENWEJwEl_AmMGT_o5kKmBfcKl6mjYWjCchXL5bHKE5dnl9X3W2eQTdqqGqh2z2KAUwyCu2xOV5xh6Zjg6SDEuPHvcBqAHqMgqi3E38hUBBXw4AXVsmQhz5FyOg8&h=SCXnr-cjGOWXgqBf6QcJ0unwWTfUUqQ4ZJbzO026GWk&s=YeFN9BOnHepcYm74uzNgtSXorTPkNiqLnVPZinorsvm-PL3qOxy5ONXU40cctU3nVs2KrlCfl0qiind0pMscGnSEzxWZj4okd2fN4BmgdhZ8Ddg1e579d2n0PFq9ixL3p_ju7y4uzPffjY71qraIBUuB7XpYUye6pxmt_KYjpPj2t79GNzsjIr0pVZWfXJYvz0O5weo1b1e-lJGce0HjmD1kjUZwNoOQD1hK2wl7Ha7mgBut7JLMms_CB4Fnfw6zTh7cdMAFIA86p2IXvkumBGHrNKpkS3g8wTJW7qajAVsfHEdc_SmYk0hYP2qTtYfebHRTYetR32E5P7RSqI8Xeg&t=638768123671865101
        method: GET
      response:
        proto: HTTP/2.0
        proto_major: 2
        proto_minor: 0
        transfer_encoding: []
        trailer: {}
        content_length: 278
        uncompressed: false
        body: '{"id":"/subscriptions/faa080af-c1d8-40ad-9cce-e1a450ca5b57/providers/Microsoft.App/locations/eastus2/containerappOperationStatuses/90f9c724-c5b6-40fa-bac4-1f2ca3caf1ff","name":"90f9c724-c5b6-40fa-bac4-1f2ca3caf1ff","status":"Succeeded","startTime":"2025-03-05T22:59:26.7127543"}'
        headers:
            Api-Supported-Versions:
                - 2022-03-01, 2022-06-01-preview, 2022-10-01, 2022-11-01-preview, 2023-04-01-preview, 2023-05-01, 2023-05-02-preview, 2023-08-01-preview, 2023-11-02-preview, 2024-02-02-preview, 2024-03-01, 2024-08-02-preview, 2024-10-02-preview, 2025-01-01
            Cache-Control:
                - no-cache
            Content-Length:
                - "278"
            Content-Type:
                - application/json; charset=utf-8
            Date:
                - Wed, 05 Mar 2025 22:59:41 GMT
            Expires:
                - "-1"
            Pragma:
                - no-cache
            Strict-Transport-Security:
                - max-age=31536000; includeSubDomains
            Vary:
                - Accept-Encoding
            X-Cache:
                - CONFIG_NOCACHE
            X-Content-Type-Options:
                - nosniff
            X-Ms-Correlation-Request-Id:
                - 1e82ff67ecfa53edda27facdc9cff83a
            X-Ms-Ratelimit-Remaining-Subscription-Global-Reads:
                - "16499"
            X-Ms-Ratelimit-Remaining-Subscription-Reads:
                - "1099"
            X-Ms-Request-Id:
                - eb8e11be-b313-47fd-86b2-237661ed5335
            X-Ms-Routing-Request-Id:
                - WESTUS2:20250305T225942Z:eb8e11be-b313-47fd-86b2-237661ed5335
            X-Msedge-Ref:
                - 'Ref A: AE0F6732AF1743B59EBB450F117AD29F Ref B: CO6AA3150220009 Ref C: 2025-03-05T22:59:42Z'
            X-Powered-By:
                - ASP.NET
        status: 200 OK
        code: 200
        duration: 316.4648ms
    - id: 33
      request:
        proto: HTTP/1.1
        proto_major: 1
        proto_minor: 1
        content_length: 0
        transfer_encoding: []
        trailer: {}
        host: management.azure.com
        remote_addr: ""
        request_uri: ""
        body: ""
        form: {}
        headers:
            Accept-Encoding:
                - gzip
            Authorization:
                - SANITIZED
            User-Agent:
<<<<<<< HEAD
                - azsdk-go-armappcontainers/v3.0.0-beta.1 (go1.24.0; linux),azdev/0.0.0-dev.0 (Go go1.24.0; linux/amd64)
=======
                - azsdk-go-armappcontainers/v3.0.0-beta.1 (go1.23.2; Windows_NT),azdev/0.0.0-dev.0 (Go go1.23.2; windows/amd64)
>>>>>>> 37baa781
            X-Ms-Correlation-Request-Id:
                - 1e82ff67ecfa53edda27facdc9cff83a
        url: https://management.azure.com:443/subscriptions/faa080af-c1d8-40ad-9cce-e1a450ca5b57/resourceGroups/rg-azdtest-w7ced11/providers/Microsoft.App/containerApps/worker?api-version=2024-02-02-preview
        method: GET
      response:
        proto: HTTP/2.0
        proto_major: 2
        proto_minor: 0
        transfer_encoding: []
        trailer: {}
        content_length: 4386
        uncompressed: false
        body: '{"id":"/subscriptions/faa080af-c1d8-40ad-9cce-e1a450ca5b57/resourceGroups/rg-azdtest-w7ced11/providers/Microsoft.App/containerapps/worker","name":"worker","type":"Microsoft.App/containerApps","location":"East US 2","tags":{"aspire-resource-name":"worker","azd-service-name":"worker"},"systemData":{"createdBy":"hemarina@microsoft.com","createdByType":"User","createdAt":"2025-03-05T22:59:25.9208776","lastModifiedBy":"hemarina@microsoft.com","lastModifiedByType":"User","lastModifiedAt":"2025-03-05T22:59:25.9208776"},"properties":{"provisioningState":"Succeeded","runningStatus":"Running","managedEnvironmentId":"/subscriptions/faa080af-c1d8-40ad-9cce-e1a450ca5b57/resourceGroups/rg-azdtest-w7ced11/providers/Microsoft.App/managedEnvironments/cae-pujwdbodbtd4k","environmentId":"/subscriptions/faa080af-c1d8-40ad-9cce-e1a450ca5b57/resourceGroups/rg-azdtest-w7ced11/providers/Microsoft.App/managedEnvironments/cae-pujwdbodbtd4k","workloadProfileName":"consumption","patchingMode":"Automatic","outboundIpAddresses":["20.97.130.219","20.69.200.68","52.167.135.54","52.184.149.238","52.179.250.88","52.184.149.147","52.184.198.180","52.184.138.179","52.179.253.112","52.184.190.79","52.184.141.185","52.184.151.206","20.97.132.38","20.97.133.137","20.94.122.99","20.94.122.65","20.94.122.133","20.94.122.111","20.94.122.70","20.94.122.101","20.1.250.250","20.1.251.135","20.7.131.26","20.7.130.240","20.7.131.54","20.7.131.60","20.7.131.34","20.7.131.59","20.7.131.44","20.7.131.5","20.7.131.39","20.7.131.50","20.1.251.104","172.200.51.234","172.200.52.27","172.200.51.44","172.200.51.235","172.200.51.243","172.200.51.45","172.200.51.191","172.200.51.242","172.200.52.26","172.200.51.190","20.1.251.2","13.68.118.203","13.68.119.127","52.184.147.35","52.184.147.9","20.94.111.32","20.94.110.46","20.161.138.86","20.161.137.24","4.153.72.251","4.153.73.13","4.153.73.38","4.153.72.240","4.153.73.30","4.153.72.243","4.153.73.23","4.153.72.247","4.153.73.6","4.153.73.37","20.161.137.25","52.184.192.104","52.177.123.74","52.177.123.175","52.177.123.148","52.177.123.136","52.177.123.98","52.177.123.102","52.177.123.125","52.177.123.90","52.177.123.69","20.161.138.87","20.122.82.135","172.177.177.115","20.122.82.26","20.122.82.51","20.122.81.165","20.122.82.63","20.122.81.203","172.177.180.194","20.122.81.254","20.122.82.103","4.153.106.247","4.153.107.93","4.153.108.180","4.153.107.3","4.153.110.115","4.153.108.140","128.85.246.95"],"latestRevisionName":"worker--cyp172x","latestReadyRevisionName":"worker--cyp172x","latestRevisionFqdn":"","customDomainVerificationId":"952E2B5B449FE1809E86B56F4189627111A065213A56FF099BE2E8782C9EB920","configuration":{"secrets":null,"activeRevisionsMode":"Single","ingress":null,"registries":[{"server":"acrpujwdbodbtd4k.azurecr.io","username":"","passwordSecretRef":"","identity":"/subscriptions/faa080af-c1d8-40ad-9cce-e1a450ca5b57/resourceGroups/rg-azdtest-w7ced11/providers/Microsoft.ManagedIdentity/userAssignedIdentities/mi-pujwdbodbtd4k"}],"identitySettings":[],"dapr":null,"runtime":{"dotnet":{"autoConfigureDataProtection":true}},"maxInactiveRevisions":100,"service":null},"template":{"revisionSuffix":"","terminationGracePeriodSeconds":null,"containers":[{"image":"acrpujwdbodbtd4k.azurecr.io/aspire-azd-tests/worker-azdtest-w7ced11:azd-deploy-1741214978","imageType":"ContainerImage","name":"worker","env":[{"name":"AZURE_CLIENT_ID","value":"fee4e44f-e9cf-4093-8c2f-2700e20b33c8"},{"name":"OTEL_DOTNET_EXPERIMENTAL_OTLP_EMIT_EVENT_LOG_ATTRIBUTES","value":"true"},{"name":"OTEL_DOTNET_EXPERIMENTAL_OTLP_EMIT_EXCEPTION_LOG_ATTRIBUTES","value":"true"},{"name":"OTEL_DOTNET_EXPERIMENTAL_OTLP_RETRY","value":"in_memory"}],"resources":{"cpu":0.5,"memory":"1Gi","ephemeralStorage":"2Gi"}}],"initContainers":null,"scale":{"minReplicas":1,"maxReplicas":10,"rules":null},"volumes":null,"serviceBinds":null},"eventStreamEndpoint":"https://eastus2.azurecontainerapps.dev/subscriptions/faa080af-c1d8-40ad-9cce-e1a450ca5b57/resourceGroups/rg-azdtest-w7ced11/containerApps/worker/eventstream","delegatedIdentities":[]},"identity":{"type":"UserAssigned","userAssignedIdentities":{"/subscriptions/faa080af-c1d8-40ad-9cce-e1a450ca5b57/resourcegroups/rg-azdtest-w7ced11/providers/Microsoft.ManagedIdentity/userAssignedIdentities/mi-pujwdbodbtd4k":{"principalId":"a4a1e418-551d-47c6-849c-9be2ef363468","clientId":"fee4e44f-e9cf-4093-8c2f-2700e20b33c8"}}}}'
        headers:
            Api-Supported-Versions:
                - 2022-03-01, 2022-06-01-preview, 2022-10-01, 2022-11-01-preview, 2023-04-01-preview, 2023-05-01, 2023-05-02-preview, 2023-08-01-preview, 2023-11-02-preview, 2024-02-02-preview, 2024-03-01, 2024-08-02-preview, 2024-10-02-preview, 2025-01-01
            Cache-Control:
                - no-cache
            Content-Length:
                - "4386"
            Content-Type:
                - application/json; charset=utf-8
            Date:
                - Wed, 05 Mar 2025 22:59:42 GMT
            Expires:
                - "-1"
            Pragma:
                - no-cache
            Strict-Transport-Security:
                - max-age=31536000; includeSubDomains
            Vary:
                - Accept-Encoding
            X-Cache:
                - CONFIG_NOCACHE
            X-Content-Type-Options:
                - nosniff
            X-Ms-Correlation-Request-Id:
                - 1e82ff67ecfa53edda27facdc9cff83a
            X-Ms-Ratelimit-Remaining-Subscription-Global-Reads:
                - "16499"
            X-Ms-Ratelimit-Remaining-Subscription-Reads:
                - "1099"
            X-Ms-Request-Id:
                - 8cfb1dc4-427e-41de-98ad-091e7d1927f8
            X-Ms-Routing-Request-Id:
                - WESTUS2:20250305T225943Z:8cfb1dc4-427e-41de-98ad-091e7d1927f8
            X-Msedge-Ref:
                - 'Ref A: BD92FCCC69E34DD6871E9DE0F2A4E8D5 Ref B: CO6AA3150220009 Ref C: 2025-03-05T22:59:42Z'
            X-Powered-By:
                - ASP.NET
        status: 200 OK
        code: 200
        duration: 502.1125ms
    - id: 34
      request:
        proto: HTTP/1.1
        proto_major: 1
        proto_minor: 1
        content_length: 0
        transfer_encoding: []
        trailer: {}
        host: management.azure.com
        remote_addr: ""
        request_uri: ""
        body: ""
        form: {}
        headers:
            Accept:
                - application/json
            Accept-Encoding:
                - gzip
            Authorization:
                - SANITIZED
            User-Agent:
<<<<<<< HEAD
                - azsdk-go-armappcontainers/v3.0.0-beta.1 (go1.24.0; linux),azdev/0.0.0-dev.0 (Go go1.24.0; linux/amd64)
=======
                - azsdk-go-armappcontainers/v3.0.0-beta.1 (go1.23.2; Windows_NT),azdev/0.0.0-dev.0 (Go go1.23.2; windows/amd64)
>>>>>>> 37baa781
            X-Ms-Correlation-Request-Id:
                - 1e82ff67ecfa53edda27facdc9cff83a
        url: https://management.azure.com:443/subscriptions/faa080af-c1d8-40ad-9cce-e1a450ca5b57/resourceGroups/rg-azdtest-w7ced11/providers/Microsoft.App/containerApps/worker?api-version=2023-11-02-preview
        method: GET
      response:
        proto: HTTP/2.0
        proto_major: 2
        proto_minor: 0
        transfer_encoding: []
        trailer: {}
        content_length: 4250
        uncompressed: false
        body: '{"id":"/subscriptions/faa080af-c1d8-40ad-9cce-e1a450ca5b57/resourceGroups/rg-azdtest-w7ced11/providers/Microsoft.App/containerapps/worker","name":"worker","type":"Microsoft.App/containerApps","location":"East US 2","tags":{"aspire-resource-name":"worker","azd-service-name":"worker"},"systemData":{"createdBy":"hemarina@microsoft.com","createdByType":"User","createdAt":"2025-03-05T22:59:25.9208776","lastModifiedBy":"hemarina@microsoft.com","lastModifiedByType":"User","lastModifiedAt":"2025-03-05T22:59:25.9208776"},"properties":{"provisioningState":"Succeeded","runningStatus":"Running","managedEnvironmentId":"/subscriptions/faa080af-c1d8-40ad-9cce-e1a450ca5b57/resourceGroups/rg-azdtest-w7ced11/providers/Microsoft.App/managedEnvironments/cae-pujwdbodbtd4k","environmentId":"/subscriptions/faa080af-c1d8-40ad-9cce-e1a450ca5b57/resourceGroups/rg-azdtest-w7ced11/providers/Microsoft.App/managedEnvironments/cae-pujwdbodbtd4k","workloadProfileName":"consumption","outboundIpAddresses":["20.97.130.219","20.69.200.68","52.167.135.54","52.184.149.238","52.179.250.88","52.184.149.147","52.184.198.180","52.184.138.179","52.179.253.112","52.184.190.79","52.184.141.185","52.184.151.206","20.97.132.38","20.97.133.137","20.94.122.99","20.94.122.65","20.94.122.133","20.94.122.111","20.94.122.70","20.94.122.101","20.1.250.250","20.1.251.135","20.7.131.26","20.7.130.240","20.7.131.54","20.7.131.60","20.7.131.34","20.7.131.59","20.7.131.44","20.7.131.5","20.7.131.39","20.7.131.50","20.1.251.104","172.200.51.234","172.200.52.27","172.200.51.44","172.200.51.235","172.200.51.243","172.200.51.45","172.200.51.191","172.200.51.242","172.200.52.26","172.200.51.190","20.1.251.2","13.68.118.203","13.68.119.127","52.184.147.35","52.184.147.9","20.94.111.32","20.94.110.46","20.161.138.86","20.161.137.24","4.153.72.251","4.153.73.13","4.153.73.38","4.153.72.240","4.153.73.30","4.153.72.243","4.153.73.23","4.153.72.247","4.153.73.6","4.153.73.37","20.161.137.25","52.184.192.104","52.177.123.74","52.177.123.175","52.177.123.148","52.177.123.136","52.177.123.98","52.177.123.102","52.177.123.125","52.177.123.90","52.177.123.69","20.161.138.87","20.122.82.135","172.177.177.115","20.122.82.26","20.122.82.51","20.122.81.165","20.122.82.63","20.122.81.203","172.177.180.194","20.122.81.254","20.122.82.103","4.153.106.247","4.153.107.93","4.153.108.180","4.153.107.3","4.153.110.115","4.153.108.140","128.85.246.95"],"latestRevisionName":"worker--cyp172x","latestReadyRevisionName":"worker--cyp172x","latestRevisionFqdn":"","customDomainVerificationId":"952E2B5B449FE1809E86B56F4189627111A065213A56FF099BE2E8782C9EB920","configuration":{"secrets":null,"activeRevisionsMode":"Single","ingress":null,"registries":[{"server":"acrpujwdbodbtd4k.azurecr.io","username":"","passwordSecretRef":"","identity":"/subscriptions/faa080af-c1d8-40ad-9cce-e1a450ca5b57/resourceGroups/rg-azdtest-w7ced11/providers/Microsoft.ManagedIdentity/userAssignedIdentities/mi-pujwdbodbtd4k"}],"dapr":null,"maxInactiveRevisions":100,"service":null},"template":{"revisionSuffix":"","terminationGracePeriodSeconds":null,"containers":[{"image":"acrpujwdbodbtd4k.azurecr.io/aspire-azd-tests/worker-azdtest-w7ced11:azd-deploy-1741214978","name":"worker","env":[{"name":"AZURE_CLIENT_ID","value":"fee4e44f-e9cf-4093-8c2f-2700e20b33c8"},{"name":"OTEL_DOTNET_EXPERIMENTAL_OTLP_EMIT_EVENT_LOG_ATTRIBUTES","value":"true"},{"name":"OTEL_DOTNET_EXPERIMENTAL_OTLP_EMIT_EXCEPTION_LOG_ATTRIBUTES","value":"true"},{"name":"OTEL_DOTNET_EXPERIMENTAL_OTLP_RETRY","value":"in_memory"}],"resources":{"cpu":0.5,"memory":"1Gi","ephemeralStorage":"2Gi"}}],"initContainers":null,"scale":{"minReplicas":1,"maxReplicas":10,"rules":null},"volumes":null,"serviceBinds":null},"eventStreamEndpoint":"https://eastus2.azurecontainerapps.dev/subscriptions/faa080af-c1d8-40ad-9cce-e1a450ca5b57/resourceGroups/rg-azdtest-w7ced11/containerApps/worker/eventstream","delegatedIdentities":[]},"identity":{"type":"UserAssigned","userAssignedIdentities":{"/subscriptions/faa080af-c1d8-40ad-9cce-e1a450ca5b57/resourcegroups/rg-azdtest-w7ced11/providers/Microsoft.ManagedIdentity/userAssignedIdentities/mi-pujwdbodbtd4k":{"principalId":"a4a1e418-551d-47c6-849c-9be2ef363468","clientId":"fee4e44f-e9cf-4093-8c2f-2700e20b33c8"}}}}'
        headers:
            Api-Supported-Versions:
                - 2022-03-01, 2022-06-01-preview, 2022-10-01, 2022-11-01-preview, 2023-04-01-preview, 2023-05-01, 2023-05-02-preview, 2023-08-01-preview, 2023-11-02-preview, 2024-02-02-preview, 2024-03-01, 2024-08-02-preview, 2024-10-02-preview, 2025-01-01
            Cache-Control:
                - no-cache
            Content-Length:
                - "4250"
            Content-Type:
                - application/json; charset=utf-8
            Date:
                - Wed, 05 Mar 2025 22:59:42 GMT
            Expires:
                - "-1"
            Pragma:
                - no-cache
            Strict-Transport-Security:
                - max-age=31536000; includeSubDomains
            Vary:
                - Accept-Encoding
            X-Cache:
                - CONFIG_NOCACHE
            X-Content-Type-Options:
                - nosniff
            X-Ms-Correlation-Request-Id:
                - 1e82ff67ecfa53edda27facdc9cff83a
            X-Ms-Ratelimit-Remaining-Subscription-Global-Reads:
                - "16499"
            X-Ms-Ratelimit-Remaining-Subscription-Reads:
                - "1099"
            X-Ms-Request-Id:
                - 3b1c9789-27e0-4ba5-a914-468cfdcdd714
            X-Ms-Routing-Request-Id:
                - WESTUS2:20250305T225943Z:3b1c9789-27e0-4ba5-a914-468cfdcdd714
            X-Msedge-Ref:
                - 'Ref A: 58474FC4677E4219A6E74A6667D8410C Ref B: CO6AA3150220009 Ref C: 2025-03-05T22:59:43Z'
            X-Powered-By:
                - ASP.NET
        status: 200 OK
        code: 200
        duration: 386.9395ms
    - id: 35
      request:
        proto: HTTP/1.1
        proto_major: 1
        proto_minor: 1
        content_length: 0
        transfer_encoding: []
        trailer: {}
        host: management.azure.com
        remote_addr: ""
        request_uri: ""
        body: ""
        form: {}
        headers:
            Accept:
                - application/json
            Accept-Encoding:
                - gzip
            Authorization:
                - SANITIZED
            User-Agent:
<<<<<<< HEAD
                - azsdk-go-armresources.ResourceGroupsClient/v1.1.1 (go1.24.0; linux),azdev/0.0.0-dev.0 (Go go1.24.0; linux/amd64)
=======
                - azsdk-go-armresources.ResourceGroupsClient/v1.1.1 (go1.23.2; Windows_NT),azdev/0.0.0-dev.0 (Go go1.23.2; windows/amd64)
>>>>>>> 37baa781
            X-Ms-Correlation-Request-Id:
                - 1e82ff67ecfa53edda27facdc9cff83a
        url: https://management.azure.com:443/subscriptions/faa080af-c1d8-40ad-9cce-e1a450ca5b57/resourcegroups?%24filter=tagName+eq+%27azd-env-name%27+and+tagValue+eq+%27azdtest-w7ced11%27&api-version=2021-04-01
        method: GET
      response:
        proto: HTTP/2.0
        proto_major: 2
        proto_minor: 0
        transfer_encoding: []
        trailer: {}
        content_length: 288
        uncompressed: false
        body: '{"value":[{"id":"/subscriptions/faa080af-c1d8-40ad-9cce-e1a450ca5b57/resourceGroups/rg-azdtest-w7ced11","name":"rg-azdtest-w7ced11","type":"Microsoft.Resources/resourceGroups","location":"eastus2","tags":{"azd-env-name":"azdtest-w7ced11"},"properties":{"provisioningState":"Succeeded"}}]}'
        headers:
            Cache-Control:
                - no-cache
            Content-Length:
                - "288"
            Content-Type:
                - application/json; charset=utf-8
            Date:
                - Wed, 05 Mar 2025 22:59:42 GMT
            Expires:
                - "-1"
            Pragma:
                - no-cache
            Strict-Transport-Security:
                - max-age=31536000; includeSubDomains
            X-Cache:
                - CONFIG_NOCACHE
            X-Content-Type-Options:
                - nosniff
            X-Ms-Correlation-Request-Id:
                - 1e82ff67ecfa53edda27facdc9cff83a
            X-Ms-Ratelimit-Remaining-Subscription-Global-Reads:
                - "16499"
            X-Ms-Ratelimit-Remaining-Subscription-Reads:
                - "1099"
            X-Ms-Request-Id:
                - 5dea0383-8610-462d-815b-71320149612f
            X-Ms-Routing-Request-Id:
                - WESTUS2:20250305T225943Z:5dea0383-8610-462d-815b-71320149612f
            X-Msedge-Ref:
                - 'Ref A: 6EF1DBB6C77A48F8884391A1664AE9C0 Ref B: CO6AA3150220009 Ref C: 2025-03-05T22:59:43Z'
        status: 200 OK
        code: 200
        duration: 57.146ms
    - id: 36
      request:
        proto: HTTP/1.1
        proto_major: 1
        proto_minor: 1
        content_length: 0
        transfer_encoding: []
        trailer: {}
        host: management.azure.com
        remote_addr: ""
        request_uri: ""
        body: ""
        form: {}
        headers:
            Accept:
                - application/json
            Accept-Encoding:
                - gzip
            Authorization:
                - SANITIZED
            User-Agent:
<<<<<<< HEAD
                - azsdk-go-armresources.DeploymentsClient/v1.1.1 (go1.24.0; linux),azdev/0.0.0-dev.0 (Go go1.24.0; linux/amd64)
=======
                - azsdk-go-armresources.DeploymentsClient/v1.1.1 (go1.23.2; Windows_NT),azdev/0.0.0-dev.0 (Go go1.23.2; windows/amd64)
>>>>>>> 37baa781
            X-Ms-Correlation-Request-Id:
                - 30bb3d88f15effd74396f3641b313926
        url: https://management.azure.com:443/subscriptions/faa080af-c1d8-40ad-9cce-e1a450ca5b57/providers/Microsoft.Resources/deployments/?api-version=2021-04-01
        method: GET
      response:
        proto: HTTP/2.0
        proto_major: 2
        proto_minor: 0
        transfer_encoding: []
        trailer: {}
        content_length: 885921
        uncompressed: false
        body: '{"nextLink":"https://management.azure.com/subscriptions/faa080af-c1d8-40ad-9cce-e1a450ca5b57/providers/Microsoft.Resources/deployments/?api-version=2021-04-01\u0026%24skiptoken=3ZJBa8JAEIV%2fi3uusKtBWm%2bms4K1MzGbnbTpTdRKjCTQpsSs%2bN%2b7UQqe66k97cA%2bZt77eEexqso6L7%2bWdV6Vtio25acYH8WLTiwng24sN4d6sfyo804x37RiLFTvvkc2O6DL%2buLurDBV8%2fOnZNAzxTRE2DYxvwFyHBCEoYE9xDKdImtJNoTYpo9k1%2b9GUfScyCYC9rqsjWwxQFdIgplD0BJzpQ2rRbR70mhXLgJ%2fGfzOSb8vTndCT27wqka3eD2Q1QHZlaLOr2NJuXo1vMeE5QgLwyYlxl3VGtBDgonPuPX58Oz7wnj4hxj%2fzmogb0Q8a3zZGnLZAHdaUatiLh7mhokvlZg5Ao9Yr%2bO0e8Gcq2J5HyX2Gn3m0Oor9P8kzun0DQ%3d%3d","value":[{"id":"/subscriptions/faa080af-c1d8-40ad-9cce-e1a450ca5b57/providers/Microsoft.Resources/deployments/azdtest-w7ced11-1741214978","location":"eastus2","name":"azdtest-w7ced11-1741214978","properties":{"correlationId":"1e82ff67ecfa53edda27facdc9cff83a","dependencies":[{"dependsOn":[{"id":"/subscriptions/faa080af-c1d8-40ad-9cce-e1a450ca5b57/resourceGroups/rg-azdtest-w7ced11","resourceName":"rg-azdtest-w7ced11","resourceType":"Microsoft.Resources/resourceGroups"}],"id":"/subscriptions/faa080af-c1d8-40ad-9cce-e1a450ca5b57/resourceGroups/rg-azdtest-w7ced11/providers/Microsoft.Resources/deployments/resources","resourceName":"resources","resourceType":"Microsoft.Resources/deployments"},{"dependsOn":[{"id":"/subscriptions/faa080af-c1d8-40ad-9cce-e1a450ca5b57/resourceGroups/rg-azdtest-w7ced11/providers/Microsoft.Resources/deployments/resources","resourceName":"resources","resourceType":"Microsoft.Resources/deployments"},{"id":"/subscriptions/faa080af-c1d8-40ad-9cce-e1a450ca5b57/resourceGroups/rg-azdtest-w7ced11","resourceName":"rg-azdtest-w7ced11","resourceType":"Microsoft.Resources/resourceGroups"},{"id":"/subscriptions/faa080af-c1d8-40ad-9cce-e1a450ca5b57/resourceGroups/rg-azdtest-w7ced11/providers/Microsoft.Resources/deployments/resources","resourceName":"resources","resourceType":"Microsoft.Resources/deployments"}],"id":"/subscriptions/faa080af-c1d8-40ad-9cce-e1a450ca5b57/resourceGroups/rg-azdtest-w7ced11/providers/Microsoft.Resources/deployments/storage","resourceName":"storage","resourceType":"Microsoft.Resources/deployments"}],"duration":"PT6M19.8740055S","mode":"Incremental","outputResources":[{"id":"/subscriptions/faa080af-c1d8-40ad-9cce-e1a450ca5b57/resourceGroups/rg-azdtest-w7ced11"},{"id":"/subscriptions/faa080af-c1d8-40ad-9cce-e1a450ca5b57/resourceGroups/rg-azdtest-w7ced11/providers/Microsoft.App/managedEnvironments/cae-pujwdbodbtd4k"},{"id":"/subscriptions/faa080af-c1d8-40ad-9cce-e1a450ca5b57/resourceGroups/rg-azdtest-w7ced11/providers/Microsoft.App/managedEnvironments/cae-pujwdbodbtd4k/dotNetComponents/aspire-dashboard"},{"id":"/subscriptions/faa080af-c1d8-40ad-9cce-e1a450ca5b57/resourceGroups/rg-azdtest-w7ced11/providers/Microsoft.App/managedEnvironments/cae-pujwdbodbtd4k/providers/Microsoft.Authorization/roleAssignments/e28f959d-618e-5dae-8751-ead7e245af13"},{"id":"/subscriptions/faa080af-c1d8-40ad-9cce-e1a450ca5b57/resourceGroups/rg-azdtest-w7ced11/providers/Microsoft.ContainerRegistry/registries/acrpujwdbodbtd4k"},{"id":"/subscriptions/faa080af-c1d8-40ad-9cce-e1a450ca5b57/resourceGroups/rg-azdtest-w7ced11/providers/Microsoft.ContainerRegistry/registries/acrpujwdbodbtd4k/providers/Microsoft.Authorization/roleAssignments/39de12e8-f1d0-5960-abd7-d502cb5a3520"},{"id":"/subscriptions/faa080af-c1d8-40ad-9cce-e1a450ca5b57/resourceGroups/rg-azdtest-w7ced11/providers/Microsoft.ManagedIdentity/userAssignedIdentities/mi-pujwdbodbtd4k"},{"id":"/subscriptions/faa080af-c1d8-40ad-9cce-e1a450ca5b57/resourceGroups/rg-azdtest-w7ced11/providers/Microsoft.OperationalInsights/workspaces/law-pujwdbodbtd4k"},{"id":"/subscriptions/faa080af-c1d8-40ad-9cce-e1a450ca5b57/resourceGroups/rg-azdtest-w7ced11/providers/Microsoft.Storage/storageAccounts/storagepujwdbodbtd4k"},{"id":"/subscriptions/faa080af-c1d8-40ad-9cce-e1a450ca5b57/resourceGroups/rg-azdtest-w7ced11/providers/Microsoft.Storage/storageAccounts/storagepujwdbodbtd4k/blobServices/default"},{"id":"/subscriptions/faa080af-c1d8-40ad-9cce-e1a450ca5b57/resourceGroups/rg-azdtest-w7ced11/providers/Microsoft.Storage/storageAccounts/storagepujwdbodbtd4k/providers/Microsoft.Authorization/roleAssignments/169c32a2-ab83-5b25-b772-4e2bd29c129b"},{"id":"/subscriptions/faa080af-c1d8-40ad-9cce-e1a450ca5b57/resourceGroups/rg-azdtest-w7ced11/providers/Microsoft.Storage/storageAccounts/storagepujwdbodbtd4k/providers/Microsoft.Authorization/roleAssignments/760df820-97ed-5f3e-a425-91c33415d29a"},{"id":"/subscriptions/faa080af-c1d8-40ad-9cce-e1a450ca5b57/resourceGroups/rg-azdtest-w7ced11/providers/Microsoft.Storage/storageAccounts/storagepujwdbodbtd4k/providers/Microsoft.Authorization/roleAssignments/df077ab2-ad0e-5477-a95a-8200af01ade3"}],"outputs":{"azurE_CONTAINER_APPS_ENVIRONMENT_DEFAULT_DOMAIN":{"type":"String","value":"purpleriver-cde3cc8a.eastus2.azurecontainerapps.io"},"azurE_CONTAINER_APPS_ENVIRONMENT_ID":{"type":"String","value":"/subscriptions/faa080af-c1d8-40ad-9cce-e1a450ca5b57/resourceGroups/rg-azdtest-w7ced11/providers/Microsoft.App/managedEnvironments/cae-pujwdbodbtd4k"},"azurE_CONTAINER_APPS_ENVIRONMENT_NAME":{"type":"String","value":"cae-pujwdbodbtd4k"},"azurE_CONTAINER_REGISTRY_ENDPOINT":{"type":"String","value":"acrpujwdbodbtd4k.azurecr.io"},"azurE_CONTAINER_REGISTRY_MANAGED_IDENTITY_ID":{"type":"String","value":"/subscriptions/faa080af-c1d8-40ad-9cce-e1a450ca5b57/resourceGroups/rg-azdtest-w7ced11/providers/Microsoft.ManagedIdentity/userAssignedIdentities/mi-pujwdbodbtd4k"},"azurE_CONTAINER_REGISTRY_NAME":{"type":"String","value":"acrpujwdbodbtd4k"},"azurE_LOG_ANALYTICS_WORKSPACE_NAME":{"type":"String","value":"law-pujwdbodbtd4k"},"manageD_IDENTITY_CLIENT_ID":{"type":"String","value":"fee4e44f-e9cf-4093-8c2f-2700e20b33c8"},"manageD_IDENTITY_NAME":{"type":"String","value":"mi-pujwdbodbtd4k"},"storagE_BLOBENDPOINT":{"type":"String","value":"https://storagepujwdbodbtd4k.blob.core.windows.net/"},"storagE_QUEUEENDPOINT":{"type":"String","value":"https://storagepujwdbodbtd4k.queue.core.windows.net/"},"storagE_TABLEENDPOINT":{"type":"String","value":"https://storagepujwdbodbtd4k.table.core.windows.net/"}},"parameters":{"environmentName":{"type":"String","value":"azdtest-w7ced11"},"goversion":{"type":"String","value":"1.22"},"location":{"type":"String","value":"eastus2"},"principalId":{"type":"String","value":"547aa7c1-2f57-48d9-8969-ecf696948ca7"}},"providers":[{"namespace":"Microsoft.Resources","resourceTypes":[{"locations":["eastus2"],"resourceType":"resourceGroups"},{"locations":[null],"resourceType":"deployments"}]}],"provisioningState":"Succeeded","templateHash":"13946796937710293791","timestamp":"2025-03-05T22:56:52.9320223Z"},"tags":{"azd-env-name":"azdtest-w7ced11","azd-provision-param-hash":"c5e0ac3ba43309a5d9b6bce500fe45d2c6e810b94f8cb9f9976e6574b7ccf15a"},"type":"Microsoft.Resources/deployments"}]}'
        headers:
            Cache-Control:
                - no-cache
            Content-Length:
                - "885921"
            Content-Type:
                - application/json; charset=utf-8
            Date:
                - Wed, 05 Mar 2025 22:59:59 GMT
            Expires:
                - "-1"
            Pragma:
                - no-cache
            Strict-Transport-Security:
                - max-age=31536000; includeSubDomains
            X-Cache:
                - CONFIG_NOCACHE
            X-Content-Type-Options:
                - nosniff
            X-Ms-Correlation-Request-Id:
                - 30bb3d88f15effd74396f3641b313926
            X-Ms-Ratelimit-Remaining-Subscription-Global-Reads:
                - "16499"
            X-Ms-Ratelimit-Remaining-Subscription-Reads:
                - "1099"
            X-Ms-Request-Id:
                - 47db8626-4f1b-4d94-a539-68a9500bacf6
            X-Ms-Routing-Request-Id:
                - WESTUS2:20250305T230000Z:47db8626-4f1b-4d94-a539-68a9500bacf6
            X-Msedge-Ref:
                - 'Ref A: 7E323F902A88434AA251CA7595BBB3F3 Ref B: CO6AA3150220009 Ref C: 2025-03-05T22:59:55Z'
        status: 200 OK
        code: 200
        duration: 4.665359s
    - id: 37
      request:
        proto: HTTP/1.1
        proto_major: 1
        proto_minor: 1
        content_length: 0
        transfer_encoding: []
        trailer: {}
        host: management.azure.com
        remote_addr: ""
        request_uri: ""
        body: ""
        form: {}
        headers:
            Accept-Encoding:
                - gzip
            Authorization:
                - SANITIZED
            User-Agent:
                - azsdk-go-armresources.DeploymentsClient/v1.1.1 (go1.23.2; Windows_NT),azdev/0.0.0-dev.0 (Go go1.23.2; windows/amd64)
            X-Ms-Correlation-Request-Id:
                - 30bb3d88f15effd74396f3641b313926
        url: https://management.azure.com:443/subscriptions/faa080af-c1d8-40ad-9cce-e1a450ca5b57/providers/Microsoft.Resources/deployments/?api-version=2021-04-01&%24skiptoken=3ZJBa8JAEIV%2fi3uusKtBWm%2bms4K1MzGbnbTpTdRKjCTQpsSs%2bN%2b7UQqe66k97cA%2bZt77eEexqso6L7%2bWdV6Vtio25acYH8WLTiwng24sN4d6sfyo804x37RiLFTvvkc2O6DL%2buLurDBV8%2fOnZNAzxTRE2DYxvwFyHBCEoYE9xDKdImtJNoTYpo9k1%2b9GUfScyCYC9rqsjWwxQFdIgplD0BJzpQ2rRbR70mhXLgJ%2fGfzOSb8vTndCT27wqka3eD2Q1QHZlaLOr2NJuXo1vMeE5QgLwyYlxl3VGtBDgonPuPX58Oz7wnj4hxj%2fzmogb0Q8a3zZGnLZAHdaUatiLh7mhokvlZg5Ao9Yr%2bO0e8Gcq2J5HyX2Gn3m0Oor9P8kzun0DQ%3d%3d
        method: GET
      response:
        proto: HTTP/2.0
        proto_major: 2
        proto_minor: 0
        transfer_encoding: []
        trailer: {}
        content_length: 1227411
        uncompressed: false
        body: '{"nextLink":"https://management.azure.com/subscriptions/faa080af-c1d8-40ad-9cce-e1a450ca5b57/providers/Microsoft.Resources/deployments/?api-version=2021-04-01\u0026%24skiptoken=zc9La4NAFAXg3%2bKsDTgaS3BXeycg6Z3p6EyK3QVrxAcjtAZf%2bN9rSkrptt10ebnnwHdmkrWmK83l1JWtUW2dm3cSzOSZJUonLgnMpWlswu5v50xMPnRPp7euvBYO%2bUgCQq2dxVU64JRuiP2ZiNv%2b60ednRXX%2bxCh6KV%2bAdRyyyEMY2hAOsc9auZwFYJUxweuXs8x5eIxcXoBes2lI06Zj1Xk8wp9AdEkEirlmsGK9RraMQbm4VSPWGUuh2JDFvvG937yr7t%2boXf%2bpOcQUQFsK0Cuiwp31fMEojus5cAn9FEVA4L2vtX%2fnLksHw%3d%3d","value":[]}'
        headers:
            Cache-Control:
                - no-cache
            Content-Length:
                - "1227411"
            Content-Type:
                - application/json; charset=utf-8
            Date:
                - Wed, 05 Mar 2025 23:00:05 GMT
            Expires:
                - "-1"
            Pragma:
                - no-cache
            Strict-Transport-Security:
                - max-age=31536000; includeSubDomains
            X-Cache:
                - CONFIG_NOCACHE
            X-Content-Type-Options:
                - nosniff
            X-Ms-Correlation-Request-Id:
                - 30bb3d88f15effd74396f3641b313926
            X-Ms-Ratelimit-Remaining-Subscription-Global-Reads:
                - "16500"
            X-Ms-Ratelimit-Remaining-Subscription-Reads:
                - "1100"
            X-Ms-Request-Id:
                - ff6a2166-bf52-4614-ac56-40d36fc6fcf3
            X-Ms-Routing-Request-Id:
                - WESTUS2:20250305T230006Z:ff6a2166-bf52-4614-ac56-40d36fc6fcf3
            X-Msedge-Ref:
                - 'Ref A: 2D4B6A59A8BD4443B0926742F16D5572 Ref B: CO6AA3150220009 Ref C: 2025-03-05T23:00:00Z'
        status: 200 OK
        code: 200
        duration: 5.7801436s
    - id: 38
      request:
        proto: HTTP/1.1
        proto_major: 1
        proto_minor: 1
        content_length: 0
        transfer_encoding: []
        trailer: {}
        host: management.azure.com
        remote_addr: ""
        request_uri: ""
        body: ""
        form: {}
        headers:
            Accept-Encoding:
                - gzip
            Authorization:
                - SANITIZED
            User-Agent:
                - azsdk-go-armresources.DeploymentsClient/v1.1.1 (go1.23.2; Windows_NT),azdev/0.0.0-dev.0 (Go go1.23.2; windows/amd64)
            X-Ms-Correlation-Request-Id:
                - 30bb3d88f15effd74396f3641b313926
        url: https://management.azure.com:443/subscriptions/faa080af-c1d8-40ad-9cce-e1a450ca5b57/providers/Microsoft.Resources/deployments/?api-version=2021-04-01&%24skiptoken=zc9La4NAFAXg3%2bKsDTgaS3BXeycg6Z3p6EyK3QVrxAcjtAZf%2bN9rSkrptt10ebnnwHdmkrWmK83l1JWtUW2dm3cSzOSZJUonLgnMpWlswu5v50xMPnRPp7euvBYO%2bUgCQq2dxVU64JRuiP2ZiNv%2b60ednRXX%2bxCh6KV%2bAdRyyyEMY2hAOsc9auZwFYJUxweuXs8x5eIxcXoBes2lI06Zj1Xk8wp9AdEkEirlmsGK9RraMQbm4VSPWGUuh2JDFvvG937yr7t%2boXf%2bpOcQUQFsK0Cuiwp31fMEojus5cAn9FEVA4L2vtX%2fnLksHw%3d%3d
        method: GET
      response:
        proto: HTTP/2.0
        proto_major: 2
        proto_minor: 0
        transfer_encoding: []
        trailer: {}
        content_length: 547592
        uncompressed: false
        body: '{"nextLink":"https://management.azure.com/subscriptions/faa080af-c1d8-40ad-9cce-e1a450ca5b57/providers/Microsoft.Resources/deployments/?api-version=2021-04-01\u0026%24skiptoken=q1ZKzs8rycwrTSzJzM8Lyc9OzStWsqpWcnUMDgkNNlKyyivNydGBcmG8cFeQJIwX6h3sHxriAeMG%2bPs4%2brk4u%2fqFBDn6wAQhOuDGQbjGENnaWgA%3d","value":[]}'
        headers:
            Cache-Control:
                - no-cache
            Content-Length:
                - "547592"
            Content-Type:
                - application/json; charset=utf-8
            Date:
                - Wed, 05 Mar 2025 23:00:07 GMT
            Expires:
                - "-1"
            Pragma:
                - no-cache
            Strict-Transport-Security:
                - max-age=31536000; includeSubDomains
            X-Cache:
                - CONFIG_NOCACHE
            X-Content-Type-Options:
                - nosniff
            X-Ms-Correlation-Request-Id:
                - 30bb3d88f15effd74396f3641b313926
            X-Ms-Ratelimit-Remaining-Subscription-Global-Reads:
                - "16499"
            X-Ms-Ratelimit-Remaining-Subscription-Reads:
                - "1099"
            X-Ms-Request-Id:
                - 14ba4345-648e-41f9-9991-90fdece8e21d
            X-Ms-Routing-Request-Id:
                - WESTUS2:20250305T230008Z:14ba4345-648e-41f9-9991-90fdece8e21d
            X-Msedge-Ref:
                - 'Ref A: 09A0E7EBFE0748F7AAE0D378F9DE16A6 Ref B: CO6AA3150220009 Ref C: 2025-03-05T23:00:06Z'
        status: 200 OK
        code: 200
        duration: 1.7360566s
    - id: 39
      request:
        proto: HTTP/1.1
        proto_major: 1
        proto_minor: 1
        content_length: 0
        transfer_encoding: []
        trailer: {}
        host: management.azure.com
        remote_addr: ""
        request_uri: ""
        body: ""
        form: {}
        headers:
            Accept-Encoding:
                - gzip
            Authorization:
                - SANITIZED
            User-Agent:
                - azsdk-go-armresources.DeploymentsClient/v1.1.1 (go1.23.2; Windows_NT),azdev/0.0.0-dev.0 (Go go1.23.2; windows/amd64)
            X-Ms-Correlation-Request-Id:
                - 30bb3d88f15effd74396f3641b313926
        url: https://management.azure.com:443/subscriptions/faa080af-c1d8-40ad-9cce-e1a450ca5b57/providers/Microsoft.Resources/deployments/?api-version=2021-04-01&%24skiptoken=q1ZKzs8rycwrTSzJzM8Lyc9OzStWsqpWcnUMDgkNNlKyyivNydGBcmG8cFeQJIwX6h3sHxriAeMG%2bPs4%2brk4u%2fqFBDn6wAQhOuDGQbjGENnaWgA%3d
        method: GET
      response:
        proto: HTTP/2.0
        proto_major: 2
        proto_minor: 0
        transfer_encoding: []
        trailer: {}
        content_length: 37877
        uncompressed: false
        body: '{"value":[]}'
        headers:
            Cache-Control:
                - no-cache
            Content-Length:
                - "37877"
            Content-Type:
                - application/json; charset=utf-8
            Date:
                - Wed, 05 Mar 2025 23:00:09 GMT
            Expires:
                - "-1"
            Pragma:
                - no-cache
            Strict-Transport-Security:
                - max-age=31536000; includeSubDomains
            X-Cache:
                - CONFIG_NOCACHE
            X-Content-Type-Options:
                - nosniff
            X-Ms-Correlation-Request-Id:
                - 30bb3d88f15effd74396f3641b313926
            X-Ms-Ratelimit-Remaining-Subscription-Global-Reads:
                - "16499"
            X-Ms-Ratelimit-Remaining-Subscription-Reads:
                - "1099"
            X-Ms-Request-Id:
                - 54047944-6bb5-433c-a8d7-c7b8a9b7b3b1
            X-Ms-Routing-Request-Id:
                - WESTUS2:20250305T230010Z:54047944-6bb5-433c-a8d7-c7b8a9b7b3b1
            X-Msedge-Ref:
                - 'Ref A: 23AC5028B8B749A196865FF8ECEB27FA Ref B: CO6AA3150220009 Ref C: 2025-03-05T23:00:08Z'
        status: 200 OK
        code: 200
        duration: 1.8542588s
    - id: 40
      request:
        proto: HTTP/1.1
        proto_major: 1
        proto_minor: 1
        content_length: 0
        transfer_encoding: []
        trailer: {}
        host: management.azure.com
        remote_addr: ""
        request_uri: ""
        body: ""
        form: {}
        headers:
            Accept:
                - application/json
            Accept-Encoding:
                - gzip
            Authorization:
                - SANITIZED
            User-Agent:
<<<<<<< HEAD
                - azsdk-go-armresources.DeploymentsClient/v1.1.1 (go1.24.0; linux),azdev/0.0.0-dev.0 (Go go1.24.0; linux/amd64)
=======
                - azsdk-go-armresources.DeploymentsClient/v1.1.1 (go1.23.2; Windows_NT),azdev/0.0.0-dev.0 (Go go1.23.2; windows/amd64)
>>>>>>> 37baa781
            X-Ms-Correlation-Request-Id:
                - 30bb3d88f15effd74396f3641b313926
        url: https://management.azure.com:443/subscriptions/faa080af-c1d8-40ad-9cce-e1a450ca5b57/providers/Microsoft.Resources/deployments/azdtest-w7ced11-1741214978?api-version=2021-04-01
        method: GET
      response:
        proto: HTTP/2.0
        proto_major: 2
        proto_minor: 0
        transfer_encoding: []
        trailer: {}
        content_length: 6280
        uncompressed: false
        body: '{"id":"/subscriptions/faa080af-c1d8-40ad-9cce-e1a450ca5b57/providers/Microsoft.Resources/deployments/azdtest-w7ced11-1741214978","name":"azdtest-w7ced11-1741214978","type":"Microsoft.Resources/deployments","location":"eastus2","tags":{"azd-env-name":"azdtest-w7ced11","azd-provision-param-hash":"c5e0ac3ba43309a5d9b6bce500fe45d2c6e810b94f8cb9f9976e6574b7ccf15a"},"properties":{"templateHash":"13946796937710293791","parameters":{"environmentName":{"type":"String","value":"azdtest-w7ced11"},"location":{"type":"String","value":"eastus2"},"principalId":{"type":"String","value":"547aa7c1-2f57-48d9-8969-ecf696948ca7"},"goversion":{"type":"String","value":"1.22"}},"mode":"Incremental","provisioningState":"Succeeded","timestamp":"2025-03-05T22:56:52.9320223Z","duration":"PT6M19.8740055S","correlationId":"1e82ff67ecfa53edda27facdc9cff83a","providers":[{"namespace":"Microsoft.Resources","resourceTypes":[{"resourceType":"resourceGroups","locations":["eastus2"]},{"resourceType":"deployments","locations":[null]}]}],"dependencies":[{"dependsOn":[{"id":"/subscriptions/faa080af-c1d8-40ad-9cce-e1a450ca5b57/resourceGroups/rg-azdtest-w7ced11","resourceType":"Microsoft.Resources/resourceGroups","resourceName":"rg-azdtest-w7ced11"}],"id":"/subscriptions/faa080af-c1d8-40ad-9cce-e1a450ca5b57/resourceGroups/rg-azdtest-w7ced11/providers/Microsoft.Resources/deployments/resources","resourceType":"Microsoft.Resources/deployments","resourceName":"resources"},{"dependsOn":[{"id":"/subscriptions/faa080af-c1d8-40ad-9cce-e1a450ca5b57/resourceGroups/rg-azdtest-w7ced11/providers/Microsoft.Resources/deployments/resources","resourceType":"Microsoft.Resources/deployments","resourceName":"resources"},{"id":"/subscriptions/faa080af-c1d8-40ad-9cce-e1a450ca5b57/resourceGroups/rg-azdtest-w7ced11","resourceType":"Microsoft.Resources/resourceGroups","resourceName":"rg-azdtest-w7ced11"},{"id":"/subscriptions/faa080af-c1d8-40ad-9cce-e1a450ca5b57/resourceGroups/rg-azdtest-w7ced11/providers/Microsoft.Resources/deployments/resources","resourceType":"Microsoft.Resources/deployments","resourceName":"resources","apiVersion":"2022-09-01"}],"id":"/subscriptions/faa080af-c1d8-40ad-9cce-e1a450ca5b57/resourceGroups/rg-azdtest-w7ced11/providers/Microsoft.Resources/deployments/storage","resourceType":"Microsoft.Resources/deployments","resourceName":"storage"}],"outputs":{"manageD_IDENTITY_CLIENT_ID":{"type":"String","value":"fee4e44f-e9cf-4093-8c2f-2700e20b33c8"},"manageD_IDENTITY_NAME":{"type":"String","value":"mi-pujwdbodbtd4k"},"azurE_LOG_ANALYTICS_WORKSPACE_NAME":{"type":"String","value":"law-pujwdbodbtd4k"},"azurE_CONTAINER_REGISTRY_ENDPOINT":{"type":"String","value":"acrpujwdbodbtd4k.azurecr.io"},"azurE_CONTAINER_REGISTRY_MANAGED_IDENTITY_ID":{"type":"String","value":"/subscriptions/faa080af-c1d8-40ad-9cce-e1a450ca5b57/resourceGroups/rg-azdtest-w7ced11/providers/Microsoft.ManagedIdentity/userAssignedIdentities/mi-pujwdbodbtd4k"},"azurE_CONTAINER_REGISTRY_NAME":{"type":"String","value":"acrpujwdbodbtd4k"},"azurE_CONTAINER_APPS_ENVIRONMENT_NAME":{"type":"String","value":"cae-pujwdbodbtd4k"},"azurE_CONTAINER_APPS_ENVIRONMENT_ID":{"type":"String","value":"/subscriptions/faa080af-c1d8-40ad-9cce-e1a450ca5b57/resourceGroups/rg-azdtest-w7ced11/providers/Microsoft.App/managedEnvironments/cae-pujwdbodbtd4k"},"azurE_CONTAINER_APPS_ENVIRONMENT_DEFAULT_DOMAIN":{"type":"String","value":"purpleriver-cde3cc8a.eastus2.azurecontainerapps.io"},"storagE_BLOBENDPOINT":{"type":"String","value":"https://storagepujwdbodbtd4k.blob.core.windows.net/"},"storagE_QUEUEENDPOINT":{"type":"String","value":"https://storagepujwdbodbtd4k.queue.core.windows.net/"},"storagE_TABLEENDPOINT":{"type":"String","value":"https://storagepujwdbodbtd4k.table.core.windows.net/"}},"outputResources":[{"id":"/subscriptions/faa080af-c1d8-40ad-9cce-e1a450ca5b57/resourceGroups/rg-azdtest-w7ced11"},{"id":"/subscriptions/faa080af-c1d8-40ad-9cce-e1a450ca5b57/resourceGroups/rg-azdtest-w7ced11/providers/Microsoft.App/managedEnvironments/cae-pujwdbodbtd4k"},{"id":"/subscriptions/faa080af-c1d8-40ad-9cce-e1a450ca5b57/resourceGroups/rg-azdtest-w7ced11/providers/Microsoft.App/managedEnvironments/cae-pujwdbodbtd4k/dotNetComponents/aspire-dashboard"},{"id":"/subscriptions/faa080af-c1d8-40ad-9cce-e1a450ca5b57/resourceGroups/rg-azdtest-w7ced11/providers/Microsoft.App/managedEnvironments/cae-pujwdbodbtd4k/providers/Microsoft.Authorization/roleAssignments/e28f959d-618e-5dae-8751-ead7e245af13"},{"id":"/subscriptions/faa080af-c1d8-40ad-9cce-e1a450ca5b57/resourceGroups/rg-azdtest-w7ced11/providers/Microsoft.ContainerRegistry/registries/acrpujwdbodbtd4k"},{"id":"/subscriptions/faa080af-c1d8-40ad-9cce-e1a450ca5b57/resourceGroups/rg-azdtest-w7ced11/providers/Microsoft.ContainerRegistry/registries/acrpujwdbodbtd4k/providers/Microsoft.Authorization/roleAssignments/39de12e8-f1d0-5960-abd7-d502cb5a3520"},{"id":"/subscriptions/faa080af-c1d8-40ad-9cce-e1a450ca5b57/resourceGroups/rg-azdtest-w7ced11/providers/Microsoft.ManagedIdentity/userAssignedIdentities/mi-pujwdbodbtd4k"},{"id":"/subscriptions/faa080af-c1d8-40ad-9cce-e1a450ca5b57/resourceGroups/rg-azdtest-w7ced11/providers/Microsoft.OperationalInsights/workspaces/law-pujwdbodbtd4k"},{"id":"/subscriptions/faa080af-c1d8-40ad-9cce-e1a450ca5b57/resourceGroups/rg-azdtest-w7ced11/providers/Microsoft.Storage/storageAccounts/storagepujwdbodbtd4k"},{"id":"/subscriptions/faa080af-c1d8-40ad-9cce-e1a450ca5b57/resourceGroups/rg-azdtest-w7ced11/providers/Microsoft.Storage/storageAccounts/storagepujwdbodbtd4k/blobServices/default"},{"id":"/subscriptions/faa080af-c1d8-40ad-9cce-e1a450ca5b57/resourceGroups/rg-azdtest-w7ced11/providers/Microsoft.Storage/storageAccounts/storagepujwdbodbtd4k/providers/Microsoft.Authorization/roleAssignments/169c32a2-ab83-5b25-b772-4e2bd29c129b"},{"id":"/subscriptions/faa080af-c1d8-40ad-9cce-e1a450ca5b57/resourceGroups/rg-azdtest-w7ced11/providers/Microsoft.Storage/storageAccounts/storagepujwdbodbtd4k/providers/Microsoft.Authorization/roleAssignments/760df820-97ed-5f3e-a425-91c33415d29a"},{"id":"/subscriptions/faa080af-c1d8-40ad-9cce-e1a450ca5b57/resourceGroups/rg-azdtest-w7ced11/providers/Microsoft.Storage/storageAccounts/storagepujwdbodbtd4k/providers/Microsoft.Authorization/roleAssignments/df077ab2-ad0e-5477-a95a-8200af01ade3"}]}}'
        headers:
            Cache-Control:
                - no-cache
            Content-Length:
                - "6280"
            Content-Type:
                - application/json; charset=utf-8
            Date:
                - Wed, 05 Mar 2025 23:00:09 GMT
            Expires:
                - "-1"
            Pragma:
                - no-cache
            Strict-Transport-Security:
                - max-age=31536000; includeSubDomains
            X-Cache:
                - CONFIG_NOCACHE
            X-Content-Type-Options:
                - nosniff
            X-Ms-Correlation-Request-Id:
                - 30bb3d88f15effd74396f3641b313926
            X-Ms-Ratelimit-Remaining-Subscription-Global-Reads:
                - "16499"
            X-Ms-Ratelimit-Remaining-Subscription-Reads:
                - "1099"
            X-Ms-Request-Id:
                - e9f81a42-69d6-4246-a296-61cc3f05ef1c
            X-Ms-Routing-Request-Id:
                - WESTUS2:20250305T230010Z:e9f81a42-69d6-4246-a296-61cc3f05ef1c
            X-Msedge-Ref:
                - 'Ref A: 4FADCC408F874F9896AA1BE6EA8AB9B2 Ref B: CO6AA3150220009 Ref C: 2025-03-05T23:00:10Z'
        status: 200 OK
        code: 200
        duration: 352.5114ms
    - id: 41
      request:
        proto: HTTP/1.1
        proto_major: 1
        proto_minor: 1
        content_length: 0
        transfer_encoding: []
        trailer: {}
        host: management.azure.com
        remote_addr: ""
        request_uri: ""
        body: ""
        form: {}
        headers:
            Accept:
                - application/json
            Accept-Encoding:
                - gzip
            Authorization:
                - SANITIZED
            User-Agent:
<<<<<<< HEAD
                - azsdk-go-armresources.ResourceGroupsClient/v1.1.1 (go1.24.0; linux),azdev/0.0.0-dev.0 (Go go1.24.0; linux/amd64)
=======
                - azsdk-go-armresources.ResourceGroupsClient/v1.1.1 (go1.23.2; Windows_NT),azdev/0.0.0-dev.0 (Go go1.23.2; windows/amd64)
>>>>>>> 37baa781
            X-Ms-Correlation-Request-Id:
                - 30bb3d88f15effd74396f3641b313926
        url: https://management.azure.com:443/subscriptions/faa080af-c1d8-40ad-9cce-e1a450ca5b57/resourcegroups?%24filter=tagName+eq+%27azd-env-name%27+and+tagValue+eq+%27azdtest-w7ced11%27&api-version=2021-04-01
        method: GET
      response:
        proto: HTTP/2.0
        proto_major: 2
        proto_minor: 0
        transfer_encoding: []
        trailer: {}
        content_length: 288
        uncompressed: false
        body: '{"value":[{"id":"/subscriptions/faa080af-c1d8-40ad-9cce-e1a450ca5b57/resourceGroups/rg-azdtest-w7ced11","name":"rg-azdtest-w7ced11","type":"Microsoft.Resources/resourceGroups","location":"eastus2","tags":{"azd-env-name":"azdtest-w7ced11"},"properties":{"provisioningState":"Succeeded"}}]}'
        headers:
            Cache-Control:
                - no-cache
            Content-Length:
                - "288"
            Content-Type:
                - application/json; charset=utf-8
            Date:
                - Wed, 05 Mar 2025 23:00:09 GMT
            Expires:
                - "-1"
            Pragma:
                - no-cache
            Strict-Transport-Security:
                - max-age=31536000; includeSubDomains
            X-Cache:
                - CONFIG_NOCACHE
            X-Content-Type-Options:
                - nosniff
            X-Ms-Correlation-Request-Id:
                - 30bb3d88f15effd74396f3641b313926
            X-Ms-Ratelimit-Remaining-Subscription-Global-Reads:
                - "16499"
            X-Ms-Ratelimit-Remaining-Subscription-Reads:
                - "1099"
            X-Ms-Request-Id:
                - 7d6b90a7-b4f6-49cd-8dc1-1123502130f4
            X-Ms-Routing-Request-Id:
                - WESTUS2:20250305T230010Z:7d6b90a7-b4f6-49cd-8dc1-1123502130f4
            X-Msedge-Ref:
                - 'Ref A: 868BE9AFEBA646B5B59F9F3830F7E8DD Ref B: CO6AA3150220009 Ref C: 2025-03-05T23:00:10Z'
        status: 200 OK
        code: 200
        duration: 53.1795ms
    - id: 42
      request:
        proto: HTTP/1.1
        proto_major: 1
        proto_minor: 1
        content_length: 0
        transfer_encoding: []
        trailer: {}
        host: management.azure.com
        remote_addr: ""
        request_uri: ""
        body: ""
        form: {}
        headers:
            Accept:
                - application/json
            Accept-Encoding:
                - gzip
            Authorization:
                - SANITIZED
            User-Agent:
<<<<<<< HEAD
                - azsdk-go-armresources.Client/v1.1.1 (go1.24.0; linux),azdev/0.0.0-dev.0 (Go go1.24.0; linux/amd64)
=======
                - azsdk-go-armresources.Client/v1.1.1 (go1.23.2; Windows_NT),azdev/0.0.0-dev.0 (Go go1.23.2; windows/amd64)
>>>>>>> 37baa781
            X-Ms-Correlation-Request-Id:
                - 30bb3d88f15effd74396f3641b313926
        url: https://management.azure.com:443/subscriptions/faa080af-c1d8-40ad-9cce-e1a450ca5b57/resourceGroups/rg-azdtest-w7ced11/resources?api-version=2021-04-01
        method: GET
      response:
        proto: HTTP/2.0
        proto_major: 2
        proto_minor: 0
        transfer_encoding: []
        trailer: {}
        content_length: 5530
        uncompressed: false
        body: '{"value":[{"id":"/subscriptions/faa080af-c1d8-40ad-9cce-e1a450ca5b57/resourceGroups/rg-azdtest-w7ced11/providers/Microsoft.ManagedIdentity/userAssignedIdentities/mi-pujwdbodbtd4k","name":"mi-pujwdbodbtd4k","type":"Microsoft.ManagedIdentity/userAssignedIdentities","location":"eastus2","tags":{"azd-env-name":"azdtest-w7ced11"}},{"id":"/subscriptions/faa080af-c1d8-40ad-9cce-e1a450ca5b57/resourceGroups/rg-azdtest-w7ced11/providers/Microsoft.OperationalInsights/workspaces/law-pujwdbodbtd4k","name":"law-pujwdbodbtd4k","type":"Microsoft.OperationalInsights/workspaces","location":"eastus2","tags":{"azd-env-name":"azdtest-w7ced11"}},{"id":"/subscriptions/faa080af-c1d8-40ad-9cce-e1a450ca5b57/resourceGroups/rg-azdtest-w7ced11/providers/Microsoft.ContainerRegistry/registries/acrpujwdbodbtd4k","name":"acrpujwdbodbtd4k","type":"Microsoft.ContainerRegistry/registries","sku":{"name":"Basic","tier":"Basic"},"location":"eastus2","tags":{"azd-env-name":"azdtest-w7ced11"},"systemData":{"createdBy":"hemarina@microsoft.com","createdByType":"User","createdAt":"2025-03-05T22:50:41.1309394Z","lastModifiedBy":"hemarina@microsoft.com","lastModifiedByType":"User","lastModifiedAt":"2025-03-05T22:50:41.1309394Z"}},{"id":"/subscriptions/faa080af-c1d8-40ad-9cce-e1a450ca5b57/resourceGroups/rg-azdtest-w7ced11/providers/Microsoft.App/managedEnvironments/cae-pujwdbodbtd4k","name":"cae-pujwdbodbtd4k","type":"Microsoft.App/managedEnvironments","location":"eastus2","tags":{"azd-env-name":"azdtest-w7ced11"},"systemData":{"createdBy":"hemarina@microsoft.com","createdByType":"User","createdAt":"2025-03-05T22:50:58.7581899Z","lastModifiedBy":"hemarina@microsoft.com","lastModifiedByType":"User","lastModifiedAt":"2025-03-05T22:50:58.7581899Z"}},{"id":"/subscriptions/faa080af-c1d8-40ad-9cce-e1a450ca5b57/resourceGroups/rg-azdtest-w7ced11/providers/Microsoft.Storage/storageAccounts/storagepujwdbodbtd4k","name":"storagepujwdbodbtd4k","type":"Microsoft.Storage/storageAccounts","sku":{"name":"Standard_GRS","tier":"Standard"},"kind":"StorageV2","location":"eastus2","tags":{"aspire-resource-name":"storage"}},{"id":"/subscriptions/faa080af-c1d8-40ad-9cce-e1a450ca5b57/resourceGroups/rg-azdtest-w7ced11/providers/Microsoft.App/containerApps/apiservice","name":"apiservice","type":"Microsoft.App/containerApps","location":"eastus2","identity":{"type":"UserAssigned","userAssignedIdentities":{"/subscriptions/faa080af-c1d8-40ad-9cce-e1a450ca5b57/resourcegroups/rg-azdtest-w7ced11/providers/Microsoft.ManagedIdentity/userAssignedIdentities/mi-pujwdbodbtd4k":{"principalId":"a4a1e418-551d-47c6-849c-9be2ef363468","clientId":"fee4e44f-e9cf-4093-8c2f-2700e20b33c8"}}},"tags":{"aspire-resource-name":"apiservice","azd-service-name":"apiservice"},"systemData":{"createdBy":"hemarina@microsoft.com","createdByType":"User","createdAt":"2025-03-05T22:57:29.1347546Z","lastModifiedBy":"hemarina@microsoft.com","lastModifiedByType":"User","lastModifiedAt":"2025-03-05T22:57:29.1347546Z"}},{"id":"/subscriptions/faa080af-c1d8-40ad-9cce-e1a450ca5b57/resourceGroups/rg-azdtest-w7ced11/providers/Microsoft.App/containerApps/pubsub","name":"pubsub","type":"Microsoft.App/containerApps","location":"eastus2","identity":{"type":"UserAssigned","userAssignedIdentities":{"/subscriptions/faa080af-c1d8-40ad-9cce-e1a450ca5b57/resourcegroups/rg-azdtest-w7ced11/providers/Microsoft.ManagedIdentity/userAssignedIdentities/mi-pujwdbodbtd4k":{"principalId":"a4a1e418-551d-47c6-849c-9be2ef363468","clientId":"fee4e44f-e9cf-4093-8c2f-2700e20b33c8"}}},"tags":{"aspire-resource-name":"pubsub","azd-service-name":"pubsub"},"systemData":{"createdBy":"hemarina@microsoft.com","createdByType":"User","createdAt":"2025-03-05T22:58:18.2811387Z","lastModifiedBy":"hemarina@microsoft.com","lastModifiedByType":"User","lastModifiedAt":"2025-03-05T22:58:18.2811387Z"}},{"id":"/subscriptions/faa080af-c1d8-40ad-9cce-e1a450ca5b57/resourceGroups/rg-azdtest-w7ced11/providers/Microsoft.App/containerApps/webfrontend","name":"webfrontend","type":"Microsoft.App/containerApps","location":"eastus2","identity":{"type":"UserAssigned","userAssignedIdentities":{"/subscriptions/faa080af-c1d8-40ad-9cce-e1a450ca5b57/resourcegroups/rg-azdtest-w7ced11/providers/Microsoft.ManagedIdentity/userAssignedIdentities/mi-pujwdbodbtd4k":{"principalId":"a4a1e418-551d-47c6-849c-9be2ef363468","clientId":"fee4e44f-e9cf-4093-8c2f-2700e20b33c8"}}},"tags":{"aspire-resource-name":"webfrontend","azd-service-name":"webfrontend"},"systemData":{"createdBy":"hemarina@microsoft.com","createdByType":"User","createdAt":"2025-03-05T22:58:54.7076158Z","lastModifiedBy":"hemarina@microsoft.com","lastModifiedByType":"User","lastModifiedAt":"2025-03-05T22:58:54.7076158Z"}},{"id":"/subscriptions/faa080af-c1d8-40ad-9cce-e1a450ca5b57/resourceGroups/rg-azdtest-w7ced11/providers/Microsoft.App/containerApps/worker","name":"worker","type":"Microsoft.App/containerApps","location":"eastus2","identity":{"type":"UserAssigned","userAssignedIdentities":{"/subscriptions/faa080af-c1d8-40ad-9cce-e1a450ca5b57/resourcegroups/rg-azdtest-w7ced11/providers/Microsoft.ManagedIdentity/userAssignedIdentities/mi-pujwdbodbtd4k":{"principalId":"a4a1e418-551d-47c6-849c-9be2ef363468","clientId":"fee4e44f-e9cf-4093-8c2f-2700e20b33c8"}}},"tags":{"aspire-resource-name":"worker","azd-service-name":"worker"},"systemData":{"createdBy":"hemarina@microsoft.com","createdByType":"User","createdAt":"2025-03-05T22:59:25.9208776Z","lastModifiedBy":"hemarina@microsoft.com","lastModifiedByType":"User","lastModifiedAt":"2025-03-05T22:59:25.9208776Z"}}]}'
        headers:
            Cache-Control:
                - no-cache
            Content-Length:
                - "5530"
            Content-Type:
                - application/json; charset=utf-8
            Date:
                - Wed, 05 Mar 2025 23:00:09 GMT
            Expires:
                - "-1"
            Pragma:
                - no-cache
            Strict-Transport-Security:
                - max-age=31536000; includeSubDomains
            X-Cache:
                - CONFIG_NOCACHE
            X-Content-Type-Options:
                - nosniff
            X-Ms-Correlation-Request-Id:
                - 30bb3d88f15effd74396f3641b313926
            X-Ms-Ratelimit-Remaining-Subscription-Global-Reads:
                - "16499"
            X-Ms-Ratelimit-Remaining-Subscription-Reads:
                - "1099"
            X-Ms-Request-Id:
                - c2f733c0-3f59-488c-a6cb-701de114baa2
            X-Ms-Routing-Request-Id:
                - WESTUS2:20250305T230010Z:c2f733c0-3f59-488c-a6cb-701de114baa2
            X-Msedge-Ref:
                - 'Ref A: 747CE3F4112441A1A1CF51EA15F60832 Ref B: CO6AA3150220009 Ref C: 2025-03-05T23:00:10Z'
        status: 200 OK
        code: 200
        duration: 284.9922ms
    - id: 43
      request:
        proto: HTTP/1.1
        proto_major: 1
        proto_minor: 1
        content_length: 0
        transfer_encoding: []
        trailer: {}
        host: management.azure.com
        remote_addr: ""
        request_uri: ""
        body: ""
        form: {}
        headers:
            Accept:
                - application/json
            Accept-Encoding:
                - gzip
            Authorization:
                - SANITIZED
            User-Agent:
<<<<<<< HEAD
                - azsdk-go-armresources.DeploymentsClient/v1.1.1 (go1.24.0; linux),azdev/0.0.0-dev.0 (Go go1.24.0; linux/amd64)
=======
                - azsdk-go-armresources.DeploymentsClient/v1.1.1 (go1.23.2; Windows_NT),azdev/0.0.0-dev.0 (Go go1.23.2; windows/amd64)
>>>>>>> 37baa781
            X-Ms-Correlation-Request-Id:
                - 30bb3d88f15effd74396f3641b313926
        url: https://management.azure.com:443/subscriptions/faa080af-c1d8-40ad-9cce-e1a450ca5b57/providers/Microsoft.Resources/deployments/azdtest-w7ced11-1741214978?api-version=2021-04-01
        method: GET
      response:
        proto: HTTP/2.0
        proto_major: 2
        proto_minor: 0
        transfer_encoding: []
        trailer: {}
        content_length: 6280
        uncompressed: false
        body: '{"id":"/subscriptions/faa080af-c1d8-40ad-9cce-e1a450ca5b57/providers/Microsoft.Resources/deployments/azdtest-w7ced11-1741214978","name":"azdtest-w7ced11-1741214978","type":"Microsoft.Resources/deployments","location":"eastus2","tags":{"azd-env-name":"azdtest-w7ced11","azd-provision-param-hash":"c5e0ac3ba43309a5d9b6bce500fe45d2c6e810b94f8cb9f9976e6574b7ccf15a"},"properties":{"templateHash":"13946796937710293791","parameters":{"environmentName":{"type":"String","value":"azdtest-w7ced11"},"location":{"type":"String","value":"eastus2"},"principalId":{"type":"String","value":"547aa7c1-2f57-48d9-8969-ecf696948ca7"},"goversion":{"type":"String","value":"1.22"}},"mode":"Incremental","provisioningState":"Succeeded","timestamp":"2025-03-05T22:56:52.9320223Z","duration":"PT6M19.8740055S","correlationId":"1e82ff67ecfa53edda27facdc9cff83a","providers":[{"namespace":"Microsoft.Resources","resourceTypes":[{"resourceType":"resourceGroups","locations":["eastus2"]},{"resourceType":"deployments","locations":[null]}]}],"dependencies":[{"dependsOn":[{"id":"/subscriptions/faa080af-c1d8-40ad-9cce-e1a450ca5b57/resourceGroups/rg-azdtest-w7ced11","resourceType":"Microsoft.Resources/resourceGroups","resourceName":"rg-azdtest-w7ced11"}],"id":"/subscriptions/faa080af-c1d8-40ad-9cce-e1a450ca5b57/resourceGroups/rg-azdtest-w7ced11/providers/Microsoft.Resources/deployments/resources","resourceType":"Microsoft.Resources/deployments","resourceName":"resources"},{"dependsOn":[{"id":"/subscriptions/faa080af-c1d8-40ad-9cce-e1a450ca5b57/resourceGroups/rg-azdtest-w7ced11/providers/Microsoft.Resources/deployments/resources","resourceType":"Microsoft.Resources/deployments","resourceName":"resources"},{"id":"/subscriptions/faa080af-c1d8-40ad-9cce-e1a450ca5b57/resourceGroups/rg-azdtest-w7ced11","resourceType":"Microsoft.Resources/resourceGroups","resourceName":"rg-azdtest-w7ced11"},{"id":"/subscriptions/faa080af-c1d8-40ad-9cce-e1a450ca5b57/resourceGroups/rg-azdtest-w7ced11/providers/Microsoft.Resources/deployments/resources","resourceType":"Microsoft.Resources/deployments","resourceName":"resources","apiVersion":"2022-09-01"}],"id":"/subscriptions/faa080af-c1d8-40ad-9cce-e1a450ca5b57/resourceGroups/rg-azdtest-w7ced11/providers/Microsoft.Resources/deployments/storage","resourceType":"Microsoft.Resources/deployments","resourceName":"storage"}],"outputs":{"manageD_IDENTITY_CLIENT_ID":{"type":"String","value":"fee4e44f-e9cf-4093-8c2f-2700e20b33c8"},"manageD_IDENTITY_NAME":{"type":"String","value":"mi-pujwdbodbtd4k"},"azurE_LOG_ANALYTICS_WORKSPACE_NAME":{"type":"String","value":"law-pujwdbodbtd4k"},"azurE_CONTAINER_REGISTRY_ENDPOINT":{"type":"String","value":"acrpujwdbodbtd4k.azurecr.io"},"azurE_CONTAINER_REGISTRY_MANAGED_IDENTITY_ID":{"type":"String","value":"/subscriptions/faa080af-c1d8-40ad-9cce-e1a450ca5b57/resourceGroups/rg-azdtest-w7ced11/providers/Microsoft.ManagedIdentity/userAssignedIdentities/mi-pujwdbodbtd4k"},"azurE_CONTAINER_REGISTRY_NAME":{"type":"String","value":"acrpujwdbodbtd4k"},"azurE_CONTAINER_APPS_ENVIRONMENT_NAME":{"type":"String","value":"cae-pujwdbodbtd4k"},"azurE_CONTAINER_APPS_ENVIRONMENT_ID":{"type":"String","value":"/subscriptions/faa080af-c1d8-40ad-9cce-e1a450ca5b57/resourceGroups/rg-azdtest-w7ced11/providers/Microsoft.App/managedEnvironments/cae-pujwdbodbtd4k"},"azurE_CONTAINER_APPS_ENVIRONMENT_DEFAULT_DOMAIN":{"type":"String","value":"purpleriver-cde3cc8a.eastus2.azurecontainerapps.io"},"storagE_BLOBENDPOINT":{"type":"String","value":"https://storagepujwdbodbtd4k.blob.core.windows.net/"},"storagE_QUEUEENDPOINT":{"type":"String","value":"https://storagepujwdbodbtd4k.queue.core.windows.net/"},"storagE_TABLEENDPOINT":{"type":"String","value":"https://storagepujwdbodbtd4k.table.core.windows.net/"}},"outputResources":[{"id":"/subscriptions/faa080af-c1d8-40ad-9cce-e1a450ca5b57/resourceGroups/rg-azdtest-w7ced11"},{"id":"/subscriptions/faa080af-c1d8-40ad-9cce-e1a450ca5b57/resourceGroups/rg-azdtest-w7ced11/providers/Microsoft.App/managedEnvironments/cae-pujwdbodbtd4k"},{"id":"/subscriptions/faa080af-c1d8-40ad-9cce-e1a450ca5b57/resourceGroups/rg-azdtest-w7ced11/providers/Microsoft.App/managedEnvironments/cae-pujwdbodbtd4k/dotNetComponents/aspire-dashboard"},{"id":"/subscriptions/faa080af-c1d8-40ad-9cce-e1a450ca5b57/resourceGroups/rg-azdtest-w7ced11/providers/Microsoft.App/managedEnvironments/cae-pujwdbodbtd4k/providers/Microsoft.Authorization/roleAssignments/e28f959d-618e-5dae-8751-ead7e245af13"},{"id":"/subscriptions/faa080af-c1d8-40ad-9cce-e1a450ca5b57/resourceGroups/rg-azdtest-w7ced11/providers/Microsoft.ContainerRegistry/registries/acrpujwdbodbtd4k"},{"id":"/subscriptions/faa080af-c1d8-40ad-9cce-e1a450ca5b57/resourceGroups/rg-azdtest-w7ced11/providers/Microsoft.ContainerRegistry/registries/acrpujwdbodbtd4k/providers/Microsoft.Authorization/roleAssignments/39de12e8-f1d0-5960-abd7-d502cb5a3520"},{"id":"/subscriptions/faa080af-c1d8-40ad-9cce-e1a450ca5b57/resourceGroups/rg-azdtest-w7ced11/providers/Microsoft.ManagedIdentity/userAssignedIdentities/mi-pujwdbodbtd4k"},{"id":"/subscriptions/faa080af-c1d8-40ad-9cce-e1a450ca5b57/resourceGroups/rg-azdtest-w7ced11/providers/Microsoft.OperationalInsights/workspaces/law-pujwdbodbtd4k"},{"id":"/subscriptions/faa080af-c1d8-40ad-9cce-e1a450ca5b57/resourceGroups/rg-azdtest-w7ced11/providers/Microsoft.Storage/storageAccounts/storagepujwdbodbtd4k"},{"id":"/subscriptions/faa080af-c1d8-40ad-9cce-e1a450ca5b57/resourceGroups/rg-azdtest-w7ced11/providers/Microsoft.Storage/storageAccounts/storagepujwdbodbtd4k/blobServices/default"},{"id":"/subscriptions/faa080af-c1d8-40ad-9cce-e1a450ca5b57/resourceGroups/rg-azdtest-w7ced11/providers/Microsoft.Storage/storageAccounts/storagepujwdbodbtd4k/providers/Microsoft.Authorization/roleAssignments/169c32a2-ab83-5b25-b772-4e2bd29c129b"},{"id":"/subscriptions/faa080af-c1d8-40ad-9cce-e1a450ca5b57/resourceGroups/rg-azdtest-w7ced11/providers/Microsoft.Storage/storageAccounts/storagepujwdbodbtd4k/providers/Microsoft.Authorization/roleAssignments/760df820-97ed-5f3e-a425-91c33415d29a"},{"id":"/subscriptions/faa080af-c1d8-40ad-9cce-e1a450ca5b57/resourceGroups/rg-azdtest-w7ced11/providers/Microsoft.Storage/storageAccounts/storagepujwdbodbtd4k/providers/Microsoft.Authorization/roleAssignments/df077ab2-ad0e-5477-a95a-8200af01ade3"}]}}'
        headers:
            Cache-Control:
                - no-cache
            Content-Length:
                - "6280"
            Content-Type:
                - application/json; charset=utf-8
            Date:
                - Wed, 05 Mar 2025 23:00:10 GMT
            Expires:
                - "-1"
            Pragma:
                - no-cache
            Strict-Transport-Security:
                - max-age=31536000; includeSubDomains
            X-Cache:
                - CONFIG_NOCACHE
            X-Content-Type-Options:
                - nosniff
            X-Ms-Correlation-Request-Id:
                - 30bb3d88f15effd74396f3641b313926
            X-Ms-Ratelimit-Remaining-Subscription-Global-Reads:
                - "16499"
            X-Ms-Ratelimit-Remaining-Subscription-Reads:
                - "1099"
            X-Ms-Request-Id:
                - 0e3839ba-59ba-4577-91c7-1636a7600dad
            X-Ms-Routing-Request-Id:
                - WESTUS2:20250305T230011Z:0e3839ba-59ba-4577-91c7-1636a7600dad
            X-Msedge-Ref:
                - 'Ref A: 64F72FF0BD1E4CE68256800CF4DECBFE Ref B: CO6AA3150220009 Ref C: 2025-03-05T23:00:10Z'
        status: 200 OK
        code: 200
        duration: 361.0557ms
    - id: 44
      request:
        proto: HTTP/1.1
        proto_major: 1
        proto_minor: 1
        content_length: 0
        transfer_encoding: []
        trailer: {}
        host: management.azure.com
        remote_addr: ""
        request_uri: ""
        body: ""
        form: {}
        headers:
            Accept:
                - application/json
            Accept-Encoding:
                - gzip
            Authorization:
                - SANITIZED
            User-Agent:
<<<<<<< HEAD
                - azsdk-go-armresources.ResourceGroupsClient/v1.1.1 (go1.24.0; linux),azdev/0.0.0-dev.0 (Go go1.24.0; linux/amd64)
=======
                - azsdk-go-armresources.ResourceGroupsClient/v1.1.1 (go1.23.2; Windows_NT),azdev/0.0.0-dev.0 (Go go1.23.2; windows/amd64)
>>>>>>> 37baa781
            X-Ms-Correlation-Request-Id:
                - 30bb3d88f15effd74396f3641b313926
        url: https://management.azure.com:443/subscriptions/faa080af-c1d8-40ad-9cce-e1a450ca5b57/resourcegroups?%24filter=tagName+eq+%27azd-env-name%27+and+tagValue+eq+%27azdtest-w7ced11%27&api-version=2021-04-01
        method: GET
      response:
        proto: HTTP/2.0
        proto_major: 2
        proto_minor: 0
        transfer_encoding: []
        trailer: {}
        content_length: 288
        uncompressed: false
        body: '{"value":[{"id":"/subscriptions/faa080af-c1d8-40ad-9cce-e1a450ca5b57/resourceGroups/rg-azdtest-w7ced11","name":"rg-azdtest-w7ced11","type":"Microsoft.Resources/resourceGroups","location":"eastus2","tags":{"azd-env-name":"azdtest-w7ced11"},"properties":{"provisioningState":"Succeeded"}}]}'
        headers:
            Cache-Control:
                - no-cache
            Content-Length:
                - "288"
            Content-Type:
                - application/json; charset=utf-8
            Date:
                - Wed, 05 Mar 2025 23:00:10 GMT
            Expires:
                - "-1"
            Pragma:
                - no-cache
            Strict-Transport-Security:
                - max-age=31536000; includeSubDomains
            X-Cache:
                - CONFIG_NOCACHE
            X-Content-Type-Options:
                - nosniff
            X-Ms-Correlation-Request-Id:
                - 30bb3d88f15effd74396f3641b313926
            X-Ms-Ratelimit-Remaining-Subscription-Global-Reads:
                - "16499"
            X-Ms-Ratelimit-Remaining-Subscription-Reads:
                - "1099"
            X-Ms-Request-Id:
                - ec896e57-d08f-4a5b-a158-3b11b76388cf
            X-Ms-Routing-Request-Id:
                - WESTUS2:20250305T230011Z:ec896e57-d08f-4a5b-a158-3b11b76388cf
            X-Msedge-Ref:
                - 'Ref A: 0FE0D4686FB640CCAA4A9DB380D2F1ED Ref B: CO6AA3150220009 Ref C: 2025-03-05T23:00:11Z'
        status: 200 OK
        code: 200
        duration: 59.0342ms
    - id: 45
      request:
        proto: HTTP/1.1
        proto_major: 1
        proto_minor: 1
        content_length: 0
        transfer_encoding: []
        trailer: {}
        host: management.azure.com
        remote_addr: ""
        request_uri: ""
        body: ""
        form: {}
        headers:
            Accept:
                - application/json
            Accept-Encoding:
                - gzip
            Authorization:
                - SANITIZED
            User-Agent:
<<<<<<< HEAD
                - azsdk-go-armresources.Client/v1.1.1 (go1.24.0; linux),azdev/0.0.0-dev.0 (Go go1.24.0; linux/amd64)
=======
                - azsdk-go-armresources.Client/v1.1.1 (go1.23.2; Windows_NT),azdev/0.0.0-dev.0 (Go go1.23.2; windows/amd64)
>>>>>>> 37baa781
            X-Ms-Correlation-Request-Id:
                - 30bb3d88f15effd74396f3641b313926
        url: https://management.azure.com:443/subscriptions/faa080af-c1d8-40ad-9cce-e1a450ca5b57/resourceGroups/rg-azdtest-w7ced11/resources?api-version=2021-04-01
        method: GET
      response:
        proto: HTTP/2.0
        proto_major: 2
        proto_minor: 0
        transfer_encoding: []
        trailer: {}
        content_length: 5530
        uncompressed: false
        body: '{"value":[{"id":"/subscriptions/faa080af-c1d8-40ad-9cce-e1a450ca5b57/resourceGroups/rg-azdtest-w7ced11/providers/Microsoft.ManagedIdentity/userAssignedIdentities/mi-pujwdbodbtd4k","name":"mi-pujwdbodbtd4k","type":"Microsoft.ManagedIdentity/userAssignedIdentities","location":"eastus2","tags":{"azd-env-name":"azdtest-w7ced11"}},{"id":"/subscriptions/faa080af-c1d8-40ad-9cce-e1a450ca5b57/resourceGroups/rg-azdtest-w7ced11/providers/Microsoft.OperationalInsights/workspaces/law-pujwdbodbtd4k","name":"law-pujwdbodbtd4k","type":"Microsoft.OperationalInsights/workspaces","location":"eastus2","tags":{"azd-env-name":"azdtest-w7ced11"}},{"id":"/subscriptions/faa080af-c1d8-40ad-9cce-e1a450ca5b57/resourceGroups/rg-azdtest-w7ced11/providers/Microsoft.ContainerRegistry/registries/acrpujwdbodbtd4k","name":"acrpujwdbodbtd4k","type":"Microsoft.ContainerRegistry/registries","sku":{"name":"Basic","tier":"Basic"},"location":"eastus2","tags":{"azd-env-name":"azdtest-w7ced11"},"systemData":{"createdBy":"hemarina@microsoft.com","createdByType":"User","createdAt":"2025-03-05T22:50:41.1309394Z","lastModifiedBy":"hemarina@microsoft.com","lastModifiedByType":"User","lastModifiedAt":"2025-03-05T22:50:41.1309394Z"}},{"id":"/subscriptions/faa080af-c1d8-40ad-9cce-e1a450ca5b57/resourceGroups/rg-azdtest-w7ced11/providers/Microsoft.App/managedEnvironments/cae-pujwdbodbtd4k","name":"cae-pujwdbodbtd4k","type":"Microsoft.App/managedEnvironments","location":"eastus2","tags":{"azd-env-name":"azdtest-w7ced11"},"systemData":{"createdBy":"hemarina@microsoft.com","createdByType":"User","createdAt":"2025-03-05T22:50:58.7581899Z","lastModifiedBy":"hemarina@microsoft.com","lastModifiedByType":"User","lastModifiedAt":"2025-03-05T22:50:58.7581899Z"}},{"id":"/subscriptions/faa080af-c1d8-40ad-9cce-e1a450ca5b57/resourceGroups/rg-azdtest-w7ced11/providers/Microsoft.Storage/storageAccounts/storagepujwdbodbtd4k","name":"storagepujwdbodbtd4k","type":"Microsoft.Storage/storageAccounts","sku":{"name":"Standard_GRS","tier":"Standard"},"kind":"StorageV2","location":"eastus2","tags":{"aspire-resource-name":"storage"}},{"id":"/subscriptions/faa080af-c1d8-40ad-9cce-e1a450ca5b57/resourceGroups/rg-azdtest-w7ced11/providers/Microsoft.App/containerApps/apiservice","name":"apiservice","type":"Microsoft.App/containerApps","location":"eastus2","identity":{"type":"UserAssigned","userAssignedIdentities":{"/subscriptions/faa080af-c1d8-40ad-9cce-e1a450ca5b57/resourcegroups/rg-azdtest-w7ced11/providers/Microsoft.ManagedIdentity/userAssignedIdentities/mi-pujwdbodbtd4k":{"principalId":"a4a1e418-551d-47c6-849c-9be2ef363468","clientId":"fee4e44f-e9cf-4093-8c2f-2700e20b33c8"}}},"tags":{"aspire-resource-name":"apiservice","azd-service-name":"apiservice"},"systemData":{"createdBy":"hemarina@microsoft.com","createdByType":"User","createdAt":"2025-03-05T22:57:29.1347546Z","lastModifiedBy":"hemarina@microsoft.com","lastModifiedByType":"User","lastModifiedAt":"2025-03-05T22:57:29.1347546Z"}},{"id":"/subscriptions/faa080af-c1d8-40ad-9cce-e1a450ca5b57/resourceGroups/rg-azdtest-w7ced11/providers/Microsoft.App/containerApps/pubsub","name":"pubsub","type":"Microsoft.App/containerApps","location":"eastus2","identity":{"type":"UserAssigned","userAssignedIdentities":{"/subscriptions/faa080af-c1d8-40ad-9cce-e1a450ca5b57/resourcegroups/rg-azdtest-w7ced11/providers/Microsoft.ManagedIdentity/userAssignedIdentities/mi-pujwdbodbtd4k":{"principalId":"a4a1e418-551d-47c6-849c-9be2ef363468","clientId":"fee4e44f-e9cf-4093-8c2f-2700e20b33c8"}}},"tags":{"aspire-resource-name":"pubsub","azd-service-name":"pubsub"},"systemData":{"createdBy":"hemarina@microsoft.com","createdByType":"User","createdAt":"2025-03-05T22:58:18.2811387Z","lastModifiedBy":"hemarina@microsoft.com","lastModifiedByType":"User","lastModifiedAt":"2025-03-05T22:58:18.2811387Z"}},{"id":"/subscriptions/faa080af-c1d8-40ad-9cce-e1a450ca5b57/resourceGroups/rg-azdtest-w7ced11/providers/Microsoft.App/containerApps/webfrontend","name":"webfrontend","type":"Microsoft.App/containerApps","location":"eastus2","identity":{"type":"UserAssigned","userAssignedIdentities":{"/subscriptions/faa080af-c1d8-40ad-9cce-e1a450ca5b57/resourcegroups/rg-azdtest-w7ced11/providers/Microsoft.ManagedIdentity/userAssignedIdentities/mi-pujwdbodbtd4k":{"principalId":"a4a1e418-551d-47c6-849c-9be2ef363468","clientId":"fee4e44f-e9cf-4093-8c2f-2700e20b33c8"}}},"tags":{"aspire-resource-name":"webfrontend","azd-service-name":"webfrontend"},"systemData":{"createdBy":"hemarina@microsoft.com","createdByType":"User","createdAt":"2025-03-05T22:58:54.7076158Z","lastModifiedBy":"hemarina@microsoft.com","lastModifiedByType":"User","lastModifiedAt":"2025-03-05T22:58:54.7076158Z"}},{"id":"/subscriptions/faa080af-c1d8-40ad-9cce-e1a450ca5b57/resourceGroups/rg-azdtest-w7ced11/providers/Microsoft.App/containerApps/worker","name":"worker","type":"Microsoft.App/containerApps","location":"eastus2","identity":{"type":"UserAssigned","userAssignedIdentities":{"/subscriptions/faa080af-c1d8-40ad-9cce-e1a450ca5b57/resourcegroups/rg-azdtest-w7ced11/providers/Microsoft.ManagedIdentity/userAssignedIdentities/mi-pujwdbodbtd4k":{"principalId":"a4a1e418-551d-47c6-849c-9be2ef363468","clientId":"fee4e44f-e9cf-4093-8c2f-2700e20b33c8"}}},"tags":{"aspire-resource-name":"worker","azd-service-name":"worker"},"systemData":{"createdBy":"hemarina@microsoft.com","createdByType":"User","createdAt":"2025-03-05T22:59:25.9208776Z","lastModifiedBy":"hemarina@microsoft.com","lastModifiedByType":"User","lastModifiedAt":"2025-03-05T22:59:25.9208776Z"}}]}'
        headers:
            Cache-Control:
                - no-cache
            Content-Length:
                - "5530"
            Content-Type:
                - application/json; charset=utf-8
            Date:
                - Wed, 05 Mar 2025 23:00:10 GMT
            Expires:
                - "-1"
            Pragma:
                - no-cache
            Strict-Transport-Security:
                - max-age=31536000; includeSubDomains
            X-Cache:
                - CONFIG_NOCACHE
            X-Content-Type-Options:
                - nosniff
            X-Ms-Correlation-Request-Id:
                - 30bb3d88f15effd74396f3641b313926
            X-Ms-Ratelimit-Remaining-Subscription-Global-Reads:
                - "16499"
            X-Ms-Ratelimit-Remaining-Subscription-Reads:
                - "1099"
            X-Ms-Request-Id:
                - bd72de9e-c898-44f5-9ec7-ee14a49c2a70
            X-Ms-Routing-Request-Id:
                - WESTUS2:20250305T230011Z:bd72de9e-c898-44f5-9ec7-ee14a49c2a70
            X-Msedge-Ref:
                - 'Ref A: A7254C82DF484251A2791CF323F51BDB Ref B: CO6AA3150220009 Ref C: 2025-03-05T23:00:11Z'
        status: 200 OK
        code: 200
        duration: 167.4217ms
    - id: 46
      request:
        proto: HTTP/1.1
        proto_major: 1
        proto_minor: 1
        content_length: 0
        transfer_encoding: []
        trailer: {}
        host: management.azure.com
        remote_addr: ""
        request_uri: ""
        body: ""
        form: {}
        headers:
            Accept:
                - application/json
            Accept-Encoding:
                - gzip
            Authorization:
                - SANITIZED
            User-Agent:
<<<<<<< HEAD
                - azsdk-go-armresources.ResourceGroupsClient/v1.1.1 (go1.24.0; linux),azdev/0.0.0-dev.0 (Go go1.24.0; linux/amd64)
=======
                - azsdk-go-armresources.ResourceGroupsClient/v1.1.1 (go1.23.2; Windows_NT),azdev/0.0.0-dev.0 (Go go1.23.2; windows/amd64)
>>>>>>> 37baa781
            X-Ms-Correlation-Request-Id:
                - 30bb3d88f15effd74396f3641b313926
        url: https://management.azure.com:443/subscriptions/faa080af-c1d8-40ad-9cce-e1a450ca5b57/resourcegroups/rg-azdtest-w7ced11?api-version=2021-04-01
        method: DELETE
      response:
        proto: HTTP/2.0
        proto_major: 2
        proto_minor: 0
        transfer_encoding: []
        trailer: {}
        content_length: 0
        uncompressed: false
        body: ""
        headers:
            Cache-Control:
                - no-cache
            Content-Length:
                - "0"
            Date:
                - Wed, 05 Mar 2025 23:00:11 GMT
            Expires:
                - "-1"
            Location:
                - https://management.azure.com/subscriptions/faa080af-c1d8-40ad-9cce-e1a450ca5b57/operationresults/eyJqb2JJZCI6IlJFU09VUkNFR1JPVVBERUxFVElPTkpPQi1SRzoyREFaRFRFU1Q6MkRXN0NFRDExLUVBU1RVUzIiLCJqb2JMb2NhdGlvbiI6ImVhc3R1czIifQ?api-version=2021-04-01&t=638768137284443962&c=MIIHpTCCBo2gAwIBAgITfwTYu0qoRwcN0bP8jwAEBNi7SjANBgkqhkiG9w0BAQsFADBEMRMwEQYKCZImiZPyLGQBGRYDR0JMMRMwEQYKCZImiZPyLGQBGRYDQU1FMRgwFgYDVQQDEw9BTUUgSW5mcmEgQ0EgMDIwHhcNMjUwMTIzMjA0ODUxWhcNMjUwNzIyMjA0ODUxWjBAMT4wPAYDVQQDEzVhc3luY29wZXJhdGlvbnNpZ25pbmdjZXJ0aWZpY2F0ZS5tYW5hZ2VtZW50LmF6dXJlLmNvbTCCASIwDQYJKoZIhvcNAQEBBQADggEPADCCAQoCggEBALJiyUikcpMswfhvdsI_rXYHu5usdpZW7yAqWPwx7nyvDBbA6tYMOwIWDF3lmy48lA46kFg2__zl_gVcj_Jw_2ue8USufQFsjmlCYmhbryemgmCuZucLrVs0nOW_5HVAX7QY9eBRWotqXIDJPTRyoGqWrXm2qO_sMjVacTB19-WMO5gHXKvOrm3HRspddB5sJUi15aHoSTlGgepJ8Bc6vMEFWUSNkkRqGt-EtMDQGAf2PFA2rkeizLvEPyGwqA04f56eXcnvVc-9t6jGFggfFusEW3_EaE1CqF_Aemzi9kaAhLfj5fOyZHybExiqyzL3WDGLAe-mC9uhOggcp5HjtKECAwEAAaOCBJIwggSOMCcGCSsGAQQBgjcVCgQaMBgwCgYIKwYBBQUHAwEwCgYIKwYBBQUHAwIwPQYJKwYBBAGCNxUHBDAwLgYmKwYBBAGCNxUIhpDjDYTVtHiE8Ys-hZvdFs6dEoFghfmRS4WsmTQCAWQCAQcwggHaBggrBgEFBQcBAQSCAcwwggHIMGYGCCsGAQUFBzAChlpodHRwOi8vY3JsLm1pY3Jvc29mdC5jb20vcGtpaW5mcmEvQ2VydHMvQkwyUEtJSU5UQ0EwMS5BTUUuR0JMX0FNRSUyMEluZnJhJTIwQ0ElMjAwMig0KS5jcnQwVgYIKwYBBQUHMAKGSmh0dHA6Ly9jcmwxLmFtZS5nYmwvYWlhL0JMMlBLSUlOVENBMDEuQU1FLkdCTF9BTUUlMjBJbmZyYSUyMENBJTIwMDIoNCkuY3J0MFYGCCsGAQUFBzAChkpodHRwOi8vY3JsMi5hbWUuZ2JsL2FpYS9CTDJQS0lJTlRDQTAxLkFNRS5HQkxfQU1FJTIwSW5mcmElMjBDQSUyMDAyKDQpLmNydDBWBggrBgEFBQcwAoZKaHR0cDovL2NybDMuYW1lLmdibC9haWEvQkwyUEtJSU5UQ0EwMS5BTUUuR0JMX0FNRSUyMEluZnJhJTIwQ0ElMjAwMig0KS5jcnQwVgYIKwYBBQUHMAKGSmh0dHA6Ly9jcmw0LmFtZS5nYmwvYWlhL0JMMlBLSUlOVENBMDEuQU1FLkdCTF9BTUUlMjBJbmZyYSUyMENBJTIwMDIoNCkuY3J0MB0GA1UdDgQWBBTFiuatBch4getEuR5ddJpfuPsJ8DAOBgNVHQ8BAf8EBAMCBaAwggE1BgNVHR8EggEsMIIBKDCCASSgggEgoIIBHIZCaHR0cDovL2NybC5taWNyb3NvZnQuY29tL3BraWluZnJhL0NSTC9BTUUlMjBJbmZyYSUyMENBJTIwMDIoNCkuY3JshjRodHRwOi8vY3JsMS5hbWUuZ2JsL2NybC9BTUUlMjBJbmZyYSUyMENBJTIwMDIoNCkuY3JshjRodHRwOi8vY3JsMi5hbWUuZ2JsL2NybC9BTUUlMjBJbmZyYSUyMENBJTIwMDIoNCkuY3JshjRodHRwOi8vY3JsMy5hbWUuZ2JsL2NybC9BTUUlMjBJbmZyYSUyMENBJTIwMDIoNCkuY3JshjRodHRwOi8vY3JsNC5hbWUuZ2JsL2NybC9BTUUlMjBJbmZyYSUyMENBJTIwMDIoNCkuY3JsMIGdBgNVHSAEgZUwgZIwDAYKKwYBBAGCN3sBATBmBgorBgEEAYI3ewICMFgwVgYIKwYBBQUHAgIwSh5IADMAMwBlADAAMQA5ADIAMQAtADQAZAA2ADQALQA0AGYAOABjAC0AYQAwADUANQAtADUAYgBkAGEAZgBmAGQANQBlADMAMwBkMAwGCisGAQQBgjd7AwIwDAYKKwYBBAGCN3sEAjAfBgNVHSMEGDAWgBSuecJrXSWIEwb2BwnDl3x7l48dVTAdBgNVHSUEFjAUBggrBgEFBQcDAQYIKwYBBQUHAwIwDQYJKoZIhvcNAQELBQADggEBAIxmxJ5xNUiG8PRXsUSme6IbA37JinZso0lwEjfgtHmK1DZhhGugl-cdjEw10JLCVwaiKd-q2yljbccx_MpSj2rx5yGUNb32Cv2p40-HWzxtYMw0j9JGcrJWoP_apkjIELce110mKIOL4dJ3r8N5cXuhEatDvAPjNYjdG9YgGTE1s1CLy9MvJsLRVQnWtxDWlWsj_XgzlBhvgxwXILR7A48GZLe9ENWEJwEl_AmMGT_o5kKmBfcKl6mjYWjCchXL5bHKE5dnl9X3W2eQTdqqGqh2z2KAUwyCu2xOV5xh6Zjg6SDEuPHvcBqAHqMgqi3E38hUBBXw4AXVsmQhz5FyOg8&s=QTqt4BH9vWnG3CYlZQ30s2jgrPGb07Zm030pEYqpCBBk66gDSwNroi8Gp7-ZeZfSMmw0N_cb-mKyEnU39f79yo7iSgrz98EdCLCCbL26YEczLJvTWf6GMZ-ijfn7yXlAjmhCoCgmyDMTicdPuiQ-3qMK3agDLiqRwLyr6SspAiPhZX8-vi01ywMqslr4TW7RXfd-19lkE4EdJSdxZnDTO_2uO52mNMlReE_M_1Bqm0HHTZD7mjTdBF1kIBgt_dApaMUUr4axeNks0imAP9yg8-K245smEuwFb4pWc7tlsRhoiKvN8sTAhCT4OZDY9syguE9uEtnyo7wGovvvW_PV1A&h=Zgx-BQjP7i9f2yTnqki5WavKVq9yUhVls2msw2R2v_4
            Pragma:
                - no-cache
            Retry-After:
                - "0"
            Strict-Transport-Security:
                - max-age=31536000; includeSubDomains
            X-Cache:
                - CONFIG_NOCACHE
            X-Content-Type-Options:
                - nosniff
            X-Ms-Correlation-Request-Id:
                - 30bb3d88f15effd74396f3641b313926
            X-Ms-Ratelimit-Remaining-Subscription-Deletes:
                - "799"
            X-Ms-Ratelimit-Remaining-Subscription-Global-Deletes:
                - "11999"
            X-Ms-Request-Id:
                - 7c5a89e6-a8cc-4ce3-b675-37f3301866d8
            X-Ms-Routing-Request-Id:
                - WESTUS2:20250305T230012Z:7c5a89e6-a8cc-4ce3-b675-37f3301866d8
            X-Msedge-Ref:
                - 'Ref A: E747FA93EB08456AA18F026850EC43B9 Ref B: CO6AA3150220009 Ref C: 2025-03-05T23:00:11Z'
        status: 202 Accepted
        code: 202
        duration: 991.6368ms
    - id: 47
      request:
        proto: HTTP/1.1
        proto_major: 1
        proto_minor: 1
        content_length: 0
        transfer_encoding: []
        trailer: {}
        host: management.azure.com
        remote_addr: ""
        request_uri: ""
        body: ""
        form: {}
        headers:
            Accept-Encoding:
                - gzip
            Authorization:
                - SANITIZED
            User-Agent:
<<<<<<< HEAD
                - azsdk-go-armresources.ResourceGroupsClient/v1.1.1 (go1.24.0; linux),azdev/0.0.0-dev.0 (Go go1.24.0; linux/amd64)
=======
                - azsdk-go-armresources.ResourceGroupsClient/v1.1.1 (go1.23.2; Windows_NT),azdev/0.0.0-dev.0 (Go go1.23.2; windows/amd64)
>>>>>>> 37baa781
            X-Ms-Correlation-Request-Id:
                - 30bb3d88f15effd74396f3641b313926
        url: https://management.azure.com:443/subscriptions/faa080af-c1d8-40ad-9cce-e1a450ca5b57/operationresults/eyJqb2JJZCI6IlJFU09VUkNFR1JPVVBERUxFVElPTkpPQi1SRzoyREFaRFRFU1Q6MkRXN0NFRDExLUVBU1RVUzIiLCJqb2JMb2NhdGlvbiI6ImVhc3R1czIifQ?api-version=2021-04-01&t=638768137284443962&c=MIIHpTCCBo2gAwIBAgITfwTYu0qoRwcN0bP8jwAEBNi7SjANBgkqhkiG9w0BAQsFADBEMRMwEQYKCZImiZPyLGQBGRYDR0JMMRMwEQYKCZImiZPyLGQBGRYDQU1FMRgwFgYDVQQDEw9BTUUgSW5mcmEgQ0EgMDIwHhcNMjUwMTIzMjA0ODUxWhcNMjUwNzIyMjA0ODUxWjBAMT4wPAYDVQQDEzVhc3luY29wZXJhdGlvbnNpZ25pbmdjZXJ0aWZpY2F0ZS5tYW5hZ2VtZW50LmF6dXJlLmNvbTCCASIwDQYJKoZIhvcNAQEBBQADggEPADCCAQoCggEBALJiyUikcpMswfhvdsI_rXYHu5usdpZW7yAqWPwx7nyvDBbA6tYMOwIWDF3lmy48lA46kFg2__zl_gVcj_Jw_2ue8USufQFsjmlCYmhbryemgmCuZucLrVs0nOW_5HVAX7QY9eBRWotqXIDJPTRyoGqWrXm2qO_sMjVacTB19-WMO5gHXKvOrm3HRspddB5sJUi15aHoSTlGgepJ8Bc6vMEFWUSNkkRqGt-EtMDQGAf2PFA2rkeizLvEPyGwqA04f56eXcnvVc-9t6jGFggfFusEW3_EaE1CqF_Aemzi9kaAhLfj5fOyZHybExiqyzL3WDGLAe-mC9uhOggcp5HjtKECAwEAAaOCBJIwggSOMCcGCSsGAQQBgjcVCgQaMBgwCgYIKwYBBQUHAwEwCgYIKwYBBQUHAwIwPQYJKwYBBAGCNxUHBDAwLgYmKwYBBAGCNxUIhpDjDYTVtHiE8Ys-hZvdFs6dEoFghfmRS4WsmTQCAWQCAQcwggHaBggrBgEFBQcBAQSCAcwwggHIMGYGCCsGAQUFBzAChlpodHRwOi8vY3JsLm1pY3Jvc29mdC5jb20vcGtpaW5mcmEvQ2VydHMvQkwyUEtJSU5UQ0EwMS5BTUUuR0JMX0FNRSUyMEluZnJhJTIwQ0ElMjAwMig0KS5jcnQwVgYIKwYBBQUHMAKGSmh0dHA6Ly9jcmwxLmFtZS5nYmwvYWlhL0JMMlBLSUlOVENBMDEuQU1FLkdCTF9BTUUlMjBJbmZyYSUyMENBJTIwMDIoNCkuY3J0MFYGCCsGAQUFBzAChkpodHRwOi8vY3JsMi5hbWUuZ2JsL2FpYS9CTDJQS0lJTlRDQTAxLkFNRS5HQkxfQU1FJTIwSW5mcmElMjBDQSUyMDAyKDQpLmNydDBWBggrBgEFBQcwAoZKaHR0cDovL2NybDMuYW1lLmdibC9haWEvQkwyUEtJSU5UQ0EwMS5BTUUuR0JMX0FNRSUyMEluZnJhJTIwQ0ElMjAwMig0KS5jcnQwVgYIKwYBBQUHMAKGSmh0dHA6Ly9jcmw0LmFtZS5nYmwvYWlhL0JMMlBLSUlOVENBMDEuQU1FLkdCTF9BTUUlMjBJbmZyYSUyMENBJTIwMDIoNCkuY3J0MB0GA1UdDgQWBBTFiuatBch4getEuR5ddJpfuPsJ8DAOBgNVHQ8BAf8EBAMCBaAwggE1BgNVHR8EggEsMIIBKDCCASSgggEgoIIBHIZCaHR0cDovL2NybC5taWNyb3NvZnQuY29tL3BraWluZnJhL0NSTC9BTUUlMjBJbmZyYSUyMENBJTIwMDIoNCkuY3JshjRodHRwOi8vY3JsMS5hbWUuZ2JsL2NybC9BTUUlMjBJbmZyYSUyMENBJTIwMDIoNCkuY3JshjRodHRwOi8vY3JsMi5hbWUuZ2JsL2NybC9BTUUlMjBJbmZyYSUyMENBJTIwMDIoNCkuY3JshjRodHRwOi8vY3JsMy5hbWUuZ2JsL2NybC9BTUUlMjBJbmZyYSUyMENBJTIwMDIoNCkuY3JshjRodHRwOi8vY3JsNC5hbWUuZ2JsL2NybC9BTUUlMjBJbmZyYSUyMENBJTIwMDIoNCkuY3JsMIGdBgNVHSAEgZUwgZIwDAYKKwYBBAGCN3sBATBmBgorBgEEAYI3ewICMFgwVgYIKwYBBQUHAgIwSh5IADMAMwBlADAAMQA5ADIAMQAtADQAZAA2ADQALQA0AGYAOABjAC0AYQAwADUANQAtADUAYgBkAGEAZgBmAGQANQBlADMAMwBkMAwGCisGAQQBgjd7AwIwDAYKKwYBBAGCN3sEAjAfBgNVHSMEGDAWgBSuecJrXSWIEwb2BwnDl3x7l48dVTAdBgNVHSUEFjAUBggrBgEFBQcDAQYIKwYBBQUHAwIwDQYJKoZIhvcNAQELBQADggEBAIxmxJ5xNUiG8PRXsUSme6IbA37JinZso0lwEjfgtHmK1DZhhGugl-cdjEw10JLCVwaiKd-q2yljbccx_MpSj2rx5yGUNb32Cv2p40-HWzxtYMw0j9JGcrJWoP_apkjIELce110mKIOL4dJ3r8N5cXuhEatDvAPjNYjdG9YgGTE1s1CLy9MvJsLRVQnWtxDWlWsj_XgzlBhvgxwXILR7A48GZLe9ENWEJwEl_AmMGT_o5kKmBfcKl6mjYWjCchXL5bHKE5dnl9X3W2eQTdqqGqh2z2KAUwyCu2xOV5xh6Zjg6SDEuPHvcBqAHqMgqi3E38hUBBXw4AXVsmQhz5FyOg8&s=QTqt4BH9vWnG3CYlZQ30s2jgrPGb07Zm030pEYqpCBBk66gDSwNroi8Gp7-ZeZfSMmw0N_cb-mKyEnU39f79yo7iSgrz98EdCLCCbL26YEczLJvTWf6GMZ-ijfn7yXlAjmhCoCgmyDMTicdPuiQ-3qMK3agDLiqRwLyr6SspAiPhZX8-vi01ywMqslr4TW7RXfd-19lkE4EdJSdxZnDTO_2uO52mNMlReE_M_1Bqm0HHTZD7mjTdBF1kIBgt_dApaMUUr4axeNks0imAP9yg8-K245smEuwFb4pWc7tlsRhoiKvN8sTAhCT4OZDY9syguE9uEtnyo7wGovvvW_PV1A&h=Zgx-BQjP7i9f2yTnqki5WavKVq9yUhVls2msw2R2v_4
        method: GET
      response:
        proto: HTTP/2.0
        proto_major: 2
        proto_minor: 0
        transfer_encoding: []
        trailer: {}
        content_length: 0
        uncompressed: false
        body: ""
        headers:
            Cache-Control:
                - no-cache
            Content-Length:
                - "0"
            Date:
                - Wed, 05 Mar 2025 23:22:23 GMT
            Expires:
                - "-1"
            Pragma:
                - no-cache
            Strict-Transport-Security:
                - max-age=31536000; includeSubDomains
            X-Cache:
                - CONFIG_NOCACHE
            X-Content-Type-Options:
                - nosniff
            X-Ms-Correlation-Request-Id:
                - 30bb3d88f15effd74396f3641b313926
            X-Ms-Ratelimit-Remaining-Subscription-Global-Reads:
                - "16499"
            X-Ms-Ratelimit-Remaining-Subscription-Reads:
                - "1099"
            X-Ms-Request-Id:
                - 6ac104a2-375e-4a86-a49c-41afccc5b0cd
            X-Ms-Routing-Request-Id:
                - WESTUS2:20250305T232223Z:6ac104a2-375e-4a86-a49c-41afccc5b0cd
            X-Msedge-Ref:
                - 'Ref A: 3414C45F05EB48AD8152ED0168C2EC8B Ref B: CO6AA3150220009 Ref C: 2025-03-05T23:22:23Z'
        status: 200 OK
        code: 200
        duration: 338.8564ms
    - id: 48
      request:
        proto: HTTP/1.1
        proto_major: 1
        proto_minor: 1
        content_length: 0
        transfer_encoding: []
        trailer: {}
        host: management.azure.com
        remote_addr: ""
        request_uri: ""
        body: ""
        form: {}
        headers:
            Accept:
                - application/json
            Accept-Encoding:
                - gzip
            Authorization:
                - SANITIZED
            User-Agent:
<<<<<<< HEAD
                - azsdk-go-armresources.DeploymentsClient/v1.1.1 (go1.24.0; linux),azdev/0.0.0-dev.0 (Go go1.24.0; linux/amd64)
=======
                - azsdk-go-armresources.DeploymentsClient/v1.1.1 (go1.23.2; Windows_NT),azdev/0.0.0-dev.0 (Go go1.23.2; windows/amd64)
>>>>>>> 37baa781
            X-Ms-Correlation-Request-Id:
                - 30bb3d88f15effd74396f3641b313926
        url: https://management.azure.com:443/subscriptions/faa080af-c1d8-40ad-9cce-e1a450ca5b57/providers/Microsoft.Resources/deployments/azdtest-w7ced11-1741214978?api-version=2021-04-01
        method: GET
      response:
        proto: HTTP/2.0
        proto_major: 2
        proto_minor: 0
        transfer_encoding: []
        trailer: {}
        content_length: 6280
        uncompressed: false
        body: '{"id":"/subscriptions/faa080af-c1d8-40ad-9cce-e1a450ca5b57/providers/Microsoft.Resources/deployments/azdtest-w7ced11-1741214978","name":"azdtest-w7ced11-1741214978","type":"Microsoft.Resources/deployments","location":"eastus2","tags":{"azd-env-name":"azdtest-w7ced11","azd-provision-param-hash":"c5e0ac3ba43309a5d9b6bce500fe45d2c6e810b94f8cb9f9976e6574b7ccf15a"},"properties":{"templateHash":"13946796937710293791","parameters":{"environmentName":{"type":"String","value":"azdtest-w7ced11"},"location":{"type":"String","value":"eastus2"},"principalId":{"type":"String","value":"547aa7c1-2f57-48d9-8969-ecf696948ca7"},"goversion":{"type":"String","value":"1.22"}},"mode":"Incremental","provisioningState":"Succeeded","timestamp":"2025-03-05T22:56:52.9320223Z","duration":"PT6M19.8740055S","correlationId":"1e82ff67ecfa53edda27facdc9cff83a","providers":[{"namespace":"Microsoft.Resources","resourceTypes":[{"resourceType":"resourceGroups","locations":["eastus2"]},{"resourceType":"deployments","locations":[null]}]}],"dependencies":[{"dependsOn":[{"id":"/subscriptions/faa080af-c1d8-40ad-9cce-e1a450ca5b57/resourceGroups/rg-azdtest-w7ced11","resourceType":"Microsoft.Resources/resourceGroups","resourceName":"rg-azdtest-w7ced11"}],"id":"/subscriptions/faa080af-c1d8-40ad-9cce-e1a450ca5b57/resourceGroups/rg-azdtest-w7ced11/providers/Microsoft.Resources/deployments/resources","resourceType":"Microsoft.Resources/deployments","resourceName":"resources"},{"dependsOn":[{"id":"/subscriptions/faa080af-c1d8-40ad-9cce-e1a450ca5b57/resourceGroups/rg-azdtest-w7ced11/providers/Microsoft.Resources/deployments/resources","resourceType":"Microsoft.Resources/deployments","resourceName":"resources"},{"id":"/subscriptions/faa080af-c1d8-40ad-9cce-e1a450ca5b57/resourceGroups/rg-azdtest-w7ced11","resourceType":"Microsoft.Resources/resourceGroups","resourceName":"rg-azdtest-w7ced11"},{"id":"/subscriptions/faa080af-c1d8-40ad-9cce-e1a450ca5b57/resourceGroups/rg-azdtest-w7ced11/providers/Microsoft.Resources/deployments/resources","resourceType":"Microsoft.Resources/deployments","resourceName":"resources","apiVersion":"2022-09-01"}],"id":"/subscriptions/faa080af-c1d8-40ad-9cce-e1a450ca5b57/resourceGroups/rg-azdtest-w7ced11/providers/Microsoft.Resources/deployments/storage","resourceType":"Microsoft.Resources/deployments","resourceName":"storage"}],"outputs":{"manageD_IDENTITY_CLIENT_ID":{"type":"String","value":"fee4e44f-e9cf-4093-8c2f-2700e20b33c8"},"manageD_IDENTITY_NAME":{"type":"String","value":"mi-pujwdbodbtd4k"},"azurE_LOG_ANALYTICS_WORKSPACE_NAME":{"type":"String","value":"law-pujwdbodbtd4k"},"azurE_CONTAINER_REGISTRY_ENDPOINT":{"type":"String","value":"acrpujwdbodbtd4k.azurecr.io"},"azurE_CONTAINER_REGISTRY_MANAGED_IDENTITY_ID":{"type":"String","value":"/subscriptions/faa080af-c1d8-40ad-9cce-e1a450ca5b57/resourceGroups/rg-azdtest-w7ced11/providers/Microsoft.ManagedIdentity/userAssignedIdentities/mi-pujwdbodbtd4k"},"azurE_CONTAINER_REGISTRY_NAME":{"type":"String","value":"acrpujwdbodbtd4k"},"azurE_CONTAINER_APPS_ENVIRONMENT_NAME":{"type":"String","value":"cae-pujwdbodbtd4k"},"azurE_CONTAINER_APPS_ENVIRONMENT_ID":{"type":"String","value":"/subscriptions/faa080af-c1d8-40ad-9cce-e1a450ca5b57/resourceGroups/rg-azdtest-w7ced11/providers/Microsoft.App/managedEnvironments/cae-pujwdbodbtd4k"},"azurE_CONTAINER_APPS_ENVIRONMENT_DEFAULT_DOMAIN":{"type":"String","value":"purpleriver-cde3cc8a.eastus2.azurecontainerapps.io"},"storagE_BLOBENDPOINT":{"type":"String","value":"https://storagepujwdbodbtd4k.blob.core.windows.net/"},"storagE_QUEUEENDPOINT":{"type":"String","value":"https://storagepujwdbodbtd4k.queue.core.windows.net/"},"storagE_TABLEENDPOINT":{"type":"String","value":"https://storagepujwdbodbtd4k.table.core.windows.net/"}},"outputResources":[{"id":"/subscriptions/faa080af-c1d8-40ad-9cce-e1a450ca5b57/resourceGroups/rg-azdtest-w7ced11"},{"id":"/subscriptions/faa080af-c1d8-40ad-9cce-e1a450ca5b57/resourceGroups/rg-azdtest-w7ced11/providers/Microsoft.App/managedEnvironments/cae-pujwdbodbtd4k"},{"id":"/subscriptions/faa080af-c1d8-40ad-9cce-e1a450ca5b57/resourceGroups/rg-azdtest-w7ced11/providers/Microsoft.App/managedEnvironments/cae-pujwdbodbtd4k/dotNetComponents/aspire-dashboard"},{"id":"/subscriptions/faa080af-c1d8-40ad-9cce-e1a450ca5b57/resourceGroups/rg-azdtest-w7ced11/providers/Microsoft.App/managedEnvironments/cae-pujwdbodbtd4k/providers/Microsoft.Authorization/roleAssignments/e28f959d-618e-5dae-8751-ead7e245af13"},{"id":"/subscriptions/faa080af-c1d8-40ad-9cce-e1a450ca5b57/resourceGroups/rg-azdtest-w7ced11/providers/Microsoft.ContainerRegistry/registries/acrpujwdbodbtd4k"},{"id":"/subscriptions/faa080af-c1d8-40ad-9cce-e1a450ca5b57/resourceGroups/rg-azdtest-w7ced11/providers/Microsoft.ContainerRegistry/registries/acrpujwdbodbtd4k/providers/Microsoft.Authorization/roleAssignments/39de12e8-f1d0-5960-abd7-d502cb5a3520"},{"id":"/subscriptions/faa080af-c1d8-40ad-9cce-e1a450ca5b57/resourceGroups/rg-azdtest-w7ced11/providers/Microsoft.ManagedIdentity/userAssignedIdentities/mi-pujwdbodbtd4k"},{"id":"/subscriptions/faa080af-c1d8-40ad-9cce-e1a450ca5b57/resourceGroups/rg-azdtest-w7ced11/providers/Microsoft.OperationalInsights/workspaces/law-pujwdbodbtd4k"},{"id":"/subscriptions/faa080af-c1d8-40ad-9cce-e1a450ca5b57/resourceGroups/rg-azdtest-w7ced11/providers/Microsoft.Storage/storageAccounts/storagepujwdbodbtd4k"},{"id":"/subscriptions/faa080af-c1d8-40ad-9cce-e1a450ca5b57/resourceGroups/rg-azdtest-w7ced11/providers/Microsoft.Storage/storageAccounts/storagepujwdbodbtd4k/blobServices/default"},{"id":"/subscriptions/faa080af-c1d8-40ad-9cce-e1a450ca5b57/resourceGroups/rg-azdtest-w7ced11/providers/Microsoft.Storage/storageAccounts/storagepujwdbodbtd4k/providers/Microsoft.Authorization/roleAssignments/169c32a2-ab83-5b25-b772-4e2bd29c129b"},{"id":"/subscriptions/faa080af-c1d8-40ad-9cce-e1a450ca5b57/resourceGroups/rg-azdtest-w7ced11/providers/Microsoft.Storage/storageAccounts/storagepujwdbodbtd4k/providers/Microsoft.Authorization/roleAssignments/760df820-97ed-5f3e-a425-91c33415d29a"},{"id":"/subscriptions/faa080af-c1d8-40ad-9cce-e1a450ca5b57/resourceGroups/rg-azdtest-w7ced11/providers/Microsoft.Storage/storageAccounts/storagepujwdbodbtd4k/providers/Microsoft.Authorization/roleAssignments/df077ab2-ad0e-5477-a95a-8200af01ade3"}]}}'
        headers:
            Cache-Control:
                - no-cache
            Content-Length:
                - "6280"
            Content-Type:
                - application/json; charset=utf-8
            Date:
                - Wed, 05 Mar 2025 23:22:23 GMT
            Expires:
                - "-1"
            Pragma:
                - no-cache
            Strict-Transport-Security:
                - max-age=31536000; includeSubDomains
            X-Cache:
                - CONFIG_NOCACHE
            X-Content-Type-Options:
                - nosniff
            X-Ms-Correlation-Request-Id:
                - 30bb3d88f15effd74396f3641b313926
            X-Ms-Ratelimit-Remaining-Subscription-Global-Reads:
                - "16499"
            X-Ms-Ratelimit-Remaining-Subscription-Reads:
                - "1099"
            X-Ms-Request-Id:
                - e2396a69-54dc-466a-a5d1-d045ef3d8917
            X-Ms-Routing-Request-Id:
                - WESTUS2:20250305T232224Z:e2396a69-54dc-466a-a5d1-d045ef3d8917
            X-Msedge-Ref:
                - 'Ref A: 8A6C4D525B89411E9D1818207771A580 Ref B: CO6AA3150220009 Ref C: 2025-03-05T23:22:23Z'
        status: 200 OK
        code: 200
        duration: 256.9588ms
    - id: 49
      request:
        proto: HTTP/1.1
        proto_major: 1
        proto_minor: 1
        content_length: 346
        transfer_encoding: []
        trailer: {}
        host: management.azure.com
        remote_addr: ""
        request_uri: ""
        body: '{"location":"eastus2","properties":{"mode":"Incremental","parameters":{},"template":{"$schema":"https://schema.management.azure.com/schemas/2018-05-01/subscriptionDeploymentTemplate.json#","contentVersion":"1.0.0.0","parameters":{},"variables":{},"resources":[],"outputs":{}}},"tags":{"azd-deploy-reason":"down","azd-env-name":"azdtest-w7ced11"}}'
        form: {}
        headers:
            Accept:
                - application/json
            Accept-Encoding:
                - gzip
            Authorization:
                - SANITIZED
            Content-Length:
                - "346"
            Content-Type:
                - application/json
            User-Agent:
<<<<<<< HEAD
                - azsdk-go-armresources.DeploymentsClient/v1.1.1 (go1.24.0; linux),azdev/0.0.0-dev.0 (Go go1.24.0; linux/amd64)
=======
                - azsdk-go-armresources.DeploymentsClient/v1.1.1 (go1.23.2; Windows_NT),azdev/0.0.0-dev.0 (Go go1.23.2; windows/amd64)
>>>>>>> 37baa781
            X-Ms-Correlation-Request-Id:
                - 30bb3d88f15effd74396f3641b313926
        url: https://management.azure.com:443/subscriptions/faa080af-c1d8-40ad-9cce-e1a450ca5b57/providers/Microsoft.Resources/deployments/azdtest-w7ced11-1741214978?api-version=2021-04-01
        method: PUT
      response:
        proto: HTTP/2.0
        proto_major: 2
        proto_minor: 0
        transfer_encoding: []
        trailer: {}
        content_length: 570
        uncompressed: false
        body: '{"id":"/subscriptions/faa080af-c1d8-40ad-9cce-e1a450ca5b57/providers/Microsoft.Resources/deployments/azdtest-w7ced11-1741214978","name":"azdtest-w7ced11-1741214978","type":"Microsoft.Resources/deployments","location":"eastus2","tags":{"azd-deploy-reason":"down","azd-env-name":"azdtest-w7ced11"},"properties":{"templateHash":"14737569621737367585","parameters":{},"mode":"Incremental","provisioningState":"Accepted","timestamp":"2025-03-05T23:22:24.6879824Z","duration":"PT1.5145447S","correlationId":"30bb3d88f15effd74396f3641b313926","providers":[],"dependencies":[]}}'
        headers:
            Azure-Asyncoperation:
                - https://management.azure.com/subscriptions/faa080af-c1d8-40ad-9cce-e1a450ca5b57/providers/Microsoft.Resources/deployments/azdtest-w7ced11-1741214978/operationStatuses/08584603899407813519?api-version=2021-04-01&t=638768137467192319&c=MIIHpTCCBo2gAwIBAgITfwTYu0qoRwcN0bP8jwAEBNi7SjANBgkqhkiG9w0BAQsFADBEMRMwEQYKCZImiZPyLGQBGRYDR0JMMRMwEQYKCZImiZPyLGQBGRYDQU1FMRgwFgYDVQQDEw9BTUUgSW5mcmEgQ0EgMDIwHhcNMjUwMTIzMjA0ODUxWhcNMjUwNzIyMjA0ODUxWjBAMT4wPAYDVQQDEzVhc3luY29wZXJhdGlvbnNpZ25pbmdjZXJ0aWZpY2F0ZS5tYW5hZ2VtZW50LmF6dXJlLmNvbTCCASIwDQYJKoZIhvcNAQEBBQADggEPADCCAQoCggEBALJiyUikcpMswfhvdsI_rXYHu5usdpZW7yAqWPwx7nyvDBbA6tYMOwIWDF3lmy48lA46kFg2__zl_gVcj_Jw_2ue8USufQFsjmlCYmhbryemgmCuZucLrVs0nOW_5HVAX7QY9eBRWotqXIDJPTRyoGqWrXm2qO_sMjVacTB19-WMO5gHXKvOrm3HRspddB5sJUi15aHoSTlGgepJ8Bc6vMEFWUSNkkRqGt-EtMDQGAf2PFA2rkeizLvEPyGwqA04f56eXcnvVc-9t6jGFggfFusEW3_EaE1CqF_Aemzi9kaAhLfj5fOyZHybExiqyzL3WDGLAe-mC9uhOggcp5HjtKECAwEAAaOCBJIwggSOMCcGCSsGAQQBgjcVCgQaMBgwCgYIKwYBBQUHAwEwCgYIKwYBBQUHAwIwPQYJKwYBBAGCNxUHBDAwLgYmKwYBBAGCNxUIhpDjDYTVtHiE8Ys-hZvdFs6dEoFghfmRS4WsmTQCAWQCAQcwggHaBggrBgEFBQcBAQSCAcwwggHIMGYGCCsGAQUFBzAChlpodHRwOi8vY3JsLm1pY3Jvc29mdC5jb20vcGtpaW5mcmEvQ2VydHMvQkwyUEtJSU5UQ0EwMS5BTUUuR0JMX0FNRSUyMEluZnJhJTIwQ0ElMjAwMig0KS5jcnQwVgYIKwYBBQUHMAKGSmh0dHA6Ly9jcmwxLmFtZS5nYmwvYWlhL0JMMlBLSUlOVENBMDEuQU1FLkdCTF9BTUUlMjBJbmZyYSUyMENBJTIwMDIoNCkuY3J0MFYGCCsGAQUFBzAChkpodHRwOi8vY3JsMi5hbWUuZ2JsL2FpYS9CTDJQS0lJTlRDQTAxLkFNRS5HQkxfQU1FJTIwSW5mcmElMjBDQSUyMDAyKDQpLmNydDBWBggrBgEFBQcwAoZKaHR0cDovL2NybDMuYW1lLmdibC9haWEvQkwyUEtJSU5UQ0EwMS5BTUUuR0JMX0FNRSUyMEluZnJhJTIwQ0ElMjAwMig0KS5jcnQwVgYIKwYBBQUHMAKGSmh0dHA6Ly9jcmw0LmFtZS5nYmwvYWlhL0JMMlBLSUlOVENBMDEuQU1FLkdCTF9BTUUlMjBJbmZyYSUyMENBJTIwMDIoNCkuY3J0MB0GA1UdDgQWBBTFiuatBch4getEuR5ddJpfuPsJ8DAOBgNVHQ8BAf8EBAMCBaAwggE1BgNVHR8EggEsMIIBKDCCASSgggEgoIIBHIZCaHR0cDovL2NybC5taWNyb3NvZnQuY29tL3BraWluZnJhL0NSTC9BTUUlMjBJbmZyYSUyMENBJTIwMDIoNCkuY3JshjRodHRwOi8vY3JsMS5hbWUuZ2JsL2NybC9BTUUlMjBJbmZyYSUyMENBJTIwMDIoNCkuY3JshjRodHRwOi8vY3JsMi5hbWUuZ2JsL2NybC9BTUUlMjBJbmZyYSUyMENBJTIwMDIoNCkuY3JshjRodHRwOi8vY3JsMy5hbWUuZ2JsL2NybC9BTUUlMjBJbmZyYSUyMENBJTIwMDIoNCkuY3JshjRodHRwOi8vY3JsNC5hbWUuZ2JsL2NybC9BTUUlMjBJbmZyYSUyMENBJTIwMDIoNCkuY3JsMIGdBgNVHSAEgZUwgZIwDAYKKwYBBAGCN3sBATBmBgorBgEEAYI3ewICMFgwVgYIKwYBBQUHAgIwSh5IADMAMwBlADAAMQA5ADIAMQAtADQAZAA2ADQALQA0AGYAOABjAC0AYQAwADUANQAtADUAYgBkAGEAZgBmAGQANQBlADMAMwBkMAwGCisGAQQBgjd7AwIwDAYKKwYBBAGCN3sEAjAfBgNVHSMEGDAWgBSuecJrXSWIEwb2BwnDl3x7l48dVTAdBgNVHSUEFjAUBggrBgEFBQcDAQYIKwYBBQUHAwIwDQYJKoZIhvcNAQELBQADggEBAIxmxJ5xNUiG8PRXsUSme6IbA37JinZso0lwEjfgtHmK1DZhhGugl-cdjEw10JLCVwaiKd-q2yljbccx_MpSj2rx5yGUNb32Cv2p40-HWzxtYMw0j9JGcrJWoP_apkjIELce110mKIOL4dJ3r8N5cXuhEatDvAPjNYjdG9YgGTE1s1CLy9MvJsLRVQnWtxDWlWsj_XgzlBhvgxwXILR7A48GZLe9ENWEJwEl_AmMGT_o5kKmBfcKl6mjYWjCchXL5bHKE5dnl9X3W2eQTdqqGqh2z2KAUwyCu2xOV5xh6Zjg6SDEuPHvcBqAHqMgqi3E38hUBBXw4AXVsmQhz5FyOg8&s=d7BseA06Kmi4j9A2f6IT7NWrmwax9deX9i2wcSpSRYaBoNORjQmG2l_ep-DBsJMOCOEwc7C4EiPZMkCuNiY_5ku8MTGDlp60TBuWyR8tZk2K2hzYMy71Ni559PvpVXfq-4aEAxFAyt5OqyvLbjA2wd94-iWADysK9_c-oUXixrsFDLT7EMFzS7jrvBTkyLRBUR4j-7phllXQh9LC6KWTPJ5HWOKcPDJVH9TaA-wa3u1k5LBfj_ZIpC_A8rbubCaThUv-wxWW6-vXUqyZDCd9I1Z4VoQHJtI6JDPA_LslW9SN1FxE_UKROh8qVrJh9Vg4SSTyNt_Xf1UuTXgutaFn6A&h=majbv6KxpEDSV-JtKWLZxnSFh_TFZlbX1r3tYu5vv_w
            Cache-Control:
                - no-cache
            Content-Length:
                - "570"
            Content-Type:
                - application/json; charset=utf-8
            Date:
                - Wed, 05 Mar 2025 23:22:26 GMT
            Expires:
                - "-1"
            Pragma:
                - no-cache
            Strict-Transport-Security:
                - max-age=31536000; includeSubDomains
            X-Cache:
                - CONFIG_NOCACHE
            X-Content-Type-Options:
                - nosniff
            X-Ms-Correlation-Request-Id:
                - 30bb3d88f15effd74396f3641b313926
            X-Ms-Deployment-Engine-Version:
                - 1.245.0
            X-Ms-Ratelimit-Remaining-Subscription-Global-Writes:
                - "11999"
            X-Ms-Ratelimit-Remaining-Subscription-Writes:
                - "799"
            X-Ms-Request-Id:
                - 07397e42-f941-48c9-94d1-beeb9c88fbc7
            X-Ms-Routing-Request-Id:
                - WESTUS2:20250305T232226Z:07397e42-f941-48c9-94d1-beeb9c88fbc7
            X-Msedge-Ref:
                - 'Ref A: BBA6AA66A754485CB9297CBD7EFC55FC Ref B: CO6AA3150220009 Ref C: 2025-03-05T23:22:24Z'
        status: 200 OK
        code: 200
        duration: 2.6320205s
    - id: 50
      request:
        proto: HTTP/1.1
        proto_major: 1
        proto_minor: 1
        content_length: 0
        transfer_encoding: []
        trailer: {}
        host: management.azure.com
        remote_addr: ""
        request_uri: ""
        body: ""
        form: {}
        headers:
            Accept-Encoding:
                - gzip
            Authorization:
                - SANITIZED
            User-Agent:
<<<<<<< HEAD
                - azsdk-go-armresources.DeploymentsClient/v1.1.1 (go1.24.0; linux),azdev/0.0.0-dev.0 (Go go1.24.0; linux/amd64)
=======
                - azsdk-go-armresources.DeploymentsClient/v1.1.1 (go1.23.2; Windows_NT),azdev/0.0.0-dev.0 (Go go1.23.2; windows/amd64)
>>>>>>> 37baa781
            X-Ms-Correlation-Request-Id:
                - 30bb3d88f15effd74396f3641b313926
        url: https://management.azure.com:443/subscriptions/faa080af-c1d8-40ad-9cce-e1a450ca5b57/providers/Microsoft.Resources/deployments/azdtest-w7ced11-1741214978/operationStatuses/08584603899407813519?api-version=2021-04-01&t=638768137467192319&c=MIIHpTCCBo2gAwIBAgITfwTYu0qoRwcN0bP8jwAEBNi7SjANBgkqhkiG9w0BAQsFADBEMRMwEQYKCZImiZPyLGQBGRYDR0JMMRMwEQYKCZImiZPyLGQBGRYDQU1FMRgwFgYDVQQDEw9BTUUgSW5mcmEgQ0EgMDIwHhcNMjUwMTIzMjA0ODUxWhcNMjUwNzIyMjA0ODUxWjBAMT4wPAYDVQQDEzVhc3luY29wZXJhdGlvbnNpZ25pbmdjZXJ0aWZpY2F0ZS5tYW5hZ2VtZW50LmF6dXJlLmNvbTCCASIwDQYJKoZIhvcNAQEBBQADggEPADCCAQoCggEBALJiyUikcpMswfhvdsI_rXYHu5usdpZW7yAqWPwx7nyvDBbA6tYMOwIWDF3lmy48lA46kFg2__zl_gVcj_Jw_2ue8USufQFsjmlCYmhbryemgmCuZucLrVs0nOW_5HVAX7QY9eBRWotqXIDJPTRyoGqWrXm2qO_sMjVacTB19-WMO5gHXKvOrm3HRspddB5sJUi15aHoSTlGgepJ8Bc6vMEFWUSNkkRqGt-EtMDQGAf2PFA2rkeizLvEPyGwqA04f56eXcnvVc-9t6jGFggfFusEW3_EaE1CqF_Aemzi9kaAhLfj5fOyZHybExiqyzL3WDGLAe-mC9uhOggcp5HjtKECAwEAAaOCBJIwggSOMCcGCSsGAQQBgjcVCgQaMBgwCgYIKwYBBQUHAwEwCgYIKwYBBQUHAwIwPQYJKwYBBAGCNxUHBDAwLgYmKwYBBAGCNxUIhpDjDYTVtHiE8Ys-hZvdFs6dEoFghfmRS4WsmTQCAWQCAQcwggHaBggrBgEFBQcBAQSCAcwwggHIMGYGCCsGAQUFBzAChlpodHRwOi8vY3JsLm1pY3Jvc29mdC5jb20vcGtpaW5mcmEvQ2VydHMvQkwyUEtJSU5UQ0EwMS5BTUUuR0JMX0FNRSUyMEluZnJhJTIwQ0ElMjAwMig0KS5jcnQwVgYIKwYBBQUHMAKGSmh0dHA6Ly9jcmwxLmFtZS5nYmwvYWlhL0JMMlBLSUlOVENBMDEuQU1FLkdCTF9BTUUlMjBJbmZyYSUyMENBJTIwMDIoNCkuY3J0MFYGCCsGAQUFBzAChkpodHRwOi8vY3JsMi5hbWUuZ2JsL2FpYS9CTDJQS0lJTlRDQTAxLkFNRS5HQkxfQU1FJTIwSW5mcmElMjBDQSUyMDAyKDQpLmNydDBWBggrBgEFBQcwAoZKaHR0cDovL2NybDMuYW1lLmdibC9haWEvQkwyUEtJSU5UQ0EwMS5BTUUuR0JMX0FNRSUyMEluZnJhJTIwQ0ElMjAwMig0KS5jcnQwVgYIKwYBBQUHMAKGSmh0dHA6Ly9jcmw0LmFtZS5nYmwvYWlhL0JMMlBLSUlOVENBMDEuQU1FLkdCTF9BTUUlMjBJbmZyYSUyMENBJTIwMDIoNCkuY3J0MB0GA1UdDgQWBBTFiuatBch4getEuR5ddJpfuPsJ8DAOBgNVHQ8BAf8EBAMCBaAwggE1BgNVHR8EggEsMIIBKDCCASSgggEgoIIBHIZCaHR0cDovL2NybC5taWNyb3NvZnQuY29tL3BraWluZnJhL0NSTC9BTUUlMjBJbmZyYSUyMENBJTIwMDIoNCkuY3JshjRodHRwOi8vY3JsMS5hbWUuZ2JsL2NybC9BTUUlMjBJbmZyYSUyMENBJTIwMDIoNCkuY3JshjRodHRwOi8vY3JsMi5hbWUuZ2JsL2NybC9BTUUlMjBJbmZyYSUyMENBJTIwMDIoNCkuY3JshjRodHRwOi8vY3JsMy5hbWUuZ2JsL2NybC9BTUUlMjBJbmZyYSUyMENBJTIwMDIoNCkuY3JshjRodHRwOi8vY3JsNC5hbWUuZ2JsL2NybC9BTUUlMjBJbmZyYSUyMENBJTIwMDIoNCkuY3JsMIGdBgNVHSAEgZUwgZIwDAYKKwYBBAGCN3sBATBmBgorBgEEAYI3ewICMFgwVgYIKwYBBQUHAgIwSh5IADMAMwBlADAAMQA5ADIAMQAtADQAZAA2ADQALQA0AGYAOABjAC0AYQAwADUANQAtADUAYgBkAGEAZgBmAGQANQBlADMAMwBkMAwGCisGAQQBgjd7AwIwDAYKKwYBBAGCN3sEAjAfBgNVHSMEGDAWgBSuecJrXSWIEwb2BwnDl3x7l48dVTAdBgNVHSUEFjAUBggrBgEFBQcDAQYIKwYBBQUHAwIwDQYJKoZIhvcNAQELBQADggEBAIxmxJ5xNUiG8PRXsUSme6IbA37JinZso0lwEjfgtHmK1DZhhGugl-cdjEw10JLCVwaiKd-q2yljbccx_MpSj2rx5yGUNb32Cv2p40-HWzxtYMw0j9JGcrJWoP_apkjIELce110mKIOL4dJ3r8N5cXuhEatDvAPjNYjdG9YgGTE1s1CLy9MvJsLRVQnWtxDWlWsj_XgzlBhvgxwXILR7A48GZLe9ENWEJwEl_AmMGT_o5kKmBfcKl6mjYWjCchXL5bHKE5dnl9X3W2eQTdqqGqh2z2KAUwyCu2xOV5xh6Zjg6SDEuPHvcBqAHqMgqi3E38hUBBXw4AXVsmQhz5FyOg8&s=d7BseA06Kmi4j9A2f6IT7NWrmwax9deX9i2wcSpSRYaBoNORjQmG2l_ep-DBsJMOCOEwc7C4EiPZMkCuNiY_5ku8MTGDlp60TBuWyR8tZk2K2hzYMy71Ni559PvpVXfq-4aEAxFAyt5OqyvLbjA2wd94-iWADysK9_c-oUXixrsFDLT7EMFzS7jrvBTkyLRBUR4j-7phllXQh9LC6KWTPJ5HWOKcPDJVH9TaA-wa3u1k5LBfj_ZIpC_A8rbubCaThUv-wxWW6-vXUqyZDCd9I1Z4VoQHJtI6JDPA_LslW9SN1FxE_UKROh8qVrJh9Vg4SSTyNt_Xf1UuTXgutaFn6A&h=majbv6KxpEDSV-JtKWLZxnSFh_TFZlbX1r3tYu5vv_w
        method: GET
      response:
        proto: HTTP/2.0
        proto_major: 2
        proto_minor: 0
        transfer_encoding: []
        trailer: {}
        content_length: 22
        uncompressed: false
        body: '{"status":"Succeeded"}'
        headers:
            Cache-Control:
                - no-cache
            Content-Length:
                - "22"
            Content-Type:
                - application/json; charset=utf-8
            Date:
                - Wed, 05 Mar 2025 23:22:56 GMT
            Expires:
                - "-1"
            Pragma:
                - no-cache
            Strict-Transport-Security:
                - max-age=31536000; includeSubDomains
            X-Cache:
                - CONFIG_NOCACHE
            X-Content-Type-Options:
                - nosniff
            X-Ms-Correlation-Request-Id:
                - 30bb3d88f15effd74396f3641b313926
            X-Ms-Ratelimit-Remaining-Subscription-Global-Reads:
                - "16499"
            X-Ms-Ratelimit-Remaining-Subscription-Reads:
                - "1099"
            X-Ms-Request-Id:
                - ba76d5eb-e426-4679-8860-299aba63a916
            X-Ms-Routing-Request-Id:
                - WESTUS2:20250305T232257Z:ba76d5eb-e426-4679-8860-299aba63a916
            X-Msedge-Ref:
                - 'Ref A: 384092C9B6C54DB58C06246DDC9AD654 Ref B: CO6AA3150220009 Ref C: 2025-03-05T23:22:56Z'
        status: 200 OK
        code: 200
        duration: 333.3011ms
    - id: 51
      request:
        proto: HTTP/1.1
        proto_major: 1
        proto_minor: 1
        content_length: 0
        transfer_encoding: []
        trailer: {}
        host: management.azure.com
        remote_addr: ""
        request_uri: ""
        body: ""
        form: {}
        headers:
            Accept-Encoding:
                - gzip
            Authorization:
                - SANITIZED
            User-Agent:
<<<<<<< HEAD
                - azsdk-go-armresources.DeploymentsClient/v1.1.1 (go1.24.0; linux),azdev/0.0.0-dev.0 (Go go1.24.0; linux/amd64)
=======
                - azsdk-go-armresources.DeploymentsClient/v1.1.1 (go1.23.2; Windows_NT),azdev/0.0.0-dev.0 (Go go1.23.2; windows/amd64)
>>>>>>> 37baa781
            X-Ms-Correlation-Request-Id:
                - 30bb3d88f15effd74396f3641b313926
        url: https://management.azure.com:443/subscriptions/faa080af-c1d8-40ad-9cce-e1a450ca5b57/providers/Microsoft.Resources/deployments/azdtest-w7ced11-1741214978?api-version=2021-04-01
        method: GET
      response:
        proto: HTTP/2.0
        proto_major: 2
        proto_minor: 0
        transfer_encoding: []
        trailer: {}
        content_length: 605
        uncompressed: false
        body: '{"id":"/subscriptions/faa080af-c1d8-40ad-9cce-e1a450ca5b57/providers/Microsoft.Resources/deployments/azdtest-w7ced11-1741214978","name":"azdtest-w7ced11-1741214978","type":"Microsoft.Resources/deployments","location":"eastus2","tags":{"azd-deploy-reason":"down","azd-env-name":"azdtest-w7ced11"},"properties":{"templateHash":"14737569621737367585","parameters":{},"mode":"Incremental","provisioningState":"Succeeded","timestamp":"2025-03-05T23:22:29.4945543Z","duration":"PT3.2234761S","correlationId":"30bb3d88f15effd74396f3641b313926","providers":[],"dependencies":[],"outputs":{},"outputResources":[]}}'
        headers:
            Cache-Control:
                - no-cache
            Content-Length:
                - "605"
            Content-Type:
                - application/json; charset=utf-8
            Date:
                - Wed, 05 Mar 2025 23:22:56 GMT
            Expires:
                - "-1"
            Pragma:
                - no-cache
            Strict-Transport-Security:
                - max-age=31536000; includeSubDomains
            X-Cache:
                - CONFIG_NOCACHE
            X-Content-Type-Options:
                - nosniff
            X-Ms-Correlation-Request-Id:
                - 30bb3d88f15effd74396f3641b313926
            X-Ms-Ratelimit-Remaining-Subscription-Global-Reads:
                - "16499"
            X-Ms-Ratelimit-Remaining-Subscription-Reads:
                - "1099"
            X-Ms-Request-Id:
                - b343422d-75b0-4001-a944-474bcd3c92ea
            X-Ms-Routing-Request-Id:
                - WESTUS2:20250305T232257Z:b343422d-75b0-4001-a944-474bcd3c92ea
            X-Msedge-Ref:
                - 'Ref A: 183915CF723B4B72AF4975B418F2B877 Ref B: CO6AA3150220009 Ref C: 2025-03-05T23:22:57Z'
        status: 200 OK
        code: 200
        duration: 207.9548ms
---
env_name: azdtest-w7ced11
subscription_id: faa080af-c1d8-40ad-9cce-e1a450ca5b57
time: "1741214978"<|MERGE_RESOLUTION|>--- conflicted
+++ resolved
@@ -22,11 +22,7 @@
             Authorization:
                 - SANITIZED
             User-Agent:
-<<<<<<< HEAD
-                - azsdk-go-armsubscriptions/v1.0.0 (go1.24.0; linux),azdev/0.0.0-dev.0 (Go go1.24.0; linux/amd64)
-=======
                 - azsdk-go-armsubscriptions/v1.0.0 (go1.23.2; Windows_NT),azdev/0.0.0-dev.0 (Go go1.23.2; windows/amd64)
->>>>>>> 37baa781
             X-Ms-Correlation-Request-Id:
                 - 1e82ff67ecfa53edda27facdc9cff83a
         url: https://management.azure.com:443/subscriptions/faa080af-c1d8-40ad-9cce-e1a450ca5b57/locations?api-version=2021-01-01
@@ -95,11 +91,7 @@
             Authorization:
                 - SANITIZED
             User-Agent:
-<<<<<<< HEAD
-                - azsdk-go-armresources.DeploymentsClient/v1.1.1 (go1.24.0; linux),azdev/0.0.0-dev.0 (Go go1.24.0; linux/amd64)
-=======
                 - azsdk-go-armresources.DeploymentsClient/v1.1.1 (go1.23.2; Windows_NT),azdev/0.0.0-dev.0 (Go go1.23.2; windows/amd64)
->>>>>>> 37baa781
             X-Ms-Correlation-Request-Id:
                 - 1e82ff67ecfa53edda27facdc9cff83a
         url: https://management.azure.com:443/subscriptions/faa080af-c1d8-40ad-9cce-e1a450ca5b57/providers/Microsoft.Resources/deployments/?api-version=2021-04-01
@@ -446,11 +438,7 @@
             Content-Type:
                 - application/json
             User-Agent:
-<<<<<<< HEAD
-                - azsdk-go-armresources.DeploymentsClient/v1.1.1 (go1.24.0; linux),azdev/0.0.0-dev.0 (Go go1.24.0; linux/amd64)
-=======
                 - azsdk-go-armresources.DeploymentsClient/v1.1.1 (go1.23.2; Windows_NT),azdev/0.0.0-dev.0 (Go go1.23.2; windows/amd64)
->>>>>>> 37baa781
             X-Ms-Correlation-Request-Id:
                 - 1e82ff67ecfa53edda27facdc9cff83a
         url: https://management.azure.com:443/subscriptions/faa080af-c1d8-40ad-9cce-e1a450ca5b57/providers/Microsoft.Resources/deployments/azdtest-w7ced11-1741214978?api-version=2021-04-01
@@ -521,11 +509,7 @@
             Authorization:
                 - SANITIZED
             User-Agent:
-<<<<<<< HEAD
-                - azsdk-go-armresources.DeploymentsClient/v1.1.1 (go1.24.0; linux),azdev/0.0.0-dev.0 (Go go1.24.0; linux/amd64)
-=======
                 - azsdk-go-armresources.DeploymentsClient/v1.1.1 (go1.23.2; Windows_NT),azdev/0.0.0-dev.0 (Go go1.23.2; windows/amd64)
->>>>>>> 37baa781
             X-Ms-Correlation-Request-Id:
                 - 1e82ff67ecfa53edda27facdc9cff83a
         url: https://management.azure.com:443/subscriptions/faa080af-c1d8-40ad-9cce-e1a450ca5b57/providers/Microsoft.Resources/deployments/azdtest-w7ced11-1741214978/operationStatuses/08584603918552026045?api-version=2021-04-01&t=638768118340382557&c=MIIHpTCCBo2gAwIBAgITfwTYu0qoRwcN0bP8jwAEBNi7SjANBgkqhkiG9w0BAQsFADBEMRMwEQYKCZImiZPyLGQBGRYDR0JMMRMwEQYKCZImiZPyLGQBGRYDQU1FMRgwFgYDVQQDEw9BTUUgSW5mcmEgQ0EgMDIwHhcNMjUwMTIzMjA0ODUxWhcNMjUwNzIyMjA0ODUxWjBAMT4wPAYDVQQDEzVhc3luY29wZXJhdGlvbnNpZ25pbmdjZXJ0aWZpY2F0ZS5tYW5hZ2VtZW50LmF6dXJlLmNvbTCCASIwDQYJKoZIhvcNAQEBBQADggEPADCCAQoCggEBALJiyUikcpMswfhvdsI_rXYHu5usdpZW7yAqWPwx7nyvDBbA6tYMOwIWDF3lmy48lA46kFg2__zl_gVcj_Jw_2ue8USufQFsjmlCYmhbryemgmCuZucLrVs0nOW_5HVAX7QY9eBRWotqXIDJPTRyoGqWrXm2qO_sMjVacTB19-WMO5gHXKvOrm3HRspddB5sJUi15aHoSTlGgepJ8Bc6vMEFWUSNkkRqGt-EtMDQGAf2PFA2rkeizLvEPyGwqA04f56eXcnvVc-9t6jGFggfFusEW3_EaE1CqF_Aemzi9kaAhLfj5fOyZHybExiqyzL3WDGLAe-mC9uhOggcp5HjtKECAwEAAaOCBJIwggSOMCcGCSsGAQQBgjcVCgQaMBgwCgYIKwYBBQUHAwEwCgYIKwYBBQUHAwIwPQYJKwYBBAGCNxUHBDAwLgYmKwYBBAGCNxUIhpDjDYTVtHiE8Ys-hZvdFs6dEoFghfmRS4WsmTQCAWQCAQcwggHaBggrBgEFBQcBAQSCAcwwggHIMGYGCCsGAQUFBzAChlpodHRwOi8vY3JsLm1pY3Jvc29mdC5jb20vcGtpaW5mcmEvQ2VydHMvQkwyUEtJSU5UQ0EwMS5BTUUuR0JMX0FNRSUyMEluZnJhJTIwQ0ElMjAwMig0KS5jcnQwVgYIKwYBBQUHMAKGSmh0dHA6Ly9jcmwxLmFtZS5nYmwvYWlhL0JMMlBLSUlOVENBMDEuQU1FLkdCTF9BTUUlMjBJbmZyYSUyMENBJTIwMDIoNCkuY3J0MFYGCCsGAQUFBzAChkpodHRwOi8vY3JsMi5hbWUuZ2JsL2FpYS9CTDJQS0lJTlRDQTAxLkFNRS5HQkxfQU1FJTIwSW5mcmElMjBDQSUyMDAyKDQpLmNydDBWBggrBgEFBQcwAoZKaHR0cDovL2NybDMuYW1lLmdibC9haWEvQkwyUEtJSU5UQ0EwMS5BTUUuR0JMX0FNRSUyMEluZnJhJTIwQ0ElMjAwMig0KS5jcnQwVgYIKwYBBQUHMAKGSmh0dHA6Ly9jcmw0LmFtZS5nYmwvYWlhL0JMMlBLSUlOVENBMDEuQU1FLkdCTF9BTUUlMjBJbmZyYSUyMENBJTIwMDIoNCkuY3J0MB0GA1UdDgQWBBTFiuatBch4getEuR5ddJpfuPsJ8DAOBgNVHQ8BAf8EBAMCBaAwggE1BgNVHR8EggEsMIIBKDCCASSgggEgoIIBHIZCaHR0cDovL2NybC5taWNyb3NvZnQuY29tL3BraWluZnJhL0NSTC9BTUUlMjBJbmZyYSUyMENBJTIwMDIoNCkuY3JshjRodHRwOi8vY3JsMS5hbWUuZ2JsL2NybC9BTUUlMjBJbmZyYSUyMENBJTIwMDIoNCkuY3JshjRodHRwOi8vY3JsMi5hbWUuZ2JsL2NybC9BTUUlMjBJbmZyYSUyMENBJTIwMDIoNCkuY3JshjRodHRwOi8vY3JsMy5hbWUuZ2JsL2NybC9BTUUlMjBJbmZyYSUyMENBJTIwMDIoNCkuY3JshjRodHRwOi8vY3JsNC5hbWUuZ2JsL2NybC9BTUUlMjBJbmZyYSUyMENBJTIwMDIoNCkuY3JsMIGdBgNVHSAEgZUwgZIwDAYKKwYBBAGCN3sBATBmBgorBgEEAYI3ewICMFgwVgYIKwYBBQUHAgIwSh5IADMAMwBlADAAMQA5ADIAMQAtADQAZAA2ADQALQA0AGYAOABjAC0AYQAwADUANQAtADUAYgBkAGEAZgBmAGQANQBlADMAMwBkMAwGCisGAQQBgjd7AwIwDAYKKwYBBAGCN3sEAjAfBgNVHSMEGDAWgBSuecJrXSWIEwb2BwnDl3x7l48dVTAdBgNVHSUEFjAUBggrBgEFBQcDAQYIKwYBBQUHAwIwDQYJKoZIhvcNAQELBQADggEBAIxmxJ5xNUiG8PRXsUSme6IbA37JinZso0lwEjfgtHmK1DZhhGugl-cdjEw10JLCVwaiKd-q2yljbccx_MpSj2rx5yGUNb32Cv2p40-HWzxtYMw0j9JGcrJWoP_apkjIELce110mKIOL4dJ3r8N5cXuhEatDvAPjNYjdG9YgGTE1s1CLy9MvJsLRVQnWtxDWlWsj_XgzlBhvgxwXILR7A48GZLe9ENWEJwEl_AmMGT_o5kKmBfcKl6mjYWjCchXL5bHKE5dnl9X3W2eQTdqqGqh2z2KAUwyCu2xOV5xh6Zjg6SDEuPHvcBqAHqMgqi3E38hUBBXw4AXVsmQhz5FyOg8&s=BzOFmnilJdzC8kn5qJU5GfqhLFny5QurU66fb3qyUMl97lL_T_iupaoRuDmPaz3P2alN6n3dieystZd6aOnbFBvga_pTtb9uoPB0CR-HKtR4JIszHMyr4D3v3Gvl7aPDpiMq2n039i9K1reOQi9vfrGWxXZcj55vdPCvM7obr62pjhJVMvBT4iItWtVjawejCVQGztU43INr9ooLN9-VLssE5nJH7AGbHxftITLIM4uGOx8tetvWbK2RbuFYoR_ULpXV5Vo9aQJWZCDBIvtY2q0uyIdmDxKfjOoGojU3HvjWADfpHJsft8RQjRNndSPGxHXiUorfI7d6-tpFntsjAw&h=tYptxR_FTdyc9bmHAhpb03PHJy31mZGK7hQqk18TPlQ
@@ -592,11 +576,7 @@
             Authorization:
                 - SANITIZED
             User-Agent:
-<<<<<<< HEAD
-                - azsdk-go-armresources.DeploymentsClient/v1.1.1 (go1.24.0; linux),azdev/0.0.0-dev.0 (Go go1.24.0; linux/amd64)
-=======
                 - azsdk-go-armresources.DeploymentsClient/v1.1.1 (go1.23.2; Windows_NT),azdev/0.0.0-dev.0 (Go go1.23.2; windows/amd64)
->>>>>>> 37baa781
             X-Ms-Correlation-Request-Id:
                 - 1e82ff67ecfa53edda27facdc9cff83a
         url: https://management.azure.com:443/subscriptions/faa080af-c1d8-40ad-9cce-e1a450ca5b57/providers/Microsoft.Resources/deployments/azdtest-w7ced11-1741214978?api-version=2021-04-01
@@ -665,11 +645,7 @@
             Authorization:
                 - SANITIZED
             User-Agent:
-<<<<<<< HEAD
-                - azsdk-go-armresources.ResourceGroupsClient/v1.1.1 (go1.24.0; linux),azdev/0.0.0-dev.0 (Go go1.24.0; linux/amd64)
-=======
                 - azsdk-go-armresources.ResourceGroupsClient/v1.1.1 (go1.23.2; Windows_NT),azdev/0.0.0-dev.0 (Go go1.23.2; windows/amd64)
->>>>>>> 37baa781
             X-Ms-Correlation-Request-Id:
                 - 1e82ff67ecfa53edda27facdc9cff83a
         url: https://management.azure.com:443/subscriptions/faa080af-c1d8-40ad-9cce-e1a450ca5b57/resourcegroups?%24filter=tagName+eq+%27azd-env-name%27+and+tagValue+eq+%27azdtest-w7ced11%27&api-version=2021-04-01
@@ -738,11 +714,7 @@
             Authorization:
                 - SANITIZED
             User-Agent:
-<<<<<<< HEAD
-                - azsdk-go-armresources.ResourceGroupsClient/v1.1.1 (go1.24.0; linux),azdev/0.0.0-dev.0 (Go go1.24.0; linux/amd64)
-=======
                 - azsdk-go-armresources.ResourceGroupsClient/v1.1.1 (go1.23.2; Windows_NT),azdev/0.0.0-dev.0 (Go go1.23.2; windows/amd64)
->>>>>>> 37baa781
             X-Ms-Correlation-Request-Id:
                 - 1e82ff67ecfa53edda27facdc9cff83a
         url: https://management.azure.com:443/subscriptions/faa080af-c1d8-40ad-9cce-e1a450ca5b57/resourcegroups?%24filter=tagName+eq+%27azd-env-name%27+and+tagValue+eq+%27azdtest-w7ced11%27&api-version=2021-04-01
@@ -818,11 +790,7 @@
             Content-Type:
                 - application/x-www-form-urlencoded
             User-Agent:
-<<<<<<< HEAD
-                - azsdk-go-azd-acr/0.0.0-dev.0 (commit 0000000000000000000000000000000000000000) (go1.24.0; linux),azdev/0.0.0-dev.0 (Go go1.24.0; linux/amd64)
-=======
                 - azsdk-go-azd-acr/0.0.0-dev.0 (commit 0000000000000000000000000000000000000000) (go1.23.2; Windows_NT),azdev/0.0.0-dev.0 (Go go1.23.2; windows/amd64)
->>>>>>> 37baa781
             X-Ms-Correlation-Request-Id:
                 - 1e82ff67ecfa53edda27facdc9cff83a
         url: https://acrpujwdbodbtd4k.azurecr.io:443/oauth2/exchange
@@ -880,11 +848,7 @@
             Content-Type:
                 - application/json
             User-Agent:
-<<<<<<< HEAD
-                - azsdk-go-armappcontainers/v3.0.0-beta.1 (go1.24.0; linux),azdev/0.0.0-dev.0 (Go go1.24.0; linux/amd64)
-=======
                 - azsdk-go-armappcontainers/v3.0.0-beta.1 (go1.23.2; Windows_NT),azdev/0.0.0-dev.0 (Go go1.23.2; windows/amd64)
->>>>>>> 37baa781
             X-Ms-Correlation-Request-Id:
                 - 1e82ff67ecfa53edda27facdc9cff83a
         url: https://management.azure.com:443/subscriptions/faa080af-c1d8-40ad-9cce-e1a450ca5b57/resourceGroups/rg-azdtest-w7ced11/providers/Microsoft.App/containerApps/apiservice?api-version=2024-02-02-preview
@@ -1032,11 +996,7 @@
             Authorization:
                 - SANITIZED
             User-Agent:
-<<<<<<< HEAD
-                - azsdk-go-armappcontainers/v3.0.0-beta.1 (go1.24.0; linux),azdev/0.0.0-dev.0 (Go go1.24.0; linux/amd64)
-=======
                 - azsdk-go-armappcontainers/v3.0.0-beta.1 (go1.23.2; Windows_NT),azdev/0.0.0-dev.0 (Go go1.23.2; windows/amd64)
->>>>>>> 37baa781
             X-Ms-Correlation-Request-Id:
                 - 1e82ff67ecfa53edda27facdc9cff83a
         url: https://management.azure.com:443/subscriptions/faa080af-c1d8-40ad-9cce-e1a450ca5b57/providers/Microsoft.App/locations/eastus2/containerappOperationStatuses/f2f1a331-3acc-489c-aabd-e79d2e975223?api-version=2024-02-02-preview&azureAsyncOperation=true&c=MIIHpTCCBo2gAwIBAgITfwTYu0qoRwcN0bP8jwAEBNi7SjANBgkqhkiG9w0BAQsFADBEMRMwEQYKCZImiZPyLGQBGRYDR0JMMRMwEQYKCZImiZPyLGQBGRYDQU1FMRgwFgYDVQQDEw9BTUUgSW5mcmEgQ0EgMDIwHhcNMjUwMTIzMjA0ODUxWhcNMjUwNzIyMjA0ODUxWjBAMT4wPAYDVQQDEzVhc3luY29wZXJhdGlvbnNpZ25pbmdjZXJ0aWZpY2F0ZS5tYW5hZ2VtZW50LmF6dXJlLmNvbTCCASIwDQYJKoZIhvcNAQEBBQADggEPADCCAQoCggEBALJiyUikcpMswfhvdsI_rXYHu5usdpZW7yAqWPwx7nyvDBbA6tYMOwIWDF3lmy48lA46kFg2__zl_gVcj_Jw_2ue8USufQFsjmlCYmhbryemgmCuZucLrVs0nOW_5HVAX7QY9eBRWotqXIDJPTRyoGqWrXm2qO_sMjVacTB19-WMO5gHXKvOrm3HRspddB5sJUi15aHoSTlGgepJ8Bc6vMEFWUSNkkRqGt-EtMDQGAf2PFA2rkeizLvEPyGwqA04f56eXcnvVc-9t6jGFggfFusEW3_EaE1CqF_Aemzi9kaAhLfj5fOyZHybExiqyzL3WDGLAe-mC9uhOggcp5HjtKECAwEAAaOCBJIwggSOMCcGCSsGAQQBgjcVCgQaMBgwCgYIKwYBBQUHAwEwCgYIKwYBBQUHAwIwPQYJKwYBBAGCNxUHBDAwLgYmKwYBBAGCNxUIhpDjDYTVtHiE8Ys-hZvdFs6dEoFghfmRS4WsmTQCAWQCAQcwggHaBggrBgEFBQcBAQSCAcwwggHIMGYGCCsGAQUFBzAChlpodHRwOi8vY3JsLm1pY3Jvc29mdC5jb20vcGtpaW5mcmEvQ2VydHMvQkwyUEtJSU5UQ0EwMS5BTUUuR0JMX0FNRSUyMEluZnJhJTIwQ0ElMjAwMig0KS5jcnQwVgYIKwYBBQUHMAKGSmh0dHA6Ly9jcmwxLmFtZS5nYmwvYWlhL0JMMlBLSUlOVENBMDEuQU1FLkdCTF9BTUUlMjBJbmZyYSUyMENBJTIwMDIoNCkuY3J0MFYGCCsGAQUFBzAChkpodHRwOi8vY3JsMi5hbWUuZ2JsL2FpYS9CTDJQS0lJTlRDQTAxLkFNRS5HQkxfQU1FJTIwSW5mcmElMjBDQSUyMDAyKDQpLmNydDBWBggrBgEFBQcwAoZKaHR0cDovL2NybDMuYW1lLmdibC9haWEvQkwyUEtJSU5UQ0EwMS5BTUUuR0JMX0FNRSUyMEluZnJhJTIwQ0ElMjAwMig0KS5jcnQwVgYIKwYBBQUHMAKGSmh0dHA6Ly9jcmw0LmFtZS5nYmwvYWlhL0JMMlBLSUlOVENBMDEuQU1FLkdCTF9BTUUlMjBJbmZyYSUyMENBJTIwMDIoNCkuY3J0MB0GA1UdDgQWBBTFiuatBch4getEuR5ddJpfuPsJ8DAOBgNVHQ8BAf8EBAMCBaAwggE1BgNVHR8EggEsMIIBKDCCASSgggEgoIIBHIZCaHR0cDovL2NybC5taWNyb3NvZnQuY29tL3BraWluZnJhL0NSTC9BTUUlMjBJbmZyYSUyMENBJTIwMDIoNCkuY3JshjRodHRwOi8vY3JsMS5hbWUuZ2JsL2NybC9BTUUlMjBJbmZyYSUyMENBJTIwMDIoNCkuY3JshjRodHRwOi8vY3JsMi5hbWUuZ2JsL2NybC9BTUUlMjBJbmZyYSUyMENBJTIwMDIoNCkuY3JshjRodHRwOi8vY3JsMy5hbWUuZ2JsL2NybC9BTUUlMjBJbmZyYSUyMENBJTIwMDIoNCkuY3JshjRodHRwOi8vY3JsNC5hbWUuZ2JsL2NybC9BTUUlMjBJbmZyYSUyMENBJTIwMDIoNCkuY3JsMIGdBgNVHSAEgZUwgZIwDAYKKwYBBAGCN3sBATBmBgorBgEEAYI3ewICMFgwVgYIKwYBBQUHAgIwSh5IADMAMwBlADAAMQA5ADIAMQAtADQAZAA2ADQALQA0AGYAOABjAC0AYQAwADUANQAtADUAYgBkAGEAZgBmAGQANQBlADMAMwBkMAwGCisGAQQBgjd7AwIwDAYKKwYBBAGCN3sEAjAfBgNVHSMEGDAWgBSuecJrXSWIEwb2BwnDl3x7l48dVTAdBgNVHSUEFjAUBggrBgEFBQcDAQYIKwYBBQUHAwIwDQYJKoZIhvcNAQELBQADggEBAIxmxJ5xNUiG8PRXsUSme6IbA37JinZso0lwEjfgtHmK1DZhhGugl-cdjEw10JLCVwaiKd-q2yljbccx_MpSj2rx5yGUNb32Cv2p40-HWzxtYMw0j9JGcrJWoP_apkjIELce110mKIOL4dJ3r8N5cXuhEatDvAPjNYjdG9YgGTE1s1CLy9MvJsLRVQnWtxDWlWsj_XgzlBhvgxwXILR7A48GZLe9ENWEJwEl_AmMGT_o5kKmBfcKl6mjYWjCchXL5bHKE5dnl9X3W2eQTdqqGqh2z2KAUwyCu2xOV5xh6Zjg6SDEuPHvcBqAHqMgqi3E38hUBBXw4AXVsmQhz5FyOg8&h=uOovvLwLeZUQIxNVuQ9rBMuo9F0aTSKl-FwAunQaBMY&s=GqzL_BTuVW3_8daS3kVzKQeyZ_tfBya7CUyF2jrsBJnRR7_Jvhmd-r9NdFiABjI8aXwkL1H7ckwh1jhRZDH5LUKkHs_VsIQt_bH5PxsaHVzFRs87tRfKBB2ty3cz6PeiLCNC7HB8P3yz3Zb09Y3x_-FVIZpwjIRtP8LBXDm36A6ULvczX-sChkCvDfZPTkUHEJM17bUL4HS6kA9NYkK7XrKBaYzAQAMYLittm7qsTRy_pp9qHpjibdwF61x4C8gpCek8JXcz8yq1SwcvMKN_7Qy3pjzFCbdjjqt81e5mqiegdS_J4U_M92WfCLqS37cGfOGMvnAFtfG1WifUMJJZ9Q&t=638768122502910164
@@ -1109,11 +1069,7 @@
             Authorization:
                 - SANITIZED
             User-Agent:
-<<<<<<< HEAD
-                - azsdk-go-armappcontainers/v3.0.0-beta.1 (go1.24.0; linux),azdev/0.0.0-dev.0 (Go go1.24.0; linux/amd64)
-=======
                 - azsdk-go-armappcontainers/v3.0.0-beta.1 (go1.23.2; Windows_NT),azdev/0.0.0-dev.0 (Go go1.23.2; windows/amd64)
->>>>>>> 37baa781
             X-Ms-Correlation-Request-Id:
                 - 1e82ff67ecfa53edda27facdc9cff83a
         url: https://management.azure.com:443/subscriptions/faa080af-c1d8-40ad-9cce-e1a450ca5b57/resourceGroups/rg-azdtest-w7ced11/providers/Microsoft.App/containerApps/apiservice?api-version=2024-02-02-preview
@@ -1188,11 +1144,7 @@
             Authorization:
                 - SANITIZED
             User-Agent:
-<<<<<<< HEAD
-                - azsdk-go-armappcontainers/v3.0.0-beta.1 (go1.24.0; linux),azdev/0.0.0-dev.0 (Go go1.24.0; linux/amd64)
-=======
                 - azsdk-go-armappcontainers/v3.0.0-beta.1 (go1.23.2; Windows_NT),azdev/0.0.0-dev.0 (Go go1.23.2; windows/amd64)
->>>>>>> 37baa781
             X-Ms-Correlation-Request-Id:
                 - 1e82ff67ecfa53edda27facdc9cff83a
         url: https://management.azure.com:443/subscriptions/faa080af-c1d8-40ad-9cce-e1a450ca5b57/resourceGroups/rg-azdtest-w7ced11/providers/Microsoft.App/containerApps/apiservice?api-version=2023-11-02-preview
@@ -1267,11 +1219,7 @@
             Authorization:
                 - SANITIZED
             User-Agent:
-<<<<<<< HEAD
-                - azsdk-go-armresources.ResourceGroupsClient/v1.1.1 (go1.24.0; linux),azdev/0.0.0-dev.0 (Go go1.24.0; linux/amd64)
-=======
                 - azsdk-go-armresources.ResourceGroupsClient/v1.1.1 (go1.23.2; Windows_NT),azdev/0.0.0-dev.0 (Go go1.23.2; windows/amd64)
->>>>>>> 37baa781
             X-Ms-Correlation-Request-Id:
                 - 1e82ff67ecfa53edda27facdc9cff83a
         url: https://management.azure.com:443/subscriptions/faa080af-c1d8-40ad-9cce-e1a450ca5b57/resourcegroups?%24filter=tagName+eq+%27azd-env-name%27+and+tagValue+eq+%27azdtest-w7ced11%27&api-version=2021-04-01
@@ -1347,11 +1295,7 @@
             Content-Type:
                 - application/x-www-form-urlencoded
             User-Agent:
-<<<<<<< HEAD
-                - azsdk-go-azd-acr/0.0.0-dev.0 (commit 0000000000000000000000000000000000000000) (go1.24.0; linux),azdev/0.0.0-dev.0 (Go go1.24.0; linux/amd64)
-=======
                 - azsdk-go-azd-acr/0.0.0-dev.0 (commit 0000000000000000000000000000000000000000) (go1.23.2; Windows_NT),azdev/0.0.0-dev.0 (Go go1.23.2; windows/amd64)
->>>>>>> 37baa781
             X-Ms-Correlation-Request-Id:
                 - 1e82ff67ecfa53edda27facdc9cff83a
         url: https://acrpujwdbodbtd4k.azurecr.io:443/oauth2/exchange
@@ -1409,11 +1353,7 @@
             Content-Type:
                 - application/json
             User-Agent:
-<<<<<<< HEAD
-                - azsdk-go-armappcontainers/v3.0.0-beta.1 (go1.24.0; linux),azdev/0.0.0-dev.0 (Go go1.24.0; linux/amd64)
-=======
                 - azsdk-go-armappcontainers/v3.0.0-beta.1 (go1.23.2; Windows_NT),azdev/0.0.0-dev.0 (Go go1.23.2; windows/amd64)
->>>>>>> 37baa781
             X-Ms-Correlation-Request-Id:
                 - 1e82ff67ecfa53edda27facdc9cff83a
         url: https://management.azure.com:443/subscriptions/faa080af-c1d8-40ad-9cce-e1a450ca5b57/resourceGroups/rg-azdtest-w7ced11/providers/Microsoft.App/containerApps/pubsub?api-version=2024-02-02-preview
@@ -1488,11 +1428,7 @@
             Authorization:
                 - SANITIZED
             User-Agent:
-<<<<<<< HEAD
-                - azsdk-go-armappcontainers/v3.0.0-beta.1 (go1.24.0; linux),azdev/0.0.0-dev.0 (Go go1.24.0; linux/amd64)
-=======
                 - azsdk-go-armappcontainers/v3.0.0-beta.1 (go1.23.2; Windows_NT),azdev/0.0.0-dev.0 (Go go1.23.2; windows/amd64)
->>>>>>> 37baa781
             X-Ms-Correlation-Request-Id:
                 - 1e82ff67ecfa53edda27facdc9cff83a
         url: https://management.azure.com:443/subscriptions/faa080af-c1d8-40ad-9cce-e1a450ca5b57/providers/Microsoft.App/locations/eastus2/containerappOperationStatuses/6c037664-f9dd-495d-885a-82716ea6ce0a?api-version=2024-02-02-preview&azureAsyncOperation=true&c=MIIHpTCCBo2gAwIBAgITfwTYu0qoRwcN0bP8jwAEBNi7SjANBgkqhkiG9w0BAQsFADBEMRMwEQYKCZImiZPyLGQBGRYDR0JMMRMwEQYKCZImiZPyLGQBGRYDQU1FMRgwFgYDVQQDEw9BTUUgSW5mcmEgQ0EgMDIwHhcNMjUwMTIzMjA0ODUxWhcNMjUwNzIyMjA0ODUxWjBAMT4wPAYDVQQDEzVhc3luY29wZXJhdGlvbnNpZ25pbmdjZXJ0aWZpY2F0ZS5tYW5hZ2VtZW50LmF6dXJlLmNvbTCCASIwDQYJKoZIhvcNAQEBBQADggEPADCCAQoCggEBALJiyUikcpMswfhvdsI_rXYHu5usdpZW7yAqWPwx7nyvDBbA6tYMOwIWDF3lmy48lA46kFg2__zl_gVcj_Jw_2ue8USufQFsjmlCYmhbryemgmCuZucLrVs0nOW_5HVAX7QY9eBRWotqXIDJPTRyoGqWrXm2qO_sMjVacTB19-WMO5gHXKvOrm3HRspddB5sJUi15aHoSTlGgepJ8Bc6vMEFWUSNkkRqGt-EtMDQGAf2PFA2rkeizLvEPyGwqA04f56eXcnvVc-9t6jGFggfFusEW3_EaE1CqF_Aemzi9kaAhLfj5fOyZHybExiqyzL3WDGLAe-mC9uhOggcp5HjtKECAwEAAaOCBJIwggSOMCcGCSsGAQQBgjcVCgQaMBgwCgYIKwYBBQUHAwEwCgYIKwYBBQUHAwIwPQYJKwYBBAGCNxUHBDAwLgYmKwYBBAGCNxUIhpDjDYTVtHiE8Ys-hZvdFs6dEoFghfmRS4WsmTQCAWQCAQcwggHaBggrBgEFBQcBAQSCAcwwggHIMGYGCCsGAQUFBzAChlpodHRwOi8vY3JsLm1pY3Jvc29mdC5jb20vcGtpaW5mcmEvQ2VydHMvQkwyUEtJSU5UQ0EwMS5BTUUuR0JMX0FNRSUyMEluZnJhJTIwQ0ElMjAwMig0KS5jcnQwVgYIKwYBBQUHMAKGSmh0dHA6Ly9jcmwxLmFtZS5nYmwvYWlhL0JMMlBLSUlOVENBMDEuQU1FLkdCTF9BTUUlMjBJbmZyYSUyMENBJTIwMDIoNCkuY3J0MFYGCCsGAQUFBzAChkpodHRwOi8vY3JsMi5hbWUuZ2JsL2FpYS9CTDJQS0lJTlRDQTAxLkFNRS5HQkxfQU1FJTIwSW5mcmElMjBDQSUyMDAyKDQpLmNydDBWBggrBgEFBQcwAoZKaHR0cDovL2NybDMuYW1lLmdibC9haWEvQkwyUEtJSU5UQ0EwMS5BTUUuR0JMX0FNRSUyMEluZnJhJTIwQ0ElMjAwMig0KS5jcnQwVgYIKwYBBQUHMAKGSmh0dHA6Ly9jcmw0LmFtZS5nYmwvYWlhL0JMMlBLSUlOVENBMDEuQU1FLkdCTF9BTUUlMjBJbmZyYSUyMENBJTIwMDIoNCkuY3J0MB0GA1UdDgQWBBTFiuatBch4getEuR5ddJpfuPsJ8DAOBgNVHQ8BAf8EBAMCBaAwggE1BgNVHR8EggEsMIIBKDCCASSgggEgoIIBHIZCaHR0cDovL2NybC5taWNyb3NvZnQuY29tL3BraWluZnJhL0NSTC9BTUUlMjBJbmZyYSUyMENBJTIwMDIoNCkuY3JshjRodHRwOi8vY3JsMS5hbWUuZ2JsL2NybC9BTUUlMjBJbmZyYSUyMENBJTIwMDIoNCkuY3JshjRodHRwOi8vY3JsMi5hbWUuZ2JsL2NybC9BTUUlMjBJbmZyYSUyMENBJTIwMDIoNCkuY3JshjRodHRwOi8vY3JsMy5hbWUuZ2JsL2NybC9BTUUlMjBJbmZyYSUyMENBJTIwMDIoNCkuY3JshjRodHRwOi8vY3JsNC5hbWUuZ2JsL2NybC9BTUUlMjBJbmZyYSUyMENBJTIwMDIoNCkuY3JsMIGdBgNVHSAEgZUwgZIwDAYKKwYBBAGCN3sBATBmBgorBgEEAYI3ewICMFgwVgYIKwYBBQUHAgIwSh5IADMAMwBlADAAMQA5ADIAMQAtADQAZAA2ADQALQA0AGYAOABjAC0AYQAwADUANQAtADUAYgBkAGEAZgBmAGQANQBlADMAMwBkMAwGCisGAQQBgjd7AwIwDAYKKwYBBAGCN3sEAjAfBgNVHSMEGDAWgBSuecJrXSWIEwb2BwnDl3x7l48dVTAdBgNVHSUEFjAUBggrBgEFBQcDAQYIKwYBBQUHAwIwDQYJKoZIhvcNAQELBQADggEBAIxmxJ5xNUiG8PRXsUSme6IbA37JinZso0lwEjfgtHmK1DZhhGugl-cdjEw10JLCVwaiKd-q2yljbccx_MpSj2rx5yGUNb32Cv2p40-HWzxtYMw0j9JGcrJWoP_apkjIELce110mKIOL4dJ3r8N5cXuhEatDvAPjNYjdG9YgGTE1s1CLy9MvJsLRVQnWtxDWlWsj_XgzlBhvgxwXILR7A48GZLe9ENWEJwEl_AmMGT_o5kKmBfcKl6mjYWjCchXL5bHKE5dnl9X3W2eQTdqqGqh2z2KAUwyCu2xOV5xh6Zjg6SDEuPHvcBqAHqMgqi3E38hUBBXw4AXVsmQhz5FyOg8&h=f5-o2AW2VutueS9mzjkdh54CC_qr9LE6fAGa7HrnI54&s=WP1noOkOjKZ301GUXdC-pwuVfcgr_MsUr5iZ532LU-zsRoA_bmXL6pXv1TuZ_ZwgdaVzMN55W6NS63VSQwzRw6cBymUzfGmJXoKe4Yrb75LVRwwNiZT4obpWYwa5zDwiyglGpLgCVp_ueLrlVxXA_3mHFOnpmw8sMQmOXPVSkGziMAa5hZvkkMTKxX7veKowVpSM1IOWrRHmluNlgt1V61BLwy6FoIukJ5h3uppWlqGaJOIYvi7NbLzVswqexhLc5u3nKIk_LIoHO8h07n3f_iL9wN-tCxcPIbLM2P-amrKvjb9Ckw4Y0vBqFCVOBkMP8ycoO-sxvKSTuQ3Mc-xsLg&t=638768122995624867
@@ -1565,11 +1501,7 @@
             Authorization:
                 - SANITIZED
             User-Agent:
-<<<<<<< HEAD
-                - azsdk-go-armappcontainers/v3.0.0-beta.1 (go1.24.0; linux),azdev/0.0.0-dev.0 (Go go1.24.0; linux/amd64)
-=======
                 - azsdk-go-armappcontainers/v3.0.0-beta.1 (go1.23.2; Windows_NT),azdev/0.0.0-dev.0 (Go go1.23.2; windows/amd64)
->>>>>>> 37baa781
             X-Ms-Correlation-Request-Id:
                 - 1e82ff67ecfa53edda27facdc9cff83a
         url: https://management.azure.com:443/subscriptions/faa080af-c1d8-40ad-9cce-e1a450ca5b57/resourceGroups/rg-azdtest-w7ced11/providers/Microsoft.App/containerApps/pubsub?api-version=2024-02-02-preview
@@ -1644,11 +1576,7 @@
             Authorization:
                 - SANITIZED
             User-Agent:
-<<<<<<< HEAD
-                - azsdk-go-armappcontainers/v3.0.0-beta.1 (go1.24.0; linux),azdev/0.0.0-dev.0 (Go go1.24.0; linux/amd64)
-=======
                 - azsdk-go-armappcontainers/v3.0.0-beta.1 (go1.23.2; Windows_NT),azdev/0.0.0-dev.0 (Go go1.23.2; windows/amd64)
->>>>>>> 37baa781
             X-Ms-Correlation-Request-Id:
                 - 1e82ff67ecfa53edda27facdc9cff83a
         url: https://management.azure.com:443/subscriptions/faa080af-c1d8-40ad-9cce-e1a450ca5b57/resourceGroups/rg-azdtest-w7ced11/providers/Microsoft.App/containerApps/pubsub?api-version=2023-11-02-preview
@@ -1723,11 +1651,7 @@
             Authorization:
                 - SANITIZED
             User-Agent:
-<<<<<<< HEAD
-                - azsdk-go-armresources.ResourceGroupsClient/v1.1.1 (go1.24.0; linux),azdev/0.0.0-dev.0 (Go go1.24.0; linux/amd64)
-=======
                 - azsdk-go-armresources.ResourceGroupsClient/v1.1.1 (go1.23.2; Windows_NT),azdev/0.0.0-dev.0 (Go go1.23.2; windows/amd64)
->>>>>>> 37baa781
             X-Ms-Correlation-Request-Id:
                 - 1e82ff67ecfa53edda27facdc9cff83a
         url: https://management.azure.com:443/subscriptions/faa080af-c1d8-40ad-9cce-e1a450ca5b57/resourcegroups?%24filter=tagName+eq+%27azd-env-name%27+and+tagValue+eq+%27azdtest-w7ced11%27&api-version=2021-04-01
@@ -1803,11 +1727,7 @@
             Content-Type:
                 - application/x-www-form-urlencoded
             User-Agent:
-<<<<<<< HEAD
-                - azsdk-go-azd-acr/0.0.0-dev.0 (commit 0000000000000000000000000000000000000000) (go1.24.0; linux),azdev/0.0.0-dev.0 (Go go1.24.0; linux/amd64)
-=======
                 - azsdk-go-azd-acr/0.0.0-dev.0 (commit 0000000000000000000000000000000000000000) (go1.23.2; Windows_NT),azdev/0.0.0-dev.0 (Go go1.23.2; windows/amd64)
->>>>>>> 37baa781
             X-Ms-Correlation-Request-Id:
                 - 1e82ff67ecfa53edda27facdc9cff83a
         url: https://acrpujwdbodbtd4k.azurecr.io:443/oauth2/exchange
@@ -1865,11 +1785,7 @@
             Content-Type:
                 - application/json
             User-Agent:
-<<<<<<< HEAD
-                - azsdk-go-armappcontainers/v3.0.0-beta.1 (go1.24.0; linux),azdev/0.0.0-dev.0 (Go go1.24.0; linux/amd64)
-=======
                 - azsdk-go-armappcontainers/v3.0.0-beta.1 (go1.23.2; Windows_NT),azdev/0.0.0-dev.0 (Go go1.23.2; windows/amd64)
->>>>>>> 37baa781
             X-Ms-Correlation-Request-Id:
                 - 1e82ff67ecfa53edda27facdc9cff83a
         url: https://management.azure.com:443/subscriptions/faa080af-c1d8-40ad-9cce-e1a450ca5b57/resourceGroups/rg-azdtest-w7ced11/providers/Microsoft.App/containerApps/webfrontend?api-version=2024-02-02-preview
@@ -1944,11 +1860,7 @@
             Authorization:
                 - SANITIZED
             User-Agent:
-<<<<<<< HEAD
-                - azsdk-go-armappcontainers/v3.0.0-beta.1 (go1.24.0; linux),azdev/0.0.0-dev.0 (Go go1.24.0; linux/amd64)
-=======
                 - azsdk-go-armappcontainers/v3.0.0-beta.1 (go1.23.2; Windows_NT),azdev/0.0.0-dev.0 (Go go1.23.2; windows/amd64)
->>>>>>> 37baa781
             X-Ms-Correlation-Request-Id:
                 - 1e82ff67ecfa53edda27facdc9cff83a
         url: https://management.azure.com:443/subscriptions/faa080af-c1d8-40ad-9cce-e1a450ca5b57/providers/Microsoft.App/locations/eastus2/containerappOperationStatuses/a96f4a7a-31fc-4468-9ebe-85fddb683481?api-version=2024-02-02-preview&azureAsyncOperation=true&c=MIIHpTCCBo2gAwIBAgITfwTYu0qoRwcN0bP8jwAEBNi7SjANBgkqhkiG9w0BAQsFADBEMRMwEQYKCZImiZPyLGQBGRYDR0JMMRMwEQYKCZImiZPyLGQBGRYDQU1FMRgwFgYDVQQDEw9BTUUgSW5mcmEgQ0EgMDIwHhcNMjUwMTIzMjA0ODUxWhcNMjUwNzIyMjA0ODUxWjBAMT4wPAYDVQQDEzVhc3luY29wZXJhdGlvbnNpZ25pbmdjZXJ0aWZpY2F0ZS5tYW5hZ2VtZW50LmF6dXJlLmNvbTCCASIwDQYJKoZIhvcNAQEBBQADggEPADCCAQoCggEBALJiyUikcpMswfhvdsI_rXYHu5usdpZW7yAqWPwx7nyvDBbA6tYMOwIWDF3lmy48lA46kFg2__zl_gVcj_Jw_2ue8USufQFsjmlCYmhbryemgmCuZucLrVs0nOW_5HVAX7QY9eBRWotqXIDJPTRyoGqWrXm2qO_sMjVacTB19-WMO5gHXKvOrm3HRspddB5sJUi15aHoSTlGgepJ8Bc6vMEFWUSNkkRqGt-EtMDQGAf2PFA2rkeizLvEPyGwqA04f56eXcnvVc-9t6jGFggfFusEW3_EaE1CqF_Aemzi9kaAhLfj5fOyZHybExiqyzL3WDGLAe-mC9uhOggcp5HjtKECAwEAAaOCBJIwggSOMCcGCSsGAQQBgjcVCgQaMBgwCgYIKwYBBQUHAwEwCgYIKwYBBQUHAwIwPQYJKwYBBAGCNxUHBDAwLgYmKwYBBAGCNxUIhpDjDYTVtHiE8Ys-hZvdFs6dEoFghfmRS4WsmTQCAWQCAQcwggHaBggrBgEFBQcBAQSCAcwwggHIMGYGCCsGAQUFBzAChlpodHRwOi8vY3JsLm1pY3Jvc29mdC5jb20vcGtpaW5mcmEvQ2VydHMvQkwyUEtJSU5UQ0EwMS5BTUUuR0JMX0FNRSUyMEluZnJhJTIwQ0ElMjAwMig0KS5jcnQwVgYIKwYBBQUHMAKGSmh0dHA6Ly9jcmwxLmFtZS5nYmwvYWlhL0JMMlBLSUlOVENBMDEuQU1FLkdCTF9BTUUlMjBJbmZyYSUyMENBJTIwMDIoNCkuY3J0MFYGCCsGAQUFBzAChkpodHRwOi8vY3JsMi5hbWUuZ2JsL2FpYS9CTDJQS0lJTlRDQTAxLkFNRS5HQkxfQU1FJTIwSW5mcmElMjBDQSUyMDAyKDQpLmNydDBWBggrBgEFBQcwAoZKaHR0cDovL2NybDMuYW1lLmdibC9haWEvQkwyUEtJSU5UQ0EwMS5BTUUuR0JMX0FNRSUyMEluZnJhJTIwQ0ElMjAwMig0KS5jcnQwVgYIKwYBBQUHMAKGSmh0dHA6Ly9jcmw0LmFtZS5nYmwvYWlhL0JMMlBLSUlOVENBMDEuQU1FLkdCTF9BTUUlMjBJbmZyYSUyMENBJTIwMDIoNCkuY3J0MB0GA1UdDgQWBBTFiuatBch4getEuR5ddJpfuPsJ8DAOBgNVHQ8BAf8EBAMCBaAwggE1BgNVHR8EggEsMIIBKDCCASSgggEgoIIBHIZCaHR0cDovL2NybC5taWNyb3NvZnQuY29tL3BraWluZnJhL0NSTC9BTUUlMjBJbmZyYSUyMENBJTIwMDIoNCkuY3JshjRodHRwOi8vY3JsMS5hbWUuZ2JsL2NybC9BTUUlMjBJbmZyYSUyMENBJTIwMDIoNCkuY3JshjRodHRwOi8vY3JsMi5hbWUuZ2JsL2NybC9BTUUlMjBJbmZyYSUyMENBJTIwMDIoNCkuY3JshjRodHRwOi8vY3JsMy5hbWUuZ2JsL2NybC9BTUUlMjBJbmZyYSUyMENBJTIwMDIoNCkuY3JshjRodHRwOi8vY3JsNC5hbWUuZ2JsL2NybC9BTUUlMjBJbmZyYSUyMENBJTIwMDIoNCkuY3JsMIGdBgNVHSAEgZUwgZIwDAYKKwYBBAGCN3sBATBmBgorBgEEAYI3ewICMFgwVgYIKwYBBQUHAgIwSh5IADMAMwBlADAAMQA5ADIAMQAtADQAZAA2ADQALQA0AGYAOABjAC0AYQAwADUANQAtADUAYgBkAGEAZgBmAGQANQBlADMAMwBkMAwGCisGAQQBgjd7AwIwDAYKKwYBBAGCN3sEAjAfBgNVHSMEGDAWgBSuecJrXSWIEwb2BwnDl3x7l48dVTAdBgNVHSUEFjAUBggrBgEFBQcDAQYIKwYBBQUHAwIwDQYJKoZIhvcNAQELBQADggEBAIxmxJ5xNUiG8PRXsUSme6IbA37JinZso0lwEjfgtHmK1DZhhGugl-cdjEw10JLCVwaiKd-q2yljbccx_MpSj2rx5yGUNb32Cv2p40-HWzxtYMw0j9JGcrJWoP_apkjIELce110mKIOL4dJ3r8N5cXuhEatDvAPjNYjdG9YgGTE1s1CLy9MvJsLRVQnWtxDWlWsj_XgzlBhvgxwXILR7A48GZLe9ENWEJwEl_AmMGT_o5kKmBfcKl6mjYWjCchXL5bHKE5dnl9X3W2eQTdqqGqh2z2KAUwyCu2xOV5xh6Zjg6SDEuPHvcBqAHqMgqi3E38hUBBXw4AXVsmQhz5FyOg8&h=X-h2OWqmilnoHSo-u3GXZRkW6XZmQX_n0_W-e1Vz1_E&s=EcTRPmf5b-lMyd-GHVNU31C2TfSdfwYp6zKtOL5s6eRlpTnPXUvQ8vrJFuMyRG_dvjAgkbjB_Yg6j0byweAcxAnkZBYTtezNdBD58_LqRlP-rIiuScovl4mFQhLJhXOVklQCgEckhXzPZuN_p1QNfzduxUh6haHRHUNfuVDEc-EkAYqqYvJbmkL28sC2wBrTCz6UW5Ddxcm2cybcIpfm0F4km6UXDO3TqPm61crNtoP8yKga7fRa_LfZ8hnJzuNZiEAkHIcCCZnXIJVtvD-cDoy-CXBjt7niwmX55BDR_SOli_jmLmPpQBnWyNvgA9wtfW0LTpqxO_ZLmxa3GOByjQ&t=638768123358638769
@@ -2021,11 +1933,7 @@
             Authorization:
                 - SANITIZED
             User-Agent:
-<<<<<<< HEAD
-                - azsdk-go-armappcontainers/v3.0.0-beta.1 (go1.24.0; linux),azdev/0.0.0-dev.0 (Go go1.24.0; linux/amd64)
-=======
                 - azsdk-go-armappcontainers/v3.0.0-beta.1 (go1.23.2; Windows_NT),azdev/0.0.0-dev.0 (Go go1.23.2; windows/amd64)
->>>>>>> 37baa781
             X-Ms-Correlation-Request-Id:
                 - 1e82ff67ecfa53edda27facdc9cff83a
         url: https://management.azure.com:443/subscriptions/faa080af-c1d8-40ad-9cce-e1a450ca5b57/resourceGroups/rg-azdtest-w7ced11/providers/Microsoft.App/containerApps/webfrontend?api-version=2024-02-02-preview
@@ -2100,11 +2008,7 @@
             Authorization:
                 - SANITIZED
             User-Agent:
-<<<<<<< HEAD
-                - azsdk-go-armappcontainers/v3.0.0-beta.1 (go1.24.0; linux),azdev/0.0.0-dev.0 (Go go1.24.0; linux/amd64)
-=======
                 - azsdk-go-armappcontainers/v3.0.0-beta.1 (go1.23.2; Windows_NT),azdev/0.0.0-dev.0 (Go go1.23.2; windows/amd64)
->>>>>>> 37baa781
             X-Ms-Correlation-Request-Id:
                 - 1e82ff67ecfa53edda27facdc9cff83a
         url: https://management.azure.com:443/subscriptions/faa080af-c1d8-40ad-9cce-e1a450ca5b57/resourceGroups/rg-azdtest-w7ced11/providers/Microsoft.App/containerApps/webfrontend?api-version=2023-11-02-preview
@@ -2179,11 +2083,7 @@
             Authorization:
                 - SANITIZED
             User-Agent:
-<<<<<<< HEAD
-                - azsdk-go-armresources.ResourceGroupsClient/v1.1.1 (go1.24.0; linux),azdev/0.0.0-dev.0 (Go go1.24.0; linux/amd64)
-=======
                 - azsdk-go-armresources.ResourceGroupsClient/v1.1.1 (go1.23.2; Windows_NT),azdev/0.0.0-dev.0 (Go go1.23.2; windows/amd64)
->>>>>>> 37baa781
             X-Ms-Correlation-Request-Id:
                 - 1e82ff67ecfa53edda27facdc9cff83a
         url: https://management.azure.com:443/subscriptions/faa080af-c1d8-40ad-9cce-e1a450ca5b57/resourcegroups?%24filter=tagName+eq+%27azd-env-name%27+and+tagValue+eq+%27azdtest-w7ced11%27&api-version=2021-04-01
@@ -2259,11 +2159,7 @@
             Content-Type:
                 - application/x-www-form-urlencoded
             User-Agent:
-<<<<<<< HEAD
-                - azsdk-go-azd-acr/0.0.0-dev.0 (commit 0000000000000000000000000000000000000000) (go1.24.0; linux),azdev/0.0.0-dev.0 (Go go1.24.0; linux/amd64)
-=======
                 - azsdk-go-azd-acr/0.0.0-dev.0 (commit 0000000000000000000000000000000000000000) (go1.23.2; Windows_NT),azdev/0.0.0-dev.0 (Go go1.23.2; windows/amd64)
->>>>>>> 37baa781
             X-Ms-Correlation-Request-Id:
                 - 1e82ff67ecfa53edda27facdc9cff83a
         url: https://acrpujwdbodbtd4k.azurecr.io:443/oauth2/exchange
@@ -2321,11 +2217,7 @@
             Content-Type:
                 - application/json
             User-Agent:
-<<<<<<< HEAD
-                - azsdk-go-armappcontainers/v3.0.0-beta.1 (go1.24.0; linux),azdev/0.0.0-dev.0 (Go go1.24.0; linux/amd64)
-=======
                 - azsdk-go-armappcontainers/v3.0.0-beta.1 (go1.23.2; Windows_NT),azdev/0.0.0-dev.0 (Go go1.23.2; windows/amd64)
->>>>>>> 37baa781
             X-Ms-Correlation-Request-Id:
                 - 1e82ff67ecfa53edda27facdc9cff83a
         url: https://management.azure.com:443/subscriptions/faa080af-c1d8-40ad-9cce-e1a450ca5b57/resourceGroups/rg-azdtest-w7ced11/providers/Microsoft.App/containerApps/worker?api-version=2024-02-02-preview
@@ -2400,11 +2292,7 @@
             Authorization:
                 - SANITIZED
             User-Agent:
-<<<<<<< HEAD
-                - azsdk-go-armappcontainers/v3.0.0-beta.1 (go1.24.0; linux),azdev/0.0.0-dev.0 (Go go1.24.0; linux/amd64)
-=======
                 - azsdk-go-armappcontainers/v3.0.0-beta.1 (go1.23.2; Windows_NT),azdev/0.0.0-dev.0 (Go go1.23.2; windows/amd64)
->>>>>>> 37baa781
             X-Ms-Correlation-Request-Id:
                 - 1e82ff67ecfa53edda27facdc9cff83a
         url: https://management.azure.com:443/subscriptions/faa080af-c1d8-40ad-9cce-e1a450ca5b57/providers/Microsoft.App/locations/eastus2/containerappOperationStatuses/90f9c724-c5b6-40fa-bac4-1f2ca3caf1ff?api-version=2024-02-02-preview&azureAsyncOperation=true&c=MIIHpTCCBo2gAwIBAgITfwTYu0qoRwcN0bP8jwAEBNi7SjANBgkqhkiG9w0BAQsFADBEMRMwEQYKCZImiZPyLGQBGRYDR0JMMRMwEQYKCZImiZPyLGQBGRYDQU1FMRgwFgYDVQQDEw9BTUUgSW5mcmEgQ0EgMDIwHhcNMjUwMTIzMjA0ODUxWhcNMjUwNzIyMjA0ODUxWjBAMT4wPAYDVQQDEzVhc3luY29wZXJhdGlvbnNpZ25pbmdjZXJ0aWZpY2F0ZS5tYW5hZ2VtZW50LmF6dXJlLmNvbTCCASIwDQYJKoZIhvcNAQEBBQADggEPADCCAQoCggEBALJiyUikcpMswfhvdsI_rXYHu5usdpZW7yAqWPwx7nyvDBbA6tYMOwIWDF3lmy48lA46kFg2__zl_gVcj_Jw_2ue8USufQFsjmlCYmhbryemgmCuZucLrVs0nOW_5HVAX7QY9eBRWotqXIDJPTRyoGqWrXm2qO_sMjVacTB19-WMO5gHXKvOrm3HRspddB5sJUi15aHoSTlGgepJ8Bc6vMEFWUSNkkRqGt-EtMDQGAf2PFA2rkeizLvEPyGwqA04f56eXcnvVc-9t6jGFggfFusEW3_EaE1CqF_Aemzi9kaAhLfj5fOyZHybExiqyzL3WDGLAe-mC9uhOggcp5HjtKECAwEAAaOCBJIwggSOMCcGCSsGAQQBgjcVCgQaMBgwCgYIKwYBBQUHAwEwCgYIKwYBBQUHAwIwPQYJKwYBBAGCNxUHBDAwLgYmKwYBBAGCNxUIhpDjDYTVtHiE8Ys-hZvdFs6dEoFghfmRS4WsmTQCAWQCAQcwggHaBggrBgEFBQcBAQSCAcwwggHIMGYGCCsGAQUFBzAChlpodHRwOi8vY3JsLm1pY3Jvc29mdC5jb20vcGtpaW5mcmEvQ2VydHMvQkwyUEtJSU5UQ0EwMS5BTUUuR0JMX0FNRSUyMEluZnJhJTIwQ0ElMjAwMig0KS5jcnQwVgYIKwYBBQUHMAKGSmh0dHA6Ly9jcmwxLmFtZS5nYmwvYWlhL0JMMlBLSUlOVENBMDEuQU1FLkdCTF9BTUUlMjBJbmZyYSUyMENBJTIwMDIoNCkuY3J0MFYGCCsGAQUFBzAChkpodHRwOi8vY3JsMi5hbWUuZ2JsL2FpYS9CTDJQS0lJTlRDQTAxLkFNRS5HQkxfQU1FJTIwSW5mcmElMjBDQSUyMDAyKDQpLmNydDBWBggrBgEFBQcwAoZKaHR0cDovL2NybDMuYW1lLmdibC9haWEvQkwyUEtJSU5UQ0EwMS5BTUUuR0JMX0FNRSUyMEluZnJhJTIwQ0ElMjAwMig0KS5jcnQwVgYIKwYBBQUHMAKGSmh0dHA6Ly9jcmw0LmFtZS5nYmwvYWlhL0JMMlBLSUlOVENBMDEuQU1FLkdCTF9BTUUlMjBJbmZyYSUyMENBJTIwMDIoNCkuY3J0MB0GA1UdDgQWBBTFiuatBch4getEuR5ddJpfuPsJ8DAOBgNVHQ8BAf8EBAMCBaAwggE1BgNVHR8EggEsMIIBKDCCASSgggEgoIIBHIZCaHR0cDovL2NybC5taWNyb3NvZnQuY29tL3BraWluZnJhL0NSTC9BTUUlMjBJbmZyYSUyMENBJTIwMDIoNCkuY3JshjRodHRwOi8vY3JsMS5hbWUuZ2JsL2NybC9BTUUlMjBJbmZyYSUyMENBJTIwMDIoNCkuY3JshjRodHRwOi8vY3JsMi5hbWUuZ2JsL2NybC9BTUUlMjBJbmZyYSUyMENBJTIwMDIoNCkuY3JshjRodHRwOi8vY3JsMy5hbWUuZ2JsL2NybC9BTUUlMjBJbmZyYSUyMENBJTIwMDIoNCkuY3JshjRodHRwOi8vY3JsNC5hbWUuZ2JsL2NybC9BTUUlMjBJbmZyYSUyMENBJTIwMDIoNCkuY3JsMIGdBgNVHSAEgZUwgZIwDAYKKwYBBAGCN3sBATBmBgorBgEEAYI3ewICMFgwVgYIKwYBBQUHAgIwSh5IADMAMwBlADAAMQA5ADIAMQAtADQAZAA2ADQALQA0AGYAOABjAC0AYQAwADUANQAtADUAYgBkAGEAZgBmAGQANQBlADMAMwBkMAwGCisGAQQBgjd7AwIwDAYKKwYBBAGCN3sEAjAfBgNVHSMEGDAWgBSuecJrXSWIEwb2BwnDl3x7l48dVTAdBgNVHSUEFjAUBggrBgEFBQcDAQYIKwYBBQUHAwIwDQYJKoZIhvcNAQELBQADggEBAIxmxJ5xNUiG8PRXsUSme6IbA37JinZso0lwEjfgtHmK1DZhhGugl-cdjEw10JLCVwaiKd-q2yljbccx_MpSj2rx5yGUNb32Cv2p40-HWzxtYMw0j9JGcrJWoP_apkjIELce110mKIOL4dJ3r8N5cXuhEatDvAPjNYjdG9YgGTE1s1CLy9MvJsLRVQnWtxDWlWsj_XgzlBhvgxwXILR7A48GZLe9ENWEJwEl_AmMGT_o5kKmBfcKl6mjYWjCchXL5bHKE5dnl9X3W2eQTdqqGqh2z2KAUwyCu2xOV5xh6Zjg6SDEuPHvcBqAHqMgqi3E38hUBBXw4AXVsmQhz5FyOg8&h=SCXnr-cjGOWXgqBf6QcJ0unwWTfUUqQ4ZJbzO026GWk&s=YeFN9BOnHepcYm74uzNgtSXorTPkNiqLnVPZinorsvm-PL3qOxy5ONXU40cctU3nVs2KrlCfl0qiind0pMscGnSEzxWZj4okd2fN4BmgdhZ8Ddg1e579d2n0PFq9ixL3p_ju7y4uzPffjY71qraIBUuB7XpYUye6pxmt_KYjpPj2t79GNzsjIr0pVZWfXJYvz0O5weo1b1e-lJGce0HjmD1kjUZwNoOQD1hK2wl7Ha7mgBut7JLMms_CB4Fnfw6zTh7cdMAFIA86p2IXvkumBGHrNKpkS3g8wTJW7qajAVsfHEdc_SmYk0hYP2qTtYfebHRTYetR32E5P7RSqI8Xeg&t=638768123671865101
@@ -2477,11 +2365,7 @@
             Authorization:
                 - SANITIZED
             User-Agent:
-<<<<<<< HEAD
-                - azsdk-go-armappcontainers/v3.0.0-beta.1 (go1.24.0; linux),azdev/0.0.0-dev.0 (Go go1.24.0; linux/amd64)
-=======
                 - azsdk-go-armappcontainers/v3.0.0-beta.1 (go1.23.2; Windows_NT),azdev/0.0.0-dev.0 (Go go1.23.2; windows/amd64)
->>>>>>> 37baa781
             X-Ms-Correlation-Request-Id:
                 - 1e82ff67ecfa53edda27facdc9cff83a
         url: https://management.azure.com:443/subscriptions/faa080af-c1d8-40ad-9cce-e1a450ca5b57/resourceGroups/rg-azdtest-w7ced11/providers/Microsoft.App/containerApps/worker?api-version=2024-02-02-preview
@@ -2556,11 +2440,7 @@
             Authorization:
                 - SANITIZED
             User-Agent:
-<<<<<<< HEAD
-                - azsdk-go-armappcontainers/v3.0.0-beta.1 (go1.24.0; linux),azdev/0.0.0-dev.0 (Go go1.24.0; linux/amd64)
-=======
                 - azsdk-go-armappcontainers/v3.0.0-beta.1 (go1.23.2; Windows_NT),azdev/0.0.0-dev.0 (Go go1.23.2; windows/amd64)
->>>>>>> 37baa781
             X-Ms-Correlation-Request-Id:
                 - 1e82ff67ecfa53edda27facdc9cff83a
         url: https://management.azure.com:443/subscriptions/faa080af-c1d8-40ad-9cce-e1a450ca5b57/resourceGroups/rg-azdtest-w7ced11/providers/Microsoft.App/containerApps/worker?api-version=2023-11-02-preview
@@ -2635,11 +2515,7 @@
             Authorization:
                 - SANITIZED
             User-Agent:
-<<<<<<< HEAD
-                - azsdk-go-armresources.ResourceGroupsClient/v1.1.1 (go1.24.0; linux),azdev/0.0.0-dev.0 (Go go1.24.0; linux/amd64)
-=======
                 - azsdk-go-armresources.ResourceGroupsClient/v1.1.1 (go1.23.2; Windows_NT),azdev/0.0.0-dev.0 (Go go1.23.2; windows/amd64)
->>>>>>> 37baa781
             X-Ms-Correlation-Request-Id:
                 - 1e82ff67ecfa53edda27facdc9cff83a
         url: https://management.azure.com:443/subscriptions/faa080af-c1d8-40ad-9cce-e1a450ca5b57/resourcegroups?%24filter=tagName+eq+%27azd-env-name%27+and+tagValue+eq+%27azdtest-w7ced11%27&api-version=2021-04-01
@@ -2708,11 +2584,7 @@
             Authorization:
                 - SANITIZED
             User-Agent:
-<<<<<<< HEAD
-                - azsdk-go-armresources.DeploymentsClient/v1.1.1 (go1.24.0; linux),azdev/0.0.0-dev.0 (Go go1.24.0; linux/amd64)
-=======
                 - azsdk-go-armresources.DeploymentsClient/v1.1.1 (go1.23.2; Windows_NT),azdev/0.0.0-dev.0 (Go go1.23.2; windows/amd64)
->>>>>>> 37baa781
             X-Ms-Correlation-Request-Id:
                 - 30bb3d88f15effd74396f3641b313926
         url: https://management.azure.com:443/subscriptions/faa080af-c1d8-40ad-9cce-e1a450ca5b57/providers/Microsoft.Resources/deployments/?api-version=2021-04-01
@@ -2982,11 +2854,7 @@
             Authorization:
                 - SANITIZED
             User-Agent:
-<<<<<<< HEAD
-                - azsdk-go-armresources.DeploymentsClient/v1.1.1 (go1.24.0; linux),azdev/0.0.0-dev.0 (Go go1.24.0; linux/amd64)
-=======
                 - azsdk-go-armresources.DeploymentsClient/v1.1.1 (go1.23.2; Windows_NT),azdev/0.0.0-dev.0 (Go go1.23.2; windows/amd64)
->>>>>>> 37baa781
             X-Ms-Correlation-Request-Id:
                 - 30bb3d88f15effd74396f3641b313926
         url: https://management.azure.com:443/subscriptions/faa080af-c1d8-40ad-9cce-e1a450ca5b57/providers/Microsoft.Resources/deployments/azdtest-w7ced11-1741214978?api-version=2021-04-01
@@ -3055,11 +2923,7 @@
             Authorization:
                 - SANITIZED
             User-Agent:
-<<<<<<< HEAD
-                - azsdk-go-armresources.ResourceGroupsClient/v1.1.1 (go1.24.0; linux),azdev/0.0.0-dev.0 (Go go1.24.0; linux/amd64)
-=======
                 - azsdk-go-armresources.ResourceGroupsClient/v1.1.1 (go1.23.2; Windows_NT),azdev/0.0.0-dev.0 (Go go1.23.2; windows/amd64)
->>>>>>> 37baa781
             X-Ms-Correlation-Request-Id:
                 - 30bb3d88f15effd74396f3641b313926
         url: https://management.azure.com:443/subscriptions/faa080af-c1d8-40ad-9cce-e1a450ca5b57/resourcegroups?%24filter=tagName+eq+%27azd-env-name%27+and+tagValue+eq+%27azdtest-w7ced11%27&api-version=2021-04-01
@@ -3128,11 +2992,7 @@
             Authorization:
                 - SANITIZED
             User-Agent:
-<<<<<<< HEAD
-                - azsdk-go-armresources.Client/v1.1.1 (go1.24.0; linux),azdev/0.0.0-dev.0 (Go go1.24.0; linux/amd64)
-=======
                 - azsdk-go-armresources.Client/v1.1.1 (go1.23.2; Windows_NT),azdev/0.0.0-dev.0 (Go go1.23.2; windows/amd64)
->>>>>>> 37baa781
             X-Ms-Correlation-Request-Id:
                 - 30bb3d88f15effd74396f3641b313926
         url: https://management.azure.com:443/subscriptions/faa080af-c1d8-40ad-9cce-e1a450ca5b57/resourceGroups/rg-azdtest-w7ced11/resources?api-version=2021-04-01
@@ -3201,11 +3061,7 @@
             Authorization:
                 - SANITIZED
             User-Agent:
-<<<<<<< HEAD
-                - azsdk-go-armresources.DeploymentsClient/v1.1.1 (go1.24.0; linux),azdev/0.0.0-dev.0 (Go go1.24.0; linux/amd64)
-=======
                 - azsdk-go-armresources.DeploymentsClient/v1.1.1 (go1.23.2; Windows_NT),azdev/0.0.0-dev.0 (Go go1.23.2; windows/amd64)
->>>>>>> 37baa781
             X-Ms-Correlation-Request-Id:
                 - 30bb3d88f15effd74396f3641b313926
         url: https://management.azure.com:443/subscriptions/faa080af-c1d8-40ad-9cce-e1a450ca5b57/providers/Microsoft.Resources/deployments/azdtest-w7ced11-1741214978?api-version=2021-04-01
@@ -3274,11 +3130,7 @@
             Authorization:
                 - SANITIZED
             User-Agent:
-<<<<<<< HEAD
-                - azsdk-go-armresources.ResourceGroupsClient/v1.1.1 (go1.24.0; linux),azdev/0.0.0-dev.0 (Go go1.24.0; linux/amd64)
-=======
                 - azsdk-go-armresources.ResourceGroupsClient/v1.1.1 (go1.23.2; Windows_NT),azdev/0.0.0-dev.0 (Go go1.23.2; windows/amd64)
->>>>>>> 37baa781
             X-Ms-Correlation-Request-Id:
                 - 30bb3d88f15effd74396f3641b313926
         url: https://management.azure.com:443/subscriptions/faa080af-c1d8-40ad-9cce-e1a450ca5b57/resourcegroups?%24filter=tagName+eq+%27azd-env-name%27+and+tagValue+eq+%27azdtest-w7ced11%27&api-version=2021-04-01
@@ -3347,11 +3199,7 @@
             Authorization:
                 - SANITIZED
             User-Agent:
-<<<<<<< HEAD
-                - azsdk-go-armresources.Client/v1.1.1 (go1.24.0; linux),azdev/0.0.0-dev.0 (Go go1.24.0; linux/amd64)
-=======
                 - azsdk-go-armresources.Client/v1.1.1 (go1.23.2; Windows_NT),azdev/0.0.0-dev.0 (Go go1.23.2; windows/amd64)
->>>>>>> 37baa781
             X-Ms-Correlation-Request-Id:
                 - 30bb3d88f15effd74396f3641b313926
         url: https://management.azure.com:443/subscriptions/faa080af-c1d8-40ad-9cce-e1a450ca5b57/resourceGroups/rg-azdtest-w7ced11/resources?api-version=2021-04-01
@@ -3420,11 +3268,7 @@
             Authorization:
                 - SANITIZED
             User-Agent:
-<<<<<<< HEAD
-                - azsdk-go-armresources.ResourceGroupsClient/v1.1.1 (go1.24.0; linux),azdev/0.0.0-dev.0 (Go go1.24.0; linux/amd64)
-=======
                 - azsdk-go-armresources.ResourceGroupsClient/v1.1.1 (go1.23.2; Windows_NT),azdev/0.0.0-dev.0 (Go go1.23.2; windows/amd64)
->>>>>>> 37baa781
             X-Ms-Correlation-Request-Id:
                 - 30bb3d88f15effd74396f3641b313926
         url: https://management.azure.com:443/subscriptions/faa080af-c1d8-40ad-9cce-e1a450ca5b57/resourcegroups/rg-azdtest-w7ced11?api-version=2021-04-01
@@ -3493,11 +3337,7 @@
             Authorization:
                 - SANITIZED
             User-Agent:
-<<<<<<< HEAD
-                - azsdk-go-armresources.ResourceGroupsClient/v1.1.1 (go1.24.0; linux),azdev/0.0.0-dev.0 (Go go1.24.0; linux/amd64)
-=======
                 - azsdk-go-armresources.ResourceGroupsClient/v1.1.1 (go1.23.2; Windows_NT),azdev/0.0.0-dev.0 (Go go1.23.2; windows/amd64)
->>>>>>> 37baa781
             X-Ms-Correlation-Request-Id:
                 - 30bb3d88f15effd74396f3641b313926
         url: https://management.azure.com:443/subscriptions/faa080af-c1d8-40ad-9cce-e1a450ca5b57/operationresults/eyJqb2JJZCI6IlJFU09VUkNFR1JPVVBERUxFVElPTkpPQi1SRzoyREFaRFRFU1Q6MkRXN0NFRDExLUVBU1RVUzIiLCJqb2JMb2NhdGlvbiI6ImVhc3R1czIifQ?api-version=2021-04-01&t=638768137284443962&c=MIIHpTCCBo2gAwIBAgITfwTYu0qoRwcN0bP8jwAEBNi7SjANBgkqhkiG9w0BAQsFADBEMRMwEQYKCZImiZPyLGQBGRYDR0JMMRMwEQYKCZImiZPyLGQBGRYDQU1FMRgwFgYDVQQDEw9BTUUgSW5mcmEgQ0EgMDIwHhcNMjUwMTIzMjA0ODUxWhcNMjUwNzIyMjA0ODUxWjBAMT4wPAYDVQQDEzVhc3luY29wZXJhdGlvbnNpZ25pbmdjZXJ0aWZpY2F0ZS5tYW5hZ2VtZW50LmF6dXJlLmNvbTCCASIwDQYJKoZIhvcNAQEBBQADggEPADCCAQoCggEBALJiyUikcpMswfhvdsI_rXYHu5usdpZW7yAqWPwx7nyvDBbA6tYMOwIWDF3lmy48lA46kFg2__zl_gVcj_Jw_2ue8USufQFsjmlCYmhbryemgmCuZucLrVs0nOW_5HVAX7QY9eBRWotqXIDJPTRyoGqWrXm2qO_sMjVacTB19-WMO5gHXKvOrm3HRspddB5sJUi15aHoSTlGgepJ8Bc6vMEFWUSNkkRqGt-EtMDQGAf2PFA2rkeizLvEPyGwqA04f56eXcnvVc-9t6jGFggfFusEW3_EaE1CqF_Aemzi9kaAhLfj5fOyZHybExiqyzL3WDGLAe-mC9uhOggcp5HjtKECAwEAAaOCBJIwggSOMCcGCSsGAQQBgjcVCgQaMBgwCgYIKwYBBQUHAwEwCgYIKwYBBQUHAwIwPQYJKwYBBAGCNxUHBDAwLgYmKwYBBAGCNxUIhpDjDYTVtHiE8Ys-hZvdFs6dEoFghfmRS4WsmTQCAWQCAQcwggHaBggrBgEFBQcBAQSCAcwwggHIMGYGCCsGAQUFBzAChlpodHRwOi8vY3JsLm1pY3Jvc29mdC5jb20vcGtpaW5mcmEvQ2VydHMvQkwyUEtJSU5UQ0EwMS5BTUUuR0JMX0FNRSUyMEluZnJhJTIwQ0ElMjAwMig0KS5jcnQwVgYIKwYBBQUHMAKGSmh0dHA6Ly9jcmwxLmFtZS5nYmwvYWlhL0JMMlBLSUlOVENBMDEuQU1FLkdCTF9BTUUlMjBJbmZyYSUyMENBJTIwMDIoNCkuY3J0MFYGCCsGAQUFBzAChkpodHRwOi8vY3JsMi5hbWUuZ2JsL2FpYS9CTDJQS0lJTlRDQTAxLkFNRS5HQkxfQU1FJTIwSW5mcmElMjBDQSUyMDAyKDQpLmNydDBWBggrBgEFBQcwAoZKaHR0cDovL2NybDMuYW1lLmdibC9haWEvQkwyUEtJSU5UQ0EwMS5BTUUuR0JMX0FNRSUyMEluZnJhJTIwQ0ElMjAwMig0KS5jcnQwVgYIKwYBBQUHMAKGSmh0dHA6Ly9jcmw0LmFtZS5nYmwvYWlhL0JMMlBLSUlOVENBMDEuQU1FLkdCTF9BTUUlMjBJbmZyYSUyMENBJTIwMDIoNCkuY3J0MB0GA1UdDgQWBBTFiuatBch4getEuR5ddJpfuPsJ8DAOBgNVHQ8BAf8EBAMCBaAwggE1BgNVHR8EggEsMIIBKDCCASSgggEgoIIBHIZCaHR0cDovL2NybC5taWNyb3NvZnQuY29tL3BraWluZnJhL0NSTC9BTUUlMjBJbmZyYSUyMENBJTIwMDIoNCkuY3JshjRodHRwOi8vY3JsMS5hbWUuZ2JsL2NybC9BTUUlMjBJbmZyYSUyMENBJTIwMDIoNCkuY3JshjRodHRwOi8vY3JsMi5hbWUuZ2JsL2NybC9BTUUlMjBJbmZyYSUyMENBJTIwMDIoNCkuY3JshjRodHRwOi8vY3JsMy5hbWUuZ2JsL2NybC9BTUUlMjBJbmZyYSUyMENBJTIwMDIoNCkuY3JshjRodHRwOi8vY3JsNC5hbWUuZ2JsL2NybC9BTUUlMjBJbmZyYSUyMENBJTIwMDIoNCkuY3JsMIGdBgNVHSAEgZUwgZIwDAYKKwYBBAGCN3sBATBmBgorBgEEAYI3ewICMFgwVgYIKwYBBQUHAgIwSh5IADMAMwBlADAAMQA5ADIAMQAtADQAZAA2ADQALQA0AGYAOABjAC0AYQAwADUANQAtADUAYgBkAGEAZgBmAGQANQBlADMAMwBkMAwGCisGAQQBgjd7AwIwDAYKKwYBBAGCN3sEAjAfBgNVHSMEGDAWgBSuecJrXSWIEwb2BwnDl3x7l48dVTAdBgNVHSUEFjAUBggrBgEFBQcDAQYIKwYBBQUHAwIwDQYJKoZIhvcNAQELBQADggEBAIxmxJ5xNUiG8PRXsUSme6IbA37JinZso0lwEjfgtHmK1DZhhGugl-cdjEw10JLCVwaiKd-q2yljbccx_MpSj2rx5yGUNb32Cv2p40-HWzxtYMw0j9JGcrJWoP_apkjIELce110mKIOL4dJ3r8N5cXuhEatDvAPjNYjdG9YgGTE1s1CLy9MvJsLRVQnWtxDWlWsj_XgzlBhvgxwXILR7A48GZLe9ENWEJwEl_AmMGT_o5kKmBfcKl6mjYWjCchXL5bHKE5dnl9X3W2eQTdqqGqh2z2KAUwyCu2xOV5xh6Zjg6SDEuPHvcBqAHqMgqi3E38hUBBXw4AXVsmQhz5FyOg8&s=QTqt4BH9vWnG3CYlZQ30s2jgrPGb07Zm030pEYqpCBBk66gDSwNroi8Gp7-ZeZfSMmw0N_cb-mKyEnU39f79yo7iSgrz98EdCLCCbL26YEczLJvTWf6GMZ-ijfn7yXlAjmhCoCgmyDMTicdPuiQ-3qMK3agDLiqRwLyr6SspAiPhZX8-vi01ywMqslr4TW7RXfd-19lkE4EdJSdxZnDTO_2uO52mNMlReE_M_1Bqm0HHTZD7mjTdBF1kIBgt_dApaMUUr4axeNks0imAP9yg8-K245smEuwFb4pWc7tlsRhoiKvN8sTAhCT4OZDY9syguE9uEtnyo7wGovvvW_PV1A&h=Zgx-BQjP7i9f2yTnqki5WavKVq9yUhVls2msw2R2v_4
@@ -3564,11 +3404,7 @@
             Authorization:
                 - SANITIZED
             User-Agent:
-<<<<<<< HEAD
-                - azsdk-go-armresources.DeploymentsClient/v1.1.1 (go1.24.0; linux),azdev/0.0.0-dev.0 (Go go1.24.0; linux/amd64)
-=======
                 - azsdk-go-armresources.DeploymentsClient/v1.1.1 (go1.23.2; Windows_NT),azdev/0.0.0-dev.0 (Go go1.23.2; windows/amd64)
->>>>>>> 37baa781
             X-Ms-Correlation-Request-Id:
                 - 30bb3d88f15effd74396f3641b313926
         url: https://management.azure.com:443/subscriptions/faa080af-c1d8-40ad-9cce-e1a450ca5b57/providers/Microsoft.Resources/deployments/azdtest-w7ced11-1741214978?api-version=2021-04-01
@@ -3641,11 +3477,7 @@
             Content-Type:
                 - application/json
             User-Agent:
-<<<<<<< HEAD
-                - azsdk-go-armresources.DeploymentsClient/v1.1.1 (go1.24.0; linux),azdev/0.0.0-dev.0 (Go go1.24.0; linux/amd64)
-=======
                 - azsdk-go-armresources.DeploymentsClient/v1.1.1 (go1.23.2; Windows_NT),azdev/0.0.0-dev.0 (Go go1.23.2; windows/amd64)
->>>>>>> 37baa781
             X-Ms-Correlation-Request-Id:
                 - 30bb3d88f15effd74396f3641b313926
         url: https://management.azure.com:443/subscriptions/faa080af-c1d8-40ad-9cce-e1a450ca5b57/providers/Microsoft.Resources/deployments/azdtest-w7ced11-1741214978?api-version=2021-04-01
@@ -3716,11 +3548,7 @@
             Authorization:
                 - SANITIZED
             User-Agent:
-<<<<<<< HEAD
-                - azsdk-go-armresources.DeploymentsClient/v1.1.1 (go1.24.0; linux),azdev/0.0.0-dev.0 (Go go1.24.0; linux/amd64)
-=======
                 - azsdk-go-armresources.DeploymentsClient/v1.1.1 (go1.23.2; Windows_NT),azdev/0.0.0-dev.0 (Go go1.23.2; windows/amd64)
->>>>>>> 37baa781
             X-Ms-Correlation-Request-Id:
                 - 30bb3d88f15effd74396f3641b313926
         url: https://management.azure.com:443/subscriptions/faa080af-c1d8-40ad-9cce-e1a450ca5b57/providers/Microsoft.Resources/deployments/azdtest-w7ced11-1741214978/operationStatuses/08584603899407813519?api-version=2021-04-01&t=638768137467192319&c=MIIHpTCCBo2gAwIBAgITfwTYu0qoRwcN0bP8jwAEBNi7SjANBgkqhkiG9w0BAQsFADBEMRMwEQYKCZImiZPyLGQBGRYDR0JMMRMwEQYKCZImiZPyLGQBGRYDQU1FMRgwFgYDVQQDEw9BTUUgSW5mcmEgQ0EgMDIwHhcNMjUwMTIzMjA0ODUxWhcNMjUwNzIyMjA0ODUxWjBAMT4wPAYDVQQDEzVhc3luY29wZXJhdGlvbnNpZ25pbmdjZXJ0aWZpY2F0ZS5tYW5hZ2VtZW50LmF6dXJlLmNvbTCCASIwDQYJKoZIhvcNAQEBBQADggEPADCCAQoCggEBALJiyUikcpMswfhvdsI_rXYHu5usdpZW7yAqWPwx7nyvDBbA6tYMOwIWDF3lmy48lA46kFg2__zl_gVcj_Jw_2ue8USufQFsjmlCYmhbryemgmCuZucLrVs0nOW_5HVAX7QY9eBRWotqXIDJPTRyoGqWrXm2qO_sMjVacTB19-WMO5gHXKvOrm3HRspddB5sJUi15aHoSTlGgepJ8Bc6vMEFWUSNkkRqGt-EtMDQGAf2PFA2rkeizLvEPyGwqA04f56eXcnvVc-9t6jGFggfFusEW3_EaE1CqF_Aemzi9kaAhLfj5fOyZHybExiqyzL3WDGLAe-mC9uhOggcp5HjtKECAwEAAaOCBJIwggSOMCcGCSsGAQQBgjcVCgQaMBgwCgYIKwYBBQUHAwEwCgYIKwYBBQUHAwIwPQYJKwYBBAGCNxUHBDAwLgYmKwYBBAGCNxUIhpDjDYTVtHiE8Ys-hZvdFs6dEoFghfmRS4WsmTQCAWQCAQcwggHaBggrBgEFBQcBAQSCAcwwggHIMGYGCCsGAQUFBzAChlpodHRwOi8vY3JsLm1pY3Jvc29mdC5jb20vcGtpaW5mcmEvQ2VydHMvQkwyUEtJSU5UQ0EwMS5BTUUuR0JMX0FNRSUyMEluZnJhJTIwQ0ElMjAwMig0KS5jcnQwVgYIKwYBBQUHMAKGSmh0dHA6Ly9jcmwxLmFtZS5nYmwvYWlhL0JMMlBLSUlOVENBMDEuQU1FLkdCTF9BTUUlMjBJbmZyYSUyMENBJTIwMDIoNCkuY3J0MFYGCCsGAQUFBzAChkpodHRwOi8vY3JsMi5hbWUuZ2JsL2FpYS9CTDJQS0lJTlRDQTAxLkFNRS5HQkxfQU1FJTIwSW5mcmElMjBDQSUyMDAyKDQpLmNydDBWBggrBgEFBQcwAoZKaHR0cDovL2NybDMuYW1lLmdibC9haWEvQkwyUEtJSU5UQ0EwMS5BTUUuR0JMX0FNRSUyMEluZnJhJTIwQ0ElMjAwMig0KS5jcnQwVgYIKwYBBQUHMAKGSmh0dHA6Ly9jcmw0LmFtZS5nYmwvYWlhL0JMMlBLSUlOVENBMDEuQU1FLkdCTF9BTUUlMjBJbmZyYSUyMENBJTIwMDIoNCkuY3J0MB0GA1UdDgQWBBTFiuatBch4getEuR5ddJpfuPsJ8DAOBgNVHQ8BAf8EBAMCBaAwggE1BgNVHR8EggEsMIIBKDCCASSgggEgoIIBHIZCaHR0cDovL2NybC5taWNyb3NvZnQuY29tL3BraWluZnJhL0NSTC9BTUUlMjBJbmZyYSUyMENBJTIwMDIoNCkuY3JshjRodHRwOi8vY3JsMS5hbWUuZ2JsL2NybC9BTUUlMjBJbmZyYSUyMENBJTIwMDIoNCkuY3JshjRodHRwOi8vY3JsMi5hbWUuZ2JsL2NybC9BTUUlMjBJbmZyYSUyMENBJTIwMDIoNCkuY3JshjRodHRwOi8vY3JsMy5hbWUuZ2JsL2NybC9BTUUlMjBJbmZyYSUyMENBJTIwMDIoNCkuY3JshjRodHRwOi8vY3JsNC5hbWUuZ2JsL2NybC9BTUUlMjBJbmZyYSUyMENBJTIwMDIoNCkuY3JsMIGdBgNVHSAEgZUwgZIwDAYKKwYBBAGCN3sBATBmBgorBgEEAYI3ewICMFgwVgYIKwYBBQUHAgIwSh5IADMAMwBlADAAMQA5ADIAMQAtADQAZAA2ADQALQA0AGYAOABjAC0AYQAwADUANQAtADUAYgBkAGEAZgBmAGQANQBlADMAMwBkMAwGCisGAQQBgjd7AwIwDAYKKwYBBAGCN3sEAjAfBgNVHSMEGDAWgBSuecJrXSWIEwb2BwnDl3x7l48dVTAdBgNVHSUEFjAUBggrBgEFBQcDAQYIKwYBBQUHAwIwDQYJKoZIhvcNAQELBQADggEBAIxmxJ5xNUiG8PRXsUSme6IbA37JinZso0lwEjfgtHmK1DZhhGugl-cdjEw10JLCVwaiKd-q2yljbccx_MpSj2rx5yGUNb32Cv2p40-HWzxtYMw0j9JGcrJWoP_apkjIELce110mKIOL4dJ3r8N5cXuhEatDvAPjNYjdG9YgGTE1s1CLy9MvJsLRVQnWtxDWlWsj_XgzlBhvgxwXILR7A48GZLe9ENWEJwEl_AmMGT_o5kKmBfcKl6mjYWjCchXL5bHKE5dnl9X3W2eQTdqqGqh2z2KAUwyCu2xOV5xh6Zjg6SDEuPHvcBqAHqMgqi3E38hUBBXw4AXVsmQhz5FyOg8&s=d7BseA06Kmi4j9A2f6IT7NWrmwax9deX9i2wcSpSRYaBoNORjQmG2l_ep-DBsJMOCOEwc7C4EiPZMkCuNiY_5ku8MTGDlp60TBuWyR8tZk2K2hzYMy71Ni559PvpVXfq-4aEAxFAyt5OqyvLbjA2wd94-iWADysK9_c-oUXixrsFDLT7EMFzS7jrvBTkyLRBUR4j-7phllXQh9LC6KWTPJ5HWOKcPDJVH9TaA-wa3u1k5LBfj_ZIpC_A8rbubCaThUv-wxWW6-vXUqyZDCd9I1Z4VoQHJtI6JDPA_LslW9SN1FxE_UKROh8qVrJh9Vg4SSTyNt_Xf1UuTXgutaFn6A&h=majbv6KxpEDSV-JtKWLZxnSFh_TFZlbX1r3tYu5vv_w
@@ -3787,11 +3615,7 @@
             Authorization:
                 - SANITIZED
             User-Agent:
-<<<<<<< HEAD
-                - azsdk-go-armresources.DeploymentsClient/v1.1.1 (go1.24.0; linux),azdev/0.0.0-dev.0 (Go go1.24.0; linux/amd64)
-=======
                 - azsdk-go-armresources.DeploymentsClient/v1.1.1 (go1.23.2; Windows_NT),azdev/0.0.0-dev.0 (Go go1.23.2; windows/amd64)
->>>>>>> 37baa781
             X-Ms-Correlation-Request-Id:
                 - 30bb3d88f15effd74396f3641b313926
         url: https://management.azure.com:443/subscriptions/faa080af-c1d8-40ad-9cce-e1a450ca5b57/providers/Microsoft.Resources/deployments/azdtest-w7ced11-1741214978?api-version=2021-04-01
