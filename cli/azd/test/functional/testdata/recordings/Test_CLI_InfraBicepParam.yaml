---
version: 2
interactions:
    - id: 0
      request:
        proto: HTTP/1.1
        proto_major: 1
        proto_minor: 1
        content_length: 0
        transfer_encoding: []
        trailer: {}
        host: management.azure.com
        remote_addr: ""
        request_uri: ""
        body: ""
        form: {}
        headers:
            Accept:
                - application/json
            Accept-Encoding:
                - gzip
            Authorization:
                - SANITIZED
            User-Agent:
<<<<<<< HEAD
                - azsdk-go-armsubscriptions/v1.0.0 (go1.23.2; Windows_NT),azdev/0.0.0-dev.0 (Go go1.23.2; windows/amd64)
            X-Ms-Correlation-Request-Id:
                - e5e0dd22c9ebf1a2ce57733f63fc470d
=======
                - azsdk-go-armsubscriptions/v1.0.0 (go1.23.0; linux),azdev/0.0.0-dev.0 (Go go1.23.0; linux/amd64)
            X-Ms-Correlation-Request-Id:
                - 0bed4dbea7570dcff1f6d7f3b7e56bda
>>>>>>> e63055e1
        url: https://management.azure.com:443/subscriptions/faa080af-c1d8-40ad-9cce-e1a450ca5b57/locations?api-version=2021-01-01
        method: GET
      response:
        proto: HTTP/2.0
        proto_major: 2
        proto_minor: 0
        transfer_encoding: []
        trailer: {}
        content_length: 35781
        uncompressed: false
        body: '{"value":[{"id":"/subscriptions/faa080af-c1d8-40ad-9cce-e1a450ca5b57/locations/eastus","name":"eastus","type":"Region","displayName":"East US","regionalDisplayName":"(US) East US","metadata":{"regionType":"Physical","regionCategory":"Recommended","geographyGroup":"US","longitude":"-79.8164","latitude":"37.3719","physicalLocation":"Virginia","pairedRegion":[{"name":"westus","id":"/subscriptions/faa080af-c1d8-40ad-9cce-e1a450ca5b57/locations/westus"}]}},{"id":"/subscriptions/faa080af-c1d8-40ad-9cce-e1a450ca5b57/locations/southcentralus","name":"southcentralus","type":"Region","displayName":"South Central US","regionalDisplayName":"(US) South Central US","metadata":{"regionType":"Physical","regionCategory":"Recommended","geographyGroup":"US","longitude":"-98.5","latitude":"29.4167","physicalLocation":"Texas","pairedRegion":[{"name":"northcentralus","id":"/subscriptions/faa080af-c1d8-40ad-9cce-e1a450ca5b57/locations/northcentralus"}]}},{"id":"/subscriptions/faa080af-c1d8-40ad-9cce-e1a450ca5b57/locations/westus2","name":"westus2","type":"Region","displayName":"West US 2","regionalDisplayName":"(US) West US 2","metadata":{"regionType":"Physical","regionCategory":"Recommended","geographyGroup":"US","longitude":"-119.852","latitude":"47.233","physicalLocation":"Washington","pairedRegion":[{"name":"westcentralus","id":"/subscriptions/faa080af-c1d8-40ad-9cce-e1a450ca5b57/locations/westcentralus"}]}},{"id":"/subscriptions/faa080af-c1d8-40ad-9cce-e1a450ca5b57/locations/westus3","name":"westus3","type":"Region","displayName":"West US 3","regionalDisplayName":"(US) West US 3","metadata":{"regionType":"Physical","regionCategory":"Recommended","geographyGroup":"US","longitude":"-112.074036","latitude":"33.448376","physicalLocation":"Phoenix","pairedRegion":[{"name":"eastus","id":"/subscriptions/faa080af-c1d8-40ad-9cce-e1a450ca5b57/locations/eastus"}]}},{"id":"/subscriptions/faa080af-c1d8-40ad-9cce-e1a450ca5b57/locations/australiaeast","name":"australiaeast","type":"Region","displayName":"Australia East","regionalDisplayName":"(Asia Pacific) Australia East","metadata":{"regionType":"Physical","regionCategory":"Recommended","geographyGroup":"Asia Pacific","longitude":"151.2094","latitude":"-33.86","physicalLocation":"New South Wales","pairedRegion":[{"name":"australiasoutheast","id":"/subscriptions/faa080af-c1d8-40ad-9cce-e1a450ca5b57/locations/australiasoutheast"}]}},{"id":"/subscriptions/faa080af-c1d8-40ad-9cce-e1a450ca5b57/locations/southeastasia","name":"southeastasia","type":"Region","displayName":"Southeast Asia","regionalDisplayName":"(Asia Pacific) Southeast Asia","metadata":{"regionType":"Physical","regionCategory":"Recommended","geographyGroup":"Asia Pacific","longitude":"103.833","latitude":"1.283","physicalLocation":"Singapore","pairedRegion":[{"name":"eastasia","id":"/subscriptions/faa080af-c1d8-40ad-9cce-e1a450ca5b57/locations/eastasia"}]}},{"id":"/subscriptions/faa080af-c1d8-40ad-9cce-e1a450ca5b57/locations/northeurope","name":"northeurope","type":"Region","displayName":"North Europe","regionalDisplayName":"(Europe) North Europe","metadata":{"regionType":"Physical","regionCategory":"Recommended","geographyGroup":"Europe","longitude":"-6.2597","latitude":"53.3478","physicalLocation":"Ireland","pairedRegion":[{"name":"westeurope","id":"/subscriptions/faa080af-c1d8-40ad-9cce-e1a450ca5b57/locations/westeurope"}]}},{"id":"/subscriptions/faa080af-c1d8-40ad-9cce-e1a450ca5b57/locations/swedencentral","name":"swedencentral","type":"Region","displayName":"Sweden Central","regionalDisplayName":"(Europe) Sweden Central","metadata":{"regionType":"Physical","regionCategory":"Recommended","geographyGroup":"Europe","longitude":"17.14127","latitude":"60.67488","physicalLocation":"Gävle","pairedRegion":[{"name":"swedensouth","id":"/subscriptions/faa080af-c1d8-40ad-9cce-e1a450ca5b57/locations/swedensouth"}]}},{"id":"/subscriptions/faa080af-c1d8-40ad-9cce-e1a450ca5b57/locations/uksouth","name":"uksouth","type":"Region","displayName":"UK South","regionalDisplayName":"(Europe) UK South","metadata":{"regionType":"Physical","regionCategory":"Recommended","geographyGroup":"Europe","longitude":"-0.799","latitude":"50.941","physicalLocation":"London","pairedRegion":[{"name":"ukwest","id":"/subscriptions/faa080af-c1d8-40ad-9cce-e1a450ca5b57/locations/ukwest"}]}},{"id":"/subscriptions/faa080af-c1d8-40ad-9cce-e1a450ca5b57/locations/westeurope","name":"westeurope","type":"Region","displayName":"West Europe","regionalDisplayName":"(Europe) West Europe","metadata":{"regionType":"Physical","regionCategory":"Recommended","geographyGroup":"Europe","longitude":"4.9","latitude":"52.3667","physicalLocation":"Netherlands","pairedRegion":[{"name":"northeurope","id":"/subscriptions/faa080af-c1d8-40ad-9cce-e1a450ca5b57/locations/northeurope"}]}},{"id":"/subscriptions/faa080af-c1d8-40ad-9cce-e1a450ca5b57/locations/centralus","name":"centralus","type":"Region","displayName":"Central US","regionalDisplayName":"(US) Central US","metadata":{"regionType":"Physical","regionCategory":"Recommended","geographyGroup":"US","longitude":"-93.6208","latitude":"41.5908","physicalLocation":"Iowa","pairedRegion":[{"name":"eastus2","id":"/subscriptions/faa080af-c1d8-40ad-9cce-e1a450ca5b57/locations/eastus2"}]}},{"id":"/subscriptions/faa080af-c1d8-40ad-9cce-e1a450ca5b57/locations/southafricanorth","name":"southafricanorth","type":"Region","displayName":"South Africa North","regionalDisplayName":"(Africa) South Africa North","metadata":{"regionType":"Physical","regionCategory":"Recommended","geographyGroup":"Africa","longitude":"28.21837","latitude":"-25.73134","physicalLocation":"Johannesburg","pairedRegion":[{"name":"southafricawest","id":"/subscriptions/faa080af-c1d8-40ad-9cce-e1a450ca5b57/locations/southafricawest"}]}},{"id":"/subscriptions/faa080af-c1d8-40ad-9cce-e1a450ca5b57/locations/centralindia","name":"centralindia","type":"Region","displayName":"Central India","regionalDisplayName":"(Asia Pacific) Central India","metadata":{"regionType":"Physical","regionCategory":"Recommended","geographyGroup":"Asia Pacific","longitude":"73.9197","latitude":"18.5822","physicalLocation":"Pune","pairedRegion":[{"name":"southindia","id":"/subscriptions/faa080af-c1d8-40ad-9cce-e1a450ca5b57/locations/southindia"}]}},{"id":"/subscriptions/faa080af-c1d8-40ad-9cce-e1a450ca5b57/locations/eastasia","name":"eastasia","type":"Region","displayName":"East Asia","regionalDisplayName":"(Asia Pacific) East Asia","metadata":{"regionType":"Physical","regionCategory":"Recommended","geographyGroup":"Asia Pacific","longitude":"114.188","latitude":"22.267","physicalLocation":"Hong Kong","pairedRegion":[{"name":"southeastasia","id":"/subscriptions/faa080af-c1d8-40ad-9cce-e1a450ca5b57/locations/southeastasia"}]}},{"id":"/subscriptions/faa080af-c1d8-40ad-9cce-e1a450ca5b57/locations/japaneast","name":"japaneast","type":"Region","displayName":"Japan East","regionalDisplayName":"(Asia Pacific) Japan East","metadata":{"regionType":"Physical","regionCategory":"Recommended","geographyGroup":"Asia Pacific","longitude":"139.77","latitude":"35.68","physicalLocation":"Tokyo, Saitama","pairedRegion":[{"name":"japanwest","id":"/subscriptions/faa080af-c1d8-40ad-9cce-e1a450ca5b57/locations/japanwest"}]}},{"id":"/subscriptions/faa080af-c1d8-40ad-9cce-e1a450ca5b57/locations/koreacentral","name":"koreacentral","type":"Region","displayName":"Korea Central","regionalDisplayName":"(Asia Pacific) Korea Central","metadata":{"regionType":"Physical","regionCategory":"Recommended","geographyGroup":"Asia Pacific","longitude":"126.978","latitude":"37.5665","physicalLocation":"Seoul","pairedRegion":[{"name":"koreasouth","id":"/subscriptions/faa080af-c1d8-40ad-9cce-e1a450ca5b57/locations/koreasouth"}]}},{"id":"/subscriptions/faa080af-c1d8-40ad-9cce-e1a450ca5b57/locations/newzealandnorth","name":"newzealandnorth","type":"Region","displayName":"New Zealand North","regionalDisplayName":"(Asia Pacific) New Zealand North","metadata":{"regionType":"Physical","regionCategory":"Recommended","geographyGroup":"Asia Pacific","longitude":"174.76349","latitude":"-36.84853","physicalLocation":"Auckland","pairedRegion":[]}},{"id":"/subscriptions/faa080af-c1d8-40ad-9cce-e1a450ca5b57/locations/canadacentral","name":"canadacentral","type":"Region","displayName":"Canada Central","regionalDisplayName":"(Canada) Canada Central","metadata":{"regionType":"Physical","regionCategory":"Recommended","geographyGroup":"Canada","longitude":"-79.383","latitude":"43.653","physicalLocation":"Toronto","pairedRegion":[{"name":"canadaeast","id":"/subscriptions/faa080af-c1d8-40ad-9cce-e1a450ca5b57/locations/canadaeast"}]}},{"id":"/subscriptions/faa080af-c1d8-40ad-9cce-e1a450ca5b57/locations/francecentral","name":"francecentral","type":"Region","displayName":"France Central","regionalDisplayName":"(Europe) France Central","metadata":{"regionType":"Physical","regionCategory":"Recommended","geographyGroup":"Europe","longitude":"2.373","latitude":"46.3772","physicalLocation":"Paris","pairedRegion":[{"name":"francesouth","id":"/subscriptions/faa080af-c1d8-40ad-9cce-e1a450ca5b57/locations/francesouth"}]}},{"id":"/subscriptions/faa080af-c1d8-40ad-9cce-e1a450ca5b57/locations/germanywestcentral","name":"germanywestcentral","type":"Region","displayName":"Germany West Central","regionalDisplayName":"(Europe) Germany West Central","metadata":{"regionType":"Physical","regionCategory":"Recommended","geographyGroup":"Europe","longitude":"8.682127","latitude":"50.110924","physicalLocation":"Frankfurt","pairedRegion":[{"name":"germanynorth","id":"/subscriptions/faa080af-c1d8-40ad-9cce-e1a450ca5b57/locations/germanynorth"}]}},{"id":"/subscriptions/faa080af-c1d8-40ad-9cce-e1a450ca5b57/locations/italynorth","name":"italynorth","type":"Region","displayName":"Italy North","regionalDisplayName":"(Europe) Italy North","metadata":{"regionType":"Physical","regionCategory":"Recommended","geographyGroup":"Europe","longitude":"9.18109","latitude":"45.46888","physicalLocation":"Milan","pairedRegion":[]}},{"id":"/subscriptions/faa080af-c1d8-40ad-9cce-e1a450ca5b57/locations/norwayeast","name":"norwayeast","type":"Region","displayName":"Norway East","regionalDisplayName":"(Europe) Norway East","metadata":{"regionType":"Physical","regionCategory":"Recommended","geographyGroup":"Europe","longitude":"10.752245","latitude":"59.913868","physicalLocation":"Norway","pairedRegion":[{"name":"norwaywest","id":"/subscriptions/faa080af-c1d8-40ad-9cce-e1a450ca5b57/locations/norwaywest"}]}},{"id":"/subscriptions/faa080af-c1d8-40ad-9cce-e1a450ca5b57/locations/polandcentral","name":"polandcentral","type":"Region","displayName":"Poland Central","regionalDisplayName":"(Europe) Poland Central","metadata":{"regionType":"Physical","regionCategory":"Recommended","geographyGroup":"Europe","longitude":"21.01666","latitude":"52.23334","physicalLocation":"Warsaw","pairedRegion":[]}},{"id":"/subscriptions/faa080af-c1d8-40ad-9cce-e1a450ca5b57/locations/spaincentral","name":"spaincentral","type":"Region","displayName":"Spain Central","regionalDisplayName":"(Europe) Spain Central","metadata":{"regionType":"Physical","regionCategory":"Recommended","geographyGroup":"Europe","longitude":"3.4209","latitude":"40.4259","physicalLocation":"Madrid","pairedRegion":[]}},{"id":"/subscriptions/faa080af-c1d8-40ad-9cce-e1a450ca5b57/locations/switzerlandnorth","name":"switzerlandnorth","type":"Region","displayName":"Switzerland North","regionalDisplayName":"(Europe) Switzerland North","metadata":{"regionType":"Physical","regionCategory":"Recommended","geographyGroup":"Europe","longitude":"8.564572","latitude":"47.451542","physicalLocation":"Zurich","pairedRegion":[{"name":"switzerlandwest","id":"/subscriptions/faa080af-c1d8-40ad-9cce-e1a450ca5b57/locations/switzerlandwest"}]}},{"id":"/subscriptions/faa080af-c1d8-40ad-9cce-e1a450ca5b57/locations/mexicocentral","name":"mexicocentral","type":"Region","displayName":"Mexico Central","regionalDisplayName":"(Mexico) Mexico Central","metadata":{"regionType":"Physical","regionCategory":"Recommended","geographyGroup":"Mexico","longitude":"-100.389888","latitude":"20.588818","physicalLocation":"Querétaro State","pairedRegion":[]}},{"id":"/subscriptions/faa080af-c1d8-40ad-9cce-e1a450ca5b57/locations/uaenorth","name":"uaenorth","type":"Region","displayName":"UAE North","regionalDisplayName":"(Middle East) UAE North","metadata":{"regionType":"Physical","regionCategory":"Recommended","geographyGroup":"Middle East","longitude":"55.316666","latitude":"25.266666","physicalLocation":"Dubai","pairedRegion":[{"name":"uaecentral","id":"/subscriptions/faa080af-c1d8-40ad-9cce-e1a450ca5b57/locations/uaecentral"}]}},{"id":"/subscriptions/faa080af-c1d8-40ad-9cce-e1a450ca5b57/locations/brazilsouth","name":"brazilsouth","type":"Region","displayName":"Brazil South","regionalDisplayName":"(South America) Brazil South","metadata":{"regionType":"Physical","regionCategory":"Recommended","geographyGroup":"South America","longitude":"-46.633","latitude":"-23.55","physicalLocation":"Sao Paulo State","pairedRegion":[{"name":"southcentralus","id":"/subscriptions/faa080af-c1d8-40ad-9cce-e1a450ca5b57/locations/southcentralus"}]}},{"id":"/subscriptions/faa080af-c1d8-40ad-9cce-e1a450ca5b57/locations/israelcentral","name":"israelcentral","type":"Region","displayName":"Israel Central","regionalDisplayName":"(Middle East) Israel Central","metadata":{"regionType":"Physical","regionCategory":"Recommended","geographyGroup":"Middle East","longitude":"33.4506633","latitude":"31.2655698","physicalLocation":"Israel","pairedRegion":[]}},{"id":"/subscriptions/faa080af-c1d8-40ad-9cce-e1a450ca5b57/locations/qatarcentral","name":"qatarcentral","type":"Region","displayName":"Qatar Central","regionalDisplayName":"(Middle East) Qatar Central","metadata":{"regionType":"Physical","regionCategory":"Recommended","geographyGroup":"Middle East","longitude":"51.439327","latitude":"25.551462","physicalLocation":"Doha","pairedRegion":[]}},{"id":"/subscriptions/faa080af-c1d8-40ad-9cce-e1a450ca5b57/locations/centralusstage","name":"centralusstage","type":"Region","displayName":"Central US (Stage)","regionalDisplayName":"(US) Central US (Stage)","metadata":{"regionType":"Logical","regionCategory":"Other","geographyGroup":"US"}},{"id":"/subscriptions/faa080af-c1d8-40ad-9cce-e1a450ca5b57/locations/eastusstage","name":"eastusstage","type":"Region","displayName":"East US (Stage)","regionalDisplayName":"(US) East US (Stage)","metadata":{"regionType":"Logical","regionCategory":"Other","geographyGroup":"US"}},{"id":"/subscriptions/faa080af-c1d8-40ad-9cce-e1a450ca5b57/locations/eastus2stage","name":"eastus2stage","type":"Region","displayName":"East US 2 (Stage)","regionalDisplayName":"(US) East US 2 (Stage)","metadata":{"regionType":"Logical","regionCategory":"Other","geographyGroup":"US"}},{"id":"/subscriptions/faa080af-c1d8-40ad-9cce-e1a450ca5b57/locations/northcentralusstage","name":"northcentralusstage","type":"Region","displayName":"North Central US (Stage)","regionalDisplayName":"(US) North Central US (Stage)","metadata":{"regionType":"Logical","regionCategory":"Other","geographyGroup":"US"}},{"id":"/subscriptions/faa080af-c1d8-40ad-9cce-e1a450ca5b57/locations/southcentralusstage","name":"southcentralusstage","type":"Region","displayName":"South Central US (Stage)","regionalDisplayName":"(US) South Central US (Stage)","metadata":{"regionType":"Logical","regionCategory":"Other","geographyGroup":"US"}},{"id":"/subscriptions/faa080af-c1d8-40ad-9cce-e1a450ca5b57/locations/westusstage","name":"westusstage","type":"Region","displayName":"West US (Stage)","regionalDisplayName":"(US) West US (Stage)","metadata":{"regionType":"Logical","regionCategory":"Other","geographyGroup":"US"}},{"id":"/subscriptions/faa080af-c1d8-40ad-9cce-e1a450ca5b57/locations/westus2stage","name":"westus2stage","type":"Region","displayName":"West US 2 (Stage)","regionalDisplayName":"(US) West US 2 (Stage)","metadata":{"regionType":"Logical","regionCategory":"Other","geographyGroup":"US"}},{"id":"/subscriptions/faa080af-c1d8-40ad-9cce-e1a450ca5b57/locations/asia","name":"asia","type":"Region","displayName":"Asia","regionalDisplayName":"Asia","metadata":{"regionType":"Logical","regionCategory":"Other"}},{"id":"/subscriptions/faa080af-c1d8-40ad-9cce-e1a450ca5b57/locations/asiapacific","name":"asiapacific","type":"Region","displayName":"Asia Pacific","regionalDisplayName":"Asia Pacific","metadata":{"regionType":"Logical","regionCategory":"Other"}},{"id":"/subscriptions/faa080af-c1d8-40ad-9cce-e1a450ca5b57/locations/australia","name":"australia","type":"Region","displayName":"Australia","regionalDisplayName":"Australia","metadata":{"regionType":"Logical","regionCategory":"Other"}},{"id":"/subscriptions/faa080af-c1d8-40ad-9cce-e1a450ca5b57/locations/brazil","name":"brazil","type":"Region","displayName":"Brazil","regionalDisplayName":"Brazil","metadata":{"regionType":"Logical","regionCategory":"Other"}},{"id":"/subscriptions/faa080af-c1d8-40ad-9cce-e1a450ca5b57/locations/canada","name":"canada","type":"Region","displayName":"Canada","regionalDisplayName":"Canada","metadata":{"regionType":"Logical","regionCategory":"Other"}},{"id":"/subscriptions/faa080af-c1d8-40ad-9cce-e1a450ca5b57/locations/europe","name":"europe","type":"Region","displayName":"Europe","regionalDisplayName":"Europe","metadata":{"regionType":"Logical","regionCategory":"Other"}},{"id":"/subscriptions/faa080af-c1d8-40ad-9cce-e1a450ca5b57/locations/france","name":"france","type":"Region","displayName":"France","regionalDisplayName":"France","metadata":{"regionType":"Logical","regionCategory":"Other"}},{"id":"/subscriptions/faa080af-c1d8-40ad-9cce-e1a450ca5b57/locations/germany","name":"germany","type":"Region","displayName":"Germany","regionalDisplayName":"Germany","metadata":{"regionType":"Logical","regionCategory":"Other"}},{"id":"/subscriptions/faa080af-c1d8-40ad-9cce-e1a450ca5b57/locations/global","name":"global","type":"Region","displayName":"Global","regionalDisplayName":"Global","metadata":{"regionType":"Logical","regionCategory":"Other"}},{"id":"/subscriptions/faa080af-c1d8-40ad-9cce-e1a450ca5b57/locations/india","name":"india","type":"Region","displayName":"India","regionalDisplayName":"India","metadata":{"regionType":"Logical","regionCategory":"Other"}},{"id":"/subscriptions/faa080af-c1d8-40ad-9cce-e1a450ca5b57/locations/israel","name":"israel","type":"Region","displayName":"Israel","regionalDisplayName":"Israel","metadata":{"regionType":"Logical","regionCategory":"Other"}},{"id":"/subscriptions/faa080af-c1d8-40ad-9cce-e1a450ca5b57/locations/italy","name":"italy","type":"Region","displayName":"Italy","regionalDisplayName":"Italy","metadata":{"regionType":"Logical","regionCategory":"Other"}},{"id":"/subscriptions/faa080af-c1d8-40ad-9cce-e1a450ca5b57/locations/japan","name":"japan","type":"Region","displayName":"Japan","regionalDisplayName":"Japan","metadata":{"regionType":"Logical","regionCategory":"Other"}},{"id":"/subscriptions/faa080af-c1d8-40ad-9cce-e1a450ca5b57/locations/korea","name":"korea","type":"Region","displayName":"Korea","regionalDisplayName":"Korea","metadata":{"regionType":"Logical","regionCategory":"Other"}},{"id":"/subscriptions/faa080af-c1d8-40ad-9cce-e1a450ca5b57/locations/newzealand","name":"newzealand","type":"Region","displayName":"New Zealand","regionalDisplayName":"New Zealand","metadata":{"regionType":"Logical","regionCategory":"Other"}},{"id":"/subscriptions/faa080af-c1d8-40ad-9cce-e1a450ca5b57/locations/norway","name":"norway","type":"Region","displayName":"Norway","regionalDisplayName":"Norway","metadata":{"regionType":"Logical","regionCategory":"Other"}},{"id":"/subscriptions/faa080af-c1d8-40ad-9cce-e1a450ca5b57/locations/poland","name":"poland","type":"Region","displayName":"Poland","regionalDisplayName":"Poland","metadata":{"regionType":"Logical","regionCategory":"Other"}},{"id":"/subscriptions/faa080af-c1d8-40ad-9cce-e1a450ca5b57/locations/qatar","name":"qatar","type":"Region","displayName":"Qatar","regionalDisplayName":"Qatar","metadata":{"regionType":"Logical","regionCategory":"Other"}},{"id":"/subscriptions/faa080af-c1d8-40ad-9cce-e1a450ca5b57/locations/singapore","name":"singapore","type":"Region","displayName":"Singapore","regionalDisplayName":"Singapore","metadata":{"regionType":"Logical","regionCategory":"Other"}},{"id":"/subscriptions/faa080af-c1d8-40ad-9cce-e1a450ca5b57/locations/southafrica","name":"southafrica","type":"Region","displayName":"South Africa","regionalDisplayName":"South Africa","metadata":{"regionType":"Logical","regionCategory":"Other"}},{"id":"/subscriptions/faa080af-c1d8-40ad-9cce-e1a450ca5b57/locations/sweden","name":"sweden","type":"Region","displayName":"Sweden","regionalDisplayName":"Sweden","metadata":{"regionType":"Logical","regionCategory":"Other"}},{"id":"/subscriptions/faa080af-c1d8-40ad-9cce-e1a450ca5b57/locations/switzerland","name":"switzerland","type":"Region","displayName":"Switzerland","regionalDisplayName":"Switzerland","metadata":{"regionType":"Logical","regionCategory":"Other"}},{"id":"/subscriptions/faa080af-c1d8-40ad-9cce-e1a450ca5b57/locations/uae","name":"uae","type":"Region","displayName":"United Arab Emirates","regionalDisplayName":"United Arab Emirates","metadata":{"regionType":"Logical","regionCategory":"Other"}},{"id":"/subscriptions/faa080af-c1d8-40ad-9cce-e1a450ca5b57/locations/uk","name":"uk","type":"Region","displayName":"United Kingdom","regionalDisplayName":"United Kingdom","metadata":{"regionType":"Logical","regionCategory":"Other"}},{"id":"/subscriptions/faa080af-c1d8-40ad-9cce-e1a450ca5b57/locations/unitedstates","name":"unitedstates","type":"Region","displayName":"United States","regionalDisplayName":"United States","metadata":{"regionType":"Logical","regionCategory":"Other"}},{"id":"/subscriptions/faa080af-c1d8-40ad-9cce-e1a450ca5b57/locations/unitedstateseuap","name":"unitedstateseuap","type":"Region","displayName":"United States EUAP","regionalDisplayName":"United States EUAP","metadata":{"regionType":"Logical","regionCategory":"Other"}},{"id":"/subscriptions/faa080af-c1d8-40ad-9cce-e1a450ca5b57/locations/eastasiastage","name":"eastasiastage","type":"Region","displayName":"East Asia (Stage)","regionalDisplayName":"(Asia Pacific) East Asia (Stage)","metadata":{"regionType":"Logical","regionCategory":"Other","geographyGroup":"Asia Pacific"}},{"id":"/subscriptions/faa080af-c1d8-40ad-9cce-e1a450ca5b57/locations/southeastasiastage","name":"southeastasiastage","type":"Region","displayName":"Southeast Asia (Stage)","regionalDisplayName":"(Asia Pacific) Southeast Asia (Stage)","metadata":{"regionType":"Logical","regionCategory":"Other","geographyGroup":"Asia Pacific"}},{"id":"/subscriptions/faa080af-c1d8-40ad-9cce-e1a450ca5b57/locations/brazilus","name":"brazilus","type":"Region","displayName":"Brazil US","regionalDisplayName":"(South America) Brazil US","metadata":{"regionType":"Physical","regionCategory":"Other","geographyGroup":"South America","longitude":"0","latitude":"0","physicalLocation":"","pairedRegion":[{"name":"brazilsoutheast","id":"/subscriptions/faa080af-c1d8-40ad-9cce-e1a450ca5b57/locations/brazilsoutheast"}]}},{"id":"/subscriptions/faa080af-c1d8-40ad-9cce-e1a450ca5b57/locations/eastus2","name":"eastus2","type":"Region","displayName":"East US 2","regionalDisplayName":"(US) East US 2","metadata":{"regionType":"Physical","regionCategory":"Other","geographyGroup":"US","longitude":"-78.3889","latitude":"36.6681","physicalLocation":"Virginia","pairedRegion":[{"name":"centralus","id":"/subscriptions/faa080af-c1d8-40ad-9cce-e1a450ca5b57/locations/centralus"}]}},{"id":"/subscriptions/faa080af-c1d8-40ad-9cce-e1a450ca5b57/locations/eastusstg","name":"eastusstg","type":"Region","displayName":"East US STG","regionalDisplayName":"(US) East US STG","metadata":{"regionType":"Physical","regionCategory":"Other","geographyGroup":"US","longitude":"-79.8164","latitude":"37.3719","physicalLocation":"Virginia","pairedRegion":[{"name":"southcentralusstg","id":"/subscriptions/faa080af-c1d8-40ad-9cce-e1a450ca5b57/locations/southcentralusstg"}]}},{"id":"/subscriptions/faa080af-c1d8-40ad-9cce-e1a450ca5b57/locations/northcentralus","name":"northcentralus","type":"Region","displayName":"North Central US","regionalDisplayName":"(US) North Central US","metadata":{"regionType":"Physical","regionCategory":"Other","geographyGroup":"US","longitude":"-87.6278","latitude":"41.8819","physicalLocation":"Illinois","pairedRegion":[{"name":"southcentralus","id":"/subscriptions/faa080af-c1d8-40ad-9cce-e1a450ca5b57/locations/southcentralus"}]}},{"id":"/subscriptions/faa080af-c1d8-40ad-9cce-e1a450ca5b57/locations/westus","name":"westus","type":"Region","displayName":"West US","regionalDisplayName":"(US) West US","metadata":{"regionType":"Physical","regionCategory":"Other","geographyGroup":"US","longitude":"-122.417","latitude":"37.783","physicalLocation":"California","pairedRegion":[{"name":"eastus","id":"/subscriptions/faa080af-c1d8-40ad-9cce-e1a450ca5b57/locations/eastus"}]}},{"id":"/subscriptions/faa080af-c1d8-40ad-9cce-e1a450ca5b57/locations/japanwest","name":"japanwest","type":"Region","displayName":"Japan West","regionalDisplayName":"(Asia Pacific) Japan West","metadata":{"regionType":"Physical","regionCategory":"Other","geographyGroup":"Asia Pacific","longitude":"135.5022","latitude":"34.6939","physicalLocation":"Osaka","pairedRegion":[{"name":"japaneast","id":"/subscriptions/faa080af-c1d8-40ad-9cce-e1a450ca5b57/locations/japaneast"}]}},{"id":"/subscriptions/faa080af-c1d8-40ad-9cce-e1a450ca5b57/locations/jioindiawest","name":"jioindiawest","type":"Region","displayName":"Jio India West","regionalDisplayName":"(Asia Pacific) Jio India West","metadata":{"regionType":"Physical","regionCategory":"Other","geographyGroup":"Asia Pacific","longitude":"70.05773","latitude":"22.470701","physicalLocation":"Jamnagar","pairedRegion":[{"name":"jioindiacentral","id":"/subscriptions/faa080af-c1d8-40ad-9cce-e1a450ca5b57/locations/jioindiacentral"}]}},{"id":"/subscriptions/faa080af-c1d8-40ad-9cce-e1a450ca5b57/locations/centraluseuap","name":"centraluseuap","type":"Region","displayName":"Central US EUAP","regionalDisplayName":"(US) Central US EUAP","metadata":{"regionType":"Physical","regionCategory":"Other","geographyGroup":"US","longitude":"-93.6208","latitude":"41.5908","physicalLocation":"","pairedRegion":[{"name":"eastus2euap","id":"/subscriptions/faa080af-c1d8-40ad-9cce-e1a450ca5b57/locations/eastus2euap"}]}},{"id":"/subscriptions/faa080af-c1d8-40ad-9cce-e1a450ca5b57/locations/eastus2euap","name":"eastus2euap","type":"Region","displayName":"East US 2 EUAP","regionalDisplayName":"(US) East US 2 EUAP","metadata":{"regionType":"Physical","regionCategory":"Other","geographyGroup":"US","longitude":"-78.3889","latitude":"36.6681","physicalLocation":"","pairedRegion":[{"name":"centraluseuap","id":"/subscriptions/faa080af-c1d8-40ad-9cce-e1a450ca5b57/locations/centraluseuap"}]}},{"id":"/subscriptions/faa080af-c1d8-40ad-9cce-e1a450ca5b57/locations/southcentralusstg","name":"southcentralusstg","type":"Region","displayName":"South Central US STG","regionalDisplayName":"(US) South Central US STG","metadata":{"regionType":"Physical","regionCategory":"Other","geographyGroup":"US","longitude":"-98.5","latitude":"29.4167","physicalLocation":"Texas","pairedRegion":[{"name":"eastusstg","id":"/subscriptions/faa080af-c1d8-40ad-9cce-e1a450ca5b57/locations/eastusstg"}]}},{"id":"/subscriptions/faa080af-c1d8-40ad-9cce-e1a450ca5b57/locations/westcentralus","name":"westcentralus","type":"Region","displayName":"West Central US","regionalDisplayName":"(US) West Central US","metadata":{"regionType":"Physical","regionCategory":"Other","geographyGroup":"US","longitude":"-110.234","latitude":"40.89","physicalLocation":"Wyoming","pairedRegion":[{"name":"westus2","id":"/subscriptions/faa080af-c1d8-40ad-9cce-e1a450ca5b57/locations/westus2"}]}},{"id":"/subscriptions/faa080af-c1d8-40ad-9cce-e1a450ca5b57/locations/southafricawest","name":"southafricawest","type":"Region","displayName":"South Africa West","regionalDisplayName":"(Africa) South Africa West","metadata":{"regionType":"Physical","regionCategory":"Other","geographyGroup":"Africa","longitude":"18.843266","latitude":"-34.075691","physicalLocation":"Cape Town","pairedRegion":[{"name":"southafricanorth","id":"/subscriptions/faa080af-c1d8-40ad-9cce-e1a450ca5b57/locations/southafricanorth"}]}},{"id":"/subscriptions/faa080af-c1d8-40ad-9cce-e1a450ca5b57/locations/australiacentral","name":"australiacentral","type":"Region","displayName":"Australia Central","regionalDisplayName":"(Asia Pacific) Australia Central","metadata":{"regionType":"Physical","regionCategory":"Other","geographyGroup":"Asia Pacific","longitude":"149.1244","latitude":"-35.3075","physicalLocation":"Canberra","pairedRegion":[{"name":"australiacentral2","id":"/subscriptions/faa080af-c1d8-40ad-9cce-e1a450ca5b57/locations/australiacentral2"}]}},{"id":"/subscriptions/faa080af-c1d8-40ad-9cce-e1a450ca5b57/locations/australiacentral2","name":"australiacentral2","type":"Region","displayName":"Australia Central 2","regionalDisplayName":"(Asia Pacific) Australia Central 2","metadata":{"regionType":"Physical","regionCategory":"Other","geographyGroup":"Asia Pacific","longitude":"149.1244","latitude":"-35.3075","physicalLocation":"Canberra","pairedRegion":[{"name":"australiacentral","id":"/subscriptions/faa080af-c1d8-40ad-9cce-e1a450ca5b57/locations/australiacentral"}]}},{"id":"/subscriptions/faa080af-c1d8-40ad-9cce-e1a450ca5b57/locations/australiasoutheast","name":"australiasoutheast","type":"Region","displayName":"Australia Southeast","regionalDisplayName":"(Asia Pacific) Australia Southeast","metadata":{"regionType":"Physical","regionCategory":"Other","geographyGroup":"Asia Pacific","longitude":"144.9631","latitude":"-37.8136","physicalLocation":"Victoria","pairedRegion":[{"name":"australiaeast","id":"/subscriptions/faa080af-c1d8-40ad-9cce-e1a450ca5b57/locations/australiaeast"}]}},{"id":"/subscriptions/faa080af-c1d8-40ad-9cce-e1a450ca5b57/locations/jioindiacentral","name":"jioindiacentral","type":"Region","displayName":"Jio India Central","regionalDisplayName":"(Asia Pacific) Jio India Central","metadata":{"regionType":"Physical","regionCategory":"Other","geographyGroup":"Asia Pacific","longitude":"79.08886","latitude":"21.146633","physicalLocation":"Nagpur","pairedRegion":[{"name":"jioindiawest","id":"/subscriptions/faa080af-c1d8-40ad-9cce-e1a450ca5b57/locations/jioindiawest"}]}},{"id":"/subscriptions/faa080af-c1d8-40ad-9cce-e1a450ca5b57/locations/koreasouth","name":"koreasouth","type":"Region","displayName":"Korea South","regionalDisplayName":"(Asia Pacific) Korea South","metadata":{"regionType":"Physical","regionCategory":"Other","geographyGroup":"Asia Pacific","longitude":"129.0756","latitude":"35.1796","physicalLocation":"Busan","pairedRegion":[{"name":"koreacentral","id":"/subscriptions/faa080af-c1d8-40ad-9cce-e1a450ca5b57/locations/koreacentral"}]}},{"id":"/subscriptions/faa080af-c1d8-40ad-9cce-e1a450ca5b57/locations/southindia","name":"southindia","type":"Region","displayName":"South India","regionalDisplayName":"(Asia Pacific) South India","metadata":{"regionType":"Physical","regionCategory":"Other","geographyGroup":"Asia Pacific","longitude":"80.1636","latitude":"12.9822","physicalLocation":"Chennai","pairedRegion":[{"name":"centralindia","id":"/subscriptions/faa080af-c1d8-40ad-9cce-e1a450ca5b57/locations/centralindia"}]}},{"id":"/subscriptions/faa080af-c1d8-40ad-9cce-e1a450ca5b57/locations/westindia","name":"westindia","type":"Region","displayName":"West India","regionalDisplayName":"(Asia Pacific) West India","metadata":{"regionType":"Physical","regionCategory":"Other","geographyGroup":"Asia Pacific","longitude":"72.868","latitude":"19.088","physicalLocation":"Mumbai","pairedRegion":[{"name":"southindia","id":"/subscriptions/faa080af-c1d8-40ad-9cce-e1a450ca5b57/locations/southindia"}]}},{"id":"/subscriptions/faa080af-c1d8-40ad-9cce-e1a450ca5b57/locations/canadaeast","name":"canadaeast","type":"Region","displayName":"Canada East","regionalDisplayName":"(Canada) Canada East","metadata":{"regionType":"Physical","regionCategory":"Other","geographyGroup":"Canada","longitude":"-71.217","latitude":"46.817","physicalLocation":"Quebec","pairedRegion":[{"name":"canadacentral","id":"/subscriptions/faa080af-c1d8-40ad-9cce-e1a450ca5b57/locations/canadacentral"}]}},{"id":"/subscriptions/faa080af-c1d8-40ad-9cce-e1a450ca5b57/locations/francesouth","name":"francesouth","type":"Region","displayName":"France South","regionalDisplayName":"(Europe) France South","metadata":{"regionType":"Physical","regionCategory":"Other","geographyGroup":"Europe","longitude":"2.1972","latitude":"43.8345","physicalLocation":"Marseille","pairedRegion":[{"name":"francecentral","id":"/subscriptions/faa080af-c1d8-40ad-9cce-e1a450ca5b57/locations/francecentral"}]}},{"id":"/subscriptions/faa080af-c1d8-40ad-9cce-e1a450ca5b57/locations/germanynorth","name":"germanynorth","type":"Region","displayName":"Germany North","regionalDisplayName":"(Europe) Germany North","metadata":{"regionType":"Physical","regionCategory":"Other","geographyGroup":"Europe","longitude":"8.806422","latitude":"53.073635","physicalLocation":"Berlin","pairedRegion":[{"name":"germanywestcentral","id":"/subscriptions/faa080af-c1d8-40ad-9cce-e1a450ca5b57/locations/germanywestcentral"}]}},{"id":"/subscriptions/faa080af-c1d8-40ad-9cce-e1a450ca5b57/locations/norwaywest","name":"norwaywest","type":"Region","displayName":"Norway West","regionalDisplayName":"(Europe) Norway West","metadata":{"regionType":"Physical","regionCategory":"Other","geographyGroup":"Europe","longitude":"5.733107","latitude":"58.969975","physicalLocation":"Norway","pairedRegion":[{"name":"norwayeast","id":"/subscriptions/faa080af-c1d8-40ad-9cce-e1a450ca5b57/locations/norwayeast"}]}},{"id":"/subscriptions/faa080af-c1d8-40ad-9cce-e1a450ca5b57/locations/switzerlandwest","name":"switzerlandwest","type":"Region","displayName":"Switzerland West","regionalDisplayName":"(Europe) Switzerland West","metadata":{"regionType":"Physical","regionCategory":"Other","geographyGroup":"Europe","longitude":"6.143158","latitude":"46.204391","physicalLocation":"Geneva","pairedRegion":[{"name":"switzerlandnorth","id":"/subscriptions/faa080af-c1d8-40ad-9cce-e1a450ca5b57/locations/switzerlandnorth"}]}},{"id":"/subscriptions/faa080af-c1d8-40ad-9cce-e1a450ca5b57/locations/ukwest","name":"ukwest","type":"Region","displayName":"UK West","regionalDisplayName":"(Europe) UK West","metadata":{"regionType":"Physical","regionCategory":"Other","geographyGroup":"Europe","longitude":"-3.084","latitude":"53.427","physicalLocation":"Cardiff","pairedRegion":[{"name":"uksouth","id":"/subscriptions/faa080af-c1d8-40ad-9cce-e1a450ca5b57/locations/uksouth"}]}},{"id":"/subscriptions/faa080af-c1d8-40ad-9cce-e1a450ca5b57/locations/uaecentral","name":"uaecentral","type":"Region","displayName":"UAE Central","regionalDisplayName":"(Middle East) UAE Central","metadata":{"regionType":"Physical","regionCategory":"Other","geographyGroup":"Middle East","longitude":"54.366669","latitude":"24.466667","physicalLocation":"Abu Dhabi","pairedRegion":[{"name":"uaenorth","id":"/subscriptions/faa080af-c1d8-40ad-9cce-e1a450ca5b57/locations/uaenorth"}]}},{"id":"/subscriptions/faa080af-c1d8-40ad-9cce-e1a450ca5b57/locations/brazilsoutheast","name":"brazilsoutheast","type":"Region","displayName":"Brazil Southeast","regionalDisplayName":"(South America) Brazil Southeast","metadata":{"regionType":"Physical","regionCategory":"Other","geographyGroup":"South America","longitude":"-43.2075","latitude":"-22.90278","physicalLocation":"Rio","pairedRegion":[{"name":"brazilsouth","id":"/subscriptions/faa080af-c1d8-40ad-9cce-e1a450ca5b57/locations/brazilsouth"}]}}]}'
        headers:
            Cache-Control:
                - no-cache
            Content-Length:
                - "35781"
            Content-Type:
                - application/json; charset=utf-8
            Date:
<<<<<<< HEAD
                - Mon, 04 Nov 2024 18:40:40 GMT
=======
                - Wed, 05 Feb 2025 03:13:51 GMT
>>>>>>> e63055e1
            Expires:
                - "-1"
            Pragma:
                - no-cache
            Strict-Transport-Security:
                - max-age=31536000; includeSubDomains
            X-Cache:
                - CONFIG_NOCACHE
            X-Content-Type-Options:
                - nosniff
            X-Ms-Correlation-Request-Id:
<<<<<<< HEAD
                - e5e0dd22c9ebf1a2ce57733f63fc470d
=======
                - 0bed4dbea7570dcff1f6d7f3b7e56bda
>>>>>>> e63055e1
            X-Ms-Ratelimit-Remaining-Subscription-Global-Reads:
                - "16499"
            X-Ms-Ratelimit-Remaining-Subscription-Reads:
                - "1099"
<<<<<<< HEAD
            X-Ms-Request-Id:
                - 3d073482-e7ff-404d-948b-58753ad2deb9
            X-Ms-Routing-Request-Id:
                - WESTUS2:20241104T184040Z:3d073482-e7ff-404d-948b-58753ad2deb9
            X-Msedge-Ref:
                - 'Ref A: 97E857C69CB448A99E5A4E144A0CAB3D Ref B: CO6AA3150219025 Ref C: 2024-11-04T18:40:37Z'
        status: 200 OK
        code: 200
        duration: 2.9394499s
    - id: 1
      request:
        proto: HTTP/1.1
        proto_major: 1
        proto_minor: 1
        content_length: 0
        transfer_encoding: []
        trailer: {}
        host: management.azure.com
        remote_addr: ""
        request_uri: ""
        body: ""
        form: {}
        headers:
            Accept:
                - application/json
            Accept-Encoding:
                - gzip
            Authorization:
                - SANITIZED
            User-Agent:
                - azsdk-go-armresources.DeploymentsClient/v1.1.1 (go1.23.2; Windows_NT),azdev/0.0.0-dev.0 (Go go1.23.2; windows/amd64)
            X-Ms-Correlation-Request-Id:
                - e5e0dd22c9ebf1a2ce57733f63fc470d
        url: https://management.azure.com:443/subscriptions/faa080af-c1d8-40ad-9cce-e1a450ca5b57/providers/Microsoft.Resources/deployments/?api-version=2021-04-01
        method: GET
      response:
        proto: HTTP/2.0
        proto_major: 2
        proto_minor: 0
        transfer_encoding: []
        trailer: {}
        content_length: 1783810
        uncompressed: false
        body: '{"nextLink":"https://management.azure.com/subscriptions/faa080af-c1d8-40ad-9cce-e1a450ca5b57/providers/Microsoft.Resources/deployments/?api-version=2021-04-01\u0026%24skiptoken=1VHbjoIwEP0W%2b6xJ6yVR38AOiaudQjtlg28GXVc0kOxiQIz%2fvmD0B3zbt5mcM5NzubG0yMtjftmWxyKn4rTPf9n8xj7BkrNDNs8v53Ofgfdcbyzf12W4%2fSmP3cFqf2VzJnrTHlJSqyYZsP6DYYrqhQk%2b7ZlT4Ct5qCK3kcpFY5S%2bb%2bRZRjwOlAOO5MuI4gXS7ssI1GvLKy1dy0trJGg%2fL7mipEHyKrQCLQQtH2qdfYCitFHSmyC5ofIGA3Z%2f6e2M%2fAu5C0Ay3trZV95d%2fOCMDuE9D2P%2bfuS0FJrUREk3UlnCVXYYaStWkcO14zPdRR7DDKgpribwNzF8h5S1M4iQTruww1uu%2f6gmS6946Cq53%2f8A","value":[]}'
        headers:
            Cache-Control:
                - no-cache
            Content-Length:
                - "1783810"
            Content-Type:
                - application/json; charset=utf-8
            Date:
                - Mon, 04 Nov 2024 18:40:48 GMT
            Expires:
                - "-1"
            Pragma:
                - no-cache
            Strict-Transport-Security:
                - max-age=31536000; includeSubDomains
            X-Cache:
                - CONFIG_NOCACHE
            X-Content-Type-Options:
                - nosniff
            X-Ms-Correlation-Request-Id:
                - e5e0dd22c9ebf1a2ce57733f63fc470d
            X-Ms-Ratelimit-Remaining-Subscription-Global-Reads:
                - "16500"
            X-Ms-Ratelimit-Remaining-Subscription-Reads:
                - "1100"
            X-Ms-Request-Id:
                - a56f1334-7ffc-4443-9481-3fb6c12fd28f
            X-Ms-Routing-Request-Id:
                - WESTUS2:20241104T184049Z:a56f1334-7ffc-4443-9481-3fb6c12fd28f
            X-Msedge-Ref:
                - 'Ref A: 3AEB4F332933497C84F10EE57D751CB8 Ref B: CO6AA3150219025 Ref C: 2024-11-04T18:40:40Z'
        status: 200 OK
        code: 200
        duration: 8.3754451s
    - id: 2
      request:
        proto: HTTP/1.1
        proto_major: 1
        proto_minor: 1
        content_length: 0
        transfer_encoding: []
        trailer: {}
        host: management.azure.com
        remote_addr: ""
        request_uri: ""
        body: ""
        form: {}
        headers:
            Accept-Encoding:
                - gzip
            Authorization:
                - SANITIZED
            User-Agent:
                - azsdk-go-armresources.DeploymentsClient/v1.1.1 (go1.23.2; Windows_NT),azdev/0.0.0-dev.0 (Go go1.23.2; windows/amd64)
            X-Ms-Correlation-Request-Id:
                - e5e0dd22c9ebf1a2ce57733f63fc470d
        url: https://management.azure.com:443/subscriptions/faa080af-c1d8-40ad-9cce-e1a450ca5b57/providers/Microsoft.Resources/deployments/?api-version=2021-04-01&%24skiptoken=1VHbjoIwEP0W%2b6xJ6yVR38AOiaudQjtlg28GXVc0kOxiQIz%2fvmD0B3zbt5mcM5NzubG0yMtjftmWxyKn4rTPf9n8xj7BkrNDNs8v53Ofgfdcbyzf12W4%2fSmP3cFqf2VzJnrTHlJSqyYZsP6DYYrqhQk%2b7ZlT4Ct5qCK3kcpFY5S%2bb%2bRZRjwOlAOO5MuI4gXS7ssI1GvLKy1dy0trJGg%2fL7mipEHyKrQCLQQtH2qdfYCitFHSmyC5ofIGA3Z%2f6e2M%2fAu5C0Ay3trZV95d%2fOCMDuE9D2P%2bfuS0FJrUREk3UlnCVXYYaStWkcO14zPdRR7DDKgpribwNzF8h5S1M4iQTruww1uu%2f6gmS6946Cq53%2f8A
        method: GET
      response:
        proto: HTTP/2.0
        proto_major: 2
        proto_minor: 0
        transfer_encoding: []
        trailer: {}
        content_length: 1738781
        uncompressed: false
        body: '{"nextLink":"https://management.azure.com/subscriptions/faa080af-c1d8-40ad-9cce-e1a450ca5b57/providers/Microsoft.Resources/deployments/?api-version=2021-04-01\u0026%24skiptoken=1ZHPaoNAEMafxT0raOIheIvZCU2T3Y27M5b0FowtVlmhNagNvnu11ofo7fvzG%2fhgHiyrbVPY%2b7Upaot1mdsvFj0YbA2SWU3S5l1zvn42xUQc855FLHA2jsRLJ74vHnN%2fCV23Sxf4G0eX%2b1jw9zahVy4oCSWPY80rnvjpXhD4EmOeYLqTeHvTgVQn47eK08hlvUBYqfF21KHg0Mk%2bQAPVISXo1cczCMx6hUmosFyL1vPY4P7t%2fTdzX8AgkFZnYJG9V5XLpoTMerF0NIrwabFzO75jhncgUW9PZOZgGH4A","value":[]}'
        headers:
            Cache-Control:
                - no-cache
            Content-Length:
                - "1738781"
            Content-Type:
                - application/json; charset=utf-8
            Date:
                - Mon, 04 Nov 2024 18:40:52 GMT
            Expires:
                - "-1"
            Pragma:
                - no-cache
            Strict-Transport-Security:
                - max-age=31536000; includeSubDomains
            X-Cache:
                - CONFIG_NOCACHE
            X-Content-Type-Options:
                - nosniff
            X-Ms-Correlation-Request-Id:
                - e5e0dd22c9ebf1a2ce57733f63fc470d
            X-Ms-Ratelimit-Remaining-Subscription-Global-Reads:
                - "16499"
            X-Ms-Ratelimit-Remaining-Subscription-Reads:
                - "1099"
            X-Ms-Request-Id:
                - 85625ec0-c8fe-44c8-a3ea-39cf07ac218a
            X-Ms-Routing-Request-Id:
                - WESTUS2:20241104T184053Z:85625ec0-c8fe-44c8-a3ea-39cf07ac218a
            X-Msedge-Ref:
                - 'Ref A: 07BACBD9F8704581B026E1903A782C22 Ref B: CO6AA3150219025 Ref C: 2024-11-04T18:40:49Z'
        status: 200 OK
        code: 200
        duration: 4.3856781s
    - id: 3
      request:
        proto: HTTP/1.1
        proto_major: 1
        proto_minor: 1
        content_length: 0
        transfer_encoding: []
        trailer: {}
        host: management.azure.com
        remote_addr: ""
        request_uri: ""
        body: ""
        form: {}
        headers:
            Accept-Encoding:
                - gzip
            Authorization:
                - SANITIZED
            User-Agent:
                - azsdk-go-armresources.DeploymentsClient/v1.1.1 (go1.23.2; Windows_NT),azdev/0.0.0-dev.0 (Go go1.23.2; windows/amd64)
            X-Ms-Correlation-Request-Id:
                - e5e0dd22c9ebf1a2ce57733f63fc470d
        url: https://management.azure.com:443/subscriptions/faa080af-c1d8-40ad-9cce-e1a450ca5b57/providers/Microsoft.Resources/deployments/?api-version=2021-04-01&%24skiptoken=1ZHPaoNAEMafxT0raOIheIvZCU2T3Y27M5b0FowtVlmhNagNvnu11ofo7fvzG%2fhgHiyrbVPY%2b7Upaot1mdsvFj0YbA2SWU3S5l1zvn42xUQc855FLHA2jsRLJ74vHnN%2fCV23Sxf4G0eX%2b1jw9zahVy4oCSWPY80rnvjpXhD4EmOeYLqTeHvTgVQn47eK08hlvUBYqfF21KHg0Mk%2bQAPVISXo1cczCMx6hUmosFyL1vPY4P7t%2fTdzX8AgkFZnYJG9V5XLpoTMerF0NIrwabFzO75jhncgUW9PZOZgGH4A
        method: GET
      response:
        proto: HTTP/2.0
        proto_major: 2
        proto_minor: 0
        transfer_encoding: []
        trailer: {}
        content_length: 1207133
        uncompressed: false
        body: '{"nextLink":"https://management.azure.com/subscriptions/faa080af-c1d8-40ad-9cce-e1a450ca5b57/providers/Microsoft.Resources/deployments/?api-version=2021-04-01\u0026%24skiptoken=1VLdToMwFH6W9RoSmJos3BVaom49HfR0Bu8WxAUhkCgLPwvvLpURjS9gvOo57deT7%2bdcSFpXTV6dj01eV1gXWfVBvAvhVKFWa1NWWdfsj%2b9NbhDbrCcecVebFWDSiSGxifWFiOt2eXOdzSouQl%2bwUxvpZyZ0dAvM92NWssg5hEJzB9BnER4CwJfX2AW5U04rmZ5waQ8s6YAVPaBeS0x7EbigQj8SmHby7ZFPZy%2fRzBAunGybjNaV77%2bhG1CgjBqTiVedy9IiT9wY%2fhcCOkA%2bJfngCEwGQNqCmvzm4ZQPX%2fweBKN3Jg9BZ78N3YADxnRnWH9r4DqWe%2f7zRqubpdVbJTXeL%2b2seVqy%2bfuveeP4CQ%3d%3d","value":[]}'
        headers:
            Cache-Control:
                - no-cache
            Content-Length:
                - "1207133"
            Content-Type:
                - application/json; charset=utf-8
            Date:
                - Mon, 04 Nov 2024 18:40:56 GMT
            Expires:
                - "-1"
            Pragma:
                - no-cache
            Strict-Transport-Security:
                - max-age=31536000; includeSubDomains
            X-Cache:
                - CONFIG_NOCACHE
            X-Content-Type-Options:
                - nosniff
            X-Ms-Correlation-Request-Id:
                - e5e0dd22c9ebf1a2ce57733f63fc470d
            X-Ms-Ratelimit-Remaining-Subscription-Global-Reads:
                - "16499"
            X-Ms-Ratelimit-Remaining-Subscription-Reads:
                - "1099"
            X-Ms-Request-Id:
                - 4a130ca7-870a-4412-934b-eb1ca2886793
            X-Ms-Routing-Request-Id:
                - WESTUS2:20241104T184057Z:4a130ca7-870a-4412-934b-eb1ca2886793
            X-Msedge-Ref:
                - 'Ref A: 741C76858A8D4E279F7B449ABBD1C050 Ref B: CO6AA3150219025 Ref C: 2024-11-04T18:40:53Z'
        status: 200 OK
        code: 200
        duration: 3.5131731s
    - id: 4
      request:
        proto: HTTP/1.1
        proto_major: 1
        proto_minor: 1
        content_length: 0
        transfer_encoding: []
        trailer: {}
        host: management.azure.com
        remote_addr: ""
        request_uri: ""
        body: ""
        form: {}
        headers:
            Accept-Encoding:
                - gzip
            Authorization:
                - SANITIZED
            User-Agent:
                - azsdk-go-armresources.DeploymentsClient/v1.1.1 (go1.23.2; Windows_NT),azdev/0.0.0-dev.0 (Go go1.23.2; windows/amd64)
            X-Ms-Correlation-Request-Id:
                - e5e0dd22c9ebf1a2ce57733f63fc470d
        url: https://management.azure.com:443/subscriptions/faa080af-c1d8-40ad-9cce-e1a450ca5b57/providers/Microsoft.Resources/deployments/?api-version=2021-04-01&%24skiptoken=1VLdToMwFH6W9RoSmJos3BVaom49HfR0Bu8WxAUhkCgLPwvvLpURjS9gvOo57deT7%2bdcSFpXTV6dj01eV1gXWfVBvAvhVKFWa1NWWdfsj%2b9NbhDbrCcecVebFWDSiSGxifWFiOt2eXOdzSouQl%2bwUxvpZyZ0dAvM92NWssg5hEJzB9BnER4CwJfX2AW5U04rmZ5waQ8s6YAVPaBeS0x7EbigQj8SmHby7ZFPZy%2fRzBAunGybjNaV77%2bhG1CgjBqTiVedy9IiT9wY%2fhcCOkA%2bJfngCEwGQNqCmvzm4ZQPX%2fweBKN3Jg9BZ78N3YADxnRnWH9r4DqWe%2f7zRqubpdVbJTXeL%2b2seVqy%2bfuveeP4CQ%3d%3d
        method: GET
      response:
        proto: HTTP/2.0
        proto_major: 2
        proto_minor: 0
        transfer_encoding: []
        trailer: {}
        content_length: 128484
        uncompressed: false
        body: '{"nextLink":"https://management.azure.com/subscriptions/faa080af-c1d8-40ad-9cce-e1a450ca5b57/providers/Microsoft.Resources/deployments/?api-version=2021-04-01\u0026%24skiptoken=ZZDBboMwEES%2fBZ9BgoRDxA2wUdvEdrDXVOktorSiICO1REAj%2fr04iaOqve3Mzq705ozKTve1Ph37utPQNZX%2bQtEZkViCkisU6VPbujdp1TMxSxPT1djvj599ba631YQiFDgbh8FhpN8HD7mXhOgGuwv8jSOaLKH4fcjVC6YqDxlOEoFbnPtFRhXxGSQ4hyJl8PomAsZ30h84VkuunCiQFV9ulzmkmIxsCkCS9rFQZOIfT4RCOXHIQw7Nmg6eh2YXZSJmKUkJAxHvLIPkCh5unmG5cqYxi3Fs4K1jWP%2fFjEmU4HvyO6bk2kq1vfy38lrYvc0%2f%2f%2bb5Bw%3d%3d","value":[]}'
        headers:
            Cache-Control:
                - no-cache
            Content-Length:
                - "128484"
            Content-Type:
                - application/json; charset=utf-8
            Date:
                - Mon, 04 Nov 2024 18:40:58 GMT
            Expires:
                - "-1"
            Pragma:
                - no-cache
            Strict-Transport-Security:
                - max-age=31536000; includeSubDomains
            X-Cache:
                - CONFIG_NOCACHE
            X-Content-Type-Options:
                - nosniff
            X-Ms-Correlation-Request-Id:
                - e5e0dd22c9ebf1a2ce57733f63fc470d
            X-Ms-Ratelimit-Remaining-Subscription-Global-Reads:
                - "16499"
            X-Ms-Ratelimit-Remaining-Subscription-Reads:
                - "1099"
            X-Ms-Request-Id:
                - e4588d55-f313-43b5-959a-1e7244796a55
            X-Ms-Routing-Request-Id:
                - WESTUS2:20241104T184058Z:e4588d55-f313-43b5-959a-1e7244796a55
            X-Msedge-Ref:
                - 'Ref A: 7A44B4476A4C4049A08212272A626307 Ref B: CO6AA3150219025 Ref C: 2024-11-04T18:40:57Z'
        status: 200 OK
        code: 200
        duration: 1.3259249s
    - id: 5
      request:
        proto: HTTP/1.1
        proto_major: 1
        proto_minor: 1
        content_length: 0
        transfer_encoding: []
        trailer: {}
        host: management.azure.com
        remote_addr: ""
        request_uri: ""
        body: ""
        form: {}
        headers:
            Accept-Encoding:
                - gzip
            Authorization:
                - SANITIZED
            User-Agent:
                - azsdk-go-armresources.DeploymentsClient/v1.1.1 (go1.23.2; Windows_NT),azdev/0.0.0-dev.0 (Go go1.23.2; windows/amd64)
            X-Ms-Correlation-Request-Id:
                - e5e0dd22c9ebf1a2ce57733f63fc470d
        url: https://management.azure.com:443/subscriptions/faa080af-c1d8-40ad-9cce-e1a450ca5b57/providers/Microsoft.Resources/deployments/?api-version=2021-04-01&%24skiptoken=ZZDBboMwEES%2fBZ9BgoRDxA2wUdvEdrDXVOktorSiICO1REAj%2fr04iaOqve3Mzq705ozKTve1Ph37utPQNZX%2bQtEZkViCkisU6VPbujdp1TMxSxPT1djvj599ba631YQiFDgbh8FhpN8HD7mXhOgGuwv8jSOaLKH4fcjVC6YqDxlOEoFbnPtFRhXxGSQ4hyJl8PomAsZ30h84VkuunCiQFV9ulzmkmIxsCkCS9rFQZOIfT4RCOXHIQw7Nmg6eh2YXZSJmKUkJAxHvLIPkCh5unmG5cqYxi3Fs4K1jWP%2fFjEmU4HvyO6bk2kq1vfy38lrYvc0%2f%2f%2bb5Bw%3d%3d
        method: GET
      response:
        proto: HTTP/2.0
        proto_major: 2
        proto_minor: 0
        transfer_encoding: []
        trailer: {}
        content_length: 537
        uncompressed: false
        body: '{"nextLink":"https://management.azure.com/subscriptions/faa080af-c1d8-40ad-9cce-e1a450ca5b57/providers/Microsoft.Resources/deployments/?api-version=2021-04-01\u0026%24skiptoken=ZZBBb4MwDIV%2fS3MuEnQ7VNwCCZrWximJ04ndKsYqBgrSRgWs4r%2bvaZdp2k7xe%2f7yZPtMys72tT0d%2brqz2DWV%2fSDxmTxxjUa7ylZjvzu897UDNtVEYhIt1gvAYhSfRUCWV0J1g%2b9F4XqhmiwR7Djk5pkJk98DSxLFWpaH%2b0wYHgImLMd9CvjyqiKQWx0OkpkLV07AihFYMwGalcRyEmkEOktygeUo3x755Z0kugwRwTEIyLwknLpxVyS2p7b10qtMUUh5ygEV3XpTS4MP355b9PYxpUAZdWnecYf4hzmTGyV3%2fDdm9J2XZnPN9%2fJ2zZ%2fx%2fuTN8xc%3d","value":[]}'
        headers:
            Cache-Control:
                - no-cache
            Content-Length:
                - "537"
            Content-Type:
                - application/json; charset=utf-8
            Date:
                - Mon, 04 Nov 2024 18:40:59 GMT
            Expires:
                - "-1"
            Pragma:
                - no-cache
            Strict-Transport-Security:
                - max-age=31536000; includeSubDomains
            X-Cache:
                - CONFIG_NOCACHE
            X-Content-Type-Options:
                - nosniff
            X-Ms-Correlation-Request-Id:
                - e5e0dd22c9ebf1a2ce57733f63fc470d
            X-Ms-Ratelimit-Remaining-Subscription-Global-Reads:
                - "16499"
            X-Ms-Ratelimit-Remaining-Subscription-Reads:
                - "1099"
            X-Ms-Request-Id:
                - 862a40e1-5c7a-4567-9c7a-be87107233b2
            X-Ms-Routing-Request-Id:
                - WESTUS2:20241104T184100Z:862a40e1-5c7a-4567-9c7a-be87107233b2
            X-Msedge-Ref:
                - 'Ref A: 04F1DEF0D969480C80F4B8E4F7134735 Ref B: CO6AA3150219025 Ref C: 2024-11-04T18:40:58Z'
        status: 200 OK
        code: 200
        duration: 1.2903761s
    - id: 6
      request:
        proto: HTTP/1.1
        proto_major: 1
        proto_minor: 1
        content_length: 0
        transfer_encoding: []
        trailer: {}
        host: management.azure.com
        remote_addr: ""
        request_uri: ""
        body: ""
        form: {}
        headers:
            Accept-Encoding:
                - gzip
            Authorization:
                - SANITIZED
            User-Agent:
                - azsdk-go-armresources.DeploymentsClient/v1.1.1 (go1.23.2; Windows_NT),azdev/0.0.0-dev.0 (Go go1.23.2; windows/amd64)
            X-Ms-Correlation-Request-Id:
                - e5e0dd22c9ebf1a2ce57733f63fc470d
        url: https://management.azure.com:443/subscriptions/faa080af-c1d8-40ad-9cce-e1a450ca5b57/providers/Microsoft.Resources/deployments/?api-version=2021-04-01&%24skiptoken=ZZBBb4MwDIV%2fS3MuEnQ7VNwCCZrWximJ04ndKsYqBgrSRgWs4r%2bvaZdp2k7xe%2f7yZPtMys72tT0d%2brqz2DWV%2fSDxmTxxjUa7ylZjvzu897UDNtVEYhIt1gvAYhSfRUCWV0J1g%2b9F4XqhmiwR7Djk5pkJk98DSxLFWpaH%2b0wYHgImLMd9CvjyqiKQWx0OkpkLV07AihFYMwGalcRyEmkEOktygeUo3x755Z0kugwRwTEIyLwknLpxVyS2p7b10qtMUUh5ygEV3XpTS4MP355b9PYxpUAZdWnecYf4hzmTGyV3%2fDdm9J2XZnPN9%2fJ2zZ%2fx%2fuTN8xc%3d
        method: GET
      response:
        proto: HTTP/2.0
        proto_major: 2
        proto_minor: 0
        transfer_encoding: []
        trailer: {}
        content_length: 12
        uncompressed: false
        body: '{"value":[]}'
        headers:
            Cache-Control:
                - no-cache
            Content-Length:
                - "12"
            Content-Type:
                - application/json; charset=utf-8
            Date:
                - Mon, 04 Nov 2024 18:40:59 GMT
            Expires:
                - "-1"
            Pragma:
                - no-cache
            Strict-Transport-Security:
                - max-age=31536000; includeSubDomains
            X-Cache:
                - CONFIG_NOCACHE
            X-Content-Type-Options:
                - nosniff
            X-Ms-Correlation-Request-Id:
                - e5e0dd22c9ebf1a2ce57733f63fc470d
            X-Ms-Ratelimit-Remaining-Subscription-Global-Reads:
                - "16499"
            X-Ms-Ratelimit-Remaining-Subscription-Reads:
                - "1099"
            X-Ms-Request-Id:
                - cb69780a-8c54-430b-ae86-622095ca8223
            X-Ms-Routing-Request-Id:
                - WESTUS2:20241104T184100Z:cb69780a-8c54-430b-ae86-622095ca8223
            X-Msedge-Ref:
                - 'Ref A: 3A43AA35CB194905B6C78AE2AB780BC8 Ref B: CO6AA3150219025 Ref C: 2024-11-04T18:41:00Z'
        status: 200 OK
        code: 200
        duration: 513.1755ms
    - id: 7
      request:
        proto: HTTP/1.1
        proto_major: 1
        proto_minor: 1
        content_length: 4313
        transfer_encoding: []
        trailer: {}
        host: management.azure.com
        remote_addr: ""
        request_uri: ""
        body: '{"location":"eastus2","properties":{"mode":"Incremental","parameters":{"boolTagValue":{"value":false},"environmentName":{"value":"azdtest-w9d007a"},"intTagValue":{"value":678},"location":{"value":"eastus2"}},"template":{"$schema":"https://schema.management.azure.com/schemas/2018-05-01/subscriptionDeploymentTemplate.json#","contentVersion":"1.0.0.0","metadata":{"_generator":{"name":"bicep","version":"0.29.47.4906","templateHash":"15552207553737481855"}},"parameters":{"environmentName":{"type":"string","minLength":1,"maxLength":64,"metadata":{"description":"Name of the the environment which is used to generate a short unique hash used in all resources."}},"location":{"type":"string","metadata":{"description":"Primary location for all resources"}},"deleteAfterTime":{"type":"string","defaultValue":"[dateTimeAdd(utcNow(''o''), ''PT1H'')]","metadata":{"description":"A time to mark on created resource groups, so they can be cleaned up via an automated process."}},"intTagValue":{"type":"int","metadata":{"description":"Test parameter for int-typed values."}},"boolTagValue":{"type":"bool","metadata":{"description":"Test parameter for bool-typed values."}}},"variables":{"tags":{"azd-env-name":"[parameters(''environmentName'')]","DeleteAfter":"[parameters(''deleteAfterTime'')]","IntTag":"[string(parameters(''intTagValue''))]","BoolTag":"[string(parameters(''boolTagValue''))]"}},"resources":[{"type":"Microsoft.Resources/resourceGroups","apiVersion":"2021-04-01","name":"[format(''rg-{0}'', parameters(''environmentName''))]","location":"[parameters(''location'')]","tags":"[variables(''tags'')]"},{"type":"Microsoft.Resources/deployments","apiVersion":"2022-09-01","name":"resources","resourceGroup":"[format(''rg-{0}'', parameters(''environmentName''))]","properties":{"expressionEvaluationOptions":{"scope":"inner"},"mode":"Incremental","parameters":{"environmentName":{"value":"[parameters(''environmentName'')]"},"location":{"value":"[parameters(''location'')]"}},"template":{"$schema":"https://schema.management.azure.com/schemas/2019-04-01/deploymentTemplate.json#","contentVersion":"1.0.0.0","metadata":{"_generator":{"name":"bicep","version":"0.29.47.4906","templateHash":"14384209273534421784"}},"parameters":{"environmentName":{"type":"string"},"location":{"type":"string","defaultValue":"[resourceGroup().location]"}},"variables":{"tags":{"azd-env-name":"[parameters(''environmentName'')]"},"resourceToken":"[toLower(uniqueString(subscription().id, parameters(''environmentName''), parameters(''location'')))]"},"resources":[{"type":"Microsoft.Storage/storageAccounts","apiVersion":"2022-05-01","name":"[format(''st{0}'', variables(''resourceToken''))]","location":"[parameters(''location'')]","tags":"[variables(''tags'')]","kind":"StorageV2","sku":{"name":"Standard_LRS"}}],"outputs":{"AZURE_STORAGE_ACCOUNT_ID":{"type":"string","value":"[resourceId(''Microsoft.Storage/storageAccounts'', format(''st{0}'', variables(''resourceToken'')))]"},"AZURE_STORAGE_ACCOUNT_NAME":{"type":"string","value":"[format(''st{0}'', variables(''resourceToken''))]"}}}},"dependsOn":["[subscriptionResourceId(''Microsoft.Resources/resourceGroups'', format(''rg-{0}'', parameters(''environmentName'')))]"]}],"outputs":{"AZURE_STORAGE_ACCOUNT_ID":{"type":"string","value":"[reference(extensionResourceId(format(''/subscriptions/{0}/resourceGroups/{1}'', subscription().subscriptionId, format(''rg-{0}'', parameters(''environmentName''))), ''Microsoft.Resources/deployments'', ''resources''), ''2022-09-01'').outputs.AZURE_STORAGE_ACCOUNT_ID.value]"},"AZURE_STORAGE_ACCOUNT_NAME":{"type":"string","value":"[reference(extensionResourceId(format(''/subscriptions/{0}/resourceGroups/{1}'', subscription().subscriptionId, format(''rg-{0}'', parameters(''environmentName''))), ''Microsoft.Resources/deployments'', ''resources''), ''2022-09-01'').outputs.AZURE_STORAGE_ACCOUNT_NAME.value]"},"STRING":{"type":"string","value":"abc"},"BOOL":{"type":"bool","value":true},"INT":{"type":"int","value":1234},"ARRAY":{"type":"array","value":[true,"abc",1234]},"ARRAY_INT":{"type":"array","value":[1,2,3]},"ARRAY_STRING":{"type":"array","value":["elem1","elem2","elem3"]},"OBJECT":{"type":"object","value":{"foo":"bar","inner":{"foo":"bar"},"array":[true,"abc",1234]}}}}},"tags":{"azd-env-name":"azdtest-w9d007a","azd-provision-param-hash":"186956753fb20f2eca1a70979e1f53b436607c20b4bed7ed2ee3d38af2e7306a"}}'
        form: {}
        headers:
            Accept:
                - application/json
            Accept-Encoding:
                - gzip
            Authorization:
                - SANITIZED
            Content-Length:
                - "4313"
            Content-Type:
                - application/json
            User-Agent:
                - azsdk-go-armresources.DeploymentsClient/v1.1.1 (go1.23.2; Windows_NT),azdev/0.0.0-dev.0 (Go go1.23.2; windows/amd64)
            X-Ms-Correlation-Request-Id:
                - e5e0dd22c9ebf1a2ce57733f63fc470d
        url: https://management.azure.com:443/subscriptions/faa080af-c1d8-40ad-9cce-e1a450ca5b57/providers/Microsoft.Resources/deployments/azdtest-w9d007a-1730745624/validate?api-version=2021-04-01
        method: POST
      response:
        proto: HTTP/2.0
        proto_major: 2
        proto_minor: 0
        transfer_encoding: []
        trailer: {}
        content_length: 1883
        uncompressed: false
        body: '{"id":"/subscriptions/faa080af-c1d8-40ad-9cce-e1a450ca5b57/providers/Microsoft.Resources/deployments/azdtest-w9d007a-1730745624","name":"azdtest-w9d007a-1730745624","type":"Microsoft.Resources/deployments","location":"eastus2","tags":{"azd-env-name":"azdtest-w9d007a","azd-provision-param-hash":"186956753fb20f2eca1a70979e1f53b436607c20b4bed7ed2ee3d38af2e7306a"},"properties":{"templateHash":"15552207553737481855","parameters":{"environmentName":{"type":"String","value":"azdtest-w9d007a"},"location":{"type":"String","value":"eastus2"},"deleteAfterTime":{"type":"String","value":"2024-11-04T19:41:01Z"},"intTagValue":{"type":"Int","value":678},"boolTagValue":{"type":"Bool","value":false}},"mode":"Incremental","provisioningState":"Succeeded","timestamp":"0001-01-01T00:00:00Z","duration":"PT0S","correlationId":"e5e0dd22c9ebf1a2ce57733f63fc470d","providers":[{"namespace":"Microsoft.Resources","resourceTypes":[{"resourceType":"resourceGroups","locations":["eastus2"]},{"resourceType":"deployments","locations":[null]}]}],"dependencies":[{"dependsOn":[{"id":"/subscriptions/faa080af-c1d8-40ad-9cce-e1a450ca5b57/resourceGroups/rg-azdtest-w9d007a","resourceType":"Microsoft.Resources/resourceGroups","resourceName":"rg-azdtest-w9d007a"}],"id":"/subscriptions/faa080af-c1d8-40ad-9cce-e1a450ca5b57/resourceGroups/rg-azdtest-w9d007a/providers/Microsoft.Resources/deployments/resources","resourceType":"Microsoft.Resources/deployments","resourceName":"resources"}],"validatedResources":[{"id":"/subscriptions/faa080af-c1d8-40ad-9cce-e1a450ca5b57/resourceGroups/rg-azdtest-w9d007a"},{"id":"/subscriptions/faa080af-c1d8-40ad-9cce-e1a450ca5b57/resourceGroups/rg-azdtest-w9d007a/providers/Microsoft.Resources/deployments/resources"},{"id":"/subscriptions/faa080af-c1d8-40ad-9cce-e1a450ca5b57/resourceGroups/rg-azdtest-w9d007a/providers/Microsoft.Storage/storageAccounts/std4jqclyx3djlc"}]}}'
        headers:
            Cache-Control:
                - no-cache
            Content-Length:
                - "1883"
            Content-Type:
                - application/json; charset=utf-8
            Date:
                - Mon, 04 Nov 2024 18:41:01 GMT
            Expires:
                - "-1"
            Pragma:
                - no-cache
            Strict-Transport-Security:
                - max-age=31536000; includeSubDomains
            X-Cache:
                - CONFIG_NOCACHE
            X-Content-Type-Options:
                - nosniff
            X-Ms-Correlation-Request-Id:
                - e5e0dd22c9ebf1a2ce57733f63fc470d
            X-Ms-Ratelimit-Remaining-Subscription-Global-Writes:
                - "11999"
            X-Ms-Ratelimit-Remaining-Subscription-Writes:
                - "799"
            X-Ms-Request-Id:
                - 2270799b-120b-4dc7-933d-37fc59689e24
            X-Ms-Routing-Request-Id:
                - WESTUS2:20241104T184102Z:2270799b-120b-4dc7-933d-37fc59689e24
            X-Msedge-Ref:
                - 'Ref A: 0756A564C2844B9A84B74392F8172312 Ref B: CO6AA3150219025 Ref C: 2024-11-04T18:41:00Z'
        status: 200 OK
        code: 200
        duration: 1.9728235s
    - id: 8
      request:
        proto: HTTP/1.1
        proto_major: 1
        proto_minor: 1
        content_length: 4313
        transfer_encoding: []
        trailer: {}
        host: management.azure.com
        remote_addr: ""
        request_uri: ""
        body: '{"location":"eastus2","properties":{"mode":"Incremental","parameters":{"boolTagValue":{"value":false},"environmentName":{"value":"azdtest-w9d007a"},"intTagValue":{"value":678},"location":{"value":"eastus2"}},"template":{"$schema":"https://schema.management.azure.com/schemas/2018-05-01/subscriptionDeploymentTemplate.json#","contentVersion":"1.0.0.0","metadata":{"_generator":{"name":"bicep","version":"0.29.47.4906","templateHash":"15552207553737481855"}},"parameters":{"environmentName":{"type":"string","minLength":1,"maxLength":64,"metadata":{"description":"Name of the the environment which is used to generate a short unique hash used in all resources."}},"location":{"type":"string","metadata":{"description":"Primary location for all resources"}},"deleteAfterTime":{"type":"string","defaultValue":"[dateTimeAdd(utcNow(''o''), ''PT1H'')]","metadata":{"description":"A time to mark on created resource groups, so they can be cleaned up via an automated process."}},"intTagValue":{"type":"int","metadata":{"description":"Test parameter for int-typed values."}},"boolTagValue":{"type":"bool","metadata":{"description":"Test parameter for bool-typed values."}}},"variables":{"tags":{"azd-env-name":"[parameters(''environmentName'')]","DeleteAfter":"[parameters(''deleteAfterTime'')]","IntTag":"[string(parameters(''intTagValue''))]","BoolTag":"[string(parameters(''boolTagValue''))]"}},"resources":[{"type":"Microsoft.Resources/resourceGroups","apiVersion":"2021-04-01","name":"[format(''rg-{0}'', parameters(''environmentName''))]","location":"[parameters(''location'')]","tags":"[variables(''tags'')]"},{"type":"Microsoft.Resources/deployments","apiVersion":"2022-09-01","name":"resources","resourceGroup":"[format(''rg-{0}'', parameters(''environmentName''))]","properties":{"expressionEvaluationOptions":{"scope":"inner"},"mode":"Incremental","parameters":{"environmentName":{"value":"[parameters(''environmentName'')]"},"location":{"value":"[parameters(''location'')]"}},"template":{"$schema":"https://schema.management.azure.com/schemas/2019-04-01/deploymentTemplate.json#","contentVersion":"1.0.0.0","metadata":{"_generator":{"name":"bicep","version":"0.29.47.4906","templateHash":"14384209273534421784"}},"parameters":{"environmentName":{"type":"string"},"location":{"type":"string","defaultValue":"[resourceGroup().location]"}},"variables":{"tags":{"azd-env-name":"[parameters(''environmentName'')]"},"resourceToken":"[toLower(uniqueString(subscription().id, parameters(''environmentName''), parameters(''location'')))]"},"resources":[{"type":"Microsoft.Storage/storageAccounts","apiVersion":"2022-05-01","name":"[format(''st{0}'', variables(''resourceToken''))]","location":"[parameters(''location'')]","tags":"[variables(''tags'')]","kind":"StorageV2","sku":{"name":"Standard_LRS"}}],"outputs":{"AZURE_STORAGE_ACCOUNT_ID":{"type":"string","value":"[resourceId(''Microsoft.Storage/storageAccounts'', format(''st{0}'', variables(''resourceToken'')))]"},"AZURE_STORAGE_ACCOUNT_NAME":{"type":"string","value":"[format(''st{0}'', variables(''resourceToken''))]"}}}},"dependsOn":["[subscriptionResourceId(''Microsoft.Resources/resourceGroups'', format(''rg-{0}'', parameters(''environmentName'')))]"]}],"outputs":{"AZURE_STORAGE_ACCOUNT_ID":{"type":"string","value":"[reference(extensionResourceId(format(''/subscriptions/{0}/resourceGroups/{1}'', subscription().subscriptionId, format(''rg-{0}'', parameters(''environmentName''))), ''Microsoft.Resources/deployments'', ''resources''), ''2022-09-01'').outputs.AZURE_STORAGE_ACCOUNT_ID.value]"},"AZURE_STORAGE_ACCOUNT_NAME":{"type":"string","value":"[reference(extensionResourceId(format(''/subscriptions/{0}/resourceGroups/{1}'', subscription().subscriptionId, format(''rg-{0}'', parameters(''environmentName''))), ''Microsoft.Resources/deployments'', ''resources''), ''2022-09-01'').outputs.AZURE_STORAGE_ACCOUNT_NAME.value]"},"STRING":{"type":"string","value":"abc"},"BOOL":{"type":"bool","value":true},"INT":{"type":"int","value":1234},"ARRAY":{"type":"array","value":[true,"abc",1234]},"ARRAY_INT":{"type":"array","value":[1,2,3]},"ARRAY_STRING":{"type":"array","value":["elem1","elem2","elem3"]},"OBJECT":{"type":"object","value":{"foo":"bar","inner":{"foo":"bar"},"array":[true,"abc",1234]}}}}},"tags":{"azd-env-name":"azdtest-w9d007a","azd-provision-param-hash":"186956753fb20f2eca1a70979e1f53b436607c20b4bed7ed2ee3d38af2e7306a"}}'
        form: {}
        headers:
            Accept:
                - application/json
            Accept-Encoding:
                - gzip
            Authorization:
                - SANITIZED
            Content-Length:
                - "4313"
            Content-Type:
                - application/json
            User-Agent:
                - azsdk-go-armresources.DeploymentsClient/v1.1.1 (go1.23.2; Windows_NT),azdev/0.0.0-dev.0 (Go go1.23.2; windows/amd64)
            X-Ms-Correlation-Request-Id:
                - e5e0dd22c9ebf1a2ce57733f63fc470d
        url: https://management.azure.com:443/subscriptions/faa080af-c1d8-40ad-9cce-e1a450ca5b57/providers/Microsoft.Resources/deployments/azdtest-w9d007a-1730745624?api-version=2021-04-01
        method: PUT
      response:
        proto: HTTP/2.0
        proto_major: 2
        proto_minor: 0
        transfer_encoding: []
        trailer: {}
        content_length: 1478
        uncompressed: false
        body: '{"id":"/subscriptions/faa080af-c1d8-40ad-9cce-e1a450ca5b57/providers/Microsoft.Resources/deployments/azdtest-w9d007a-1730745624","name":"azdtest-w9d007a-1730745624","type":"Microsoft.Resources/deployments","location":"eastus2","tags":{"azd-env-name":"azdtest-w9d007a","azd-provision-param-hash":"186956753fb20f2eca1a70979e1f53b436607c20b4bed7ed2ee3d38af2e7306a"},"properties":{"templateHash":"15552207553737481855","parameters":{"environmentName":{"type":"String","value":"azdtest-w9d007a"},"location":{"type":"String","value":"eastus2"},"deleteAfterTime":{"type":"String","value":"2024-11-04T19:41:03Z"},"intTagValue":{"type":"Int","value":678},"boolTagValue":{"type":"Bool","value":false}},"mode":"Incremental","provisioningState":"Accepted","timestamp":"2024-11-04T18:41:05.3711291Z","duration":"PT0.0004847S","correlationId":"e5e0dd22c9ebf1a2ce57733f63fc470d","providers":[{"namespace":"Microsoft.Resources","resourceTypes":[{"resourceType":"resourceGroups","locations":["eastus2"]},{"resourceType":"deployments","locations":[null]}]}],"dependencies":[{"dependsOn":[{"id":"/subscriptions/faa080af-c1d8-40ad-9cce-e1a450ca5b57/resourceGroups/rg-azdtest-w9d007a","resourceType":"Microsoft.Resources/resourceGroups","resourceName":"rg-azdtest-w9d007a"}],"id":"/subscriptions/faa080af-c1d8-40ad-9cce-e1a450ca5b57/resourceGroups/rg-azdtest-w9d007a/providers/Microsoft.Resources/deployments/resources","resourceType":"Microsoft.Resources/deployments","resourceName":"resources"}]}}'
        headers:
            Azure-Asyncoperation:
                - https://management.azure.com/subscriptions/faa080af-c1d8-40ad-9cce-e1a450ca5b57/providers/Microsoft.Resources/deployments/azdtest-w9d007a-1730745624/operationStatuses/08584708612222720469?api-version=2021-04-01
            Cache-Control:
                - no-cache
            Content-Length:
                - "1478"
            Content-Type:
                - application/json; charset=utf-8
            Date:
                - Mon, 04 Nov 2024 18:41:05 GMT
            Expires:
                - "-1"
            Pragma:
                - no-cache
            Strict-Transport-Security:
                - max-age=31536000; includeSubDomains
            X-Cache:
                - CONFIG_NOCACHE
            X-Content-Type-Options:
                - nosniff
            X-Ms-Correlation-Request-Id:
                - e5e0dd22c9ebf1a2ce57733f63fc470d
            X-Ms-Deployment-Engine-Version:
                - 1.158.0
            X-Ms-Ratelimit-Remaining-Subscription-Global-Writes:
                - "11999"
            X-Ms-Ratelimit-Remaining-Subscription-Writes:
                - "799"
            X-Ms-Request-Id:
                - 1b07d590-d551-4d76-9408-b7171050dbbe
            X-Ms-Routing-Request-Id:
                - WESTUS2:20241104T184106Z:1b07d590-d551-4d76-9408-b7171050dbbe
            X-Msedge-Ref:
                - 'Ref A: D8039BB0EBE94331B86CF9BC6D7C3EA8 Ref B: CO6AA3150219025 Ref C: 2024-11-04T18:41:02Z'
        status: 201 Created
        code: 201
        duration: 3.6905276s
    - id: 9
      request:
        proto: HTTP/1.1
        proto_major: 1
        proto_minor: 1
        content_length: 0
        transfer_encoding: []
        trailer: {}
        host: management.azure.com
        remote_addr: ""
        request_uri: ""
        body: ""
        form: {}
        headers:
            Accept-Encoding:
                - gzip
            Authorization:
                - SANITIZED
            User-Agent:
                - azsdk-go-armresources.DeploymentsClient/v1.1.1 (go1.23.2; Windows_NT),azdev/0.0.0-dev.0 (Go go1.23.2; windows/amd64)
            X-Ms-Correlation-Request-Id:
                - e5e0dd22c9ebf1a2ce57733f63fc470d
        url: https://management.azure.com:443/subscriptions/faa080af-c1d8-40ad-9cce-e1a450ca5b57/providers/Microsoft.Resources/deployments/azdtest-w9d007a-1730745624/operationStatuses/08584708612222720469?api-version=2021-04-01
        method: GET
      response:
        proto: HTTP/2.0
        proto_major: 2
        proto_minor: 0
        transfer_encoding: []
        trailer: {}
        content_length: 22
        uncompressed: false
        body: '{"status":"Succeeded"}'
        headers:
            Cache-Control:
                - no-cache
            Content-Length:
                - "22"
            Content-Type:
                - application/json; charset=utf-8
            Date:
                - Mon, 04 Nov 2024 18:42:06 GMT
            Expires:
                - "-1"
            Pragma:
                - no-cache
            Strict-Transport-Security:
                - max-age=31536000; includeSubDomains
            X-Cache:
                - CONFIG_NOCACHE
            X-Content-Type-Options:
                - nosniff
            X-Ms-Correlation-Request-Id:
                - e5e0dd22c9ebf1a2ce57733f63fc470d
            X-Ms-Ratelimit-Remaining-Subscription-Global-Reads:
                - "16499"
            X-Ms-Ratelimit-Remaining-Subscription-Reads:
                - "1099"
            X-Ms-Request-Id:
                - f4781d09-a3dd-4c88-ad84-fb51fbed7bba
            X-Ms-Routing-Request-Id:
                - WESTUS2:20241104T184207Z:f4781d09-a3dd-4c88-ad84-fb51fbed7bba
            X-Msedge-Ref:
                - 'Ref A: C150718965CB43D5ABD245F4227C1BFC Ref B: CO6AA3150219025 Ref C: 2024-11-04T18:42:06Z'
        status: 200 OK
        code: 200
        duration: 204.1582ms
    - id: 10
      request:
        proto: HTTP/1.1
        proto_major: 1
        proto_minor: 1
        content_length: 0
        transfer_encoding: []
        trailer: {}
        host: management.azure.com
        remote_addr: ""
        request_uri: ""
        body: ""
        form: {}
        headers:
            Accept-Encoding:
                - gzip
            Authorization:
                - SANITIZED
            User-Agent:
                - azsdk-go-armresources.DeploymentsClient/v1.1.1 (go1.23.2; Windows_NT),azdev/0.0.0-dev.0 (Go go1.23.2; windows/amd64)
            X-Ms-Correlation-Request-Id:
                - e5e0dd22c9ebf1a2ce57733f63fc470d
        url: https://management.azure.com:443/subscriptions/faa080af-c1d8-40ad-9cce-e1a450ca5b57/providers/Microsoft.Resources/deployments/azdtest-w9d007a-1730745624?api-version=2021-04-01
        method: GET
      response:
        proto: HTTP/2.0
        proto_major: 2
        proto_minor: 0
        transfer_encoding: []
        trailer: {}
        content_length: 2405
        uncompressed: false
        body: '{"id":"/subscriptions/faa080af-c1d8-40ad-9cce-e1a450ca5b57/providers/Microsoft.Resources/deployments/azdtest-w9d007a-1730745624","name":"azdtest-w9d007a-1730745624","type":"Microsoft.Resources/deployments","location":"eastus2","tags":{"azd-env-name":"azdtest-w9d007a","azd-provision-param-hash":"186956753fb20f2eca1a70979e1f53b436607c20b4bed7ed2ee3d38af2e7306a"},"properties":{"templateHash":"15552207553737481855","parameters":{"environmentName":{"type":"String","value":"azdtest-w9d007a"},"location":{"type":"String","value":"eastus2"},"deleteAfterTime":{"type":"String","value":"2024-11-04T19:41:03Z"},"intTagValue":{"type":"Int","value":678},"boolTagValue":{"type":"Bool","value":false}},"mode":"Incremental","provisioningState":"Succeeded","timestamp":"2024-11-04T18:41:38.649785Z","duration":"PT33.2791406S","correlationId":"e5e0dd22c9ebf1a2ce57733f63fc470d","providers":[{"namespace":"Microsoft.Resources","resourceTypes":[{"resourceType":"resourceGroups","locations":["eastus2"]},{"resourceType":"deployments","locations":[null]}]}],"dependencies":[{"dependsOn":[{"id":"/subscriptions/faa080af-c1d8-40ad-9cce-e1a450ca5b57/resourceGroups/rg-azdtest-w9d007a","resourceType":"Microsoft.Resources/resourceGroups","resourceName":"rg-azdtest-w9d007a"}],"id":"/subscriptions/faa080af-c1d8-40ad-9cce-e1a450ca5b57/resourceGroups/rg-azdtest-w9d007a/providers/Microsoft.Resources/deployments/resources","resourceType":"Microsoft.Resources/deployments","resourceName":"resources"}],"outputs":{"azurE_STORAGE_ACCOUNT_ID":{"type":"String","value":"/subscriptions/faa080af-c1d8-40ad-9cce-e1a450ca5b57/resourceGroups/rg-azdtest-w9d007a/providers/Microsoft.Storage/storageAccounts/std4jqclyx3djlc"},"azurE_STORAGE_ACCOUNT_NAME":{"type":"String","value":"std4jqclyx3djlc"},"string":{"type":"String","value":"abc"},"bool":{"type":"Bool","value":true},"int":{"type":"Int","value":1234},"array":{"type":"Array","value":[true,"abc",1234]},"arraY_INT":{"type":"Array","value":[1,2,3]},"arraY_STRING":{"type":"Array","value":["elem1","elem2","elem3"]},"object":{"type":"Object","value":{"foo":"bar","inner":{"foo":"bar"},"array":[true,"abc",1234]}}},"outputResources":[{"id":"/subscriptions/faa080af-c1d8-40ad-9cce-e1a450ca5b57/resourceGroups/rg-azdtest-w9d007a"},{"id":"/subscriptions/faa080af-c1d8-40ad-9cce-e1a450ca5b57/resourceGroups/rg-azdtest-w9d007a/providers/Microsoft.Storage/storageAccounts/std4jqclyx3djlc"}]}}'
        headers:
            Cache-Control:
                - no-cache
            Content-Length:
                - "2405"
            Content-Type:
                - application/json; charset=utf-8
            Date:
                - Mon, 04 Nov 2024 18:42:06 GMT
            Expires:
                - "-1"
            Pragma:
                - no-cache
            Strict-Transport-Security:
                - max-age=31536000; includeSubDomains
            X-Cache:
                - CONFIG_NOCACHE
            X-Content-Type-Options:
                - nosniff
            X-Ms-Correlation-Request-Id:
                - e5e0dd22c9ebf1a2ce57733f63fc470d
            X-Ms-Ratelimit-Remaining-Subscription-Global-Reads:
                - "16499"
            X-Ms-Ratelimit-Remaining-Subscription-Reads:
                - "1099"
            X-Ms-Request-Id:
                - 5a3dbe4d-6663-4a5f-9120-7659fcdd06f0
            X-Ms-Routing-Request-Id:
                - WESTUS2:20241104T184207Z:5a3dbe4d-6663-4a5f-9120-7659fcdd06f0
            X-Msedge-Ref:
                - 'Ref A: BABB0348B56944EF83E66E688D8E13CD Ref B: CO6AA3150219025 Ref C: 2024-11-04T18:42:07Z'
        status: 200 OK
        code: 200
        duration: 195.1533ms
    - id: 11
=======
            X-Ms-Request-Id:
                - 1cfcb89d-0cea-4d3e-bbe2-b9d672e03a98
            X-Ms-Routing-Request-Id:
                - WESTUS2:20250205T031351Z:1cfcb89d-0cea-4d3e-bbe2-b9d672e03a98
            X-Msedge-Ref:
                - 'Ref A: 23229FF3059845939F527044629574F4 Ref B: CO6AA3150218045 Ref C: 2025-02-05T03:13:49Z'
        status: 200 OK
        code: 200
        duration: 2.891718811s
    - id: 1
>>>>>>> e63055e1
      request:
        proto: HTTP/1.1
        proto_major: 1
        proto_minor: 1
        content_length: 0
        transfer_encoding: []
        trailer: {}
        host: management.azure.com
        remote_addr: ""
        request_uri: ""
        body: ""
        form: {}
        headers:
            Accept:
                - application/json
            Accept-Encoding:
                - gzip
            Authorization:
                - SANITIZED
            User-Agent:
<<<<<<< HEAD
                - azsdk-go-armresources.DeploymentsClient/v1.1.1 (go1.23.2; Windows_NT),azdev/0.0.0-dev.0 (Go go1.23.2; windows/amd64)
            X-Ms-Correlation-Request-Id:
                - e5e0dd22c9ebf1a2ce57733f63fc470d
=======
                - azsdk-go-armresources.DeploymentsClient/v1.1.1 (go1.23.0; linux),azdev/0.0.0-dev.0 (Go go1.23.0; linux/amd64)
            X-Ms-Correlation-Request-Id:
                - 0bed4dbea7570dcff1f6d7f3b7e56bda
>>>>>>> e63055e1
        url: https://management.azure.com:443/subscriptions/faa080af-c1d8-40ad-9cce-e1a450ca5b57/providers/Microsoft.Resources/deployments/?api-version=2021-04-01
        method: GET
      response:
        proto: HTTP/2.0
        proto_major: 2
        proto_minor: 0
        transfer_encoding: []
        trailer: {}
<<<<<<< HEAD
        content_length: 1786216
        uncompressed: false
        body: '{"nextLink":"https://management.azure.com/subscriptions/faa080af-c1d8-40ad-9cce-e1a450ca5b57/providers/Microsoft.Resources/deployments/?api-version=2021-04-01\u0026%24skiptoken=1VHbjoIwEP0W%2b6xJ6yVR38AOiaudQjtlg28GXVc0kOxiQIz%2fvmD0B3zbt5mcM5NzubG0yMtjftmWxyKn4rTPf9n8xj7BkrNDNs8v53Ofgfdcbyzf12W4%2fSmP3cFqf2VzJnrTHlJSqyYZsP6DYYrqhQk%2b7ZlT4Ct5qCK3kcpFY5S%2bb%2bRZRjwOlAOO5MuI4gXS7ssI1GvLKy1dy0trJGg%2fL7mipEHyKrQCLQQtH2qdfYCitFHSmyC5ofIGA3Z%2f6e2M%2fAu5C0Ay3trZV95d%2fOCMDuE9D2P%2bfuS0FJrUREk3UlnCVXYYaStWkcO14zPdRR7DDKgpribwNzF8h5S1M4iQTruww1uu%2f6gmS6946Cq53%2f8A","value":[{"id":"/subscriptions/faa080af-c1d8-40ad-9cce-e1a450ca5b57/providers/Microsoft.Resources/deployments/azdtest-w9d007a-1730745624","location":"eastus2","name":"azdtest-w9d007a-1730745624","properties":{"correlationId":"e5e0dd22c9ebf1a2ce57733f63fc470d","dependencies":[{"dependsOn":[{"id":"/subscriptions/faa080af-c1d8-40ad-9cce-e1a450ca5b57/resourceGroups/rg-azdtest-w9d007a","resourceName":"rg-azdtest-w9d007a","resourceType":"Microsoft.Resources/resourceGroups"}],"id":"/subscriptions/faa080af-c1d8-40ad-9cce-e1a450ca5b57/resourceGroups/rg-azdtest-w9d007a/providers/Microsoft.Resources/deployments/resources","resourceName":"resources","resourceType":"Microsoft.Resources/deployments"}],"duration":"PT33.2791406S","mode":"Incremental","outputResources":[{"id":"/subscriptions/faa080af-c1d8-40ad-9cce-e1a450ca5b57/resourceGroups/rg-azdtest-w9d007a"},{"id":"/subscriptions/faa080af-c1d8-40ad-9cce-e1a450ca5b57/resourceGroups/rg-azdtest-w9d007a/providers/Microsoft.Storage/storageAccounts/std4jqclyx3djlc"}],"outputs":{"arraY_INT":{"type":"Array","value":[1,2,3]},"arraY_STRING":{"type":"Array","value":["elem1","elem2","elem3"]},"array":{"type":"Array","value":[true,"abc",1234]},"azurE_STORAGE_ACCOUNT_ID":{"type":"String","value":"/subscriptions/faa080af-c1d8-40ad-9cce-e1a450ca5b57/resourceGroups/rg-azdtest-w9d007a/providers/Microsoft.Storage/storageAccounts/std4jqclyx3djlc"},"azurE_STORAGE_ACCOUNT_NAME":{"type":"String","value":"std4jqclyx3djlc"},"bool":{"type":"Bool","value":true},"int":{"type":"Int","value":1234},"object":{"type":"Object","value":{"array":[true,"abc",1234],"foo":"bar","inner":{"foo":"bar"}}},"string":{"type":"String","value":"abc"}},"parameters":{"boolTagValue":{"type":"Bool","value":false},"deleteAfterTime":{"type":"String","value":"2024-11-04T19:41:03Z"},"environmentName":{"type":"String","value":"azdtest-w9d007a"},"intTagValue":{"type":"Int","value":678},"location":{"type":"String","value":"eastus2"}},"providers":[{"namespace":"Microsoft.Resources","resourceTypes":[{"locations":["eastus2"],"resourceType":"resourceGroups"},{"locations":[null],"resourceType":"deployments"}]}],"provisioningState":"Succeeded","templateHash":"15552207553737481855","timestamp":"2024-11-04T18:41:38.649785Z"},"tags":{"azd-env-name":"azdtest-w9d007a","azd-provision-param-hash":"186956753fb20f2eca1a70979e1f53b436607c20b4bed7ed2ee3d38af2e7306a"},"type":"Microsoft.Resources/deployments"}]}'
        headers:
            Cache-Control:
                - no-cache
            Content-Length:
                - "1786216"
            Content-Type:
                - application/json; charset=utf-8
            Date:
                - Mon, 04 Nov 2024 18:42:13 GMT
            Expires:
                - "-1"
            Pragma:
                - no-cache
            Strict-Transport-Security:
                - max-age=31536000; includeSubDomains
            X-Cache:
                - CONFIG_NOCACHE
            X-Content-Type-Options:
                - nosniff
            X-Ms-Correlation-Request-Id:
                - e5e0dd22c9ebf1a2ce57733f63fc470d
            X-Ms-Ratelimit-Remaining-Subscription-Global-Reads:
                - "16500"
            X-Ms-Ratelimit-Remaining-Subscription-Reads:
                - "1100"
            X-Ms-Request-Id:
                - 169089bf-303c-4786-92fe-a96b39c37de2
            X-Ms-Routing-Request-Id:
                - WESTUS2:20241104T184214Z:169089bf-303c-4786-92fe-a96b39c37de2
            X-Msedge-Ref:
                - 'Ref A: 02BA03747A5A459589A95EAE811BDBE4 Ref B: CO6AA3150219025 Ref C: 2024-11-04T18:42:07Z'
        status: 200 OK
        code: 200
        duration: 7.2253555s
    - id: 12
      request:
        proto: HTTP/1.1
        proto_major: 1
        proto_minor: 1
        content_length: 0
        transfer_encoding: []
        trailer: {}
        host: management.azure.com
        remote_addr: ""
        request_uri: ""
        body: ""
        form: {}
        headers:
            Accept-Encoding:
                - gzip
            Authorization:
                - SANITIZED
            User-Agent:
                - azsdk-go-armresources.DeploymentsClient/v1.1.1 (go1.23.2; Windows_NT),azdev/0.0.0-dev.0 (Go go1.23.2; windows/amd64)
            X-Ms-Correlation-Request-Id:
                - e5e0dd22c9ebf1a2ce57733f63fc470d
        url: https://management.azure.com:443/subscriptions/faa080af-c1d8-40ad-9cce-e1a450ca5b57/providers/Microsoft.Resources/deployments/?api-version=2021-04-01&%24skiptoken=1VHbjoIwEP0W%2b6xJ6yVR38AOiaudQjtlg28GXVc0kOxiQIz%2fvmD0B3zbt5mcM5NzubG0yMtjftmWxyKn4rTPf9n8xj7BkrNDNs8v53Ofgfdcbyzf12W4%2fSmP3cFqf2VzJnrTHlJSqyYZsP6DYYrqhQk%2b7ZlT4Ct5qCK3kcpFY5S%2bb%2bRZRjwOlAOO5MuI4gXS7ssI1GvLKy1dy0trJGg%2fL7mipEHyKrQCLQQtH2qdfYCitFHSmyC5ofIGA3Z%2f6e2M%2fAu5C0Ay3trZV95d%2fOCMDuE9D2P%2bfuS0FJrUREk3UlnCVXYYaStWkcO14zPdRR7DDKgpribwNzF8h5S1M4iQTruww1uu%2f6gmS6946Cq53%2f8A
        method: GET
      response:
        proto: HTTP/2.0
        proto_major: 2
        proto_minor: 0
        transfer_encoding: []
        trailer: {}
        content_length: 1738781
=======
        content_length: 352555
>>>>>>> e63055e1
        uncompressed: false
        body: '{"nextLink":"https://management.azure.com/subscriptions/faa080af-c1d8-40ad-9cce-e1a450ca5b57/providers/Microsoft.Resources/deployments/?api-version=2021-04-01\u0026%24skiptoken=1ZHPaoNAEMafxT0raOIheIvZCU2T3Y27M5b0FowtVlmhNagNvnu11ofo7fvzG%2fhgHiyrbVPY%2b7Upaot1mdsvFj0YbA2SWU3S5l1zvn42xUQc855FLHA2jsRLJ74vHnN%2fCV23Sxf4G0eX%2b1jw9zahVy4oCSWPY80rnvjpXhD4EmOeYLqTeHvTgVQn47eK08hlvUBYqfF21KHg0Mk%2bQAPVISXo1cczCMx6hUmosFyL1vPY4P7t%2fTdzX8AgkFZnYJG9V5XLpoTMerF0NIrwabFzO75jhncgUW9PZOZgGH4A","value":[]}'
        headers:
            Cache-Control:
                - no-cache
            Content-Length:
<<<<<<< HEAD
                - "1738781"
            Content-Type:
                - application/json; charset=utf-8
            Date:
                - Mon, 04 Nov 2024 18:42:19 GMT
=======
                - "352555"
            Content-Type:
                - application/json; charset=utf-8
            Date:
                - Wed, 05 Feb 2025 03:13:55 GMT
>>>>>>> e63055e1
            Expires:
                - "-1"
            Pragma:
                - no-cache
            Strict-Transport-Security:
                - max-age=31536000; includeSubDomains
            X-Cache:
                - CONFIG_NOCACHE
            X-Content-Type-Options:
                - nosniff
            X-Ms-Correlation-Request-Id:
<<<<<<< HEAD
                - e5e0dd22c9ebf1a2ce57733f63fc470d
            X-Ms-Ratelimit-Remaining-Subscription-Global-Reads:
                - "16500"
            X-Ms-Ratelimit-Remaining-Subscription-Reads:
                - "1100"
            X-Ms-Request-Id:
                - 903763b5-62e7-4fab-b32e-c4b0b3d1df5a
            X-Ms-Routing-Request-Id:
                - WESTUS2:20241104T184220Z:903763b5-62e7-4fab-b32e-c4b0b3d1df5a
            X-Msedge-Ref:
                - 'Ref A: 38612F5733AF4F68898453A7B34B87C6 Ref B: CO6AA3150219025 Ref C: 2024-11-04T18:42:14Z'
        status: 200 OK
        code: 200
        duration: 5.5280535s
    - id: 13
=======
                - 0bed4dbea7570dcff1f6d7f3b7e56bda
            X-Ms-Ratelimit-Remaining-Subscription-Global-Reads:
                - "16499"
            X-Ms-Ratelimit-Remaining-Subscription-Reads:
                - "1099"
            X-Ms-Request-Id:
                - 6629de07-5fae-401c-9bd1-69c09fc08f27
            X-Ms-Routing-Request-Id:
                - WESTUS2:20250205T031355Z:6629de07-5fae-401c-9bd1-69c09fc08f27
            X-Msedge-Ref:
                - 'Ref A: FADF328ABA384222A90D0A902A07D1D6 Ref B: CO6AA3150218045 Ref C: 2025-02-05T03:13:51Z'
        status: 200 OK
        code: 200
        duration: 3.563453205s
    - id: 2
>>>>>>> e63055e1
      request:
        proto: HTTP/1.1
        proto_major: 1
        proto_minor: 1
<<<<<<< HEAD
        content_length: 0
=======
        content_length: 4382
>>>>>>> e63055e1
        transfer_encoding: []
        trailer: {}
        host: management.azure.com
        remote_addr: ""
        request_uri: ""
<<<<<<< HEAD
        body: ""
=======
        body: '{"location":"eastus2","properties":{"mode":"Incremental","parameters":{"boolTagValue":{"value":false,"reference":null},"environmentName":{"value":"azdtest-lb582c8","reference":null},"intTagValue":{"value":678,"reference":null},"location":{"value":"eastus2","reference":null}},"template":{"$schema":"https://schema.management.azure.com/schemas/2018-05-01/subscriptionDeploymentTemplate.json#","contentVersion":"1.0.0.0","metadata":{"_generator":{"name":"bicep","version":"0.33.93.31351","templateHash":"12203772157973239821"}},"parameters":{"environmentName":{"type":"string","minLength":1,"maxLength":64,"metadata":{"description":"Name of the the environment which is used to generate a short unique hash used in all resources."}},"location":{"type":"string","metadata":{"description":"Primary location for all resources"}},"deleteAfterTime":{"type":"string","defaultValue":"[dateTimeAdd(utcNow(''o''), ''PT1H'')]","metadata":{"description":"A time to mark on created resource groups, so they can be cleaned up via an automated process."}},"intTagValue":{"type":"int","metadata":{"description":"Test parameter for int-typed values."}},"boolTagValue":{"type":"bool","metadata":{"description":"Test parameter for bool-typed values."}}},"variables":{"tags":{"azd-env-name":"[parameters(''environmentName'')]","DeleteAfter":"[parameters(''deleteAfterTime'')]","IntTag":"[string(parameters(''intTagValue''))]","BoolTag":"[string(parameters(''boolTagValue''))]"}},"resources":[{"type":"Microsoft.Resources/resourceGroups","apiVersion":"2021-04-01","name":"[format(''rg-{0}'', parameters(''environmentName''))]","location":"[parameters(''location'')]","tags":"[variables(''tags'')]"},{"type":"Microsoft.Resources/deployments","apiVersion":"2022-09-01","name":"resources","resourceGroup":"[format(''rg-{0}'', parameters(''environmentName''))]","properties":{"expressionEvaluationOptions":{"scope":"inner"},"mode":"Incremental","parameters":{"environmentName":{"value":"[parameters(''environmentName'')]"},"location":{"value":"[parameters(''location'')]"}},"template":{"$schema":"https://schema.management.azure.com/schemas/2019-04-01/deploymentTemplate.json#","contentVersion":"1.0.0.0","metadata":{"_generator":{"name":"bicep","version":"0.33.93.31351","templateHash":"6661688526521159975"}},"parameters":{"environmentName":{"type":"string"},"location":{"type":"string","defaultValue":"[resourceGroup().location]"}},"variables":{"tags":{"azd-env-name":"[parameters(''environmentName'')]"},"resourceToken":"[toLower(uniqueString(subscription().id, parameters(''environmentName''), parameters(''location'')))]"},"resources":[{"type":"Microsoft.Storage/storageAccounts","apiVersion":"2022-05-01","name":"[format(''st{0}'', variables(''resourceToken''))]","location":"[parameters(''location'')]","tags":"[variables(''tags'')]","kind":"StorageV2","sku":{"name":"Standard_LRS"}}],"outputs":{"AZURE_STORAGE_ACCOUNT_ID":{"type":"string","value":"[resourceId(''Microsoft.Storage/storageAccounts'', format(''st{0}'', variables(''resourceToken'')))]"},"AZURE_STORAGE_ACCOUNT_NAME":{"type":"string","value":"[format(''st{0}'', variables(''resourceToken''))]"}}}},"dependsOn":["[subscriptionResourceId(''Microsoft.Resources/resourceGroups'', format(''rg-{0}'', parameters(''environmentName'')))]"]}],"outputs":{"AZURE_STORAGE_ACCOUNT_ID":{"type":"string","value":"[reference(extensionResourceId(format(''/subscriptions/{0}/resourceGroups/{1}'', subscription().subscriptionId, format(''rg-{0}'', parameters(''environmentName''))), ''Microsoft.Resources/deployments'', ''resources''), ''2022-09-01'').outputs.AZURE_STORAGE_ACCOUNT_ID.value]"},"AZURE_STORAGE_ACCOUNT_NAME":{"type":"string","value":"[reference(extensionResourceId(format(''/subscriptions/{0}/resourceGroups/{1}'', subscription().subscriptionId, format(''rg-{0}'', parameters(''environmentName''))), ''Microsoft.Resources/deployments'', ''resources''), ''2022-09-01'').outputs.AZURE_STORAGE_ACCOUNT_NAME.value]"},"STRING":{"type":"string","value":"abc"},"BOOL":{"type":"bool","value":true},"INT":{"type":"int","value":1234},"ARRAY":{"type":"array","value":[true,"abc",1234]},"ARRAY_INT":{"type":"array","value":[1,2,3]},"ARRAY_STRING":{"type":"array","value":["elem1","elem2","elem3"]},"OBJECT":{"type":"object","value":{"foo":"bar","inner":{"foo":"bar"},"array":[true,"abc",1234]}}}}},"tags":{"azd-env-name":"azdtest-lb582c8","azd-provision-param-hash":"23bf7ece5a0093b39a9ba5bbe1b46c718126ff365bb310d66c3227bdedc6de02"}}'
>>>>>>> e63055e1
        form: {}
        headers:
            Accept-Encoding:
                - gzip
            Authorization:
                - SANITIZED
            User-Agent:
                - azsdk-go-armresources.DeploymentsClient/v1.1.1 (go1.23.2; Windows_NT),azdev/0.0.0-dev.0 (Go go1.23.2; windows/amd64)
            X-Ms-Correlation-Request-Id:
                - e5e0dd22c9ebf1a2ce57733f63fc470d
        url: https://management.azure.com:443/subscriptions/faa080af-c1d8-40ad-9cce-e1a450ca5b57/providers/Microsoft.Resources/deployments/?api-version=2021-04-01&%24skiptoken=1ZHPaoNAEMafxT0raOIheIvZCU2T3Y27M5b0FowtVlmhNagNvnu11ofo7fvzG%2fhgHiyrbVPY%2b7Upaot1mdsvFj0YbA2SWU3S5l1zvn42xUQc855FLHA2jsRLJ74vHnN%2fCV23Sxf4G0eX%2b1jw9zahVy4oCSWPY80rnvjpXhD4EmOeYLqTeHvTgVQn47eK08hlvUBYqfF21KHg0Mk%2bQAPVISXo1cczCMx6hUmosFyL1vPY4P7t%2fTdzX8AgkFZnYJG9V5XLpoTMerF0NIrwabFzO75jhncgUW9PZOZgGH4A
        method: GET
      response:
        proto: HTTP/2.0
        proto_major: 2
        proto_minor: 0
        transfer_encoding: []
        trailer: {}
        content_length: 1207133
        uncompressed: false
        body: '{"nextLink":"https://management.azure.com/subscriptions/faa080af-c1d8-40ad-9cce-e1a450ca5b57/providers/Microsoft.Resources/deployments/?api-version=2021-04-01\u0026%24skiptoken=1VLdToMwFH6W9RoSmJos3BVaom49HfR0Bu8WxAUhkCgLPwvvLpURjS9gvOo57deT7%2bdcSFpXTV6dj01eV1gXWfVBvAvhVKFWa1NWWdfsj%2b9NbhDbrCcecVebFWDSiSGxifWFiOt2eXOdzSouQl%2bwUxvpZyZ0dAvM92NWssg5hEJzB9BnER4CwJfX2AW5U04rmZ5waQ8s6YAVPaBeS0x7EbigQj8SmHby7ZFPZy%2fRzBAunGybjNaV77%2bhG1CgjBqTiVedy9IiT9wY%2fhcCOkA%2bJfngCEwGQNqCmvzm4ZQPX%2fweBKN3Jg9BZ78N3YADxnRnWH9r4DqWe%2f7zRqubpdVbJTXeL%2b2seVqy%2bfuveeP4CQ%3d%3d","value":[]}'
        headers:
            Cache-Control:
                - no-cache
            Content-Length:
<<<<<<< HEAD
                - "1207133"
=======
                - "4382"
>>>>>>> e63055e1
            Content-Type:
                - application/json; charset=utf-8
            Date:
                - Mon, 04 Nov 2024 18:42:23 GMT
            Expires:
                - "-1"
            Pragma:
                - no-cache
            Strict-Transport-Security:
                - max-age=31536000; includeSubDomains
            X-Cache:
                - CONFIG_NOCACHE
            X-Content-Type-Options:
                - nosniff
            X-Ms-Correlation-Request-Id:
                - e5e0dd22c9ebf1a2ce57733f63fc470d
            X-Ms-Ratelimit-Remaining-Subscription-Global-Reads:
                - "16499"
            X-Ms-Ratelimit-Remaining-Subscription-Reads:
                - "1099"
            X-Ms-Request-Id:
                - 3b5b3775-3c7f-474f-b32e-23a91b19d6a4
            X-Ms-Routing-Request-Id:
                - WESTUS2:20241104T184224Z:3b5b3775-3c7f-474f-b32e-23a91b19d6a4
            X-Msedge-Ref:
                - 'Ref A: 666175E9B7CF44B3918AD69AD011AA55 Ref B: CO6AA3150219025 Ref C: 2024-11-04T18:42:20Z'
        status: 200 OK
        code: 200
        duration: 3.79706s
    - id: 14
      request:
        proto: HTTP/1.1
        proto_major: 1
        proto_minor: 1
        content_length: 0
        transfer_encoding: []
        trailer: {}
        host: management.azure.com
        remote_addr: ""
        request_uri: ""
        body: ""
        form: {}
        headers:
            Accept-Encoding:
                - gzip
            Authorization:
                - SANITIZED
            User-Agent:
<<<<<<< HEAD
                - azsdk-go-armresources.DeploymentsClient/v1.1.1 (go1.23.2; Windows_NT),azdev/0.0.0-dev.0 (Go go1.23.2; windows/amd64)
            X-Ms-Correlation-Request-Id:
                - e5e0dd22c9ebf1a2ce57733f63fc470d
        url: https://management.azure.com:443/subscriptions/faa080af-c1d8-40ad-9cce-e1a450ca5b57/providers/Microsoft.Resources/deployments/?api-version=2021-04-01&%24skiptoken=1VLdToMwFH6W9RoSmJos3BVaom49HfR0Bu8WxAUhkCgLPwvvLpURjS9gvOo57deT7%2bdcSFpXTV6dj01eV1gXWfVBvAvhVKFWa1NWWdfsj%2b9NbhDbrCcecVebFWDSiSGxifWFiOt2eXOdzSouQl%2bwUxvpZyZ0dAvM92NWssg5hEJzB9BnER4CwJfX2AW5U04rmZ5waQ8s6YAVPaBeS0x7EbigQj8SmHby7ZFPZy%2fRzBAunGybjNaV77%2bhG1CgjBqTiVedy9IiT9wY%2fhcCOkA%2bJfngCEwGQNqCmvzm4ZQPX%2fweBKN3Jg9BZ78N3YADxnRnWH9r4DqWe%2f7zRqubpdVbJTXeL%2b2seVqy%2bfuveeP4CQ%3d%3d
        method: GET
=======
                - azsdk-go-armresources.DeploymentsClient/v1.1.1 (go1.23.0; linux),azdev/0.0.0-dev.0 (Go go1.23.0; linux/amd64)
            X-Ms-Correlation-Request-Id:
                - 0bed4dbea7570dcff1f6d7f3b7e56bda
        url: https://management.azure.com:443/subscriptions/faa080af-c1d8-40ad-9cce-e1a450ca5b57/providers/Microsoft.Resources/deployments/azdtest-lb582c8-1738725223?api-version=2021-04-01
        method: PUT
>>>>>>> e63055e1
      response:
        proto: HTTP/2.0
        proto_major: 2
        proto_minor: 0
        transfer_encoding: []
        trailer: {}
        content_length: 128484
        uncompressed: false
<<<<<<< HEAD
        body: '{"nextLink":"https://management.azure.com/subscriptions/faa080af-c1d8-40ad-9cce-e1a450ca5b57/providers/Microsoft.Resources/deployments/?api-version=2021-04-01\u0026%24skiptoken=ZZDBboMwEES%2fBZ9BgoRDxA2wUdvEdrDXVOktorSiICO1REAj%2fr04iaOqve3Mzq705ozKTve1Ph37utPQNZX%2bQtEZkViCkisU6VPbujdp1TMxSxPT1djvj599ba631YQiFDgbh8FhpN8HD7mXhOgGuwv8jSOaLKH4fcjVC6YqDxlOEoFbnPtFRhXxGSQ4hyJl8PomAsZ30h84VkuunCiQFV9ulzmkmIxsCkCS9rFQZOIfT4RCOXHIQw7Nmg6eh2YXZSJmKUkJAxHvLIPkCh5unmG5cqYxi3Fs4K1jWP%2fFjEmU4HvyO6bk2kq1vfy38lrYvc0%2f%2f%2bb5Bw%3d%3d","value":[]}'
        headers:
=======
        body: '{"id":"/subscriptions/faa080af-c1d8-40ad-9cce-e1a450ca5b57/providers/Microsoft.Resources/deployments/azdtest-lb582c8-1738725223","name":"azdtest-lb582c8-1738725223","type":"Microsoft.Resources/deployments","location":"eastus2","tags":{"azd-env-name":"azdtest-lb582c8","azd-provision-param-hash":"23bf7ece5a0093b39a9ba5bbe1b46c718126ff365bb310d66c3227bdedc6de02"},"properties":{"templateHash":"12203772157973239821","parameters":{"environmentName":{"type":"String","value":"azdtest-lb582c8"},"location":{"type":"String","value":"eastus2"},"deleteAfterTime":{"type":"String","value":"2025-02-05T04:13:55Z"},"intTagValue":{"type":"Int","value":678},"boolTagValue":{"type":"Bool","value":false}},"mode":"Incremental","provisioningState":"Accepted","timestamp":"2025-02-05T03:13:58.8420904Z","duration":"PT0.000867S","correlationId":"0bed4dbea7570dcff1f6d7f3b7e56bda","providers":[{"namespace":"Microsoft.Resources","resourceTypes":[{"resourceType":"resourceGroups","locations":["eastus2"]},{"resourceType":"deployments","locations":[null]}]}],"dependencies":[{"dependsOn":[{"id":"/subscriptions/faa080af-c1d8-40ad-9cce-e1a450ca5b57/resourceGroups/rg-azdtest-lb582c8","resourceType":"Microsoft.Resources/resourceGroups","resourceName":"rg-azdtest-lb582c8"}],"id":"/subscriptions/faa080af-c1d8-40ad-9cce-e1a450ca5b57/resourceGroups/rg-azdtest-lb582c8/providers/Microsoft.Resources/deployments/resources","resourceType":"Microsoft.Resources/deployments","resourceName":"resources"}]}}'
        headers:
            Azure-Asyncoperation:
                - https://management.azure.com/subscriptions/faa080af-c1d8-40ad-9cce-e1a450ca5b57/providers/Microsoft.Resources/deployments/azdtest-lb582c8-1738725223/operationStatuses/08584628816496976955?api-version=2021-04-01
>>>>>>> e63055e1
            Cache-Control:
                - no-cache
            Content-Length:
                - "128484"
            Content-Type:
                - application/json; charset=utf-8
            Date:
<<<<<<< HEAD
                - Mon, 04 Nov 2024 18:42:25 GMT
=======
                - Wed, 05 Feb 2025 03:13:59 GMT
>>>>>>> e63055e1
            Expires:
                - "-1"
            Pragma:
                - no-cache
            Strict-Transport-Security:
                - max-age=31536000; includeSubDomains
            X-Cache:
                - CONFIG_NOCACHE
            X-Content-Type-Options:
                - nosniff
            X-Ms-Correlation-Request-Id:
<<<<<<< HEAD
                - e5e0dd22c9ebf1a2ce57733f63fc470d
            X-Ms-Ratelimit-Remaining-Subscription-Global-Reads:
                - "16499"
            X-Ms-Ratelimit-Remaining-Subscription-Reads:
                - "1099"
            X-Ms-Request-Id:
                - 59ad555a-781a-4bc6-8195-c6a295a54a0b
            X-Ms-Routing-Request-Id:
                - WESTUS2:20241104T184226Z:59ad555a-781a-4bc6-8195-c6a295a54a0b
            X-Msedge-Ref:
                - 'Ref A: F97CC7A8D00E4975AE4DE27C20349AE9 Ref B: CO6AA3150219025 Ref C: 2024-11-04T18:42:24Z'
        status: 200 OK
        code: 200
        duration: 1.7140876s
    - id: 15
=======
                - 0bed4dbea7570dcff1f6d7f3b7e56bda
            X-Ms-Deployment-Engine-Version:
                - 1.224.0
            X-Ms-Ratelimit-Remaining-Subscription-Global-Writes:
                - "11999"
            X-Ms-Ratelimit-Remaining-Subscription-Writes:
                - "799"
            X-Ms-Request-Id:
                - be6f928a-fdd2-4810-a1c2-05b35787c639
            X-Ms-Routing-Request-Id:
                - WESTUS2:20250205T031359Z:be6f928a-fdd2-4810-a1c2-05b35787c639
            X-Msedge-Ref:
                - 'Ref A: 4348B238B707423C83B406D07AC759FB Ref B: CO6AA3150218045 Ref C: 2025-02-05T03:13:55Z'
        status: 201 Created
        code: 201
        duration: 4.487553574s
    - id: 3
>>>>>>> e63055e1
      request:
        proto: HTTP/1.1
        proto_major: 1
        proto_minor: 1
        content_length: 0
        transfer_encoding: []
        trailer: {}
        host: management.azure.com
        remote_addr: ""
        request_uri: ""
        body: ""
        form: {}
        headers:
            Accept-Encoding:
                - gzip
            Authorization:
                - SANITIZED
            User-Agent:
<<<<<<< HEAD
                - azsdk-go-armresources.DeploymentsClient/v1.1.1 (go1.23.2; Windows_NT),azdev/0.0.0-dev.0 (Go go1.23.2; windows/amd64)
            X-Ms-Correlation-Request-Id:
                - e5e0dd22c9ebf1a2ce57733f63fc470d
        url: https://management.azure.com:443/subscriptions/faa080af-c1d8-40ad-9cce-e1a450ca5b57/providers/Microsoft.Resources/deployments/?api-version=2021-04-01&%24skiptoken=ZZDBboMwEES%2fBZ9BgoRDxA2wUdvEdrDXVOktorSiICO1REAj%2fr04iaOqve3Mzq705ozKTve1Ph37utPQNZX%2bQtEZkViCkisU6VPbujdp1TMxSxPT1djvj599ba631YQiFDgbh8FhpN8HD7mXhOgGuwv8jSOaLKH4fcjVC6YqDxlOEoFbnPtFRhXxGSQ4hyJl8PomAsZ30h84VkuunCiQFV9ulzmkmIxsCkCS9rFQZOIfT4RCOXHIQw7Nmg6eh2YXZSJmKUkJAxHvLIPkCh5unmG5cqYxi3Fs4K1jWP%2fFjEmU4HvyO6bk2kq1vfy38lrYvc0%2f%2f%2bb5Bw%3d%3d
=======
                - azsdk-go-armresources.DeploymentsClient/v1.1.1 (go1.23.0; linux),azdev/0.0.0-dev.0 (Go go1.23.0; linux/amd64)
            X-Ms-Correlation-Request-Id:
                - 0bed4dbea7570dcff1f6d7f3b7e56bda
        url: https://management.azure.com:443/subscriptions/faa080af-c1d8-40ad-9cce-e1a450ca5b57/providers/Microsoft.Resources/deployments/azdtest-lb582c8-1738725223/operationStatuses/08584628816496976955?api-version=2021-04-01
>>>>>>> e63055e1
        method: GET
      response:
        proto: HTTP/2.0
        proto_major: 2
        proto_minor: 0
        transfer_encoding: []
        trailer: {}
        content_length: 537
        uncompressed: false
        body: '{"nextLink":"https://management.azure.com/subscriptions/faa080af-c1d8-40ad-9cce-e1a450ca5b57/providers/Microsoft.Resources/deployments/?api-version=2021-04-01\u0026%24skiptoken=ZZBBb4MwDIV%2fS3MuEnQ7VNwCCZrWximJ04ndKsYqBgrSRgWs4r%2bvaZdp2k7xe%2f7yZPtMys72tT0d%2brqz2DWV%2fSDxmTxxjUa7ylZjvzu897UDNtVEYhIt1gvAYhSfRUCWV0J1g%2b9F4XqhmiwR7Djk5pkJk98DSxLFWpaH%2b0wYHgImLMd9CvjyqiKQWx0OkpkLV07AihFYMwGalcRyEmkEOktygeUo3x755Z0kugwRwTEIyLwknLpxVyS2p7b10qtMUUh5ygEV3XpTS4MP355b9PYxpUAZdWnecYf4hzmTGyV3%2fDdm9J2XZnPN9%2fJ2zZ%2fx%2fuTN8xc%3d","value":[]}'
        headers:
            Cache-Control:
                - no-cache
            Content-Length:
                - "537"
            Content-Type:
                - application/json; charset=utf-8
            Date:
<<<<<<< HEAD
                - Mon, 04 Nov 2024 18:42:26 GMT
=======
                - Wed, 05 Feb 2025 03:15:00 GMT
>>>>>>> e63055e1
            Expires:
                - "-1"
            Pragma:
                - no-cache
            Strict-Transport-Security:
                - max-age=31536000; includeSubDomains
            X-Cache:
                - CONFIG_NOCACHE
            X-Content-Type-Options:
                - nosniff
            X-Ms-Correlation-Request-Id:
<<<<<<< HEAD
                - e5e0dd22c9ebf1a2ce57733f63fc470d
=======
                - 0bed4dbea7570dcff1f6d7f3b7e56bda
>>>>>>> e63055e1
            X-Ms-Ratelimit-Remaining-Subscription-Global-Reads:
                - "16499"
            X-Ms-Ratelimit-Remaining-Subscription-Reads:
                - "1099"
            X-Ms-Request-Id:
<<<<<<< HEAD
                - 8252a08f-cfa5-47e4-893c-2da67d819476
            X-Ms-Routing-Request-Id:
                - WESTUS2:20241104T184226Z:8252a08f-cfa5-47e4-893c-2da67d819476
            X-Msedge-Ref:
                - 'Ref A: 3577445F6AA746AB840FAF7FCD02BAA4 Ref B: CO6AA3150219025 Ref C: 2024-11-04T18:42:26Z'
        status: 200 OK
        code: 200
        duration: 704.6781ms
    - id: 16
=======
                - fde95b4b-7ef0-4484-8060-b475bd75f815
            X-Ms-Routing-Request-Id:
                - WESTUS2:20250205T031500Z:fde95b4b-7ef0-4484-8060-b475bd75f815
            X-Msedge-Ref:
                - 'Ref A: 8DD6F5BBF9454B278FEF84DEB7FFBAFD Ref B: CO6AA3150218045 Ref C: 2025-02-05T03:15:00Z'
        status: 200 OK
        code: 200
        duration: 213.375995ms
    - id: 4
>>>>>>> e63055e1
      request:
        proto: HTTP/1.1
        proto_major: 1
        proto_minor: 1
        content_length: 0
        transfer_encoding: []
        trailer: {}
        host: management.azure.com
        remote_addr: ""
        request_uri: ""
        body: ""
        form: {}
        headers:
            Accept-Encoding:
                - gzip
            Authorization:
                - SANITIZED
            User-Agent:
<<<<<<< HEAD
                - azsdk-go-armresources.DeploymentsClient/v1.1.1 (go1.23.2; Windows_NT),azdev/0.0.0-dev.0 (Go go1.23.2; windows/amd64)
            X-Ms-Correlation-Request-Id:
                - e5e0dd22c9ebf1a2ce57733f63fc470d
        url: https://management.azure.com:443/subscriptions/faa080af-c1d8-40ad-9cce-e1a450ca5b57/providers/Microsoft.Resources/deployments/?api-version=2021-04-01&%24skiptoken=ZZBBb4MwDIV%2fS3MuEnQ7VNwCCZrWximJ04ndKsYqBgrSRgWs4r%2bvaZdp2k7xe%2f7yZPtMys72tT0d%2brqz2DWV%2fSDxmTxxjUa7ylZjvzu897UDNtVEYhIt1gvAYhSfRUCWV0J1g%2b9F4XqhmiwR7Djk5pkJk98DSxLFWpaH%2b0wYHgImLMd9CvjyqiKQWx0OkpkLV07AihFYMwGalcRyEmkEOktygeUo3x755Z0kugwRwTEIyLwknLpxVyS2p7b10qtMUUh5ygEV3XpTS4MP355b9PYxpUAZdWnecYf4hzmTGyV3%2fDdm9J2XZnPN9%2fJ2zZ%2fx%2fuTN8xc%3d
=======
                - azsdk-go-armresources.DeploymentsClient/v1.1.1 (go1.23.0; linux),azdev/0.0.0-dev.0 (Go go1.23.0; linux/amd64)
            X-Ms-Correlation-Request-Id:
                - 0bed4dbea7570dcff1f6d7f3b7e56bda
        url: https://management.azure.com:443/subscriptions/faa080af-c1d8-40ad-9cce-e1a450ca5b57/providers/Microsoft.Resources/deployments/azdtest-lb582c8-1738725223?api-version=2021-04-01
>>>>>>> e63055e1
        method: GET
      response:
        proto: HTTP/2.0
        proto_major: 2
        proto_minor: 0
        transfer_encoding: []
        trailer: {}
        content_length: 12
        uncompressed: false
<<<<<<< HEAD
        body: '{"value":[]}'
=======
        body: '{"id":"/subscriptions/faa080af-c1d8-40ad-9cce-e1a450ca5b57/providers/Microsoft.Resources/deployments/azdtest-lb582c8-1738725223","name":"azdtest-lb582c8-1738725223","type":"Microsoft.Resources/deployments","location":"eastus2","tags":{"azd-env-name":"azdtest-lb582c8","azd-provision-param-hash":"23bf7ece5a0093b39a9ba5bbe1b46c718126ff365bb310d66c3227bdedc6de02"},"properties":{"templateHash":"12203772157973239821","parameters":{"environmentName":{"type":"String","value":"azdtest-lb582c8"},"location":{"type":"String","value":"eastus2"},"deleteAfterTime":{"type":"String","value":"2025-02-05T04:13:55Z"},"intTagValue":{"type":"Int","value":678},"boolTagValue":{"type":"Bool","value":false}},"mode":"Incremental","provisioningState":"Succeeded","timestamp":"2025-02-05T03:14:33.6318221Z","duration":"PT34.7905987S","correlationId":"0bed4dbea7570dcff1f6d7f3b7e56bda","providers":[{"namespace":"Microsoft.Resources","resourceTypes":[{"resourceType":"resourceGroups","locations":["eastus2"]},{"resourceType":"deployments","locations":[null]}]}],"dependencies":[{"dependsOn":[{"id":"/subscriptions/faa080af-c1d8-40ad-9cce-e1a450ca5b57/resourceGroups/rg-azdtest-lb582c8","resourceType":"Microsoft.Resources/resourceGroups","resourceName":"rg-azdtest-lb582c8"}],"id":"/subscriptions/faa080af-c1d8-40ad-9cce-e1a450ca5b57/resourceGroups/rg-azdtest-lb582c8/providers/Microsoft.Resources/deployments/resources","resourceType":"Microsoft.Resources/deployments","resourceName":"resources"}],"outputs":{"azurE_STORAGE_ACCOUNT_ID":{"type":"String","value":"/subscriptions/faa080af-c1d8-40ad-9cce-e1a450ca5b57/resourceGroups/rg-azdtest-lb582c8/providers/Microsoft.Storage/storageAccounts/stpk52aldg24gbc"},"azurE_STORAGE_ACCOUNT_NAME":{"type":"String","value":"stpk52aldg24gbc"},"string":{"type":"String","value":"abc"},"bool":{"type":"Bool","value":true},"int":{"type":"Int","value":1234},"array":{"type":"Array","value":[true,"abc",1234]},"arraY_INT":{"type":"Array","value":[1,2,3]},"arraY_STRING":{"type":"Array","value":["elem1","elem2","elem3"]},"object":{"type":"Object","value":{"foo":"bar","inner":{"foo":"bar"},"array":[true,"abc",1234]}}},"outputResources":[{"id":"/subscriptions/faa080af-c1d8-40ad-9cce-e1a450ca5b57/resourceGroups/rg-azdtest-lb582c8"},{"id":"/subscriptions/faa080af-c1d8-40ad-9cce-e1a450ca5b57/resourceGroups/rg-azdtest-lb582c8/providers/Microsoft.Storage/storageAccounts/stpk52aldg24gbc"}]}}'
>>>>>>> e63055e1
        headers:
            Cache-Control:
                - no-cache
            Content-Length:
                - "12"
            Content-Type:
                - application/json; charset=utf-8
            Date:
<<<<<<< HEAD
                - Mon, 04 Nov 2024 18:42:26 GMT
=======
                - Wed, 05 Feb 2025 03:15:01 GMT
>>>>>>> e63055e1
            Expires:
                - "-1"
            Pragma:
                - no-cache
            Strict-Transport-Security:
                - max-age=31536000; includeSubDomains
            X-Cache:
                - CONFIG_NOCACHE
            X-Content-Type-Options:
                - nosniff
            X-Ms-Correlation-Request-Id:
<<<<<<< HEAD
                - e5e0dd22c9ebf1a2ce57733f63fc470d
=======
                - 0bed4dbea7570dcff1f6d7f3b7e56bda
>>>>>>> e63055e1
            X-Ms-Ratelimit-Remaining-Subscription-Global-Reads:
                - "16499"
            X-Ms-Ratelimit-Remaining-Subscription-Reads:
                - "1099"
            X-Ms-Request-Id:
<<<<<<< HEAD
                - 670acf76-2f79-42ce-82b0-c9eec20a86af
            X-Ms-Routing-Request-Id:
                - WESTUS2:20241104T184227Z:670acf76-2f79-42ce-82b0-c9eec20a86af
            X-Msedge-Ref:
                - 'Ref A: 16B1FAFFF2314E19B97BCFF9D6909837 Ref B: CO6AA3150219025 Ref C: 2024-11-04T18:42:26Z'
        status: 200 OK
        code: 200
        duration: 455.2012ms
    - id: 17
      request:
        proto: HTTP/1.1
        proto_major: 1
        proto_minor: 1
        content_length: 0
        transfer_encoding: []
        trailer: {}
        host: management.azure.com
        remote_addr: ""
        request_uri: ""
        body: ""
        form: {}
        headers:
            Accept:
                - application/json
            Accept-Encoding:
                - gzip
            Authorization:
                - SANITIZED
            User-Agent:
                - azsdk-go-armresources.DeploymentsClient/v1.1.1 (go1.23.2; Windows_NT),azdev/0.0.0-dev.0 (Go go1.23.2; windows/amd64)
            X-Ms-Correlation-Request-Id:
                - e5e0dd22c9ebf1a2ce57733f63fc470d
        url: https://management.azure.com:443/subscriptions/faa080af-c1d8-40ad-9cce-e1a450ca5b57/providers/Microsoft.Resources/deployments/azdtest-w9d007a-1730745624?api-version=2021-04-01
        method: GET
      response:
        proto: HTTP/2.0
        proto_major: 2
        proto_minor: 0
        transfer_encoding: []
        trailer: {}
        content_length: 2405
        uncompressed: false
        body: '{"id":"/subscriptions/faa080af-c1d8-40ad-9cce-e1a450ca5b57/providers/Microsoft.Resources/deployments/azdtest-w9d007a-1730745624","name":"azdtest-w9d007a-1730745624","type":"Microsoft.Resources/deployments","location":"eastus2","tags":{"azd-env-name":"azdtest-w9d007a","azd-provision-param-hash":"186956753fb20f2eca1a70979e1f53b436607c20b4bed7ed2ee3d38af2e7306a"},"properties":{"templateHash":"15552207553737481855","parameters":{"environmentName":{"type":"String","value":"azdtest-w9d007a"},"location":{"type":"String","value":"eastus2"},"deleteAfterTime":{"type":"String","value":"2024-11-04T19:41:03Z"},"intTagValue":{"type":"Int","value":678},"boolTagValue":{"type":"Bool","value":false}},"mode":"Incremental","provisioningState":"Succeeded","timestamp":"2024-11-04T18:41:38.649785Z","duration":"PT33.2791406S","correlationId":"e5e0dd22c9ebf1a2ce57733f63fc470d","providers":[{"namespace":"Microsoft.Resources","resourceTypes":[{"resourceType":"resourceGroups","locations":["eastus2"]},{"resourceType":"deployments","locations":[null]}]}],"dependencies":[{"dependsOn":[{"id":"/subscriptions/faa080af-c1d8-40ad-9cce-e1a450ca5b57/resourceGroups/rg-azdtest-w9d007a","resourceType":"Microsoft.Resources/resourceGroups","resourceName":"rg-azdtest-w9d007a"}],"id":"/subscriptions/faa080af-c1d8-40ad-9cce-e1a450ca5b57/resourceGroups/rg-azdtest-w9d007a/providers/Microsoft.Resources/deployments/resources","resourceType":"Microsoft.Resources/deployments","resourceName":"resources"}],"outputs":{"azurE_STORAGE_ACCOUNT_ID":{"type":"String","value":"/subscriptions/faa080af-c1d8-40ad-9cce-e1a450ca5b57/resourceGroups/rg-azdtest-w9d007a/providers/Microsoft.Storage/storageAccounts/std4jqclyx3djlc"},"azurE_STORAGE_ACCOUNT_NAME":{"type":"String","value":"std4jqclyx3djlc"},"string":{"type":"String","value":"abc"},"bool":{"type":"Bool","value":true},"int":{"type":"Int","value":1234},"array":{"type":"Array","value":[true,"abc",1234]},"arraY_INT":{"type":"Array","value":[1,2,3]},"arraY_STRING":{"type":"Array","value":["elem1","elem2","elem3"]},"object":{"type":"Object","value":{"foo":"bar","inner":{"foo":"bar"},"array":[true,"abc",1234]}}},"outputResources":[{"id":"/subscriptions/faa080af-c1d8-40ad-9cce-e1a450ca5b57/resourceGroups/rg-azdtest-w9d007a"},{"id":"/subscriptions/faa080af-c1d8-40ad-9cce-e1a450ca5b57/resourceGroups/rg-azdtest-w9d007a/providers/Microsoft.Storage/storageAccounts/std4jqclyx3djlc"}]}}'
        headers:
            Cache-Control:
                - no-cache
            Content-Length:
                - "2405"
            Content-Type:
                - application/json; charset=utf-8
            Date:
                - Mon, 04 Nov 2024 18:42:26 GMT
            Expires:
                - "-1"
            Pragma:
                - no-cache
            Strict-Transport-Security:
                - max-age=31536000; includeSubDomains
            X-Cache:
                - CONFIG_NOCACHE
            X-Content-Type-Options:
                - nosniff
            X-Ms-Correlation-Request-Id:
                - e5e0dd22c9ebf1a2ce57733f63fc470d
            X-Ms-Ratelimit-Remaining-Subscription-Global-Reads:
                - "16499"
            X-Ms-Ratelimit-Remaining-Subscription-Reads:
                - "1099"
            X-Ms-Request-Id:
                - 9601e6d9-dab4-426f-99cb-4ff9de5b166b
            X-Ms-Routing-Request-Id:
                - WESTUS2:20241104T184227Z:9601e6d9-dab4-426f-99cb-4ff9de5b166b
            X-Msedge-Ref:
                - 'Ref A: 8F42B1AB56A640909A7D309F0357C24D Ref B: CO6AA3150219025 Ref C: 2024-11-04T18:42:27Z'
        status: 200 OK
        code: 200
        duration: 256.4285ms
    - id: 18
=======
                - 6086e21b-4dbf-452c-8202-0cc48f80093b
            X-Ms-Routing-Request-Id:
                - WESTUS2:20250205T031501Z:6086e21b-4dbf-452c-8202-0cc48f80093b
            X-Msedge-Ref:
                - 'Ref A: 0EA63F632D684B7FB6AE123F57E7CF71 Ref B: CO6AA3150218045 Ref C: 2025-02-05T03:15:00Z'
        status: 200 OK
        code: 200
        duration: 384.112591ms
    - id: 5
>>>>>>> e63055e1
      request:
        proto: HTTP/1.1
        proto_major: 1
        proto_minor: 1
        content_length: 0
        transfer_encoding: []
        trailer: {}
        host: management.azure.com
        remote_addr: ""
        request_uri: ""
        body: ""
        form: {}
        headers:
            Accept:
                - application/json
            Accept-Encoding:
                - gzip
            Authorization:
                - SANITIZED
            User-Agent:
<<<<<<< HEAD
                - azsdk-go-armresources.DeploymentsClient/v1.1.1 (go1.23.2; Windows_NT),azdev/0.0.0-dev.0 (Go go1.23.2; windows/amd64)
            X-Ms-Correlation-Request-Id:
                - c84bbc45984b0ad4314e8a2178ee0dd2
=======
                - azsdk-go-armresources.DeploymentsClient/v1.1.1 (go1.23.0; linux),azdev/0.0.0-dev.0 (Go go1.23.0; linux/amd64)
            X-Ms-Correlation-Request-Id:
                - 0bed4dbea7570dcff1f6d7f3b7e56bda
>>>>>>> e63055e1
        url: https://management.azure.com:443/subscriptions/faa080af-c1d8-40ad-9cce-e1a450ca5b57/providers/Microsoft.Resources/deployments/?api-version=2021-04-01
        method: GET
      response:
        proto: HTTP/2.0
        proto_major: 2
        proto_minor: 0
        transfer_encoding: []
        trailer: {}
<<<<<<< HEAD
        content_length: 1786216
        uncompressed: false
        body: '{"nextLink":"https://management.azure.com/subscriptions/faa080af-c1d8-40ad-9cce-e1a450ca5b57/providers/Microsoft.Resources/deployments/?api-version=2021-04-01\u0026%24skiptoken=1VHbjoIwEP0W%2b6xJ6yVR38AOiaudQjtlg28GXVc0kOxiQIz%2fvmD0B3zbt5mcM5NzubG0yMtjftmWxyKn4rTPf9n8xj7BkrNDNs8v53Ofgfdcbyzf12W4%2fSmP3cFqf2VzJnrTHlJSqyYZsP6DYYrqhQk%2b7ZlT4Ct5qCK3kcpFY5S%2bb%2bRZRjwOlAOO5MuI4gXS7ssI1GvLKy1dy0trJGg%2fL7mipEHyKrQCLQQtH2qdfYCitFHSmyC5ofIGA3Z%2f6e2M%2fAu5C0Ay3trZV95d%2fOCMDuE9D2P%2bfuS0FJrUREk3UlnCVXYYaStWkcO14zPdRR7DDKgpribwNzF8h5S1M4iQTruww1uu%2f6gmS6946Cq53%2f8A","value":[{"id":"/subscriptions/faa080af-c1d8-40ad-9cce-e1a450ca5b57/providers/Microsoft.Resources/deployments/azdtest-w9d007a-1730745624","location":"eastus2","name":"azdtest-w9d007a-1730745624","properties":{"correlationId":"e5e0dd22c9ebf1a2ce57733f63fc470d","dependencies":[{"dependsOn":[{"id":"/subscriptions/faa080af-c1d8-40ad-9cce-e1a450ca5b57/resourceGroups/rg-azdtest-w9d007a","resourceName":"rg-azdtest-w9d007a","resourceType":"Microsoft.Resources/resourceGroups"}],"id":"/subscriptions/faa080af-c1d8-40ad-9cce-e1a450ca5b57/resourceGroups/rg-azdtest-w9d007a/providers/Microsoft.Resources/deployments/resources","resourceName":"resources","resourceType":"Microsoft.Resources/deployments"}],"duration":"PT33.2791406S","mode":"Incremental","outputResources":[{"id":"/subscriptions/faa080af-c1d8-40ad-9cce-e1a450ca5b57/resourceGroups/rg-azdtest-w9d007a"},{"id":"/subscriptions/faa080af-c1d8-40ad-9cce-e1a450ca5b57/resourceGroups/rg-azdtest-w9d007a/providers/Microsoft.Storage/storageAccounts/std4jqclyx3djlc"}],"outputs":{"arraY_INT":{"type":"Array","value":[1,2,3]},"arraY_STRING":{"type":"Array","value":["elem1","elem2","elem3"]},"array":{"type":"Array","value":[true,"abc",1234]},"azurE_STORAGE_ACCOUNT_ID":{"type":"String","value":"/subscriptions/faa080af-c1d8-40ad-9cce-e1a450ca5b57/resourceGroups/rg-azdtest-w9d007a/providers/Microsoft.Storage/storageAccounts/std4jqclyx3djlc"},"azurE_STORAGE_ACCOUNT_NAME":{"type":"String","value":"std4jqclyx3djlc"},"bool":{"type":"Bool","value":true},"int":{"type":"Int","value":1234},"object":{"type":"Object","value":{"array":[true,"abc",1234],"foo":"bar","inner":{"foo":"bar"}}},"string":{"type":"String","value":"abc"}},"parameters":{"boolTagValue":{"type":"Bool","value":false},"deleteAfterTime":{"type":"String","value":"2024-11-04T19:41:03Z"},"environmentName":{"type":"String","value":"azdtest-w9d007a"},"intTagValue":{"type":"Int","value":678},"location":{"type":"String","value":"eastus2"}},"providers":[{"namespace":"Microsoft.Resources","resourceTypes":[{"locations":["eastus2"],"resourceType":"resourceGroups"},{"locations":[null],"resourceType":"deployments"}]}],"provisioningState":"Succeeded","templateHash":"15552207553737481855","timestamp":"2024-11-04T18:41:38.649785Z"},"tags":{"azd-env-name":"azdtest-w9d007a","azd-provision-param-hash":"186956753fb20f2eca1a70979e1f53b436607c20b4bed7ed2ee3d38af2e7306a"},"type":"Microsoft.Resources/deployments"}]}'
        headers:
            Cache-Control:
                - no-cache
            Content-Length:
                - "1786216"
            Content-Type:
                - application/json; charset=utf-8
            Date:
                - Mon, 04 Nov 2024 18:42:38 GMT
            Expires:
                - "-1"
            Pragma:
                - no-cache
            Strict-Transport-Security:
                - max-age=31536000; includeSubDomains
            X-Cache:
                - CONFIG_NOCACHE
            X-Content-Type-Options:
                - nosniff
            X-Ms-Correlation-Request-Id:
                - c84bbc45984b0ad4314e8a2178ee0dd2
            X-Ms-Ratelimit-Remaining-Subscription-Global-Reads:
                - "16500"
            X-Ms-Ratelimit-Remaining-Subscription-Reads:
                - "1100"
            X-Ms-Request-Id:
                - 3574ed0e-89b1-46a3-a55b-00eec741357f
            X-Ms-Routing-Request-Id:
                - WESTUS2:20241104T184239Z:3574ed0e-89b1-46a3-a55b-00eec741357f
            X-Msedge-Ref:
                - 'Ref A: 2A52B6E1F6FE464F9FA5F8C8CC969C48 Ref B: CO6AA3150219025 Ref C: 2024-11-04T18:42:31Z'
        status: 200 OK
        code: 200
        duration: 7.7744013s
    - id: 19
      request:
        proto: HTTP/1.1
        proto_major: 1
        proto_minor: 1
        content_length: 0
        transfer_encoding: []
        trailer: {}
        host: management.azure.com
        remote_addr: ""
        request_uri: ""
        body: ""
        form: {}
        headers:
            Accept-Encoding:
                - gzip
            Authorization:
                - SANITIZED
            User-Agent:
                - azsdk-go-armresources.DeploymentsClient/v1.1.1 (go1.23.2; Windows_NT),azdev/0.0.0-dev.0 (Go go1.23.2; windows/amd64)
            X-Ms-Correlation-Request-Id:
                - c84bbc45984b0ad4314e8a2178ee0dd2
        url: https://management.azure.com:443/subscriptions/faa080af-c1d8-40ad-9cce-e1a450ca5b57/providers/Microsoft.Resources/deployments/?api-version=2021-04-01&%24skiptoken=1VHbjoIwEP0W%2b6xJ6yVR38AOiaudQjtlg28GXVc0kOxiQIz%2fvmD0B3zbt5mcM5NzubG0yMtjftmWxyKn4rTPf9n8xj7BkrNDNs8v53Ofgfdcbyzf12W4%2fSmP3cFqf2VzJnrTHlJSqyYZsP6DYYrqhQk%2b7ZlT4Ct5qCK3kcpFY5S%2bb%2bRZRjwOlAOO5MuI4gXS7ssI1GvLKy1dy0trJGg%2fL7mipEHyKrQCLQQtH2qdfYCitFHSmyC5ofIGA3Z%2f6e2M%2fAu5C0Ay3trZV95d%2fOCMDuE9D2P%2bfuS0FJrUREk3UlnCVXYYaStWkcO14zPdRR7DDKgpribwNzF8h5S1M4iQTruww1uu%2f6gmS6946Cq53%2f8A
        method: GET
      response:
        proto: HTTP/2.0
        proto_major: 2
        proto_minor: 0
        transfer_encoding: []
        trailer: {}
        content_length: 1738781
        uncompressed: false
        body: '{"nextLink":"https://management.azure.com/subscriptions/faa080af-c1d8-40ad-9cce-e1a450ca5b57/providers/Microsoft.Resources/deployments/?api-version=2021-04-01\u0026%24skiptoken=1ZHPaoNAEMafxT0raOIheIvZCU2T3Y27M5b0FowtVlmhNagNvnu11ofo7fvzG%2fhgHiyrbVPY%2b7Upaot1mdsvFj0YbA2SWU3S5l1zvn42xUQc855FLHA2jsRLJ74vHnN%2fCV23Sxf4G0eX%2b1jw9zahVy4oCSWPY80rnvjpXhD4EmOeYLqTeHvTgVQn47eK08hlvUBYqfF21KHg0Mk%2bQAPVISXo1cczCMx6hUmosFyL1vPY4P7t%2fTdzX8AgkFZnYJG9V5XLpoTMerF0NIrwabFzO75jhncgUW9PZOZgGH4A","value":[]}'
=======
        content_length: 354962
        uncompressed: false
        body: '{"value":[{"id":"/subscriptions/faa080af-c1d8-40ad-9cce-e1a450ca5b57/providers/Microsoft.Resources/deployments/azdtest-lb582c8-1738725223","location":"eastus2","name":"azdtest-lb582c8-1738725223","properties":{"correlationId":"0bed4dbea7570dcff1f6d7f3b7e56bda","dependencies":[{"dependsOn":[{"id":"/subscriptions/faa080af-c1d8-40ad-9cce-e1a450ca5b57/resourceGroups/rg-azdtest-lb582c8","resourceName":"rg-azdtest-lb582c8","resourceType":"Microsoft.Resources/resourceGroups"}],"id":"/subscriptions/faa080af-c1d8-40ad-9cce-e1a450ca5b57/resourceGroups/rg-azdtest-lb582c8/providers/Microsoft.Resources/deployments/resources","resourceName":"resources","resourceType":"Microsoft.Resources/deployments"}],"duration":"PT34.7905987S","mode":"Incremental","outputResources":[{"id":"/subscriptions/faa080af-c1d8-40ad-9cce-e1a450ca5b57/resourceGroups/rg-azdtest-lb582c8"},{"id":"/subscriptions/faa080af-c1d8-40ad-9cce-e1a450ca5b57/resourceGroups/rg-azdtest-lb582c8/providers/Microsoft.Storage/storageAccounts/stpk52aldg24gbc"}],"outputs":{"arraY_INT":{"type":"Array","value":[1,2,3]},"arraY_STRING":{"type":"Array","value":["elem1","elem2","elem3"]},"array":{"type":"Array","value":[true,"abc",1234]},"azurE_STORAGE_ACCOUNT_ID":{"type":"String","value":"/subscriptions/faa080af-c1d8-40ad-9cce-e1a450ca5b57/resourceGroups/rg-azdtest-lb582c8/providers/Microsoft.Storage/storageAccounts/stpk52aldg24gbc"},"azurE_STORAGE_ACCOUNT_NAME":{"type":"String","value":"stpk52aldg24gbc"},"bool":{"type":"Bool","value":true},"int":{"type":"Int","value":1234},"object":{"type":"Object","value":{"array":[true,"abc",1234],"foo":"bar","inner":{"foo":"bar"}}},"string":{"type":"String","value":"abc"}},"parameters":{"boolTagValue":{"type":"Bool","value":false},"deleteAfterTime":{"type":"String","value":"2025-02-05T04:13:55Z"},"environmentName":{"type":"String","value":"azdtest-lb582c8"},"intTagValue":{"type":"Int","value":678},"location":{"type":"String","value":"eastus2"}},"providers":[{"namespace":"Microsoft.Resources","resourceTypes":[{"locations":["eastus2"],"resourceType":"resourceGroups"},{"locations":[null],"resourceType":"deployments"}]}],"provisioningState":"Succeeded","templateHash":"12203772157973239821","timestamp":"2025-02-05T03:14:33.6318221Z"},"tags":{"azd-env-name":"azdtest-lb582c8","azd-provision-param-hash":"23bf7ece5a0093b39a9ba5bbe1b46c718126ff365bb310d66c3227bdedc6de02"},"type":"Microsoft.Resources/deployments"}]}'
>>>>>>> e63055e1
        headers:
            Cache-Control:
                - no-cache
            Content-Length:
<<<<<<< HEAD
                - "1738781"
            Content-Type:
                - application/json; charset=utf-8
            Date:
                - Mon, 04 Nov 2024 18:42:42 GMT
=======
                - "354962"
            Content-Type:
                - application/json; charset=utf-8
            Date:
                - Wed, 05 Feb 2025 03:15:05 GMT
>>>>>>> e63055e1
            Expires:
                - "-1"
            Pragma:
                - no-cache
            Strict-Transport-Security:
                - max-age=31536000; includeSubDomains
            X-Cache:
                - CONFIG_NOCACHE
            X-Content-Type-Options:
                - nosniff
            X-Ms-Correlation-Request-Id:
<<<<<<< HEAD
                - c84bbc45984b0ad4314e8a2178ee0dd2
=======
                - 0bed4dbea7570dcff1f6d7f3b7e56bda
>>>>>>> e63055e1
            X-Ms-Ratelimit-Remaining-Subscription-Global-Reads:
                - "16499"
            X-Ms-Ratelimit-Remaining-Subscription-Reads:
                - "1099"
            X-Ms-Request-Id:
<<<<<<< HEAD
                - 9fb8c2d3-021e-4e40-9d0b-6bf4479d89d4
            X-Ms-Routing-Request-Id:
                - WESTUS2:20241104T184243Z:9fb8c2d3-021e-4e40-9d0b-6bf4479d89d4
            X-Msedge-Ref:
                - 'Ref A: 5DB6C3104F4B4A9B9D76036411F51E60 Ref B: CO6AA3150219025 Ref C: 2024-11-04T18:42:39Z'
        status: 200 OK
        code: 200
        duration: 3.8505709s
    - id: 20
=======
                - 2f0044e5-9387-422a-a907-28f8d22ca6cb
            X-Ms-Routing-Request-Id:
                - WESTUS2:20250205T031505Z:2f0044e5-9387-422a-a907-28f8d22ca6cb
            X-Msedge-Ref:
                - 'Ref A: 1AB418552A964211BD232B9F177DB4FC Ref B: CO6AA3150218045 Ref C: 2025-02-05T03:15:01Z'
        status: 200 OK
        code: 200
        duration: 4.536695722s
    - id: 6
>>>>>>> e63055e1
      request:
        proto: HTTP/1.1
        proto_major: 1
        proto_minor: 1
        content_length: 0
        transfer_encoding: []
        trailer: {}
        host: management.azure.com
        remote_addr: ""
        request_uri: ""
        body: ""
        form: {}
        headers:
            Accept-Encoding:
                - gzip
            Authorization:
                - SANITIZED
            User-Agent:
<<<<<<< HEAD
                - azsdk-go-armresources.DeploymentsClient/v1.1.1 (go1.23.2; Windows_NT),azdev/0.0.0-dev.0 (Go go1.23.2; windows/amd64)
            X-Ms-Correlation-Request-Id:
                - c84bbc45984b0ad4314e8a2178ee0dd2
        url: https://management.azure.com:443/subscriptions/faa080af-c1d8-40ad-9cce-e1a450ca5b57/providers/Microsoft.Resources/deployments/?api-version=2021-04-01&%24skiptoken=1ZHPaoNAEMafxT0raOIheIvZCU2T3Y27M5b0FowtVlmhNagNvnu11ofo7fvzG%2fhgHiyrbVPY%2b7Upaot1mdsvFj0YbA2SWU3S5l1zvn42xUQc855FLHA2jsRLJ74vHnN%2fCV23Sxf4G0eX%2b1jw9zahVy4oCSWPY80rnvjpXhD4EmOeYLqTeHvTgVQn47eK08hlvUBYqfF21KHg0Mk%2bQAPVISXo1cczCMx6hUmosFyL1vPY4P7t%2fTdzX8AgkFZnYJG9V5XLpoTMerF0NIrwabFzO75jhncgUW9PZOZgGH4A
=======
                - azsdk-go-armresources.DeploymentsClient/v1.1.1 (go1.23.0; linux),azdev/0.0.0-dev.0 (Go go1.23.0; linux/amd64)
            X-Ms-Correlation-Request-Id:
                - 0bed4dbea7570dcff1f6d7f3b7e56bda
        url: https://management.azure.com:443/subscriptions/faa080af-c1d8-40ad-9cce-e1a450ca5b57/providers/Microsoft.Resources/deployments/azdtest-lb582c8-1738725223?api-version=2021-04-01
>>>>>>> e63055e1
        method: GET
      response:
        proto: HTTP/2.0
        proto_major: 2
        proto_minor: 0
        transfer_encoding: []
        trailer: {}
        content_length: 1207133
        uncompressed: false
<<<<<<< HEAD
        body: '{"nextLink":"https://management.azure.com/subscriptions/faa080af-c1d8-40ad-9cce-e1a450ca5b57/providers/Microsoft.Resources/deployments/?api-version=2021-04-01\u0026%24skiptoken=1VLdToMwFH6W9RoSmJos3BVaom49HfR0Bu8WxAUhkCgLPwvvLpURjS9gvOo57deT7%2bdcSFpXTV6dj01eV1gXWfVBvAvhVKFWa1NWWdfsj%2b9NbhDbrCcecVebFWDSiSGxifWFiOt2eXOdzSouQl%2bwUxvpZyZ0dAvM92NWssg5hEJzB9BnER4CwJfX2AW5U04rmZ5waQ8s6YAVPaBeS0x7EbigQj8SmHby7ZFPZy%2fRzBAunGybjNaV77%2bhG1CgjBqTiVedy9IiT9wY%2fhcCOkA%2bJfngCEwGQNqCmvzm4ZQPX%2fweBKN3Jg9BZ78N3YADxnRnWH9r4DqWe%2f7zRqubpdVbJTXeL%2b2seVqy%2bfuveeP4CQ%3d%3d","value":[]}'
=======
        body: '{"id":"/subscriptions/faa080af-c1d8-40ad-9cce-e1a450ca5b57/providers/Microsoft.Resources/deployments/azdtest-lb582c8-1738725223","name":"azdtest-lb582c8-1738725223","type":"Microsoft.Resources/deployments","location":"eastus2","tags":{"azd-env-name":"azdtest-lb582c8","azd-provision-param-hash":"23bf7ece5a0093b39a9ba5bbe1b46c718126ff365bb310d66c3227bdedc6de02"},"properties":{"templateHash":"12203772157973239821","parameters":{"environmentName":{"type":"String","value":"azdtest-lb582c8"},"location":{"type":"String","value":"eastus2"},"deleteAfterTime":{"type":"String","value":"2025-02-05T04:13:55Z"},"intTagValue":{"type":"Int","value":678},"boolTagValue":{"type":"Bool","value":false}},"mode":"Incremental","provisioningState":"Succeeded","timestamp":"2025-02-05T03:14:33.6318221Z","duration":"PT34.7905987S","correlationId":"0bed4dbea7570dcff1f6d7f3b7e56bda","providers":[{"namespace":"Microsoft.Resources","resourceTypes":[{"resourceType":"resourceGroups","locations":["eastus2"]},{"resourceType":"deployments","locations":[null]}]}],"dependencies":[{"dependsOn":[{"id":"/subscriptions/faa080af-c1d8-40ad-9cce-e1a450ca5b57/resourceGroups/rg-azdtest-lb582c8","resourceType":"Microsoft.Resources/resourceGroups","resourceName":"rg-azdtest-lb582c8"}],"id":"/subscriptions/faa080af-c1d8-40ad-9cce-e1a450ca5b57/resourceGroups/rg-azdtest-lb582c8/providers/Microsoft.Resources/deployments/resources","resourceType":"Microsoft.Resources/deployments","resourceName":"resources"}],"outputs":{"azurE_STORAGE_ACCOUNT_ID":{"type":"String","value":"/subscriptions/faa080af-c1d8-40ad-9cce-e1a450ca5b57/resourceGroups/rg-azdtest-lb582c8/providers/Microsoft.Storage/storageAccounts/stpk52aldg24gbc"},"azurE_STORAGE_ACCOUNT_NAME":{"type":"String","value":"stpk52aldg24gbc"},"string":{"type":"String","value":"abc"},"bool":{"type":"Bool","value":true},"int":{"type":"Int","value":1234},"array":{"type":"Array","value":[true,"abc",1234]},"arraY_INT":{"type":"Array","value":[1,2,3]},"arraY_STRING":{"type":"Array","value":["elem1","elem2","elem3"]},"object":{"type":"Object","value":{"foo":"bar","inner":{"foo":"bar"},"array":[true,"abc",1234]}}},"outputResources":[{"id":"/subscriptions/faa080af-c1d8-40ad-9cce-e1a450ca5b57/resourceGroups/rg-azdtest-lb582c8"},{"id":"/subscriptions/faa080af-c1d8-40ad-9cce-e1a450ca5b57/resourceGroups/rg-azdtest-lb582c8/providers/Microsoft.Storage/storageAccounts/stpk52aldg24gbc"}]}}'
>>>>>>> e63055e1
        headers:
            Cache-Control:
                - no-cache
            Content-Length:
                - "1207133"
            Content-Type:
                - application/json; charset=utf-8
            Date:
<<<<<<< HEAD
                - Mon, 04 Nov 2024 18:42:46 GMT
=======
                - Wed, 05 Feb 2025 03:15:06 GMT
>>>>>>> e63055e1
            Expires:
                - "-1"
            Pragma:
                - no-cache
            Strict-Transport-Security:
                - max-age=31536000; includeSubDomains
            X-Cache:
                - CONFIG_NOCACHE
            X-Content-Type-Options:
                - nosniff
            X-Ms-Correlation-Request-Id:
<<<<<<< HEAD
                - c84bbc45984b0ad4314e8a2178ee0dd2
=======
                - 0bed4dbea7570dcff1f6d7f3b7e56bda
>>>>>>> e63055e1
            X-Ms-Ratelimit-Remaining-Subscription-Global-Reads:
                - "16499"
            X-Ms-Ratelimit-Remaining-Subscription-Reads:
                - "1099"
            X-Ms-Request-Id:
<<<<<<< HEAD
                - f467da45-81d8-470d-8bf4-45b6cb5fbdb6
            X-Ms-Routing-Request-Id:
                - WESTUS2:20241104T184247Z:f467da45-81d8-470d-8bf4-45b6cb5fbdb6
            X-Msedge-Ref:
                - 'Ref A: 097B91D95B65412BAAECA5C4DA68B244 Ref B: CO6AA3150219025 Ref C: 2024-11-04T18:42:43Z'
        status: 200 OK
        code: 200
        duration: 3.6113185s
    - id: 21
=======
                - 9d4dbf12-44df-4cb5-8593-15c6f86f8e48
            X-Ms-Routing-Request-Id:
                - WESTUS2:20250205T031506Z:9d4dbf12-44df-4cb5-8593-15c6f86f8e48
            X-Msedge-Ref:
                - 'Ref A: 579EE37FA7994DBF8989FA3E3A3B68E0 Ref B: CO6AA3150218045 Ref C: 2025-02-05T03:15:05Z'
        status: 200 OK
        code: 200
        duration: 449.303195ms
    - id: 7
>>>>>>> e63055e1
      request:
        proto: HTTP/1.1
        proto_major: 1
        proto_minor: 1
        content_length: 0
        transfer_encoding: []
        trailer: {}
        host: management.azure.com
        remote_addr: ""
        request_uri: ""
        body: ""
        form: {}
        headers:
            Accept-Encoding:
                - gzip
            Authorization:
                - SANITIZED
            User-Agent:
<<<<<<< HEAD
                - azsdk-go-armresources.DeploymentsClient/v1.1.1 (go1.23.2; Windows_NT),azdev/0.0.0-dev.0 (Go go1.23.2; windows/amd64)
            X-Ms-Correlation-Request-Id:
                - c84bbc45984b0ad4314e8a2178ee0dd2
        url: https://management.azure.com:443/subscriptions/faa080af-c1d8-40ad-9cce-e1a450ca5b57/providers/Microsoft.Resources/deployments/?api-version=2021-04-01&%24skiptoken=1VLdToMwFH6W9RoSmJos3BVaom49HfR0Bu8WxAUhkCgLPwvvLpURjS9gvOo57deT7%2bdcSFpXTV6dj01eV1gXWfVBvAvhVKFWa1NWWdfsj%2b9NbhDbrCcecVebFWDSiSGxifWFiOt2eXOdzSouQl%2bwUxvpZyZ0dAvM92NWssg5hEJzB9BnER4CwJfX2AW5U04rmZ5waQ8s6YAVPaBeS0x7EbigQj8SmHby7ZFPZy%2fRzBAunGybjNaV77%2bhG1CgjBqTiVedy9IiT9wY%2fhcCOkA%2bJfngCEwGQNqCmvzm4ZQPX%2fweBKN3Jg9BZ78N3YADxnRnWH9r4DqWe%2f7zRqubpdVbJTXeL%2b2seVqy%2bfuveeP4CQ%3d%3d
=======
                - azsdk-go-armresources.DeploymentsClient/v1.1.1 (go1.23.0; linux),azdev/0.0.0-dev.0 (Go go1.23.0; linux/amd64)
            X-Ms-Correlation-Request-Id:
                - fcd6554f72b4dafd2391a05c8c59f9cf
        url: https://management.azure.com:443/subscriptions/faa080af-c1d8-40ad-9cce-e1a450ca5b57/providers/Microsoft.Resources/deployments/?api-version=2021-04-01
>>>>>>> e63055e1
        method: GET
      response:
        proto: HTTP/2.0
        proto_major: 2
        proto_minor: 0
        transfer_encoding: []
        trailer: {}
<<<<<<< HEAD
        content_length: 128484
        uncompressed: false
        body: '{"nextLink":"https://management.azure.com/subscriptions/faa080af-c1d8-40ad-9cce-e1a450ca5b57/providers/Microsoft.Resources/deployments/?api-version=2021-04-01\u0026%24skiptoken=ZZDBboMwEES%2fBZ9BgoRDxA2wUdvEdrDXVOktorSiICO1REAj%2fr04iaOqve3Mzq705ozKTve1Ph37utPQNZX%2bQtEZkViCkisU6VPbujdp1TMxSxPT1djvj599ba631YQiFDgbh8FhpN8HD7mXhOgGuwv8jSOaLKH4fcjVC6YqDxlOEoFbnPtFRhXxGSQ4hyJl8PomAsZ30h84VkuunCiQFV9ulzmkmIxsCkCS9rFQZOIfT4RCOXHIQw7Nmg6eh2YXZSJmKUkJAxHvLIPkCh5unmG5cqYxi3Fs4K1jWP%2fFjEmU4HvyO6bk2kq1vfy38lrYvc0%2f%2f%2bb5Bw%3d%3d","value":[]}'
=======
        content_length: 354962
        uncompressed: false
        body: '{"value":[{"id":"/subscriptions/faa080af-c1d8-40ad-9cce-e1a450ca5b57/providers/Microsoft.Resources/deployments/azdtest-lb582c8-1738725223","location":"eastus2","name":"azdtest-lb582c8-1738725223","properties":{"correlationId":"0bed4dbea7570dcff1f6d7f3b7e56bda","dependencies":[{"dependsOn":[{"id":"/subscriptions/faa080af-c1d8-40ad-9cce-e1a450ca5b57/resourceGroups/rg-azdtest-lb582c8","resourceName":"rg-azdtest-lb582c8","resourceType":"Microsoft.Resources/resourceGroups"}],"id":"/subscriptions/faa080af-c1d8-40ad-9cce-e1a450ca5b57/resourceGroups/rg-azdtest-lb582c8/providers/Microsoft.Resources/deployments/resources","resourceName":"resources","resourceType":"Microsoft.Resources/deployments"}],"duration":"PT34.7905987S","mode":"Incremental","outputResources":[{"id":"/subscriptions/faa080af-c1d8-40ad-9cce-e1a450ca5b57/resourceGroups/rg-azdtest-lb582c8"},{"id":"/subscriptions/faa080af-c1d8-40ad-9cce-e1a450ca5b57/resourceGroups/rg-azdtest-lb582c8/providers/Microsoft.Storage/storageAccounts/stpk52aldg24gbc"}],"outputs":{"arraY_INT":{"type":"Array","value":[1,2,3]},"arraY_STRING":{"type":"Array","value":["elem1","elem2","elem3"]},"array":{"type":"Array","value":[true,"abc",1234]},"azurE_STORAGE_ACCOUNT_ID":{"type":"String","value":"/subscriptions/faa080af-c1d8-40ad-9cce-e1a450ca5b57/resourceGroups/rg-azdtest-lb582c8/providers/Microsoft.Storage/storageAccounts/stpk52aldg24gbc"},"azurE_STORAGE_ACCOUNT_NAME":{"type":"String","value":"stpk52aldg24gbc"},"bool":{"type":"Bool","value":true},"int":{"type":"Int","value":1234},"object":{"type":"Object","value":{"array":[true,"abc",1234],"foo":"bar","inner":{"foo":"bar"}}},"string":{"type":"String","value":"abc"}},"parameters":{"boolTagValue":{"type":"Bool","value":false},"deleteAfterTime":{"type":"String","value":"2025-02-05T04:13:55Z"},"environmentName":{"type":"String","value":"azdtest-lb582c8"},"intTagValue":{"type":"Int","value":678},"location":{"type":"String","value":"eastus2"}},"providers":[{"namespace":"Microsoft.Resources","resourceTypes":[{"locations":["eastus2"],"resourceType":"resourceGroups"},{"locations":[null],"resourceType":"deployments"}]}],"provisioningState":"Succeeded","templateHash":"12203772157973239821","timestamp":"2025-02-05T03:14:33.6318221Z"},"tags":{"azd-env-name":"azdtest-lb582c8","azd-provision-param-hash":"23bf7ece5a0093b39a9ba5bbe1b46c718126ff365bb310d66c3227bdedc6de02"},"type":"Microsoft.Resources/deployments"}]}'
>>>>>>> e63055e1
        headers:
            Cache-Control:
                - no-cache
            Content-Length:
<<<<<<< HEAD
                - "128484"
            Content-Type:
                - application/json; charset=utf-8
            Date:
                - Mon, 04 Nov 2024 18:42:48 GMT
=======
                - "354962"
            Content-Type:
                - application/json; charset=utf-8
            Date:
                - Wed, 05 Feb 2025 03:15:12 GMT
>>>>>>> e63055e1
            Expires:
                - "-1"
            Pragma:
                - no-cache
            Strict-Transport-Security:
                - max-age=31536000; includeSubDomains
            X-Cache:
                - CONFIG_NOCACHE
            X-Content-Type-Options:
                - nosniff
            X-Ms-Correlation-Request-Id:
<<<<<<< HEAD
                - c84bbc45984b0ad4314e8a2178ee0dd2
=======
                - fcd6554f72b4dafd2391a05c8c59f9cf
>>>>>>> e63055e1
            X-Ms-Ratelimit-Remaining-Subscription-Global-Reads:
                - "16499"
            X-Ms-Ratelimit-Remaining-Subscription-Reads:
                - "1099"
            X-Ms-Request-Id:
<<<<<<< HEAD
                - 8f6097b2-56c1-43ff-9236-f12b05b3db0a
            X-Ms-Routing-Request-Id:
                - WESTUS2:20241104T184249Z:8f6097b2-56c1-43ff-9236-f12b05b3db0a
            X-Msedge-Ref:
                - 'Ref A: 4606A532FD6E456AAC573B821B093627 Ref B: CO6AA3150219025 Ref C: 2024-11-04T18:42:47Z'
        status: 200 OK
        code: 200
        duration: 1.3849987s
    - id: 22
      request:
        proto: HTTP/1.1
        proto_major: 1
        proto_minor: 1
        content_length: 0
        transfer_encoding: []
        trailer: {}
        host: management.azure.com
        remote_addr: ""
        request_uri: ""
        body: ""
        form: {}
        headers:
            Accept-Encoding:
                - gzip
            Authorization:
                - SANITIZED
            User-Agent:
                - azsdk-go-armresources.DeploymentsClient/v1.1.1 (go1.23.2; Windows_NT),azdev/0.0.0-dev.0 (Go go1.23.2; windows/amd64)
            X-Ms-Correlation-Request-Id:
                - c84bbc45984b0ad4314e8a2178ee0dd2
        url: https://management.azure.com:443/subscriptions/faa080af-c1d8-40ad-9cce-e1a450ca5b57/providers/Microsoft.Resources/deployments/?api-version=2021-04-01&%24skiptoken=ZZDBboMwEES%2fBZ9BgoRDxA2wUdvEdrDXVOktorSiICO1REAj%2fr04iaOqve3Mzq705ozKTve1Ph37utPQNZX%2bQtEZkViCkisU6VPbujdp1TMxSxPT1djvj599ba631YQiFDgbh8FhpN8HD7mXhOgGuwv8jSOaLKH4fcjVC6YqDxlOEoFbnPtFRhXxGSQ4hyJl8PomAsZ30h84VkuunCiQFV9ulzmkmIxsCkCS9rFQZOIfT4RCOXHIQw7Nmg6eh2YXZSJmKUkJAxHvLIPkCh5unmG5cqYxi3Fs4K1jWP%2fFjEmU4HvyO6bk2kq1vfy38lrYvc0%2f%2f%2bb5Bw%3d%3d
        method: GET
      response:
        proto: HTTP/2.0
        proto_major: 2
        proto_minor: 0
        transfer_encoding: []
        trailer: {}
        content_length: 537
        uncompressed: false
        body: '{"nextLink":"https://management.azure.com/subscriptions/faa080af-c1d8-40ad-9cce-e1a450ca5b57/providers/Microsoft.Resources/deployments/?api-version=2021-04-01\u0026%24skiptoken=ZZBBb4MwDIV%2fS3MuEnQ7VNwCCZrWximJ04ndKsYqBgrSRgWs4r%2bvaZdp2k7xe%2f7yZPtMys72tT0d%2brqz2DWV%2fSDxmTxxjUa7ylZjvzu897UDNtVEYhIt1gvAYhSfRUCWV0J1g%2b9F4XqhmiwR7Djk5pkJk98DSxLFWpaH%2b0wYHgImLMd9CvjyqiKQWx0OkpkLV07AihFYMwGalcRyEmkEOktygeUo3x755Z0kugwRwTEIyLwknLpxVyS2p7b10qtMUUh5ygEV3XpTS4MP355b9PYxpUAZdWnecYf4hzmTGyV3%2fDdm9J2XZnPN9%2fJ2zZ%2fx%2fuTN8xc%3d","value":[]}'
        headers:
            Cache-Control:
                - no-cache
            Content-Length:
                - "537"
            Content-Type:
                - application/json; charset=utf-8
            Date:
                - Mon, 04 Nov 2024 18:42:48 GMT
            Expires:
                - "-1"
            Pragma:
                - no-cache
            Strict-Transport-Security:
                - max-age=31536000; includeSubDomains
            X-Cache:
                - CONFIG_NOCACHE
            X-Content-Type-Options:
                - nosniff
            X-Ms-Correlation-Request-Id:
                - c84bbc45984b0ad4314e8a2178ee0dd2
            X-Ms-Ratelimit-Remaining-Subscription-Global-Reads:
                - "16499"
            X-Ms-Ratelimit-Remaining-Subscription-Reads:
                - "1099"
            X-Ms-Request-Id:
                - 5d140035-a6bf-427d-b962-bd997d79a0cc
            X-Ms-Routing-Request-Id:
                - WESTUS2:20241104T184249Z:5d140035-a6bf-427d-b962-bd997d79a0cc
            X-Msedge-Ref:
                - 'Ref A: 3ABCB15E264C41A0A07C7D860C0DA093 Ref B: CO6AA3150219025 Ref C: 2024-11-04T18:42:49Z'
        status: 200 OK
        code: 200
        duration: 620.0949ms
    - id: 23
      request:
        proto: HTTP/1.1
        proto_major: 1
        proto_minor: 1
        content_length: 0
        transfer_encoding: []
        trailer: {}
        host: management.azure.com
        remote_addr: ""
        request_uri: ""
        body: ""
        form: {}
        headers:
            Accept-Encoding:
                - gzip
            Authorization:
                - SANITIZED
            User-Agent:
                - azsdk-go-armresources.DeploymentsClient/v1.1.1 (go1.23.2; Windows_NT),azdev/0.0.0-dev.0 (Go go1.23.2; windows/amd64)
            X-Ms-Correlation-Request-Id:
                - c84bbc45984b0ad4314e8a2178ee0dd2
        url: https://management.azure.com:443/subscriptions/faa080af-c1d8-40ad-9cce-e1a450ca5b57/providers/Microsoft.Resources/deployments/?api-version=2021-04-01&%24skiptoken=ZZBBb4MwDIV%2fS3MuEnQ7VNwCCZrWximJ04ndKsYqBgrSRgWs4r%2bvaZdp2k7xe%2f7yZPtMys72tT0d%2brqz2DWV%2fSDxmTxxjUa7ylZjvzu897UDNtVEYhIt1gvAYhSfRUCWV0J1g%2b9F4XqhmiwR7Djk5pkJk98DSxLFWpaH%2b0wYHgImLMd9CvjyqiKQWx0OkpkLV07AihFYMwGalcRyEmkEOktygeUo3x755Z0kugwRwTEIyLwknLpxVyS2p7b10qtMUUh5ygEV3XpTS4MP355b9PYxpUAZdWnecYf4hzmTGyV3%2fDdm9J2XZnPN9%2fJ2zZ%2fx%2fuTN8xc%3d
        method: GET
      response:
        proto: HTTP/2.0
        proto_major: 2
        proto_minor: 0
        transfer_encoding: []
        trailer: {}
        content_length: 12
        uncompressed: false
        body: '{"value":[]}'
        headers:
            Cache-Control:
                - no-cache
            Content-Length:
                - "12"
            Content-Type:
                - application/json; charset=utf-8
            Date:
                - Mon, 04 Nov 2024 18:42:49 GMT
            Expires:
                - "-1"
            Pragma:
                - no-cache
            Strict-Transport-Security:
                - max-age=31536000; includeSubDomains
            X-Cache:
                - CONFIG_NOCACHE
            X-Content-Type-Options:
                - nosniff
            X-Ms-Correlation-Request-Id:
                - c84bbc45984b0ad4314e8a2178ee0dd2
            X-Ms-Ratelimit-Remaining-Subscription-Global-Reads:
                - "16499"
            X-Ms-Ratelimit-Remaining-Subscription-Reads:
                - "1099"
            X-Ms-Request-Id:
                - 27387492-fe7d-4a8d-9e81-3c32a225d282
            X-Ms-Routing-Request-Id:
                - WESTUS2:20241104T184250Z:27387492-fe7d-4a8d-9e81-3c32a225d282
            X-Msedge-Ref:
                - 'Ref A: 935FFC83DF444F0784FC5371BA15B78E Ref B: CO6AA3150219025 Ref C: 2024-11-04T18:42:49Z'
        status: 200 OK
        code: 200
        duration: 449.4205ms
    - id: 24
=======
                - c89393f4-bf0a-4b47-94d7-cc2e03bd74d5
            X-Ms-Routing-Request-Id:
                - WESTUS2:20250205T031513Z:c89393f4-bf0a-4b47-94d7-cc2e03bd74d5
            X-Msedge-Ref:
                - 'Ref A: C4473BE89B304AD3806EB88F0DE17D83 Ref B: CO6AA3150218045 Ref C: 2025-02-05T03:15:09Z'
        status: 200 OK
        code: 200
        duration: 3.517670705s
    - id: 8
>>>>>>> e63055e1
      request:
        proto: HTTP/1.1
        proto_major: 1
        proto_minor: 1
        content_length: 0
        transfer_encoding: []
        trailer: {}
        host: management.azure.com
        remote_addr: ""
        request_uri: ""
        body: ""
        form: {}
        headers:
            Accept:
                - application/json
            Accept-Encoding:
                - gzip
            Authorization:
                - SANITIZED
            User-Agent:
<<<<<<< HEAD
                - azsdk-go-armresources.DeploymentsClient/v1.1.1 (go1.23.2; Windows_NT),azdev/0.0.0-dev.0 (Go go1.23.2; windows/amd64)
            X-Ms-Correlation-Request-Id:
                - c84bbc45984b0ad4314e8a2178ee0dd2
        url: https://management.azure.com:443/subscriptions/faa080af-c1d8-40ad-9cce-e1a450ca5b57/providers/Microsoft.Resources/deployments/azdtest-w9d007a-1730745624?api-version=2021-04-01
=======
                - azsdk-go-armresources.DeploymentsClient/v1.1.1 (go1.23.0; linux),azdev/0.0.0-dev.0 (Go go1.23.0; linux/amd64)
            X-Ms-Correlation-Request-Id:
                - fcd6554f72b4dafd2391a05c8c59f9cf
        url: https://management.azure.com:443/subscriptions/faa080af-c1d8-40ad-9cce-e1a450ca5b57/providers/Microsoft.Resources/deployments/azdtest-lb582c8-1738725223?api-version=2021-04-01
>>>>>>> e63055e1
        method: GET
      response:
        proto: HTTP/2.0
        proto_major: 2
        proto_minor: 0
        transfer_encoding: []
        trailer: {}
        content_length: 2405
        uncompressed: false
<<<<<<< HEAD
        body: '{"id":"/subscriptions/faa080af-c1d8-40ad-9cce-e1a450ca5b57/providers/Microsoft.Resources/deployments/azdtest-w9d007a-1730745624","name":"azdtest-w9d007a-1730745624","type":"Microsoft.Resources/deployments","location":"eastus2","tags":{"azd-env-name":"azdtest-w9d007a","azd-provision-param-hash":"186956753fb20f2eca1a70979e1f53b436607c20b4bed7ed2ee3d38af2e7306a"},"properties":{"templateHash":"15552207553737481855","parameters":{"environmentName":{"type":"String","value":"azdtest-w9d007a"},"location":{"type":"String","value":"eastus2"},"deleteAfterTime":{"type":"String","value":"2024-11-04T19:41:03Z"},"intTagValue":{"type":"Int","value":678},"boolTagValue":{"type":"Bool","value":false}},"mode":"Incremental","provisioningState":"Succeeded","timestamp":"2024-11-04T18:41:38.649785Z","duration":"PT33.2791406S","correlationId":"e5e0dd22c9ebf1a2ce57733f63fc470d","providers":[{"namespace":"Microsoft.Resources","resourceTypes":[{"resourceType":"resourceGroups","locations":["eastus2"]},{"resourceType":"deployments","locations":[null]}]}],"dependencies":[{"dependsOn":[{"id":"/subscriptions/faa080af-c1d8-40ad-9cce-e1a450ca5b57/resourceGroups/rg-azdtest-w9d007a","resourceType":"Microsoft.Resources/resourceGroups","resourceName":"rg-azdtest-w9d007a"}],"id":"/subscriptions/faa080af-c1d8-40ad-9cce-e1a450ca5b57/resourceGroups/rg-azdtest-w9d007a/providers/Microsoft.Resources/deployments/resources","resourceType":"Microsoft.Resources/deployments","resourceName":"resources"}],"outputs":{"azurE_STORAGE_ACCOUNT_ID":{"type":"String","value":"/subscriptions/faa080af-c1d8-40ad-9cce-e1a450ca5b57/resourceGroups/rg-azdtest-w9d007a/providers/Microsoft.Storage/storageAccounts/std4jqclyx3djlc"},"azurE_STORAGE_ACCOUNT_NAME":{"type":"String","value":"std4jqclyx3djlc"},"string":{"type":"String","value":"abc"},"bool":{"type":"Bool","value":true},"int":{"type":"Int","value":1234},"array":{"type":"Array","value":[true,"abc",1234]},"arraY_INT":{"type":"Array","value":[1,2,3]},"arraY_STRING":{"type":"Array","value":["elem1","elem2","elem3"]},"object":{"type":"Object","value":{"foo":"bar","inner":{"foo":"bar"},"array":[true,"abc",1234]}}},"outputResources":[{"id":"/subscriptions/faa080af-c1d8-40ad-9cce-e1a450ca5b57/resourceGroups/rg-azdtest-w9d007a"},{"id":"/subscriptions/faa080af-c1d8-40ad-9cce-e1a450ca5b57/resourceGroups/rg-azdtest-w9d007a/providers/Microsoft.Storage/storageAccounts/std4jqclyx3djlc"}]}}'
=======
        body: '{"id":"/subscriptions/faa080af-c1d8-40ad-9cce-e1a450ca5b57/providers/Microsoft.Resources/deployments/azdtest-lb582c8-1738725223","name":"azdtest-lb582c8-1738725223","type":"Microsoft.Resources/deployments","location":"eastus2","tags":{"azd-env-name":"azdtest-lb582c8","azd-provision-param-hash":"23bf7ece5a0093b39a9ba5bbe1b46c718126ff365bb310d66c3227bdedc6de02"},"properties":{"templateHash":"12203772157973239821","parameters":{"environmentName":{"type":"String","value":"azdtest-lb582c8"},"location":{"type":"String","value":"eastus2"},"deleteAfterTime":{"type":"String","value":"2025-02-05T04:13:55Z"},"intTagValue":{"type":"Int","value":678},"boolTagValue":{"type":"Bool","value":false}},"mode":"Incremental","provisioningState":"Succeeded","timestamp":"2025-02-05T03:14:33.6318221Z","duration":"PT34.7905987S","correlationId":"0bed4dbea7570dcff1f6d7f3b7e56bda","providers":[{"namespace":"Microsoft.Resources","resourceTypes":[{"resourceType":"resourceGroups","locations":["eastus2"]},{"resourceType":"deployments","locations":[null]}]}],"dependencies":[{"dependsOn":[{"id":"/subscriptions/faa080af-c1d8-40ad-9cce-e1a450ca5b57/resourceGroups/rg-azdtest-lb582c8","resourceType":"Microsoft.Resources/resourceGroups","resourceName":"rg-azdtest-lb582c8"}],"id":"/subscriptions/faa080af-c1d8-40ad-9cce-e1a450ca5b57/resourceGroups/rg-azdtest-lb582c8/providers/Microsoft.Resources/deployments/resources","resourceType":"Microsoft.Resources/deployments","resourceName":"resources"}],"outputs":{"azurE_STORAGE_ACCOUNT_ID":{"type":"String","value":"/subscriptions/faa080af-c1d8-40ad-9cce-e1a450ca5b57/resourceGroups/rg-azdtest-lb582c8/providers/Microsoft.Storage/storageAccounts/stpk52aldg24gbc"},"azurE_STORAGE_ACCOUNT_NAME":{"type":"String","value":"stpk52aldg24gbc"},"string":{"type":"String","value":"abc"},"bool":{"type":"Bool","value":true},"int":{"type":"Int","value":1234},"array":{"type":"Array","value":[true,"abc",1234]},"arraY_INT":{"type":"Array","value":[1,2,3]},"arraY_STRING":{"type":"Array","value":["elem1","elem2","elem3"]},"object":{"type":"Object","value":{"foo":"bar","inner":{"foo":"bar"},"array":[true,"abc",1234]}}},"outputResources":[{"id":"/subscriptions/faa080af-c1d8-40ad-9cce-e1a450ca5b57/resourceGroups/rg-azdtest-lb582c8"},{"id":"/subscriptions/faa080af-c1d8-40ad-9cce-e1a450ca5b57/resourceGroups/rg-azdtest-lb582c8/providers/Microsoft.Storage/storageAccounts/stpk52aldg24gbc"}]}}'
>>>>>>> e63055e1
        headers:
            Cache-Control:
                - no-cache
            Content-Length:
                - "2405"
            Content-Type:
                - application/json; charset=utf-8
            Date:
<<<<<<< HEAD
                - Mon, 04 Nov 2024 18:42:49 GMT
=======
                - Wed, 05 Feb 2025 03:15:13 GMT
>>>>>>> e63055e1
            Expires:
                - "-1"
            Pragma:
                - no-cache
            Strict-Transport-Security:
                - max-age=31536000; includeSubDomains
            X-Cache:
                - CONFIG_NOCACHE
            X-Content-Type-Options:
                - nosniff
            X-Ms-Correlation-Request-Id:
<<<<<<< HEAD
                - c84bbc45984b0ad4314e8a2178ee0dd2
=======
                - fcd6554f72b4dafd2391a05c8c59f9cf
>>>>>>> e63055e1
            X-Ms-Ratelimit-Remaining-Subscription-Global-Reads:
                - "16499"
            X-Ms-Ratelimit-Remaining-Subscription-Reads:
                - "1099"
            X-Ms-Request-Id:
<<<<<<< HEAD
                - 62da42ca-98dc-46ab-ad42-3dddce2fbf93
            X-Ms-Routing-Request-Id:
                - WESTUS2:20241104T184250Z:62da42ca-98dc-46ab-ad42-3dddce2fbf93
            X-Msedge-Ref:
                - 'Ref A: 05A0EFEA0BB346D2813877B328421461 Ref B: CO6AA3150219025 Ref C: 2024-11-04T18:42:50Z'
        status: 200 OK
        code: 200
        duration: 195.49ms
    - id: 25
=======
                - 3902341f-5410-49d1-bef3-30642147448e
            X-Ms-Routing-Request-Id:
                - WESTUS2:20250205T031513Z:3902341f-5410-49d1-bef3-30642147448e
            X-Msedge-Ref:
                - 'Ref A: 9025B420CBCD499E81A81CEBE2BC46BD Ref B: CO6AA3150218045 Ref C: 2025-02-05T03:15:13Z'
        status: 200 OK
        code: 200
        duration: 329.059602ms
    - id: 9
>>>>>>> e63055e1
      request:
        proto: HTTP/1.1
        proto_major: 1
        proto_minor: 1
        content_length: 0
        transfer_encoding: []
        trailer: {}
        host: management.azure.com
        remote_addr: ""
        request_uri: ""
        body: ""
        form: {}
        headers:
            Accept:
                - application/json
            Accept-Encoding:
                - gzip
            Authorization:
                - SANITIZED
            User-Agent:
<<<<<<< HEAD
                - azsdk-go-armresources.ResourceGroupsClient/v1.1.1 (go1.23.2; Windows_NT),azdev/0.0.0-dev.0 (Go go1.23.2; windows/amd64)
            X-Ms-Correlation-Request-Id:
                - c84bbc45984b0ad4314e8a2178ee0dd2
        url: https://management.azure.com:443/subscriptions/faa080af-c1d8-40ad-9cce-e1a450ca5b57/resourcegroups?%24filter=tagName+eq+%27azd-env-name%27+and+tagValue+eq+%27azdtest-w9d007a%27&api-version=2021-04-01
=======
                - azsdk-go-armresources.ResourceGroupsClient/v1.1.1 (go1.23.0; linux),azdev/0.0.0-dev.0 (Go go1.23.0; linux/amd64)
            X-Ms-Correlation-Request-Id:
                - fcd6554f72b4dafd2391a05c8c59f9cf
        url: https://management.azure.com:443/subscriptions/faa080af-c1d8-40ad-9cce-e1a450ca5b57/resourcegroups?%24filter=tagName+eq+%27azd-env-name%27+and+tagValue+eq+%27azdtest-lb582c8%27&api-version=2021-04-01
>>>>>>> e63055e1
        method: GET
      response:
        proto: HTTP/2.0
        proto_major: 2
        proto_minor: 0
        transfer_encoding: []
        trailer: {}
        content_length: 358
        uncompressed: false
<<<<<<< HEAD
        body: '{"value":[{"id":"/subscriptions/faa080af-c1d8-40ad-9cce-e1a450ca5b57/resourceGroups/rg-azdtest-w9d007a","name":"rg-azdtest-w9d007a","type":"Microsoft.Resources/resourceGroups","location":"eastus2","tags":{"azd-env-name":"azdtest-w9d007a","DeleteAfter":"2024-11-04T19:41:03Z","IntTag":"678","BoolTag":"False"},"properties":{"provisioningState":"Succeeded"}}]}'
=======
        body: '{"value":[{"id":"/subscriptions/faa080af-c1d8-40ad-9cce-e1a450ca5b57/resourceGroups/rg-azdtest-lb582c8","name":"rg-azdtest-lb582c8","type":"Microsoft.Resources/resourceGroups","location":"eastus2","tags":{"azd-env-name":"azdtest-lb582c8","DeleteAfter":"2025-02-05T04:13:55Z","IntTag":"678","BoolTag":"False"},"properties":{"provisioningState":"Succeeded"}}]}'
>>>>>>> e63055e1
        headers:
            Cache-Control:
                - no-cache
            Content-Length:
                - "358"
            Content-Type:
                - application/json; charset=utf-8
            Date:
<<<<<<< HEAD
                - Mon, 04 Nov 2024 18:42:49 GMT
=======
                - Wed, 05 Feb 2025 03:15:13 GMT
>>>>>>> e63055e1
            Expires:
                - "-1"
            Pragma:
                - no-cache
            Strict-Transport-Security:
                - max-age=31536000; includeSubDomains
            X-Cache:
                - CONFIG_NOCACHE
            X-Content-Type-Options:
                - nosniff
            X-Ms-Correlation-Request-Id:
<<<<<<< HEAD
                - c84bbc45984b0ad4314e8a2178ee0dd2
=======
                - fcd6554f72b4dafd2391a05c8c59f9cf
>>>>>>> e63055e1
            X-Ms-Ratelimit-Remaining-Subscription-Global-Reads:
                - "16499"
            X-Ms-Ratelimit-Remaining-Subscription-Reads:
                - "1099"
            X-Ms-Request-Id:
<<<<<<< HEAD
                - 09251136-1bb8-4aaa-9014-ab088889af4d
            X-Ms-Routing-Request-Id:
                - WESTUS2:20241104T184250Z:09251136-1bb8-4aaa-9014-ab088889af4d
            X-Msedge-Ref:
                - 'Ref A: BBD06F2C1852412E8E30A4181405E6F0 Ref B: CO6AA3150219025 Ref C: 2024-11-04T18:42:50Z'
        status: 200 OK
        code: 200
        duration: 170.6961ms
    - id: 26
=======
                - 7a3194ee-ffad-4c33-ad3a-8efee2dfb9aa
            X-Ms-Routing-Request-Id:
                - WESTUS2:20250205T031513Z:7a3194ee-ffad-4c33-ad3a-8efee2dfb9aa
            X-Msedge-Ref:
                - 'Ref A: 53CEC6D8451A43119BFC45FECE32D26E Ref B: CO6AA3150218045 Ref C: 2025-02-05T03:15:13Z'
        status: 200 OK
        code: 200
        duration: 61.687901ms
    - id: 10
>>>>>>> e63055e1
      request:
        proto: HTTP/1.1
        proto_major: 1
        proto_minor: 1
        content_length: 0
        transfer_encoding: []
        trailer: {}
        host: management.azure.com
        remote_addr: ""
        request_uri: ""
        body: ""
        form: {}
        headers:
            Accept:
                - application/json
            Accept-Encoding:
                - gzip
            Authorization:
                - SANITIZED
            User-Agent:
<<<<<<< HEAD
                - azsdk-go-armresources.Client/v1.1.1 (go1.23.2; Windows_NT),azdev/0.0.0-dev.0 (Go go1.23.2; windows/amd64)
            X-Ms-Correlation-Request-Id:
                - c84bbc45984b0ad4314e8a2178ee0dd2
        url: https://management.azure.com:443/subscriptions/faa080af-c1d8-40ad-9cce-e1a450ca5b57/resourceGroups/rg-azdtest-w9d007a/resources?api-version=2021-04-01
=======
                - azsdk-go-armresources.Client/v1.1.1 (go1.23.0; linux),azdev/0.0.0-dev.0 (Go go1.23.0; linux/amd64)
            X-Ms-Correlation-Request-Id:
                - fcd6554f72b4dafd2391a05c8c59f9cf
        url: https://management.azure.com:443/subscriptions/faa080af-c1d8-40ad-9cce-e1a450ca5b57/resourceGroups/rg-azdtest-lb582c8/resources?api-version=2021-04-01
>>>>>>> e63055e1
        method: GET
      response:
        proto: HTTP/2.0
        proto_major: 2
        proto_minor: 0
        transfer_encoding: []
        trailer: {}
        content_length: 364
        uncompressed: false
<<<<<<< HEAD
        body: '{"value":[{"id":"/subscriptions/faa080af-c1d8-40ad-9cce-e1a450ca5b57/resourceGroups/rg-azdtest-w9d007a/providers/Microsoft.Storage/storageAccounts/std4jqclyx3djlc","name":"std4jqclyx3djlc","type":"Microsoft.Storage/storageAccounts","sku":{"name":"Standard_LRS","tier":"Standard"},"kind":"StorageV2","location":"eastus2","tags":{"azd-env-name":"azdtest-w9d007a"}}]}'
=======
        body: '{"value":[{"id":"/subscriptions/faa080af-c1d8-40ad-9cce-e1a450ca5b57/resourceGroups/rg-azdtest-lb582c8/providers/Microsoft.Storage/storageAccounts/stpk52aldg24gbc","name":"stpk52aldg24gbc","type":"Microsoft.Storage/storageAccounts","sku":{"name":"Standard_LRS","tier":"Standard"},"kind":"StorageV2","location":"eastus2","tags":{"azd-env-name":"azdtest-lb582c8"}}]}'
>>>>>>> e63055e1
        headers:
            Cache-Control:
                - no-cache
            Content-Length:
                - "364"
            Content-Type:
                - application/json; charset=utf-8
            Date:
<<<<<<< HEAD
                - Mon, 04 Nov 2024 18:42:49 GMT
=======
                - Wed, 05 Feb 2025 03:15:13 GMT
>>>>>>> e63055e1
            Expires:
                - "-1"
            Pragma:
                - no-cache
            Strict-Transport-Security:
                - max-age=31536000; includeSubDomains
            X-Cache:
                - CONFIG_NOCACHE
            X-Content-Type-Options:
                - nosniff
            X-Ms-Correlation-Request-Id:
<<<<<<< HEAD
                - c84bbc45984b0ad4314e8a2178ee0dd2
=======
                - fcd6554f72b4dafd2391a05c8c59f9cf
>>>>>>> e63055e1
            X-Ms-Ratelimit-Remaining-Subscription-Global-Reads:
                - "16499"
            X-Ms-Ratelimit-Remaining-Subscription-Reads:
                - "1099"
            X-Ms-Request-Id:
<<<<<<< HEAD
                - 95c146e3-a035-433e-9637-9136328fc1e9
            X-Ms-Routing-Request-Id:
                - WESTUS2:20241104T184250Z:95c146e3-a035-433e-9637-9136328fc1e9
            X-Msedge-Ref:
                - 'Ref A: B6C3CB8C17784CFBBDEBB70010F5EDE8 Ref B: CO6AA3150219025 Ref C: 2024-11-04T18:42:50Z'
        status: 200 OK
        code: 200
        duration: 200.1825ms
    - id: 27
=======
                - 49f6c143-c1d1-445e-b8b3-97ff054170a8
            X-Ms-Routing-Request-Id:
                - WESTUS2:20250205T031513Z:49f6c143-c1d1-445e-b8b3-97ff054170a8
            X-Msedge-Ref:
                - 'Ref A: 2EF51E6643BE4904995FEB892D48363E Ref B: CO6AA3150218045 Ref C: 2025-02-05T03:15:13Z'
        status: 200 OK
        code: 200
        duration: 217.572901ms
    - id: 11
>>>>>>> e63055e1
      request:
        proto: HTTP/1.1
        proto_major: 1
        proto_minor: 1
        content_length: 0
        transfer_encoding: []
        trailer: {}
        host: management.azure.com
        remote_addr: ""
        request_uri: ""
        body: ""
        form: {}
        headers:
            Accept:
                - application/json
            Accept-Encoding:
                - gzip
            Authorization:
                - SANITIZED
            User-Agent:
<<<<<<< HEAD
                - azsdk-go-armresources.DeploymentsClient/v1.1.1 (go1.23.2; Windows_NT),azdev/0.0.0-dev.0 (Go go1.23.2; windows/amd64)
            X-Ms-Correlation-Request-Id:
                - c84bbc45984b0ad4314e8a2178ee0dd2
        url: https://management.azure.com:443/subscriptions/faa080af-c1d8-40ad-9cce-e1a450ca5b57/providers/Microsoft.Resources/deployments/azdtest-w9d007a-1730745624?api-version=2021-04-01
=======
                - azsdk-go-armresources.DeploymentsClient/v1.1.1 (go1.23.0; linux),azdev/0.0.0-dev.0 (Go go1.23.0; linux/amd64)
            X-Ms-Correlation-Request-Id:
                - fcd6554f72b4dafd2391a05c8c59f9cf
        url: https://management.azure.com:443/subscriptions/faa080af-c1d8-40ad-9cce-e1a450ca5b57/providers/Microsoft.Resources/deployments/azdtest-lb582c8-1738725223?api-version=2021-04-01
>>>>>>> e63055e1
        method: GET
      response:
        proto: HTTP/2.0
        proto_major: 2
        proto_minor: 0
        transfer_encoding: []
        trailer: {}
        content_length: 2405
        uncompressed: false
<<<<<<< HEAD
        body: '{"id":"/subscriptions/faa080af-c1d8-40ad-9cce-e1a450ca5b57/providers/Microsoft.Resources/deployments/azdtest-w9d007a-1730745624","name":"azdtest-w9d007a-1730745624","type":"Microsoft.Resources/deployments","location":"eastus2","tags":{"azd-env-name":"azdtest-w9d007a","azd-provision-param-hash":"186956753fb20f2eca1a70979e1f53b436607c20b4bed7ed2ee3d38af2e7306a"},"properties":{"templateHash":"15552207553737481855","parameters":{"environmentName":{"type":"String","value":"azdtest-w9d007a"},"location":{"type":"String","value":"eastus2"},"deleteAfterTime":{"type":"String","value":"2024-11-04T19:41:03Z"},"intTagValue":{"type":"Int","value":678},"boolTagValue":{"type":"Bool","value":false}},"mode":"Incremental","provisioningState":"Succeeded","timestamp":"2024-11-04T18:41:38.649785Z","duration":"PT33.2791406S","correlationId":"e5e0dd22c9ebf1a2ce57733f63fc470d","providers":[{"namespace":"Microsoft.Resources","resourceTypes":[{"resourceType":"resourceGroups","locations":["eastus2"]},{"resourceType":"deployments","locations":[null]}]}],"dependencies":[{"dependsOn":[{"id":"/subscriptions/faa080af-c1d8-40ad-9cce-e1a450ca5b57/resourceGroups/rg-azdtest-w9d007a","resourceType":"Microsoft.Resources/resourceGroups","resourceName":"rg-azdtest-w9d007a"}],"id":"/subscriptions/faa080af-c1d8-40ad-9cce-e1a450ca5b57/resourceGroups/rg-azdtest-w9d007a/providers/Microsoft.Resources/deployments/resources","resourceType":"Microsoft.Resources/deployments","resourceName":"resources"}],"outputs":{"azurE_STORAGE_ACCOUNT_ID":{"type":"String","value":"/subscriptions/faa080af-c1d8-40ad-9cce-e1a450ca5b57/resourceGroups/rg-azdtest-w9d007a/providers/Microsoft.Storage/storageAccounts/std4jqclyx3djlc"},"azurE_STORAGE_ACCOUNT_NAME":{"type":"String","value":"std4jqclyx3djlc"},"string":{"type":"String","value":"abc"},"bool":{"type":"Bool","value":true},"int":{"type":"Int","value":1234},"array":{"type":"Array","value":[true,"abc",1234]},"arraY_INT":{"type":"Array","value":[1,2,3]},"arraY_STRING":{"type":"Array","value":["elem1","elem2","elem3"]},"object":{"type":"Object","value":{"foo":"bar","inner":{"foo":"bar"},"array":[true,"abc",1234]}}},"outputResources":[{"id":"/subscriptions/faa080af-c1d8-40ad-9cce-e1a450ca5b57/resourceGroups/rg-azdtest-w9d007a"},{"id":"/subscriptions/faa080af-c1d8-40ad-9cce-e1a450ca5b57/resourceGroups/rg-azdtest-w9d007a/providers/Microsoft.Storage/storageAccounts/std4jqclyx3djlc"}]}}'
=======
        body: '{"id":"/subscriptions/faa080af-c1d8-40ad-9cce-e1a450ca5b57/providers/Microsoft.Resources/deployments/azdtest-lb582c8-1738725223","name":"azdtest-lb582c8-1738725223","type":"Microsoft.Resources/deployments","location":"eastus2","tags":{"azd-env-name":"azdtest-lb582c8","azd-provision-param-hash":"23bf7ece5a0093b39a9ba5bbe1b46c718126ff365bb310d66c3227bdedc6de02"},"properties":{"templateHash":"12203772157973239821","parameters":{"environmentName":{"type":"String","value":"azdtest-lb582c8"},"location":{"type":"String","value":"eastus2"},"deleteAfterTime":{"type":"String","value":"2025-02-05T04:13:55Z"},"intTagValue":{"type":"Int","value":678},"boolTagValue":{"type":"Bool","value":false}},"mode":"Incremental","provisioningState":"Succeeded","timestamp":"2025-02-05T03:14:33.6318221Z","duration":"PT34.7905987S","correlationId":"0bed4dbea7570dcff1f6d7f3b7e56bda","providers":[{"namespace":"Microsoft.Resources","resourceTypes":[{"resourceType":"resourceGroups","locations":["eastus2"]},{"resourceType":"deployments","locations":[null]}]}],"dependencies":[{"dependsOn":[{"id":"/subscriptions/faa080af-c1d8-40ad-9cce-e1a450ca5b57/resourceGroups/rg-azdtest-lb582c8","resourceType":"Microsoft.Resources/resourceGroups","resourceName":"rg-azdtest-lb582c8"}],"id":"/subscriptions/faa080af-c1d8-40ad-9cce-e1a450ca5b57/resourceGroups/rg-azdtest-lb582c8/providers/Microsoft.Resources/deployments/resources","resourceType":"Microsoft.Resources/deployments","resourceName":"resources"}],"outputs":{"azurE_STORAGE_ACCOUNT_ID":{"type":"String","value":"/subscriptions/faa080af-c1d8-40ad-9cce-e1a450ca5b57/resourceGroups/rg-azdtest-lb582c8/providers/Microsoft.Storage/storageAccounts/stpk52aldg24gbc"},"azurE_STORAGE_ACCOUNT_NAME":{"type":"String","value":"stpk52aldg24gbc"},"string":{"type":"String","value":"abc"},"bool":{"type":"Bool","value":true},"int":{"type":"Int","value":1234},"array":{"type":"Array","value":[true,"abc",1234]},"arraY_INT":{"type":"Array","value":[1,2,3]},"arraY_STRING":{"type":"Array","value":["elem1","elem2","elem3"]},"object":{"type":"Object","value":{"foo":"bar","inner":{"foo":"bar"},"array":[true,"abc",1234]}}},"outputResources":[{"id":"/subscriptions/faa080af-c1d8-40ad-9cce-e1a450ca5b57/resourceGroups/rg-azdtest-lb582c8"},{"id":"/subscriptions/faa080af-c1d8-40ad-9cce-e1a450ca5b57/resourceGroups/rg-azdtest-lb582c8/providers/Microsoft.Storage/storageAccounts/stpk52aldg24gbc"}]}}'
>>>>>>> e63055e1
        headers:
            Cache-Control:
                - no-cache
            Content-Length:
                - "2405"
            Content-Type:
                - application/json; charset=utf-8
            Date:
<<<<<<< HEAD
                - Mon, 04 Nov 2024 18:42:50 GMT
=======
                - Wed, 05 Feb 2025 03:15:13 GMT
>>>>>>> e63055e1
            Expires:
                - "-1"
            Pragma:
                - no-cache
            Strict-Transport-Security:
                - max-age=31536000; includeSubDomains
            X-Cache:
                - CONFIG_NOCACHE
            X-Content-Type-Options:
                - nosniff
            X-Ms-Correlation-Request-Id:
<<<<<<< HEAD
                - c84bbc45984b0ad4314e8a2178ee0dd2
=======
                - fcd6554f72b4dafd2391a05c8c59f9cf
>>>>>>> e63055e1
            X-Ms-Ratelimit-Remaining-Subscription-Global-Reads:
                - "16499"
            X-Ms-Ratelimit-Remaining-Subscription-Reads:
                - "1099"
            X-Ms-Request-Id:
<<<<<<< HEAD
                - ad04491a-27bf-4432-9021-f96bb3b45866
            X-Ms-Routing-Request-Id:
                - WESTUS2:20241104T184251Z:ad04491a-27bf-4432-9021-f96bb3b45866
            X-Msedge-Ref:
                - 'Ref A: 200C166EFC8644C48CA5448E73E03F84 Ref B: CO6AA3150219025 Ref C: 2024-11-04T18:42:50Z'
        status: 200 OK
        code: 200
        duration: 370.261ms
    - id: 28
=======
                - c9c82d47-29e3-4734-a435-93bb2d825019
            X-Ms-Routing-Request-Id:
                - WESTUS2:20250205T031514Z:c9c82d47-29e3-4734-a435-93bb2d825019
            X-Msedge-Ref:
                - 'Ref A: 281E5F2B663D4505AE083655F463943E Ref B: CO6AA3150218045 Ref C: 2025-02-05T03:15:13Z'
        status: 200 OK
        code: 200
        duration: 380.636903ms
    - id: 12
>>>>>>> e63055e1
      request:
        proto: HTTP/1.1
        proto_major: 1
        proto_minor: 1
        content_length: 0
        transfer_encoding: []
        trailer: {}
        host: management.azure.com
        remote_addr: ""
        request_uri: ""
        body: ""
        form: {}
        headers:
            Accept:
                - application/json
            Accept-Encoding:
                - gzip
            Authorization:
                - SANITIZED
            User-Agent:
<<<<<<< HEAD
                - azsdk-go-armresources.ResourceGroupsClient/v1.1.1 (go1.23.2; Windows_NT),azdev/0.0.0-dev.0 (Go go1.23.2; windows/amd64)
            X-Ms-Correlation-Request-Id:
                - c84bbc45984b0ad4314e8a2178ee0dd2
        url: https://management.azure.com:443/subscriptions/faa080af-c1d8-40ad-9cce-e1a450ca5b57/resourcegroups?%24filter=tagName+eq+%27azd-env-name%27+and+tagValue+eq+%27azdtest-w9d007a%27&api-version=2021-04-01
=======
                - azsdk-go-armresources.ResourceGroupsClient/v1.1.1 (go1.23.0; linux),azdev/0.0.0-dev.0 (Go go1.23.0; linux/amd64)
            X-Ms-Correlation-Request-Id:
                - fcd6554f72b4dafd2391a05c8c59f9cf
        url: https://management.azure.com:443/subscriptions/faa080af-c1d8-40ad-9cce-e1a450ca5b57/resourcegroups?%24filter=tagName+eq+%27azd-env-name%27+and+tagValue+eq+%27azdtest-lb582c8%27&api-version=2021-04-01
>>>>>>> e63055e1
        method: GET
      response:
        proto: HTTP/2.0
        proto_major: 2
        proto_minor: 0
        transfer_encoding: []
        trailer: {}
        content_length: 358
        uncompressed: false
<<<<<<< HEAD
        body: '{"value":[{"id":"/subscriptions/faa080af-c1d8-40ad-9cce-e1a450ca5b57/resourceGroups/rg-azdtest-w9d007a","name":"rg-azdtest-w9d007a","type":"Microsoft.Resources/resourceGroups","location":"eastus2","tags":{"azd-env-name":"azdtest-w9d007a","DeleteAfter":"2024-11-04T19:41:03Z","IntTag":"678","BoolTag":"False"},"properties":{"provisioningState":"Succeeded"}}]}'
=======
        body: '{"value":[{"id":"/subscriptions/faa080af-c1d8-40ad-9cce-e1a450ca5b57/resourceGroups/rg-azdtest-lb582c8","name":"rg-azdtest-lb582c8","type":"Microsoft.Resources/resourceGroups","location":"eastus2","tags":{"azd-env-name":"azdtest-lb582c8","DeleteAfter":"2025-02-05T04:13:55Z","IntTag":"678","BoolTag":"False"},"properties":{"provisioningState":"Succeeded"}}]}'
>>>>>>> e63055e1
        headers:
            Cache-Control:
                - no-cache
            Content-Length:
                - "358"
            Content-Type:
                - application/json; charset=utf-8
            Date:
<<<<<<< HEAD
                - Mon, 04 Nov 2024 18:42:50 GMT
=======
                - Wed, 05 Feb 2025 03:15:14 GMT
>>>>>>> e63055e1
            Expires:
                - "-1"
            Pragma:
                - no-cache
            Strict-Transport-Security:
                - max-age=31536000; includeSubDomains
            X-Cache:
                - CONFIG_NOCACHE
            X-Content-Type-Options:
                - nosniff
            X-Ms-Correlation-Request-Id:
<<<<<<< HEAD
                - c84bbc45984b0ad4314e8a2178ee0dd2
=======
                - fcd6554f72b4dafd2391a05c8c59f9cf
>>>>>>> e63055e1
            X-Ms-Ratelimit-Remaining-Subscription-Global-Reads:
                - "16499"
            X-Ms-Ratelimit-Remaining-Subscription-Reads:
                - "1099"
            X-Ms-Request-Id:
<<<<<<< HEAD
                - 00a0120d-d51b-41d7-aaf7-7e4a8481091e
            X-Ms-Routing-Request-Id:
                - WESTUS2:20241104T184251Z:00a0120d-d51b-41d7-aaf7-7e4a8481091e
            X-Msedge-Ref:
                - 'Ref A: 1A479818E9334BC0B86E4117FB7E0E97 Ref B: CO6AA3150219025 Ref C: 2024-11-04T18:42:51Z'
        status: 200 OK
        code: 200
        duration: 95.9173ms
    - id: 29
=======
                - e6f9777b-1d51-46e0-ab39-635366a8f959
            X-Ms-Routing-Request-Id:
                - WESTUS2:20250205T031514Z:e6f9777b-1d51-46e0-ab39-635366a8f959
            X-Msedge-Ref:
                - 'Ref A: 92C07B76E990440DBEF7398A6AC03CEA Ref B: CO6AA3150218045 Ref C: 2025-02-05T03:15:14Z'
        status: 200 OK
        code: 200
        duration: 97.716901ms
    - id: 13
>>>>>>> e63055e1
      request:
        proto: HTTP/1.1
        proto_major: 1
        proto_minor: 1
        content_length: 0
        transfer_encoding: []
        trailer: {}
        host: management.azure.com
        remote_addr: ""
        request_uri: ""
        body: ""
        form: {}
        headers:
            Accept:
                - application/json
            Accept-Encoding:
                - gzip
            Authorization:
                - SANITIZED
            User-Agent:
<<<<<<< HEAD
                - azsdk-go-armresources.Client/v1.1.1 (go1.23.2; Windows_NT),azdev/0.0.0-dev.0 (Go go1.23.2; windows/amd64)
            X-Ms-Correlation-Request-Id:
                - c84bbc45984b0ad4314e8a2178ee0dd2
        url: https://management.azure.com:443/subscriptions/faa080af-c1d8-40ad-9cce-e1a450ca5b57/resourceGroups/rg-azdtest-w9d007a/resources?api-version=2021-04-01
=======
                - azsdk-go-armresources.Client/v1.1.1 (go1.23.0; linux),azdev/0.0.0-dev.0 (Go go1.23.0; linux/amd64)
            X-Ms-Correlation-Request-Id:
                - fcd6554f72b4dafd2391a05c8c59f9cf
        url: https://management.azure.com:443/subscriptions/faa080af-c1d8-40ad-9cce-e1a450ca5b57/resourceGroups/rg-azdtest-lb582c8/resources?api-version=2021-04-01
>>>>>>> e63055e1
        method: GET
      response:
        proto: HTTP/2.0
        proto_major: 2
        proto_minor: 0
        transfer_encoding: []
        trailer: {}
        content_length: 364
        uncompressed: false
<<<<<<< HEAD
        body: '{"value":[{"id":"/subscriptions/faa080af-c1d8-40ad-9cce-e1a450ca5b57/resourceGroups/rg-azdtest-w9d007a/providers/Microsoft.Storage/storageAccounts/std4jqclyx3djlc","name":"std4jqclyx3djlc","type":"Microsoft.Storage/storageAccounts","sku":{"name":"Standard_LRS","tier":"Standard"},"kind":"StorageV2","location":"eastus2","tags":{"azd-env-name":"azdtest-w9d007a"}}]}'
=======
        body: '{"value":[{"id":"/subscriptions/faa080af-c1d8-40ad-9cce-e1a450ca5b57/resourceGroups/rg-azdtest-lb582c8/providers/Microsoft.Storage/storageAccounts/stpk52aldg24gbc","name":"stpk52aldg24gbc","type":"Microsoft.Storage/storageAccounts","sku":{"name":"Standard_LRS","tier":"Standard"},"kind":"StorageV2","location":"eastus2","tags":{"azd-env-name":"azdtest-lb582c8"}}]}'
>>>>>>> e63055e1
        headers:
            Cache-Control:
                - no-cache
            Content-Length:
                - "364"
            Content-Type:
                - application/json; charset=utf-8
            Date:
<<<<<<< HEAD
                - Mon, 04 Nov 2024 18:42:50 GMT
=======
                - Wed, 05 Feb 2025 03:15:14 GMT
>>>>>>> e63055e1
            Expires:
                - "-1"
            Pragma:
                - no-cache
            Strict-Transport-Security:
                - max-age=31536000; includeSubDomains
            X-Cache:
                - CONFIG_NOCACHE
            X-Content-Type-Options:
                - nosniff
            X-Ms-Correlation-Request-Id:
<<<<<<< HEAD
                - c84bbc45984b0ad4314e8a2178ee0dd2
=======
                - fcd6554f72b4dafd2391a05c8c59f9cf
>>>>>>> e63055e1
            X-Ms-Ratelimit-Remaining-Subscription-Global-Reads:
                - "16499"
            X-Ms-Ratelimit-Remaining-Subscription-Reads:
                - "1099"
            X-Ms-Request-Id:
<<<<<<< HEAD
                - 4fb0eaba-7c72-450c-afe3-8f965e5b06e4
            X-Ms-Routing-Request-Id:
                - WESTUS2:20241104T184251Z:4fb0eaba-7c72-450c-afe3-8f965e5b06e4
            X-Msedge-Ref:
                - 'Ref A: 6059972197624A309EB6D20CB66244D2 Ref B: CO6AA3150219025 Ref C: 2024-11-04T18:42:51Z'
        status: 200 OK
        code: 200
        duration: 195.9896ms
    - id: 30
=======
                - 4c7c73fe-9e0c-400e-a986-96da02c8cdf3
            X-Ms-Routing-Request-Id:
                - WESTUS2:20250205T031514Z:4c7c73fe-9e0c-400e-a986-96da02c8cdf3
            X-Msedge-Ref:
                - 'Ref A: BDC38BC4C8524F2695D13B92E065985C Ref B: CO6AA3150218045 Ref C: 2025-02-05T03:15:14Z'
        status: 200 OK
        code: 200
        duration: 210.138002ms
    - id: 14
>>>>>>> e63055e1
      request:
        proto: HTTP/1.1
        proto_major: 1
        proto_minor: 1
        content_length: 0
        transfer_encoding: []
        trailer: {}
        host: management.azure.com
        remote_addr: ""
        request_uri: ""
        body: ""
        form: {}
        headers:
            Accept:
                - application/json
            Accept-Encoding:
                - gzip
            Authorization:
                - SANITIZED
            User-Agent:
<<<<<<< HEAD
                - azsdk-go-armresources.ResourceGroupsClient/v1.1.1 (go1.23.2; Windows_NT),azdev/0.0.0-dev.0 (Go go1.23.2; windows/amd64)
            X-Ms-Correlation-Request-Id:
                - c84bbc45984b0ad4314e8a2178ee0dd2
        url: https://management.azure.com:443/subscriptions/faa080af-c1d8-40ad-9cce-e1a450ca5b57/resourcegroups/rg-azdtest-w9d007a?api-version=2021-04-01
=======
                - azsdk-go-armresources.ResourceGroupsClient/v1.1.1 (go1.23.0; linux),azdev/0.0.0-dev.0 (Go go1.23.0; linux/amd64)
            X-Ms-Correlation-Request-Id:
                - fcd6554f72b4dafd2391a05c8c59f9cf
        url: https://management.azure.com:443/subscriptions/faa080af-c1d8-40ad-9cce-e1a450ca5b57/resourcegroups/rg-azdtest-lb582c8?api-version=2021-04-01
>>>>>>> e63055e1
        method: DELETE
      response:
        proto: HTTP/2.0
        proto_major: 2
        proto_minor: 0
        transfer_encoding: []
        trailer: {}
        content_length: 0
        uncompressed: false
        body: ""
        headers:
            Cache-Control:
                - no-cache
            Content-Length:
                - "0"
            Date:
<<<<<<< HEAD
                - Mon, 04 Nov 2024 18:42:51 GMT
            Expires:
                - "-1"
            Location:
                - https://management.azure.com/subscriptions/faa080af-c1d8-40ad-9cce-e1a450ca5b57/operationresults/eyJqb2JJZCI6IlJFU09VUkNFR1JPVVBERUxFVElPTkpPQi1SRzoyREFaRFRFU1Q6MkRXOUQwMDdBLUVBU1RVUzIiLCJqb2JMb2NhdGlvbiI6ImVhc3R1czIifQ?api-version=2021-04-01&t=638663426337539829&c=MIIHpTCCBo2gAwIBAgITOgM6dTLGpzYZpvPtgQAEAzp1MjANBgkqhkiG9w0BAQsFADBEMRMwEQYKCZImiZPyLGQBGRYDR0JMMRMwEQYKCZImiZPyLGQBGRYDQU1FMRgwFgYDVQQDEw9BTUUgSU5GUkEgQ0EgMDEwHhcNMjQwNjI2MDEzMjIxWhcNMjUwNjIxMDEzMjIxWjBAMT4wPAYDVQQDEzVhc3luY29wZXJhdGlvbnNpZ25pbmdjZXJ0aWZpY2F0ZS5tYW5hZ2VtZW50LmF6dXJlLmNvbTCCASIwDQYJKoZIhvcNAQEBBQADggEPADCCAQoCggEBAPPPKY5bDN03KptFFhiyLIyn86BlrXYFIZWYXA-hY7_WbLyWN0IxcLIUBW_I-9u-YsXOHk9WPMlUYHIFPgHW7A3FsSGfl9dd6YGapKoSSw0NkTpNXM58R54BBgLp7AhiWzK15D9T-XELNSU4Wq9sEeA5T24kazcgS2MUkzELH0I9dwu7g0dwJIuIJkoJjEzg1b1Q3Ie5HKHHNbjottJn7Q5LBS-9QtQyruuwaNTgSJpCoi4PBKVIOTBYL_Nv1wecmKmfWcT0mnhQE9zjhJTbcoN9hKSvAMqsDHtxWUFZosiw3JKIY0zb59CrVGSuOhfN3qaarwN9EAlXLqc4ZyKpsTkCAwEAAaOCBJIwggSOMCcGCSsGAQQBgjcVCgQaMBgwCgYIKwYBBQUHAwEwCgYIKwYBBQUHAwIwPQYJKwYBBAGCNxUHBDAwLgYmKwYBBAGCNxUIhpDjDYTVtHiE8Ys-hZvdFs6dEoFggvX2K4Py0SACAWQCAQowggHaBggrBgEFBQcBAQSCAcwwggHIMGYGCCsGAQUFBzAChlpodHRwOi8vY3JsLm1pY3Jvc29mdC5jb20vcGtpaW5mcmEvQ2VydHMvQlkyUEtJSU5UQ0EwMS5BTUUuR0JMX0FNRSUyMElORlJBJTIwQ0ElMjAwMSg0KS5jcnQwVgYIKwYBBQUHMAKGSmh0dHA6Ly9jcmwxLmFtZS5nYmwvYWlhL0JZMlBLSUlOVENBMDEuQU1FLkdCTF9BTUUlMjBJTkZSQSUyMENBJTIwMDEoNCkuY3J0MFYGCCsGAQUFBzAChkpodHRwOi8vY3JsMi5hbWUuZ2JsL2FpYS9CWTJQS0lJTlRDQTAxLkFNRS5HQkxfQU1FJTIwSU5GUkElMjBDQSUyMDAxKDQpLmNydDBWBggrBgEFBQcwAoZKaHR0cDovL2NybDMuYW1lLmdibC9haWEvQlkyUEtJSU5UQ0EwMS5BTUUuR0JMX0FNRSUyMElORlJBJTIwQ0ElMjAwMSg0KS5jcnQwVgYIKwYBBQUHMAKGSmh0dHA6Ly9jcmw0LmFtZS5nYmwvYWlhL0JZMlBLSUlOVENBMDEuQU1FLkdCTF9BTUUlMjBJTkZSQSUyMENBJTIwMDEoNCkuY3J0MB0GA1UdDgQWBBRk_38CqdKjPVylWUR4uuqhbFGeHTAOBgNVHQ8BAf8EBAMCBaAwggE1BgNVHR8EggEsMIIBKDCCASSgggEgoIIBHIZCaHR0cDovL2NybC5taWNyb3NvZnQuY29tL3BraWluZnJhL0NSTC9BTUUlMjBJTkZSQSUyMENBJTIwMDEoNCkuY3JshjRodHRwOi8vY3JsMS5hbWUuZ2JsL2NybC9BTUUlMjBJTkZSQSUyMENBJTIwMDEoNCkuY3JshjRodHRwOi8vY3JsMi5hbWUuZ2JsL2NybC9BTUUlMjBJTkZSQSUyMENBJTIwMDEoNCkuY3JshjRodHRwOi8vY3JsMy5hbWUuZ2JsL2NybC9BTUUlMjBJTkZSQSUyMENBJTIwMDEoNCkuY3JshjRodHRwOi8vY3JsNC5hbWUuZ2JsL2NybC9BTUUlMjBJTkZSQSUyMENBJTIwMDEoNCkuY3JsMIGdBgNVHSAEgZUwgZIwDAYKKwYBBAGCN3sBATBmBgorBgEEAYI3ewICMFgwVgYIKwYBBQUHAgIwSh5IADMAMwBlADAAMQA5ADIAMQAtADQAZAA2ADQALQA0AGYAOABjAC0AYQAwADUANQAtADUAYgBkAGEAZgBmAGQANQBlADMAMwBkMAwGCisGAQQBgjd7AwEwDAYKKwYBBAGCN3sEATAfBgNVHSMEGDAWgBTl2Ztn_PjsurvwwKidileIud8-YzAdBgNVHSUEFjAUBggrBgEFBQcDAQYIKwYBBQUHAwIwDQYJKoZIhvcNAQELBQADggEBAFsx7FtYAzSo98T5ydNFa0ukjPZ6XCQc9zo7ldqy235P_zJAUkaNgCU4EGOzbZJDoMa8mAfhyukL_0GfPeApUaY2e44ZOzoYAkeEuDiwcs-9zoQ1fCyXhn0pCumGFXRilX9KjAPaYTzDvQMEllTy_ZViwTahuKaGtFVamZguBPdaeYC_0oybtTVNQCs8hGnffhNZOMASB-5pFs35MNxsDWTVIQksDee419jqpsbWLkh6rnanILO1O_ihwb-WpvRQByQ5NGpG1-z0MQ6nRpr9wWxUi-DsrVsD38NTMIPc2uei4Ivf6qnGRvOOj0fmsciWuTTEXMaD-5a81mGlzhZc09Q&s=vtAiFJo8MaKtW2qkJzWbLn00TuXEZwNJRR4OxcbhRSJS53Xk_S1sgXFhwGjIt7aub9zrOY703_AgbfnzAvkMEARO1tR0ywqL37jdBNZCPl5NHDAX0B28L447RUZOparcsHfz6f5eNO97VLKeAKngceIlzwTNsCL1pAULIl1SvBNK0GA-MCbhViElItU9jvJmQu4v1mfiZiyzLHbP6lHJ9pQE-V1wR2vCUCo1l3k7KY_nCldXewtN1_4rekjuku8MPOdKTJfC4HffoTZ-cziX90p-tSU7R5Z9wmZ-x2ATwT3QJGO5MqV_GLb20YWy1_4cPEPBUgpdn4NBoNs3i_N_CQ&h=ECC6u0FNcEQbhbOr2gdXmi_8RaGVgSJnh-bHm1Lsj8A
=======
                - Wed, 05 Feb 2025 03:15:15 GMT
            Expires:
                - "-1"
            Location:
                - https://management.azure.com/subscriptions/faa080af-c1d8-40ad-9cce-e1a450ca5b57/operationresults/eyJqb2JJZCI6IlJFU09VUkNFR1JPVVBERUxFVElPTkpPQi1SRzoyREFaRFRFU1Q6MkRMQjU4MkM4LUVBU1RVUzIiLCJqb2JMb2NhdGlvbiI6ImVhc3R1czIifQ?api-version=2021-04-01&t=638743221770234683&c=MIIHpTCCBo2gAwIBAgITfwTYu0qoRwcN0bP8jwAEBNi7SjANBgkqhkiG9w0BAQsFADBEMRMwEQYKCZImiZPyLGQBGRYDR0JMMRMwEQYKCZImiZPyLGQBGRYDQU1FMRgwFgYDVQQDEw9BTUUgSW5mcmEgQ0EgMDIwHhcNMjUwMTIzMjA0ODUxWhcNMjUwNzIyMjA0ODUxWjBAMT4wPAYDVQQDEzVhc3luY29wZXJhdGlvbnNpZ25pbmdjZXJ0aWZpY2F0ZS5tYW5hZ2VtZW50LmF6dXJlLmNvbTCCASIwDQYJKoZIhvcNAQEBBQADggEPADCCAQoCggEBALJiyUikcpMswfhvdsI_rXYHu5usdpZW7yAqWPwx7nyvDBbA6tYMOwIWDF3lmy48lA46kFg2__zl_gVcj_Jw_2ue8USufQFsjmlCYmhbryemgmCuZucLrVs0nOW_5HVAX7QY9eBRWotqXIDJPTRyoGqWrXm2qO_sMjVacTB19-WMO5gHXKvOrm3HRspddB5sJUi15aHoSTlGgepJ8Bc6vMEFWUSNkkRqGt-EtMDQGAf2PFA2rkeizLvEPyGwqA04f56eXcnvVc-9t6jGFggfFusEW3_EaE1CqF_Aemzi9kaAhLfj5fOyZHybExiqyzL3WDGLAe-mC9uhOggcp5HjtKECAwEAAaOCBJIwggSOMCcGCSsGAQQBgjcVCgQaMBgwCgYIKwYBBQUHAwEwCgYIKwYBBQUHAwIwPQYJKwYBBAGCNxUHBDAwLgYmKwYBBAGCNxUIhpDjDYTVtHiE8Ys-hZvdFs6dEoFghfmRS4WsmTQCAWQCAQcwggHaBggrBgEFBQcBAQSCAcwwggHIMGYGCCsGAQUFBzAChlpodHRwOi8vY3JsLm1pY3Jvc29mdC5jb20vcGtpaW5mcmEvQ2VydHMvQkwyUEtJSU5UQ0EwMS5BTUUuR0JMX0FNRSUyMEluZnJhJTIwQ0ElMjAwMig0KS5jcnQwVgYIKwYBBQUHMAKGSmh0dHA6Ly9jcmwxLmFtZS5nYmwvYWlhL0JMMlBLSUlOVENBMDEuQU1FLkdCTF9BTUUlMjBJbmZyYSUyMENBJTIwMDIoNCkuY3J0MFYGCCsGAQUFBzAChkpodHRwOi8vY3JsMi5hbWUuZ2JsL2FpYS9CTDJQS0lJTlRDQTAxLkFNRS5HQkxfQU1FJTIwSW5mcmElMjBDQSUyMDAyKDQpLmNydDBWBggrBgEFBQcwAoZKaHR0cDovL2NybDMuYW1lLmdibC9haWEvQkwyUEtJSU5UQ0EwMS5BTUUuR0JMX0FNRSUyMEluZnJhJTIwQ0ElMjAwMig0KS5jcnQwVgYIKwYBBQUHMAKGSmh0dHA6Ly9jcmw0LmFtZS5nYmwvYWlhL0JMMlBLSUlOVENBMDEuQU1FLkdCTF9BTUUlMjBJbmZyYSUyMENBJTIwMDIoNCkuY3J0MB0GA1UdDgQWBBTFiuatBch4getEuR5ddJpfuPsJ8DAOBgNVHQ8BAf8EBAMCBaAwggE1BgNVHR8EggEsMIIBKDCCASSgggEgoIIBHIZCaHR0cDovL2NybC5taWNyb3NvZnQuY29tL3BraWluZnJhL0NSTC9BTUUlMjBJbmZyYSUyMENBJTIwMDIoNCkuY3JshjRodHRwOi8vY3JsMS5hbWUuZ2JsL2NybC9BTUUlMjBJbmZyYSUyMENBJTIwMDIoNCkuY3JshjRodHRwOi8vY3JsMi5hbWUuZ2JsL2NybC9BTUUlMjBJbmZyYSUyMENBJTIwMDIoNCkuY3JshjRodHRwOi8vY3JsMy5hbWUuZ2JsL2NybC9BTUUlMjBJbmZyYSUyMENBJTIwMDIoNCkuY3JshjRodHRwOi8vY3JsNC5hbWUuZ2JsL2NybC9BTUUlMjBJbmZyYSUyMENBJTIwMDIoNCkuY3JsMIGdBgNVHSAEgZUwgZIwDAYKKwYBBAGCN3sBATBmBgorBgEEAYI3ewICMFgwVgYIKwYBBQUHAgIwSh5IADMAMwBlADAAMQA5ADIAMQAtADQAZAA2ADQALQA0AGYAOABjAC0AYQAwADUANQAtADUAYgBkAGEAZgBmAGQANQBlADMAMwBkMAwGCisGAQQBgjd7AwIwDAYKKwYBBAGCN3sEAjAfBgNVHSMEGDAWgBSuecJrXSWIEwb2BwnDl3x7l48dVTAdBgNVHSUEFjAUBggrBgEFBQcDAQYIKwYBBQUHAwIwDQYJKoZIhvcNAQELBQADggEBAIxmxJ5xNUiG8PRXsUSme6IbA37JinZso0lwEjfgtHmK1DZhhGugl-cdjEw10JLCVwaiKd-q2yljbccx_MpSj2rx5yGUNb32Cv2p40-HWzxtYMw0j9JGcrJWoP_apkjIELce110mKIOL4dJ3r8N5cXuhEatDvAPjNYjdG9YgGTE1s1CLy9MvJsLRVQnWtxDWlWsj_XgzlBhvgxwXILR7A48GZLe9ENWEJwEl_AmMGT_o5kKmBfcKl6mjYWjCchXL5bHKE5dnl9X3W2eQTdqqGqh2z2KAUwyCu2xOV5xh6Zjg6SDEuPHvcBqAHqMgqi3E38hUBBXw4AXVsmQhz5FyOg8&s=nkn6GB2IbtTIC-ikPr6gakMywbwRf9ledmMiUl52gnZdEh8jZfUfYe59l3ADMg40eMNC6Yztmv9HLtW_Ui8O5GDmjjsYCGPFAehb-as0l7wejyF92nZp9U4l3qCEIkuc2c9OJLJ4EnFzyegEvQzKAeRuZUFQS1-UgsNBSx1Hkjvjqo18c3DfDynEhltGAKld0kkVEuSGigUEIAZq9U0PqVzy-Qids5DIR3tTCr0LW_vXwZhoWFfkBCWs2PnFcpd43B1oWNXE6YKMPg3TbFtnggd89HtQf8YtbbG9uXKNFon5B50Hm5iaoAfE0hpa1vwugKdBxRxItjpb976HL3XfNw&h=T1jB6YjKP_DfdCXE2Cx_5YgtFNHES3OSMH7iiHzYdk4
>>>>>>> e63055e1
            Pragma:
                - no-cache
            Retry-After:
                - "0"
            Strict-Transport-Security:
                - max-age=31536000; includeSubDomains
            X-Cache:
                - CONFIG_NOCACHE
            X-Content-Type-Options:
                - nosniff
            X-Ms-Correlation-Request-Id:
<<<<<<< HEAD
                - c84bbc45984b0ad4314e8a2178ee0dd2
=======
                - fcd6554f72b4dafd2391a05c8c59f9cf
>>>>>>> e63055e1
            X-Ms-Ratelimit-Remaining-Subscription-Deletes:
                - "799"
            X-Ms-Ratelimit-Remaining-Subscription-Global-Deletes:
                - "11999"
            X-Ms-Request-Id:
<<<<<<< HEAD
                - 64522aff-6f88-4334-82cb-11e35d82c66d
            X-Ms-Routing-Request-Id:
                - WESTUS2:20241104T184252Z:64522aff-6f88-4334-82cb-11e35d82c66d
            X-Msedge-Ref:
                - 'Ref A: 1A0B655B94624EC3B0234B2C3604ACD9 Ref B: CO6AA3150219025 Ref C: 2024-11-04T18:42:51Z'
        status: 202 Accepted
        code: 202
        duration: 1.238835s
    - id: 31
=======
                - 2ccf506b-1ab3-4901-a7cf-2980bb56574c
            X-Ms-Routing-Request-Id:
                - WESTUS2:20250205T031515Z:2ccf506b-1ab3-4901-a7cf-2980bb56574c
            X-Msedge-Ref:
                - 'Ref A: 61CE81B556E9423FACC6BF15475363F1 Ref B: CO6AA3150218045 Ref C: 2025-02-05T03:15:14Z'
        status: 202 Accepted
        code: 202
        duration: 1.137435312s
    - id: 15
>>>>>>> e63055e1
      request:
        proto: HTTP/1.1
        proto_major: 1
        proto_minor: 1
        content_length: 0
        transfer_encoding: []
        trailer: {}
        host: management.azure.com
        remote_addr: ""
        request_uri: ""
        body: ""
        form: {}
        headers:
            Accept-Encoding:
                - gzip
            Authorization:
                - SANITIZED
            User-Agent:
<<<<<<< HEAD
                - azsdk-go-armresources.ResourceGroupsClient/v1.1.1 (go1.23.2; Windows_NT),azdev/0.0.0-dev.0 (Go go1.23.2; windows/amd64)
            X-Ms-Correlation-Request-Id:
                - c84bbc45984b0ad4314e8a2178ee0dd2
        url: https://management.azure.com:443/subscriptions/faa080af-c1d8-40ad-9cce-e1a450ca5b57/operationresults/eyJqb2JJZCI6IlJFU09VUkNFR1JPVVBERUxFVElPTkpPQi1SRzoyREFaRFRFU1Q6MkRXOUQwMDdBLUVBU1RVUzIiLCJqb2JMb2NhdGlvbiI6ImVhc3R1czIifQ?api-version=2021-04-01&t=638663426337539829&c=MIIHpTCCBo2gAwIBAgITOgM6dTLGpzYZpvPtgQAEAzp1MjANBgkqhkiG9w0BAQsFADBEMRMwEQYKCZImiZPyLGQBGRYDR0JMMRMwEQYKCZImiZPyLGQBGRYDQU1FMRgwFgYDVQQDEw9BTUUgSU5GUkEgQ0EgMDEwHhcNMjQwNjI2MDEzMjIxWhcNMjUwNjIxMDEzMjIxWjBAMT4wPAYDVQQDEzVhc3luY29wZXJhdGlvbnNpZ25pbmdjZXJ0aWZpY2F0ZS5tYW5hZ2VtZW50LmF6dXJlLmNvbTCCASIwDQYJKoZIhvcNAQEBBQADggEPADCCAQoCggEBAPPPKY5bDN03KptFFhiyLIyn86BlrXYFIZWYXA-hY7_WbLyWN0IxcLIUBW_I-9u-YsXOHk9WPMlUYHIFPgHW7A3FsSGfl9dd6YGapKoSSw0NkTpNXM58R54BBgLp7AhiWzK15D9T-XELNSU4Wq9sEeA5T24kazcgS2MUkzELH0I9dwu7g0dwJIuIJkoJjEzg1b1Q3Ie5HKHHNbjottJn7Q5LBS-9QtQyruuwaNTgSJpCoi4PBKVIOTBYL_Nv1wecmKmfWcT0mnhQE9zjhJTbcoN9hKSvAMqsDHtxWUFZosiw3JKIY0zb59CrVGSuOhfN3qaarwN9EAlXLqc4ZyKpsTkCAwEAAaOCBJIwggSOMCcGCSsGAQQBgjcVCgQaMBgwCgYIKwYBBQUHAwEwCgYIKwYBBQUHAwIwPQYJKwYBBAGCNxUHBDAwLgYmKwYBBAGCNxUIhpDjDYTVtHiE8Ys-hZvdFs6dEoFggvX2K4Py0SACAWQCAQowggHaBggrBgEFBQcBAQSCAcwwggHIMGYGCCsGAQUFBzAChlpodHRwOi8vY3JsLm1pY3Jvc29mdC5jb20vcGtpaW5mcmEvQ2VydHMvQlkyUEtJSU5UQ0EwMS5BTUUuR0JMX0FNRSUyMElORlJBJTIwQ0ElMjAwMSg0KS5jcnQwVgYIKwYBBQUHMAKGSmh0dHA6Ly9jcmwxLmFtZS5nYmwvYWlhL0JZMlBLSUlOVENBMDEuQU1FLkdCTF9BTUUlMjBJTkZSQSUyMENBJTIwMDEoNCkuY3J0MFYGCCsGAQUFBzAChkpodHRwOi8vY3JsMi5hbWUuZ2JsL2FpYS9CWTJQS0lJTlRDQTAxLkFNRS5HQkxfQU1FJTIwSU5GUkElMjBDQSUyMDAxKDQpLmNydDBWBggrBgEFBQcwAoZKaHR0cDovL2NybDMuYW1lLmdibC9haWEvQlkyUEtJSU5UQ0EwMS5BTUUuR0JMX0FNRSUyMElORlJBJTIwQ0ElMjAwMSg0KS5jcnQwVgYIKwYBBQUHMAKGSmh0dHA6Ly9jcmw0LmFtZS5nYmwvYWlhL0JZMlBLSUlOVENBMDEuQU1FLkdCTF9BTUUlMjBJTkZSQSUyMENBJTIwMDEoNCkuY3J0MB0GA1UdDgQWBBRk_38CqdKjPVylWUR4uuqhbFGeHTAOBgNVHQ8BAf8EBAMCBaAwggE1BgNVHR8EggEsMIIBKDCCASSgggEgoIIBHIZCaHR0cDovL2NybC5taWNyb3NvZnQuY29tL3BraWluZnJhL0NSTC9BTUUlMjBJTkZSQSUyMENBJTIwMDEoNCkuY3JshjRodHRwOi8vY3JsMS5hbWUuZ2JsL2NybC9BTUUlMjBJTkZSQSUyMENBJTIwMDEoNCkuY3JshjRodHRwOi8vY3JsMi5hbWUuZ2JsL2NybC9BTUUlMjBJTkZSQSUyMENBJTIwMDEoNCkuY3JshjRodHRwOi8vY3JsMy5hbWUuZ2JsL2NybC9BTUUlMjBJTkZSQSUyMENBJTIwMDEoNCkuY3JshjRodHRwOi8vY3JsNC5hbWUuZ2JsL2NybC9BTUUlMjBJTkZSQSUyMENBJTIwMDEoNCkuY3JsMIGdBgNVHSAEgZUwgZIwDAYKKwYBBAGCN3sBATBmBgorBgEEAYI3ewICMFgwVgYIKwYBBQUHAgIwSh5IADMAMwBlADAAMQA5ADIAMQAtADQAZAA2ADQALQA0AGYAOABjAC0AYQAwADUANQAtADUAYgBkAGEAZgBmAGQANQBlADMAMwBkMAwGCisGAQQBgjd7AwEwDAYKKwYBBAGCN3sEATAfBgNVHSMEGDAWgBTl2Ztn_PjsurvwwKidileIud8-YzAdBgNVHSUEFjAUBggrBgEFBQcDAQYIKwYBBQUHAwIwDQYJKoZIhvcNAQELBQADggEBAFsx7FtYAzSo98T5ydNFa0ukjPZ6XCQc9zo7ldqy235P_zJAUkaNgCU4EGOzbZJDoMa8mAfhyukL_0GfPeApUaY2e44ZOzoYAkeEuDiwcs-9zoQ1fCyXhn0pCumGFXRilX9KjAPaYTzDvQMEllTy_ZViwTahuKaGtFVamZguBPdaeYC_0oybtTVNQCs8hGnffhNZOMASB-5pFs35MNxsDWTVIQksDee419jqpsbWLkh6rnanILO1O_ihwb-WpvRQByQ5NGpG1-z0MQ6nRpr9wWxUi-DsrVsD38NTMIPc2uei4Ivf6qnGRvOOj0fmsciWuTTEXMaD-5a81mGlzhZc09Q&s=vtAiFJo8MaKtW2qkJzWbLn00TuXEZwNJRR4OxcbhRSJS53Xk_S1sgXFhwGjIt7aub9zrOY703_AgbfnzAvkMEARO1tR0ywqL37jdBNZCPl5NHDAX0B28L447RUZOparcsHfz6f5eNO97VLKeAKngceIlzwTNsCL1pAULIl1SvBNK0GA-MCbhViElItU9jvJmQu4v1mfiZiyzLHbP6lHJ9pQE-V1wR2vCUCo1l3k7KY_nCldXewtN1_4rekjuku8MPOdKTJfC4HffoTZ-cziX90p-tSU7R5Z9wmZ-x2ATwT3QJGO5MqV_GLb20YWy1_4cPEPBUgpdn4NBoNs3i_N_CQ&h=ECC6u0FNcEQbhbOr2gdXmi_8RaGVgSJnh-bHm1Lsj8A
=======
                - azsdk-go-armresources.ResourceGroupsClient/v1.1.1 (go1.23.0; linux),azdev/0.0.0-dev.0 (Go go1.23.0; linux/amd64)
            X-Ms-Correlation-Request-Id:
                - fcd6554f72b4dafd2391a05c8c59f9cf
        url: https://management.azure.com:443/subscriptions/faa080af-c1d8-40ad-9cce-e1a450ca5b57/operationresults/eyJqb2JJZCI6IlJFU09VUkNFR1JPVVBERUxFVElPTkpPQi1SRzoyREFaRFRFU1Q6MkRMQjU4MkM4LUVBU1RVUzIiLCJqb2JMb2NhdGlvbiI6ImVhc3R1czIifQ?api-version=2021-04-01&t=638743221770234683&c=MIIHpTCCBo2gAwIBAgITfwTYu0qoRwcN0bP8jwAEBNi7SjANBgkqhkiG9w0BAQsFADBEMRMwEQYKCZImiZPyLGQBGRYDR0JMMRMwEQYKCZImiZPyLGQBGRYDQU1FMRgwFgYDVQQDEw9BTUUgSW5mcmEgQ0EgMDIwHhcNMjUwMTIzMjA0ODUxWhcNMjUwNzIyMjA0ODUxWjBAMT4wPAYDVQQDEzVhc3luY29wZXJhdGlvbnNpZ25pbmdjZXJ0aWZpY2F0ZS5tYW5hZ2VtZW50LmF6dXJlLmNvbTCCASIwDQYJKoZIhvcNAQEBBQADggEPADCCAQoCggEBALJiyUikcpMswfhvdsI_rXYHu5usdpZW7yAqWPwx7nyvDBbA6tYMOwIWDF3lmy48lA46kFg2__zl_gVcj_Jw_2ue8USufQFsjmlCYmhbryemgmCuZucLrVs0nOW_5HVAX7QY9eBRWotqXIDJPTRyoGqWrXm2qO_sMjVacTB19-WMO5gHXKvOrm3HRspddB5sJUi15aHoSTlGgepJ8Bc6vMEFWUSNkkRqGt-EtMDQGAf2PFA2rkeizLvEPyGwqA04f56eXcnvVc-9t6jGFggfFusEW3_EaE1CqF_Aemzi9kaAhLfj5fOyZHybExiqyzL3WDGLAe-mC9uhOggcp5HjtKECAwEAAaOCBJIwggSOMCcGCSsGAQQBgjcVCgQaMBgwCgYIKwYBBQUHAwEwCgYIKwYBBQUHAwIwPQYJKwYBBAGCNxUHBDAwLgYmKwYBBAGCNxUIhpDjDYTVtHiE8Ys-hZvdFs6dEoFghfmRS4WsmTQCAWQCAQcwggHaBggrBgEFBQcBAQSCAcwwggHIMGYGCCsGAQUFBzAChlpodHRwOi8vY3JsLm1pY3Jvc29mdC5jb20vcGtpaW5mcmEvQ2VydHMvQkwyUEtJSU5UQ0EwMS5BTUUuR0JMX0FNRSUyMEluZnJhJTIwQ0ElMjAwMig0KS5jcnQwVgYIKwYBBQUHMAKGSmh0dHA6Ly9jcmwxLmFtZS5nYmwvYWlhL0JMMlBLSUlOVENBMDEuQU1FLkdCTF9BTUUlMjBJbmZyYSUyMENBJTIwMDIoNCkuY3J0MFYGCCsGAQUFBzAChkpodHRwOi8vY3JsMi5hbWUuZ2JsL2FpYS9CTDJQS0lJTlRDQTAxLkFNRS5HQkxfQU1FJTIwSW5mcmElMjBDQSUyMDAyKDQpLmNydDBWBggrBgEFBQcwAoZKaHR0cDovL2NybDMuYW1lLmdibC9haWEvQkwyUEtJSU5UQ0EwMS5BTUUuR0JMX0FNRSUyMEluZnJhJTIwQ0ElMjAwMig0KS5jcnQwVgYIKwYBBQUHMAKGSmh0dHA6Ly9jcmw0LmFtZS5nYmwvYWlhL0JMMlBLSUlOVENBMDEuQU1FLkdCTF9BTUUlMjBJbmZyYSUyMENBJTIwMDIoNCkuY3J0MB0GA1UdDgQWBBTFiuatBch4getEuR5ddJpfuPsJ8DAOBgNVHQ8BAf8EBAMCBaAwggE1BgNVHR8EggEsMIIBKDCCASSgggEgoIIBHIZCaHR0cDovL2NybC5taWNyb3NvZnQuY29tL3BraWluZnJhL0NSTC9BTUUlMjBJbmZyYSUyMENBJTIwMDIoNCkuY3JshjRodHRwOi8vY3JsMS5hbWUuZ2JsL2NybC9BTUUlMjBJbmZyYSUyMENBJTIwMDIoNCkuY3JshjRodHRwOi8vY3JsMi5hbWUuZ2JsL2NybC9BTUUlMjBJbmZyYSUyMENBJTIwMDIoNCkuY3JshjRodHRwOi8vY3JsMy5hbWUuZ2JsL2NybC9BTUUlMjBJbmZyYSUyMENBJTIwMDIoNCkuY3JshjRodHRwOi8vY3JsNC5hbWUuZ2JsL2NybC9BTUUlMjBJbmZyYSUyMENBJTIwMDIoNCkuY3JsMIGdBgNVHSAEgZUwgZIwDAYKKwYBBAGCN3sBATBmBgorBgEEAYI3ewICMFgwVgYIKwYBBQUHAgIwSh5IADMAMwBlADAAMQA5ADIAMQAtADQAZAA2ADQALQA0AGYAOABjAC0AYQAwADUANQAtADUAYgBkAGEAZgBmAGQANQBlADMAMwBkMAwGCisGAQQBgjd7AwIwDAYKKwYBBAGCN3sEAjAfBgNVHSMEGDAWgBSuecJrXSWIEwb2BwnDl3x7l48dVTAdBgNVHSUEFjAUBggrBgEFBQcDAQYIKwYBBQUHAwIwDQYJKoZIhvcNAQELBQADggEBAIxmxJ5xNUiG8PRXsUSme6IbA37JinZso0lwEjfgtHmK1DZhhGugl-cdjEw10JLCVwaiKd-q2yljbccx_MpSj2rx5yGUNb32Cv2p40-HWzxtYMw0j9JGcrJWoP_apkjIELce110mKIOL4dJ3r8N5cXuhEatDvAPjNYjdG9YgGTE1s1CLy9MvJsLRVQnWtxDWlWsj_XgzlBhvgxwXILR7A48GZLe9ENWEJwEl_AmMGT_o5kKmBfcKl6mjYWjCchXL5bHKE5dnl9X3W2eQTdqqGqh2z2KAUwyCu2xOV5xh6Zjg6SDEuPHvcBqAHqMgqi3E38hUBBXw4AXVsmQhz5FyOg8&s=nkn6GB2IbtTIC-ikPr6gakMywbwRf9ledmMiUl52gnZdEh8jZfUfYe59l3ADMg40eMNC6Yztmv9HLtW_Ui8O5GDmjjsYCGPFAehb-as0l7wejyF92nZp9U4l3qCEIkuc2c9OJLJ4EnFzyegEvQzKAeRuZUFQS1-UgsNBSx1Hkjvjqo18c3DfDynEhltGAKld0kkVEuSGigUEIAZq9U0PqVzy-Qids5DIR3tTCr0LW_vXwZhoWFfkBCWs2PnFcpd43B1oWNXE6YKMPg3TbFtnggd89HtQf8YtbbG9uXKNFon5B50Hm5iaoAfE0hpa1vwugKdBxRxItjpb976HL3XfNw&h=T1jB6YjKP_DfdCXE2Cx_5YgtFNHES3OSMH7iiHzYdk4
>>>>>>> e63055e1
        method: GET
      response:
        proto: HTTP/2.0
        proto_major: 2
        proto_minor: 0
        transfer_encoding: []
        trailer: {}
        content_length: 0
        uncompressed: false
        body: ""
        headers:
            Cache-Control:
                - no-cache
            Content-Length:
                - "0"
            Date:
<<<<<<< HEAD
                - Mon, 04 Nov 2024 18:44:08 GMT
=======
                - Wed, 05 Feb 2025 03:16:32 GMT
>>>>>>> e63055e1
            Expires:
                - "-1"
            Pragma:
                - no-cache
            Strict-Transport-Security:
                - max-age=31536000; includeSubDomains
            X-Cache:
                - CONFIG_NOCACHE
            X-Content-Type-Options:
                - nosniff
            X-Ms-Correlation-Request-Id:
<<<<<<< HEAD
                - c84bbc45984b0ad4314e8a2178ee0dd2
=======
                - fcd6554f72b4dafd2391a05c8c59f9cf
>>>>>>> e63055e1
            X-Ms-Ratelimit-Remaining-Subscription-Global-Reads:
                - "16499"
            X-Ms-Ratelimit-Remaining-Subscription-Reads:
                - "1099"
            X-Ms-Request-Id:
<<<<<<< HEAD
                - e63fc76b-1dbf-471b-af4b-c290d09b4838
            X-Ms-Routing-Request-Id:
                - WESTUS2:20241104T184408Z:e63fc76b-1dbf-471b-af4b-c290d09b4838
            X-Msedge-Ref:
                - 'Ref A: CE418096F00247F0B935073D59B208BF Ref B: CO6AA3150219025 Ref C: 2024-11-04T18:44:08Z'
        status: 200 OK
        code: 200
        duration: 192.3061ms
    - id: 32
=======
                - 8bcee0fb-28dd-4ce4-adfa-23ffebe4fb2b
            X-Ms-Routing-Request-Id:
                - WESTUS2:20250205T031632Z:8bcee0fb-28dd-4ce4-adfa-23ffebe4fb2b
            X-Msedge-Ref:
                - 'Ref A: 097C222DC57F43CCADD59EE1D73ECDCE Ref B: CO6AA3150218045 Ref C: 2025-02-05T03:16:32Z'
        status: 200 OK
        code: 200
        duration: 173.095331ms
    - id: 16
>>>>>>> e63055e1
      request:
        proto: HTTP/1.1
        proto_major: 1
        proto_minor: 1
        content_length: 0
        transfer_encoding: []
        trailer: {}
        host: management.azure.com
        remote_addr: ""
        request_uri: ""
        body: ""
        form: {}
        headers:
            Accept:
                - application/json
            Accept-Encoding:
                - gzip
            Authorization:
                - SANITIZED
            User-Agent:
<<<<<<< HEAD
                - azsdk-go-armresources.DeploymentsClient/v1.1.1 (go1.23.2; Windows_NT),azdev/0.0.0-dev.0 (Go go1.23.2; windows/amd64)
            X-Ms-Correlation-Request-Id:
                - c84bbc45984b0ad4314e8a2178ee0dd2
        url: https://management.azure.com:443/subscriptions/faa080af-c1d8-40ad-9cce-e1a450ca5b57/providers/Microsoft.Resources/deployments/azdtest-w9d007a-1730745624?api-version=2021-04-01
=======
                - azsdk-go-armresources.DeploymentsClient/v1.1.1 (go1.23.0; linux),azdev/0.0.0-dev.0 (Go go1.23.0; linux/amd64)
            X-Ms-Correlation-Request-Id:
                - fcd6554f72b4dafd2391a05c8c59f9cf
        url: https://management.azure.com:443/subscriptions/faa080af-c1d8-40ad-9cce-e1a450ca5b57/providers/Microsoft.Resources/deployments/azdtest-lb582c8-1738725223?api-version=2021-04-01
>>>>>>> e63055e1
        method: GET
      response:
        proto: HTTP/2.0
        proto_major: 2
        proto_minor: 0
        transfer_encoding: []
        trailer: {}
        content_length: 2405
        uncompressed: false
<<<<<<< HEAD
        body: '{"id":"/subscriptions/faa080af-c1d8-40ad-9cce-e1a450ca5b57/providers/Microsoft.Resources/deployments/azdtest-w9d007a-1730745624","name":"azdtest-w9d007a-1730745624","type":"Microsoft.Resources/deployments","location":"eastus2","tags":{"azd-env-name":"azdtest-w9d007a","azd-provision-param-hash":"186956753fb20f2eca1a70979e1f53b436607c20b4bed7ed2ee3d38af2e7306a"},"properties":{"templateHash":"15552207553737481855","parameters":{"environmentName":{"type":"String","value":"azdtest-w9d007a"},"location":{"type":"String","value":"eastus2"},"deleteAfterTime":{"type":"String","value":"2024-11-04T19:41:03Z"},"intTagValue":{"type":"Int","value":678},"boolTagValue":{"type":"Bool","value":false}},"mode":"Incremental","provisioningState":"Succeeded","timestamp":"2024-11-04T18:41:38.649785Z","duration":"PT33.2791406S","correlationId":"e5e0dd22c9ebf1a2ce57733f63fc470d","providers":[{"namespace":"Microsoft.Resources","resourceTypes":[{"resourceType":"resourceGroups","locations":["eastus2"]},{"resourceType":"deployments","locations":[null]}]}],"dependencies":[{"dependsOn":[{"id":"/subscriptions/faa080af-c1d8-40ad-9cce-e1a450ca5b57/resourceGroups/rg-azdtest-w9d007a","resourceType":"Microsoft.Resources/resourceGroups","resourceName":"rg-azdtest-w9d007a"}],"id":"/subscriptions/faa080af-c1d8-40ad-9cce-e1a450ca5b57/resourceGroups/rg-azdtest-w9d007a/providers/Microsoft.Resources/deployments/resources","resourceType":"Microsoft.Resources/deployments","resourceName":"resources"}],"outputs":{"azurE_STORAGE_ACCOUNT_ID":{"type":"String","value":"/subscriptions/faa080af-c1d8-40ad-9cce-e1a450ca5b57/resourceGroups/rg-azdtest-w9d007a/providers/Microsoft.Storage/storageAccounts/std4jqclyx3djlc"},"azurE_STORAGE_ACCOUNT_NAME":{"type":"String","value":"std4jqclyx3djlc"},"string":{"type":"String","value":"abc"},"bool":{"type":"Bool","value":true},"int":{"type":"Int","value":1234},"array":{"type":"Array","value":[true,"abc",1234]},"arraY_INT":{"type":"Array","value":[1,2,3]},"arraY_STRING":{"type":"Array","value":["elem1","elem2","elem3"]},"object":{"type":"Object","value":{"foo":"bar","inner":{"foo":"bar"},"array":[true,"abc",1234]}}},"outputResources":[{"id":"/subscriptions/faa080af-c1d8-40ad-9cce-e1a450ca5b57/resourceGroups/rg-azdtest-w9d007a"},{"id":"/subscriptions/faa080af-c1d8-40ad-9cce-e1a450ca5b57/resourceGroups/rg-azdtest-w9d007a/providers/Microsoft.Storage/storageAccounts/std4jqclyx3djlc"}]}}'
=======
        body: '{"id":"/subscriptions/faa080af-c1d8-40ad-9cce-e1a450ca5b57/providers/Microsoft.Resources/deployments/azdtest-lb582c8-1738725223","name":"azdtest-lb582c8-1738725223","type":"Microsoft.Resources/deployments","location":"eastus2","tags":{"azd-env-name":"azdtest-lb582c8","azd-provision-param-hash":"23bf7ece5a0093b39a9ba5bbe1b46c718126ff365bb310d66c3227bdedc6de02"},"properties":{"templateHash":"12203772157973239821","parameters":{"environmentName":{"type":"String","value":"azdtest-lb582c8"},"location":{"type":"String","value":"eastus2"},"deleteAfterTime":{"type":"String","value":"2025-02-05T04:13:55Z"},"intTagValue":{"type":"Int","value":678},"boolTagValue":{"type":"Bool","value":false}},"mode":"Incremental","provisioningState":"Succeeded","timestamp":"2025-02-05T03:14:33.6318221Z","duration":"PT34.7905987S","correlationId":"0bed4dbea7570dcff1f6d7f3b7e56bda","providers":[{"namespace":"Microsoft.Resources","resourceTypes":[{"resourceType":"resourceGroups","locations":["eastus2"]},{"resourceType":"deployments","locations":[null]}]}],"dependencies":[{"dependsOn":[{"id":"/subscriptions/faa080af-c1d8-40ad-9cce-e1a450ca5b57/resourceGroups/rg-azdtest-lb582c8","resourceType":"Microsoft.Resources/resourceGroups","resourceName":"rg-azdtest-lb582c8"}],"id":"/subscriptions/faa080af-c1d8-40ad-9cce-e1a450ca5b57/resourceGroups/rg-azdtest-lb582c8/providers/Microsoft.Resources/deployments/resources","resourceType":"Microsoft.Resources/deployments","resourceName":"resources"}],"outputs":{"azurE_STORAGE_ACCOUNT_ID":{"type":"String","value":"/subscriptions/faa080af-c1d8-40ad-9cce-e1a450ca5b57/resourceGroups/rg-azdtest-lb582c8/providers/Microsoft.Storage/storageAccounts/stpk52aldg24gbc"},"azurE_STORAGE_ACCOUNT_NAME":{"type":"String","value":"stpk52aldg24gbc"},"string":{"type":"String","value":"abc"},"bool":{"type":"Bool","value":true},"int":{"type":"Int","value":1234},"array":{"type":"Array","value":[true,"abc",1234]},"arraY_INT":{"type":"Array","value":[1,2,3]},"arraY_STRING":{"type":"Array","value":["elem1","elem2","elem3"]},"object":{"type":"Object","value":{"foo":"bar","inner":{"foo":"bar"},"array":[true,"abc",1234]}}},"outputResources":[{"id":"/subscriptions/faa080af-c1d8-40ad-9cce-e1a450ca5b57/resourceGroups/rg-azdtest-lb582c8"},{"id":"/subscriptions/faa080af-c1d8-40ad-9cce-e1a450ca5b57/resourceGroups/rg-azdtest-lb582c8/providers/Microsoft.Storage/storageAccounts/stpk52aldg24gbc"}]}}'
>>>>>>> e63055e1
        headers:
            Cache-Control:
                - no-cache
            Content-Length:
                - "2405"
            Content-Type:
                - application/json; charset=utf-8
            Date:
<<<<<<< HEAD
                - Mon, 04 Nov 2024 18:44:08 GMT
=======
                - Wed, 05 Feb 2025 03:16:32 GMT
>>>>>>> e63055e1
            Expires:
                - "-1"
            Pragma:
                - no-cache
            Strict-Transport-Security:
                - max-age=31536000; includeSubDomains
            X-Cache:
                - CONFIG_NOCACHE
            X-Content-Type-Options:
                - nosniff
            X-Ms-Correlation-Request-Id:
<<<<<<< HEAD
                - c84bbc45984b0ad4314e8a2178ee0dd2
=======
                - fcd6554f72b4dafd2391a05c8c59f9cf
>>>>>>> e63055e1
            X-Ms-Ratelimit-Remaining-Subscription-Global-Reads:
                - "16499"
            X-Ms-Ratelimit-Remaining-Subscription-Reads:
                - "1099"
            X-Ms-Request-Id:
<<<<<<< HEAD
                - 098fc3d6-7db0-4c80-a4e0-aa5e53b900d8
            X-Ms-Routing-Request-Id:
                - WESTUS2:20241104T184409Z:098fc3d6-7db0-4c80-a4e0-aa5e53b900d8
            X-Msedge-Ref:
                - 'Ref A: CA68691212FE42BF99E495F1A46D9F47 Ref B: CO6AA3150219025 Ref C: 2024-11-04T18:44:08Z'
        status: 200 OK
        code: 200
        duration: 186.2246ms
    - id: 33
=======
                - fc33b50d-53e0-4c0a-b11d-5e69aaca629c
            X-Ms-Routing-Request-Id:
                - WESTUS2:20250205T031632Z:fc33b50d-53e0-4c0a-b11d-5e69aaca629c
            X-Msedge-Ref:
                - 'Ref A: 01D0CE7D11A64606B70D758A1CDAACEC Ref B: CO6AA3150218045 Ref C: 2025-02-05T03:16:32Z'
        status: 200 OK
        code: 200
        duration: 192.039434ms
    - id: 17
>>>>>>> e63055e1
      request:
        proto: HTTP/1.1
        proto_major: 1
        proto_minor: 1
        content_length: 346
        transfer_encoding: []
        trailer: {}
        host: management.azure.com
        remote_addr: ""
        request_uri: ""
<<<<<<< HEAD
        body: '{"location":"eastus2","properties":{"mode":"Incremental","parameters":{},"template":{"$schema":"https://schema.management.azure.com/schemas/2018-05-01/subscriptionDeploymentTemplate.json#","contentVersion":"1.0.0.0","parameters":{},"variables":{},"resources":[],"outputs":{}}},"tags":{"azd-deploy-reason":"down","azd-env-name":"azdtest-w9d007a"}}'
=======
        body: '{"location":"eastus2","properties":{"mode":"Incremental","parameters":{},"template":{"$schema":"https://schema.management.azure.com/schemas/2018-05-01/subscriptionDeploymentTemplate.json#","contentVersion":"1.0.0.0","parameters":{},"variables":{},"resources":[],"outputs":{}}},"tags":{"azd-deploy-reason":"down","azd-env-name":"azdtest-lb582c8"}}'
>>>>>>> e63055e1
        form: {}
        headers:
            Accept:
                - application/json
            Accept-Encoding:
                - gzip
            Authorization:
                - SANITIZED
            Content-Length:
                - "346"
            Content-Type:
                - application/json
            User-Agent:
<<<<<<< HEAD
                - azsdk-go-armresources.DeploymentsClient/v1.1.1 (go1.23.2; Windows_NT),azdev/0.0.0-dev.0 (Go go1.23.2; windows/amd64)
            X-Ms-Correlation-Request-Id:
                - c84bbc45984b0ad4314e8a2178ee0dd2
        url: https://management.azure.com:443/subscriptions/faa080af-c1d8-40ad-9cce-e1a450ca5b57/providers/Microsoft.Resources/deployments/azdtest-w9d007a-1730745624?api-version=2021-04-01
=======
                - azsdk-go-armresources.DeploymentsClient/v1.1.1 (go1.23.0; linux),azdev/0.0.0-dev.0 (Go go1.23.0; linux/amd64)
            X-Ms-Correlation-Request-Id:
                - fcd6554f72b4dafd2391a05c8c59f9cf
        url: https://management.azure.com:443/subscriptions/faa080af-c1d8-40ad-9cce-e1a450ca5b57/providers/Microsoft.Resources/deployments/azdtest-lb582c8-1738725223?api-version=2021-04-01
>>>>>>> e63055e1
        method: PUT
      response:
        proto: HTTP/2.0
        proto_major: 2
        proto_minor: 0
        transfer_encoding: []
        trailer: {}
        content_length: 570
        uncompressed: false
<<<<<<< HEAD
        body: '{"id":"/subscriptions/faa080af-c1d8-40ad-9cce-e1a450ca5b57/providers/Microsoft.Resources/deployments/azdtest-w9d007a-1730745624","name":"azdtest-w9d007a-1730745624","type":"Microsoft.Resources/deployments","location":"eastus2","tags":{"azd-deploy-reason":"down","azd-env-name":"azdtest-w9d007a"},"properties":{"templateHash":"14737569621737367585","parameters":{},"mode":"Incremental","provisioningState":"Accepted","timestamp":"2024-11-04T18:44:12.0979747Z","duration":"PT0.0005074S","correlationId":"c84bbc45984b0ad4314e8a2178ee0dd2","providers":[],"dependencies":[]}}'
        headers:
            Azure-Asyncoperation:
                - https://management.azure.com/subscriptions/faa080af-c1d8-40ad-9cce-e1a450ca5b57/providers/Microsoft.Resources/deployments/azdtest-w9d007a-1730745624/operationStatuses/08584708610357252619?api-version=2021-04-01
=======
        body: '{"id":"/subscriptions/faa080af-c1d8-40ad-9cce-e1a450ca5b57/providers/Microsoft.Resources/deployments/azdtest-lb582c8-1738725223","name":"azdtest-lb582c8-1738725223","type":"Microsoft.Resources/deployments","location":"eastus2","tags":{"azd-deploy-reason":"down","azd-env-name":"azdtest-lb582c8"},"properties":{"templateHash":"14737569621737367585","parameters":{},"mode":"Incremental","provisioningState":"Accepted","timestamp":"2025-02-05T03:16:35.3086598Z","duration":"PT0.0006354S","correlationId":"fcd6554f72b4dafd2391a05c8c59f9cf","providers":[],"dependencies":[]}}'
        headers:
            Azure-Asyncoperation:
                - https://management.azure.com/subscriptions/faa080af-c1d8-40ad-9cce-e1a450ca5b57/providers/Microsoft.Resources/deployments/azdtest-lb582c8-1738725223/operationStatuses/08584628814926674765?api-version=2021-04-01
>>>>>>> e63055e1
            Cache-Control:
                - no-cache
            Content-Length:
                - "570"
            Content-Type:
                - application/json; charset=utf-8
            Date:
<<<<<<< HEAD
                - Mon, 04 Nov 2024 18:44:11 GMT
=======
                - Wed, 05 Feb 2025 03:16:35 GMT
>>>>>>> e63055e1
            Expires:
                - "-1"
            Pragma:
                - no-cache
            Strict-Transport-Security:
                - max-age=31536000; includeSubDomains
            X-Cache:
                - CONFIG_NOCACHE
            X-Content-Type-Options:
                - nosniff
            X-Ms-Correlation-Request-Id:
<<<<<<< HEAD
                - c84bbc45984b0ad4314e8a2178ee0dd2
            X-Ms-Deployment-Engine-Version:
                - 1.158.0
=======
                - fcd6554f72b4dafd2391a05c8c59f9cf
            X-Ms-Deployment-Engine-Version:
                - 1.224.0
>>>>>>> e63055e1
            X-Ms-Ratelimit-Remaining-Subscription-Global-Writes:
                - "11999"
            X-Ms-Ratelimit-Remaining-Subscription-Writes:
                - "799"
            X-Ms-Request-Id:
<<<<<<< HEAD
                - c32d78d1-c607-4d8a-a267-96cacfbf54c9
            X-Ms-Routing-Request-Id:
                - WESTUS2:20241104T184412Z:c32d78d1-c607-4d8a-a267-96cacfbf54c9
            X-Msedge-Ref:
                - 'Ref A: 11DFB424797C4E61A6C4727F57A0DC33 Ref B: CO6AA3150219025 Ref C: 2024-11-04T18:44:09Z'
        status: 200 OK
        code: 200
        duration: 3.4333909s
    - id: 34
=======
                - 810c7c24-d438-4966-aae6-b18e43fcad18
            X-Ms-Routing-Request-Id:
                - WESTUS2:20250205T031635Z:810c7c24-d438-4966-aae6-b18e43fcad18
            X-Msedge-Ref:
                - 'Ref A: 570DD00B0F9A4052A4E0579891AADE03 Ref B: CO6AA3150218045 Ref C: 2025-02-05T03:16:32Z'
        status: 200 OK
        code: 200
        duration: 3.420074817s
    - id: 18
>>>>>>> e63055e1
      request:
        proto: HTTP/1.1
        proto_major: 1
        proto_minor: 1
        content_length: 0
        transfer_encoding: []
        trailer: {}
        host: management.azure.com
        remote_addr: ""
        request_uri: ""
        body: ""
        form: {}
        headers:
            Accept-Encoding:
                - gzip
            Authorization:
                - SANITIZED
            User-Agent:
<<<<<<< HEAD
                - azsdk-go-armresources.DeploymentsClient/v1.1.1 (go1.23.2; Windows_NT),azdev/0.0.0-dev.0 (Go go1.23.2; windows/amd64)
            X-Ms-Correlation-Request-Id:
                - c84bbc45984b0ad4314e8a2178ee0dd2
        url: https://management.azure.com:443/subscriptions/faa080af-c1d8-40ad-9cce-e1a450ca5b57/providers/Microsoft.Resources/deployments/azdtest-w9d007a-1730745624/operationStatuses/08584708610357252619?api-version=2021-04-01
=======
                - azsdk-go-armresources.DeploymentsClient/v1.1.1 (go1.23.0; linux),azdev/0.0.0-dev.0 (Go go1.23.0; linux/amd64)
            X-Ms-Correlation-Request-Id:
                - fcd6554f72b4dafd2391a05c8c59f9cf
        url: https://management.azure.com:443/subscriptions/faa080af-c1d8-40ad-9cce-e1a450ca5b57/providers/Microsoft.Resources/deployments/azdtest-lb582c8-1738725223/operationStatuses/08584628814926674765?api-version=2021-04-01
>>>>>>> e63055e1
        method: GET
      response:
        proto: HTTP/2.0
        proto_major: 2
        proto_minor: 0
        transfer_encoding: []
        trailer: {}
        content_length: 22
        uncompressed: false
        body: '{"status":"Succeeded"}'
        headers:
            Cache-Control:
                - no-cache
            Content-Length:
                - "22"
            Content-Type:
                - application/json; charset=utf-8
            Date:
<<<<<<< HEAD
                - Mon, 04 Nov 2024 18:44:42 GMT
=======
                - Wed, 05 Feb 2025 03:17:06 GMT
>>>>>>> e63055e1
            Expires:
                - "-1"
            Pragma:
                - no-cache
            Strict-Transport-Security:
                - max-age=31536000; includeSubDomains
            X-Cache:
                - CONFIG_NOCACHE
            X-Content-Type-Options:
                - nosniff
            X-Ms-Correlation-Request-Id:
<<<<<<< HEAD
                - c84bbc45984b0ad4314e8a2178ee0dd2
=======
                - fcd6554f72b4dafd2391a05c8c59f9cf
>>>>>>> e63055e1
            X-Ms-Ratelimit-Remaining-Subscription-Global-Reads:
                - "16499"
            X-Ms-Ratelimit-Remaining-Subscription-Reads:
                - "1099"
            X-Ms-Request-Id:
<<<<<<< HEAD
                - e8acf7cb-bd40-47d8-b977-922c76084427
            X-Ms-Routing-Request-Id:
                - WESTUS2:20241104T184443Z:e8acf7cb-bd40-47d8-b977-922c76084427
            X-Msedge-Ref:
                - 'Ref A: AF291D47CD1D488FA14CFD70CD870D4F Ref B: CO6AA3150219025 Ref C: 2024-11-04T18:44:42Z'
        status: 200 OK
        code: 200
        duration: 357.3155ms
    - id: 35
=======
                - 3d8e0f5b-f986-448c-99be-5f3ad46ab0e2
            X-Ms-Routing-Request-Id:
                - WESTUS2:20250205T031706Z:3d8e0f5b-f986-448c-99be-5f3ad46ab0e2
            X-Msedge-Ref:
                - 'Ref A: 6068432AF4DA442E8FD0B879B591C2CA Ref B: CO6AA3150218045 Ref C: 2025-02-05T03:17:06Z'
        status: 200 OK
        code: 200
        duration: 384.458994ms
    - id: 19
>>>>>>> e63055e1
      request:
        proto: HTTP/1.1
        proto_major: 1
        proto_minor: 1
        content_length: 0
        transfer_encoding: []
        trailer: {}
        host: management.azure.com
        remote_addr: ""
        request_uri: ""
        body: ""
        form: {}
        headers:
            Accept-Encoding:
                - gzip
            Authorization:
                - SANITIZED
            User-Agent:
<<<<<<< HEAD
                - azsdk-go-armresources.DeploymentsClient/v1.1.1 (go1.23.2; Windows_NT),azdev/0.0.0-dev.0 (Go go1.23.2; windows/amd64)
            X-Ms-Correlation-Request-Id:
                - c84bbc45984b0ad4314e8a2178ee0dd2
        url: https://management.azure.com:443/subscriptions/faa080af-c1d8-40ad-9cce-e1a450ca5b57/providers/Microsoft.Resources/deployments/azdtest-w9d007a-1730745624?api-version=2021-04-01
=======
                - azsdk-go-armresources.DeploymentsClient/v1.1.1 (go1.23.0; linux),azdev/0.0.0-dev.0 (Go go1.23.0; linux/amd64)
            X-Ms-Correlation-Request-Id:
                - fcd6554f72b4dafd2391a05c8c59f9cf
        url: https://management.azure.com:443/subscriptions/faa080af-c1d8-40ad-9cce-e1a450ca5b57/providers/Microsoft.Resources/deployments/azdtest-lb582c8-1738725223?api-version=2021-04-01
>>>>>>> e63055e1
        method: GET
      response:
        proto: HTTP/2.0
        proto_major: 2
        proto_minor: 0
        transfer_encoding: []
        trailer: {}
        content_length: 604
        uncompressed: false
<<<<<<< HEAD
        body: '{"id":"/subscriptions/faa080af-c1d8-40ad-9cce-e1a450ca5b57/providers/Microsoft.Resources/deployments/azdtest-w9d007a-1730745624","name":"azdtest-w9d007a-1730745624","type":"Microsoft.Resources/deployments","location":"eastus2","tags":{"azd-deploy-reason":"down","azd-env-name":"azdtest-w9d007a"},"properties":{"templateHash":"14737569621737367585","parameters":{},"mode":"Incremental","provisioningState":"Succeeded","timestamp":"2024-11-04T18:44:12.885858Z","duration":"PT0.7883907S","correlationId":"c84bbc45984b0ad4314e8a2178ee0dd2","providers":[],"dependencies":[],"outputs":{},"outputResources":[]}}'
=======
        body: '{"id":"/subscriptions/faa080af-c1d8-40ad-9cce-e1a450ca5b57/providers/Microsoft.Resources/deployments/azdtest-lb582c8-1738725223","name":"azdtest-lb582c8-1738725223","type":"Microsoft.Resources/deployments","location":"eastus2","tags":{"azd-deploy-reason":"down","azd-env-name":"azdtest-lb582c8"},"properties":{"templateHash":"14737569621737367585","parameters":{},"mode":"Incremental","provisioningState":"Succeeded","timestamp":"2025-02-05T03:16:36.372367Z","duration":"PT1.0643426S","correlationId":"fcd6554f72b4dafd2391a05c8c59f9cf","providers":[],"dependencies":[],"outputs":{},"outputResources":[]}}'
>>>>>>> e63055e1
        headers:
            Cache-Control:
                - no-cache
            Content-Length:
                - "604"
            Content-Type:
                - application/json; charset=utf-8
            Date:
<<<<<<< HEAD
                - Mon, 04 Nov 2024 18:44:42 GMT
=======
                - Wed, 05 Feb 2025 03:17:06 GMT
>>>>>>> e63055e1
            Expires:
                - "-1"
            Pragma:
                - no-cache
            Strict-Transport-Security:
                - max-age=31536000; includeSubDomains
            X-Cache:
                - CONFIG_NOCACHE
            X-Content-Type-Options:
                - nosniff
            X-Ms-Correlation-Request-Id:
<<<<<<< HEAD
                - c84bbc45984b0ad4314e8a2178ee0dd2
=======
                - fcd6554f72b4dafd2391a05c8c59f9cf
>>>>>>> e63055e1
            X-Ms-Ratelimit-Remaining-Subscription-Global-Reads:
                - "16499"
            X-Ms-Ratelimit-Remaining-Subscription-Reads:
                - "1099"
            X-Ms-Request-Id:
<<<<<<< HEAD
                - 2d1804b0-e2ce-47f8-afbb-1d808c1b10cb
            X-Ms-Routing-Request-Id:
                - WESTUS2:20241104T184443Z:2d1804b0-e2ce-47f8-afbb-1d808c1b10cb
            X-Msedge-Ref:
                - 'Ref A: 46D491FD5DDD467BB7BDFE3AB299F754 Ref B: CO6AA3150219025 Ref C: 2024-11-04T18:44:43Z'
        status: 200 OK
        code: 200
        duration: 214.2331ms
---
env_name: azdtest-w9d007a
subscription_id: faa080af-c1d8-40ad-9cce-e1a450ca5b57
time: "1730745624"
=======
                - 6a60dfa0-5595-4ec0-9507-103d1194eef2
            X-Ms-Routing-Request-Id:
                - WESTUS2:20250205T031706Z:6a60dfa0-5595-4ec0-9507-103d1194eef2
            X-Msedge-Ref:
                - 'Ref A: 3183D80EDC8B4B4599B19392E4A870F9 Ref B: CO6AA3150218045 Ref C: 2025-02-05T03:17:06Z'
        status: 200 OK
        code: 200
        duration: 335.988382ms
---
env_name: azdtest-lb582c8
subscription_id: faa080af-c1d8-40ad-9cce-e1a450ca5b57
time: "1738725223"
>>>>>>> e63055e1
<|MERGE_RESOLUTION|>--- conflicted
+++ resolved
@@ -22,15 +22,9 @@
             Authorization:
                 - SANITIZED
             User-Agent:
-<<<<<<< HEAD
-                - azsdk-go-armsubscriptions/v1.0.0 (go1.23.2; Windows_NT),azdev/0.0.0-dev.0 (Go go1.23.2; windows/amd64)
-            X-Ms-Correlation-Request-Id:
-                - e5e0dd22c9ebf1a2ce57733f63fc470d
-=======
-                - azsdk-go-armsubscriptions/v1.0.0 (go1.23.0; linux),azdev/0.0.0-dev.0 (Go go1.23.0; linux/amd64)
-            X-Ms-Correlation-Request-Id:
-                - 0bed4dbea7570dcff1f6d7f3b7e56bda
->>>>>>> e63055e1
+                - azsdk-go-armsubscriptions/v1.0.0 (go1.21.6; Windows_NT),azdev/0.0.0-dev.0 (Go go1.21.6; windows/amd64)
+            X-Ms-Correlation-Request-Id:
+                - e8c728065a6822b06c540b57f250bc03
         url: https://management.azure.com:443/subscriptions/faa080af-c1d8-40ad-9cce-e1a450ca5b57/locations?api-version=2021-01-01
         method: GET
       response:
@@ -50,41 +44,30 @@
             Content-Type:
                 - application/json; charset=utf-8
             Date:
-<<<<<<< HEAD
-                - Mon, 04 Nov 2024 18:40:40 GMT
-=======
-                - Wed, 05 Feb 2025 03:13:51 GMT
->>>>>>> e63055e1
-            Expires:
-                - "-1"
-            Pragma:
-                - no-cache
-            Strict-Transport-Security:
-                - max-age=31536000; includeSubDomains
-            X-Cache:
-                - CONFIG_NOCACHE
-            X-Content-Type-Options:
-                - nosniff
-            X-Ms-Correlation-Request-Id:
-<<<<<<< HEAD
-                - e5e0dd22c9ebf1a2ce57733f63fc470d
-=======
-                - 0bed4dbea7570dcff1f6d7f3b7e56bda
->>>>>>> e63055e1
-            X-Ms-Ratelimit-Remaining-Subscription-Global-Reads:
-                - "16499"
+                - Fri, 23 Aug 2024 00:14:16 GMT
+            Expires:
+                - "-1"
+            Pragma:
+                - no-cache
+            Strict-Transport-Security:
+                - max-age=31536000; includeSubDomains
+            X-Cache:
+                - CONFIG_NOCACHE
+            X-Content-Type-Options:
+                - nosniff
+            X-Ms-Correlation-Request-Id:
+                - e8c728065a6822b06c540b57f250bc03
             X-Ms-Ratelimit-Remaining-Subscription-Reads:
                 - "1099"
-<<<<<<< HEAD
-            X-Ms-Request-Id:
-                - 3d073482-e7ff-404d-948b-58753ad2deb9
-            X-Ms-Routing-Request-Id:
-                - WESTUS2:20241104T184040Z:3d073482-e7ff-404d-948b-58753ad2deb9
-            X-Msedge-Ref:
-                - 'Ref A: 97E857C69CB448A99E5A4E144A0CAB3D Ref B: CO6AA3150219025 Ref C: 2024-11-04T18:40:37Z'
-        status: 200 OK
-        code: 200
-        duration: 2.9394499s
+            X-Ms-Request-Id:
+                - f60a0606-c551-48c5-96ca-9806b6bbc1af
+            X-Ms-Routing-Request-Id:
+                - WESTUS2:20240823T001417Z:f60a0606-c551-48c5-96ca-9806b6bbc1af
+            X-Msedge-Ref:
+                - 'Ref A: B780B53803524DF19BF133C329DA34B1 Ref B: CO6AA3150219053 Ref C: 2024-08-23T00:14:14Z'
+        status: 200 OK
+        code: 200
+        duration: 3.319053s
     - id: 1
       request:
         proto: HTTP/1.1
@@ -106,9 +89,9 @@
             Authorization:
                 - SANITIZED
             User-Agent:
-                - azsdk-go-armresources.DeploymentsClient/v1.1.1 (go1.23.2; Windows_NT),azdev/0.0.0-dev.0 (Go go1.23.2; windows/amd64)
-            X-Ms-Correlation-Request-Id:
-                - e5e0dd22c9ebf1a2ce57733f63fc470d
+                - azsdk-go-armresources.DeploymentsClient/v1.1.1 (go1.21.6; Windows_NT),azdev/0.0.0-dev.0 (Go go1.21.6; windows/amd64)
+            X-Ms-Correlation-Request-Id:
+                - e8c728065a6822b06c540b57f250bc03
         url: https://management.azure.com:443/subscriptions/faa080af-c1d8-40ad-9cce-e1a450ca5b57/providers/Microsoft.Resources/deployments/?api-version=2021-04-01
         method: GET
       response:
@@ -117,390 +100,118 @@
         proto_minor: 0
         transfer_encoding: []
         trailer: {}
-        content_length: 1783810
-        uncompressed: false
-        body: '{"nextLink":"https://management.azure.com/subscriptions/faa080af-c1d8-40ad-9cce-e1a450ca5b57/providers/Microsoft.Resources/deployments/?api-version=2021-04-01\u0026%24skiptoken=1VHbjoIwEP0W%2b6xJ6yVR38AOiaudQjtlg28GXVc0kOxiQIz%2fvmD0B3zbt5mcM5NzubG0yMtjftmWxyKn4rTPf9n8xj7BkrNDNs8v53Ofgfdcbyzf12W4%2fSmP3cFqf2VzJnrTHlJSqyYZsP6DYYrqhQk%2b7ZlT4Ct5qCK3kcpFY5S%2bb%2bRZRjwOlAOO5MuI4gXS7ssI1GvLKy1dy0trJGg%2fL7mipEHyKrQCLQQtH2qdfYCitFHSmyC5ofIGA3Z%2f6e2M%2fAu5C0Ay3trZV95d%2fOCMDuE9D2P%2bfuS0FJrUREk3UlnCVXYYaStWkcO14zPdRR7DDKgpribwNzF8h5S1M4iQTruww1uu%2f6gmS6946Cq53%2f8A","value":[]}'
-        headers:
-            Cache-Control:
-                - no-cache
-            Content-Length:
-                - "1783810"
-            Content-Type:
-                - application/json; charset=utf-8
-            Date:
-                - Mon, 04 Nov 2024 18:40:48 GMT
-            Expires:
-                - "-1"
-            Pragma:
-                - no-cache
-            Strict-Transport-Security:
-                - max-age=31536000; includeSubDomains
-            X-Cache:
-                - CONFIG_NOCACHE
-            X-Content-Type-Options:
-                - nosniff
-            X-Ms-Correlation-Request-Id:
-                - e5e0dd22c9ebf1a2ce57733f63fc470d
-            X-Ms-Ratelimit-Remaining-Subscription-Global-Reads:
-                - "16500"
-            X-Ms-Ratelimit-Remaining-Subscription-Reads:
-                - "1100"
-            X-Ms-Request-Id:
-                - a56f1334-7ffc-4443-9481-3fb6c12fd28f
-            X-Ms-Routing-Request-Id:
-                - WESTUS2:20241104T184049Z:a56f1334-7ffc-4443-9481-3fb6c12fd28f
-            X-Msedge-Ref:
-                - 'Ref A: 3AEB4F332933497C84F10EE57D751CB8 Ref B: CO6AA3150219025 Ref C: 2024-11-04T18:40:40Z'
-        status: 200 OK
-        code: 200
-        duration: 8.3754451s
+        content_length: 2160354
+        uncompressed: false
+        body: '{"nextLink":"https://management.azure.com/subscriptions/faa080af-c1d8-40ad-9cce-e1a450ca5b57/providers/Microsoft.Resources/deployments/?api-version=2021-04-01\u0026%24skiptoken=1ZBRC4IwFIV%2fi3s20FYQvWVXIWpbm1thb2EWpmxQhmn435tZP6KHC%2fdwDvd%2bnBdKja5y%2fThWudHSFJm%2bo%2fkLhYtYqrjfdPastsdblfeBddagOfKdmUNl8iRtMkLuJyFM%2ffN8b%2baIIgoIXGquDkAUn1AIAgElcG8XERV6VAbA5W5J5eksfMo2sVczUDaXYgqJnRAzubAfCsyWPo2hmDK4YNqaRliPXHnv2TurEercL%2b74b3j34V%2fVO%2bDaevWjLF00SDzIrnsD","value":[]}'
+        headers:
+            Cache-Control:
+                - no-cache
+            Content-Length:
+                - "2160354"
+            Content-Type:
+                - application/json; charset=utf-8
+            Date:
+                - Fri, 23 Aug 2024 00:14:22 GMT
+            Expires:
+                - "-1"
+            Pragma:
+                - no-cache
+            Strict-Transport-Security:
+                - max-age=31536000; includeSubDomains
+            X-Cache:
+                - CONFIG_NOCACHE
+            X-Content-Type-Options:
+                - nosniff
+            X-Ms-Correlation-Request-Id:
+                - e8c728065a6822b06c540b57f250bc03
+            X-Ms-Ratelimit-Remaining-Subscription-Reads:
+                - "11999"
+            X-Ms-Request-Id:
+                - 15668f83-d3b0-4660-aac3-4b1186c6eb47
+            X-Ms-Routing-Request-Id:
+                - WESTUS2:20240823T001423Z:15668f83-d3b0-4660-aac3-4b1186c6eb47
+            X-Msedge-Ref:
+                - 'Ref A: 626D16B1B4864C73897D1CB7C48A9F23 Ref B: CO6AA3150219053 Ref C: 2024-08-23T00:14:17Z'
+        status: 200 OK
+        code: 200
+        duration: 6.0553441s
     - id: 2
       request:
         proto: HTTP/1.1
         proto_major: 1
         proto_minor: 1
-        content_length: 0
-        transfer_encoding: []
-        trailer: {}
-        host: management.azure.com
-        remote_addr: ""
-        request_uri: ""
-        body: ""
-        form: {}
-        headers:
-            Accept-Encoding:
-                - gzip
-            Authorization:
-                - SANITIZED
-            User-Agent:
-                - azsdk-go-armresources.DeploymentsClient/v1.1.1 (go1.23.2; Windows_NT),azdev/0.0.0-dev.0 (Go go1.23.2; windows/amd64)
-            X-Ms-Correlation-Request-Id:
-                - e5e0dd22c9ebf1a2ce57733f63fc470d
-        url: https://management.azure.com:443/subscriptions/faa080af-c1d8-40ad-9cce-e1a450ca5b57/providers/Microsoft.Resources/deployments/?api-version=2021-04-01&%24skiptoken=1VHbjoIwEP0W%2b6xJ6yVR38AOiaudQjtlg28GXVc0kOxiQIz%2fvmD0B3zbt5mcM5NzubG0yMtjftmWxyKn4rTPf9n8xj7BkrNDNs8v53Ofgfdcbyzf12W4%2fSmP3cFqf2VzJnrTHlJSqyYZsP6DYYrqhQk%2b7ZlT4Ct5qCK3kcpFY5S%2bb%2bRZRjwOlAOO5MuI4gXS7ssI1GvLKy1dy0trJGg%2fL7mipEHyKrQCLQQtH2qdfYCitFHSmyC5ofIGA3Z%2f6e2M%2fAu5C0Ay3trZV95d%2fOCMDuE9D2P%2bfuS0FJrUREk3UlnCVXYYaStWkcO14zPdRR7DDKgpribwNzF8h5S1M4iQTruww1uu%2f6gmS6946Cq53%2f8A
-        method: GET
-      response:
-        proto: HTTP/2.0
-        proto_major: 2
-        proto_minor: 0
-        transfer_encoding: []
-        trailer: {}
-        content_length: 1738781
-        uncompressed: false
-        body: '{"nextLink":"https://management.azure.com/subscriptions/faa080af-c1d8-40ad-9cce-e1a450ca5b57/providers/Microsoft.Resources/deployments/?api-version=2021-04-01\u0026%24skiptoken=1ZHPaoNAEMafxT0raOIheIvZCU2T3Y27M5b0FowtVlmhNagNvnu11ofo7fvzG%2fhgHiyrbVPY%2b7Upaot1mdsvFj0YbA2SWU3S5l1zvn42xUQc855FLHA2jsRLJ74vHnN%2fCV23Sxf4G0eX%2b1jw9zahVy4oCSWPY80rnvjpXhD4EmOeYLqTeHvTgVQn47eK08hlvUBYqfF21KHg0Mk%2bQAPVISXo1cczCMx6hUmosFyL1vPY4P7t%2fTdzX8AgkFZnYJG9V5XLpoTMerF0NIrwabFzO75jhncgUW9PZOZgGH4A","value":[]}'
-        headers:
-            Cache-Control:
-                - no-cache
-            Content-Length:
-                - "1738781"
-            Content-Type:
-                - application/json; charset=utf-8
-            Date:
-                - Mon, 04 Nov 2024 18:40:52 GMT
-            Expires:
-                - "-1"
-            Pragma:
-                - no-cache
-            Strict-Transport-Security:
-                - max-age=31536000; includeSubDomains
-            X-Cache:
-                - CONFIG_NOCACHE
-            X-Content-Type-Options:
-                - nosniff
-            X-Ms-Correlation-Request-Id:
-                - e5e0dd22c9ebf1a2ce57733f63fc470d
-            X-Ms-Ratelimit-Remaining-Subscription-Global-Reads:
-                - "16499"
-            X-Ms-Ratelimit-Remaining-Subscription-Reads:
-                - "1099"
-            X-Ms-Request-Id:
-                - 85625ec0-c8fe-44c8-a3ea-39cf07ac218a
-            X-Ms-Routing-Request-Id:
-                - WESTUS2:20241104T184053Z:85625ec0-c8fe-44c8-a3ea-39cf07ac218a
-            X-Msedge-Ref:
-                - 'Ref A: 07BACBD9F8704581B026E1903A782C22 Ref B: CO6AA3150219025 Ref C: 2024-11-04T18:40:49Z'
-        status: 200 OK
-        code: 200
-        duration: 4.3856781s
+        content_length: 4382
+        transfer_encoding: []
+        trailer: {}
+        host: management.azure.com
+        remote_addr: ""
+        request_uri: ""
+        body: ""
+        form: {}
+        headers:
+            Accept-Encoding:
+                - gzip
+            Authorization:
+                - SANITIZED
+            User-Agent:
+                - azsdk-go-armresources.DeploymentsClient/v1.1.1 (go1.21.6; Windows_NT),azdev/0.0.0-dev.0 (Go go1.21.6; windows/amd64)
+            X-Ms-Correlation-Request-Id:
+                - e8c728065a6822b06c540b57f250bc03
+        url: https://management.azure.com:443/subscriptions/faa080af-c1d8-40ad-9cce-e1a450ca5b57/providers/Microsoft.Resources/deployments/?api-version=2021-04-01&%24skiptoken=1ZBRC4IwFIV%2fi3s20FYQvWVXIWpbm1thb2EWpmxQhmn435tZP6KHC%2fdwDvd%2bnBdKja5y%2fThWudHSFJm%2bo%2fkLhYtYqrjfdPastsdblfeBddagOfKdmUNl8iRtMkLuJyFM%2ffN8b%2baIIgoIXGquDkAUn1AIAgElcG8XERV6VAbA5W5J5eksfMo2sVczUDaXYgqJnRAzubAfCsyWPo2hmDK4YNqaRliPXHnv2TurEercL%2b74b3j34V%2fVO%2bDaevWjLF00SDzIrnsD
+        method: GET
+      response:
+        proto: HTTP/2.0
+        proto_major: 2
+        proto_minor: 0
+        transfer_encoding: []
+        trailer: {}
+        content_length: 306543
+        uncompressed: false
+        body: '{"value":[]}'
+        headers:
+            Cache-Control:
+                - no-cache
+            Content-Length:
+                - "306543"
+            Content-Type:
+                - application/json; charset=utf-8
+            Date:
+                - Fri, 23 Aug 2024 00:14:24 GMT
+            Expires:
+                - "-1"
+            Pragma:
+                - no-cache
+            Strict-Transport-Security:
+                - max-age=31536000; includeSubDomains
+            X-Cache:
+                - CONFIG_NOCACHE
+            X-Content-Type-Options:
+                - nosniff
+            X-Ms-Correlation-Request-Id:
+                - e8c728065a6822b06c540b57f250bc03
+            X-Ms-Ratelimit-Remaining-Subscription-Reads:
+                - "11999"
+            X-Ms-Request-Id:
+                - ea4b0409-4109-4593-b930-76560b631003
+            X-Ms-Routing-Request-Id:
+                - WESTUS2:20240823T001425Z:ea4b0409-4109-4593-b930-76560b631003
+            X-Msedge-Ref:
+                - 'Ref A: 61B57C6B8084464CAEDE5E6B8AEC980B Ref B: CO6AA3150219053 Ref C: 2024-08-23T00:14:23Z'
+        status: 200 OK
+        code: 200
+        duration: 2.016189s
     - id: 3
       request:
         proto: HTTP/1.1
         proto_major: 1
         proto_minor: 1
-        content_length: 0
-        transfer_encoding: []
-        trailer: {}
-        host: management.azure.com
-        remote_addr: ""
-        request_uri: ""
-        body: ""
-        form: {}
-        headers:
-            Accept-Encoding:
-                - gzip
-            Authorization:
-                - SANITIZED
-            User-Agent:
-                - azsdk-go-armresources.DeploymentsClient/v1.1.1 (go1.23.2; Windows_NT),azdev/0.0.0-dev.0 (Go go1.23.2; windows/amd64)
-            X-Ms-Correlation-Request-Id:
-                - e5e0dd22c9ebf1a2ce57733f63fc470d
-        url: https://management.azure.com:443/subscriptions/faa080af-c1d8-40ad-9cce-e1a450ca5b57/providers/Microsoft.Resources/deployments/?api-version=2021-04-01&%24skiptoken=1ZHPaoNAEMafxT0raOIheIvZCU2T3Y27M5b0FowtVlmhNagNvnu11ofo7fvzG%2fhgHiyrbVPY%2b7Upaot1mdsvFj0YbA2SWU3S5l1zvn42xUQc855FLHA2jsRLJ74vHnN%2fCV23Sxf4G0eX%2b1jw9zahVy4oCSWPY80rnvjpXhD4EmOeYLqTeHvTgVQn47eK08hlvUBYqfF21KHg0Mk%2bQAPVISXo1cczCMx6hUmosFyL1vPY4P7t%2fTdzX8AgkFZnYJG9V5XLpoTMerF0NIrwabFzO75jhncgUW9PZOZgGH4A
-        method: GET
-      response:
-        proto: HTTP/2.0
-        proto_major: 2
-        proto_minor: 0
-        transfer_encoding: []
-        trailer: {}
-        content_length: 1207133
-        uncompressed: false
-        body: '{"nextLink":"https://management.azure.com/subscriptions/faa080af-c1d8-40ad-9cce-e1a450ca5b57/providers/Microsoft.Resources/deployments/?api-version=2021-04-01\u0026%24skiptoken=1VLdToMwFH6W9RoSmJos3BVaom49HfR0Bu8WxAUhkCgLPwvvLpURjS9gvOo57deT7%2bdcSFpXTV6dj01eV1gXWfVBvAvhVKFWa1NWWdfsj%2b9NbhDbrCcecVebFWDSiSGxifWFiOt2eXOdzSouQl%2bwUxvpZyZ0dAvM92NWssg5hEJzB9BnER4CwJfX2AW5U04rmZ5waQ8s6YAVPaBeS0x7EbigQj8SmHby7ZFPZy%2fRzBAunGybjNaV77%2bhG1CgjBqTiVedy9IiT9wY%2fhcCOkA%2bJfngCEwGQNqCmvzm4ZQPX%2fweBKN3Jg9BZ78N3YADxnRnWH9r4DqWe%2f7zRqubpdVbJTXeL%2b2seVqy%2bfuveeP4CQ%3d%3d","value":[]}'
-        headers:
-            Cache-Control:
-                - no-cache
-            Content-Length:
-                - "1207133"
-            Content-Type:
-                - application/json; charset=utf-8
-            Date:
-                - Mon, 04 Nov 2024 18:40:56 GMT
-            Expires:
-                - "-1"
-            Pragma:
-                - no-cache
-            Strict-Transport-Security:
-                - max-age=31536000; includeSubDomains
-            X-Cache:
-                - CONFIG_NOCACHE
-            X-Content-Type-Options:
-                - nosniff
-            X-Ms-Correlation-Request-Id:
-                - e5e0dd22c9ebf1a2ce57733f63fc470d
-            X-Ms-Ratelimit-Remaining-Subscription-Global-Reads:
-                - "16499"
-            X-Ms-Ratelimit-Remaining-Subscription-Reads:
-                - "1099"
-            X-Ms-Request-Id:
-                - 4a130ca7-870a-4412-934b-eb1ca2886793
-            X-Ms-Routing-Request-Id:
-                - WESTUS2:20241104T184057Z:4a130ca7-870a-4412-934b-eb1ca2886793
-            X-Msedge-Ref:
-                - 'Ref A: 741C76858A8D4E279F7B449ABBD1C050 Ref B: CO6AA3150219025 Ref C: 2024-11-04T18:40:53Z'
-        status: 200 OK
-        code: 200
-        duration: 3.5131731s
-    - id: 4
-      request:
-        proto: HTTP/1.1
-        proto_major: 1
-        proto_minor: 1
-        content_length: 0
-        transfer_encoding: []
-        trailer: {}
-        host: management.azure.com
-        remote_addr: ""
-        request_uri: ""
-        body: ""
-        form: {}
-        headers:
-            Accept-Encoding:
-                - gzip
-            Authorization:
-                - SANITIZED
-            User-Agent:
-                - azsdk-go-armresources.DeploymentsClient/v1.1.1 (go1.23.2; Windows_NT),azdev/0.0.0-dev.0 (Go go1.23.2; windows/amd64)
-            X-Ms-Correlation-Request-Id:
-                - e5e0dd22c9ebf1a2ce57733f63fc470d
-        url: https://management.azure.com:443/subscriptions/faa080af-c1d8-40ad-9cce-e1a450ca5b57/providers/Microsoft.Resources/deployments/?api-version=2021-04-01&%24skiptoken=1VLdToMwFH6W9RoSmJos3BVaom49HfR0Bu8WxAUhkCgLPwvvLpURjS9gvOo57deT7%2bdcSFpXTV6dj01eV1gXWfVBvAvhVKFWa1NWWdfsj%2b9NbhDbrCcecVebFWDSiSGxifWFiOt2eXOdzSouQl%2bwUxvpZyZ0dAvM92NWssg5hEJzB9BnER4CwJfX2AW5U04rmZ5waQ8s6YAVPaBeS0x7EbigQj8SmHby7ZFPZy%2fRzBAunGybjNaV77%2bhG1CgjBqTiVedy9IiT9wY%2fhcCOkA%2bJfngCEwGQNqCmvzm4ZQPX%2fweBKN3Jg9BZ78N3YADxnRnWH9r4DqWe%2f7zRqubpdVbJTXeL%2b2seVqy%2bfuveeP4CQ%3d%3d
-        method: GET
-      response:
-        proto: HTTP/2.0
-        proto_major: 2
-        proto_minor: 0
-        transfer_encoding: []
-        trailer: {}
-        content_length: 128484
-        uncompressed: false
-        body: '{"nextLink":"https://management.azure.com/subscriptions/faa080af-c1d8-40ad-9cce-e1a450ca5b57/providers/Microsoft.Resources/deployments/?api-version=2021-04-01\u0026%24skiptoken=ZZDBboMwEES%2fBZ9BgoRDxA2wUdvEdrDXVOktorSiICO1REAj%2fr04iaOqve3Mzq705ozKTve1Ph37utPQNZX%2bQtEZkViCkisU6VPbujdp1TMxSxPT1djvj599ba631YQiFDgbh8FhpN8HD7mXhOgGuwv8jSOaLKH4fcjVC6YqDxlOEoFbnPtFRhXxGSQ4hyJl8PomAsZ30h84VkuunCiQFV9ulzmkmIxsCkCS9rFQZOIfT4RCOXHIQw7Nmg6eh2YXZSJmKUkJAxHvLIPkCh5unmG5cqYxi3Fs4K1jWP%2fFjEmU4HvyO6bk2kq1vfy38lrYvc0%2f%2f%2bb5Bw%3d%3d","value":[]}'
-        headers:
-            Cache-Control:
-                - no-cache
-            Content-Length:
-                - "128484"
-            Content-Type:
-                - application/json; charset=utf-8
-            Date:
-                - Mon, 04 Nov 2024 18:40:58 GMT
-            Expires:
-                - "-1"
-            Pragma:
-                - no-cache
-            Strict-Transport-Security:
-                - max-age=31536000; includeSubDomains
-            X-Cache:
-                - CONFIG_NOCACHE
-            X-Content-Type-Options:
-                - nosniff
-            X-Ms-Correlation-Request-Id:
-                - e5e0dd22c9ebf1a2ce57733f63fc470d
-            X-Ms-Ratelimit-Remaining-Subscription-Global-Reads:
-                - "16499"
-            X-Ms-Ratelimit-Remaining-Subscription-Reads:
-                - "1099"
-            X-Ms-Request-Id:
-                - e4588d55-f313-43b5-959a-1e7244796a55
-            X-Ms-Routing-Request-Id:
-                - WESTUS2:20241104T184058Z:e4588d55-f313-43b5-959a-1e7244796a55
-            X-Msedge-Ref:
-                - 'Ref A: 7A44B4476A4C4049A08212272A626307 Ref B: CO6AA3150219025 Ref C: 2024-11-04T18:40:57Z'
-        status: 200 OK
-        code: 200
-        duration: 1.3259249s
-    - id: 5
-      request:
-        proto: HTTP/1.1
-        proto_major: 1
-        proto_minor: 1
-        content_length: 0
-        transfer_encoding: []
-        trailer: {}
-        host: management.azure.com
-        remote_addr: ""
-        request_uri: ""
-        body: ""
-        form: {}
-        headers:
-            Accept-Encoding:
-                - gzip
-            Authorization:
-                - SANITIZED
-            User-Agent:
-                - azsdk-go-armresources.DeploymentsClient/v1.1.1 (go1.23.2; Windows_NT),azdev/0.0.0-dev.0 (Go go1.23.2; windows/amd64)
-            X-Ms-Correlation-Request-Id:
-                - e5e0dd22c9ebf1a2ce57733f63fc470d
-        url: https://management.azure.com:443/subscriptions/faa080af-c1d8-40ad-9cce-e1a450ca5b57/providers/Microsoft.Resources/deployments/?api-version=2021-04-01&%24skiptoken=ZZDBboMwEES%2fBZ9BgoRDxA2wUdvEdrDXVOktorSiICO1REAj%2fr04iaOqve3Mzq705ozKTve1Ph37utPQNZX%2bQtEZkViCkisU6VPbujdp1TMxSxPT1djvj599ba631YQiFDgbh8FhpN8HD7mXhOgGuwv8jSOaLKH4fcjVC6YqDxlOEoFbnPtFRhXxGSQ4hyJl8PomAsZ30h84VkuunCiQFV9ulzmkmIxsCkCS9rFQZOIfT4RCOXHIQw7Nmg6eh2YXZSJmKUkJAxHvLIPkCh5unmG5cqYxi3Fs4K1jWP%2fFjEmU4HvyO6bk2kq1vfy38lrYvc0%2f%2f%2bb5Bw%3d%3d
-        method: GET
-      response:
-        proto: HTTP/2.0
-        proto_major: 2
-        proto_minor: 0
-        transfer_encoding: []
-        trailer: {}
-        content_length: 537
-        uncompressed: false
-        body: '{"nextLink":"https://management.azure.com/subscriptions/faa080af-c1d8-40ad-9cce-e1a450ca5b57/providers/Microsoft.Resources/deployments/?api-version=2021-04-01\u0026%24skiptoken=ZZBBb4MwDIV%2fS3MuEnQ7VNwCCZrWximJ04ndKsYqBgrSRgWs4r%2bvaZdp2k7xe%2f7yZPtMys72tT0d%2brqz2DWV%2fSDxmTxxjUa7ylZjvzu897UDNtVEYhIt1gvAYhSfRUCWV0J1g%2b9F4XqhmiwR7Djk5pkJk98DSxLFWpaH%2b0wYHgImLMd9CvjyqiKQWx0OkpkLV07AihFYMwGalcRyEmkEOktygeUo3x755Z0kugwRwTEIyLwknLpxVyS2p7b10qtMUUh5ygEV3XpTS4MP355b9PYxpUAZdWnecYf4hzmTGyV3%2fDdm9J2XZnPN9%2fJ2zZ%2fx%2fuTN8xc%3d","value":[]}'
-        headers:
-            Cache-Control:
-                - no-cache
-            Content-Length:
-                - "537"
-            Content-Type:
-                - application/json; charset=utf-8
-            Date:
-                - Mon, 04 Nov 2024 18:40:59 GMT
-            Expires:
-                - "-1"
-            Pragma:
-                - no-cache
-            Strict-Transport-Security:
-                - max-age=31536000; includeSubDomains
-            X-Cache:
-                - CONFIG_NOCACHE
-            X-Content-Type-Options:
-                - nosniff
-            X-Ms-Correlation-Request-Id:
-                - e5e0dd22c9ebf1a2ce57733f63fc470d
-            X-Ms-Ratelimit-Remaining-Subscription-Global-Reads:
-                - "16499"
-            X-Ms-Ratelimit-Remaining-Subscription-Reads:
-                - "1099"
-            X-Ms-Request-Id:
-                - 862a40e1-5c7a-4567-9c7a-be87107233b2
-            X-Ms-Routing-Request-Id:
-                - WESTUS2:20241104T184100Z:862a40e1-5c7a-4567-9c7a-be87107233b2
-            X-Msedge-Ref:
-                - 'Ref A: 04F1DEF0D969480C80F4B8E4F7134735 Ref B: CO6AA3150219025 Ref C: 2024-11-04T18:40:58Z'
-        status: 200 OK
-        code: 200
-        duration: 1.2903761s
-    - id: 6
-      request:
-        proto: HTTP/1.1
-        proto_major: 1
-        proto_minor: 1
-        content_length: 0
-        transfer_encoding: []
-        trailer: {}
-        host: management.azure.com
-        remote_addr: ""
-        request_uri: ""
-        body: ""
-        form: {}
-        headers:
-            Accept-Encoding:
-                - gzip
-            Authorization:
-                - SANITIZED
-            User-Agent:
-                - azsdk-go-armresources.DeploymentsClient/v1.1.1 (go1.23.2; Windows_NT),azdev/0.0.0-dev.0 (Go go1.23.2; windows/amd64)
-            X-Ms-Correlation-Request-Id:
-                - e5e0dd22c9ebf1a2ce57733f63fc470d
-        url: https://management.azure.com:443/subscriptions/faa080af-c1d8-40ad-9cce-e1a450ca5b57/providers/Microsoft.Resources/deployments/?api-version=2021-04-01&%24skiptoken=ZZBBb4MwDIV%2fS3MuEnQ7VNwCCZrWximJ04ndKsYqBgrSRgWs4r%2bvaZdp2k7xe%2f7yZPtMys72tT0d%2brqz2DWV%2fSDxmTxxjUa7ylZjvzu897UDNtVEYhIt1gvAYhSfRUCWV0J1g%2b9F4XqhmiwR7Djk5pkJk98DSxLFWpaH%2b0wYHgImLMd9CvjyqiKQWx0OkpkLV07AihFYMwGalcRyEmkEOktygeUo3x755Z0kugwRwTEIyLwknLpxVyS2p7b10qtMUUh5ygEV3XpTS4MP355b9PYxpUAZdWnecYf4hzmTGyV3%2fDdm9J2XZnPN9%2fJ2zZ%2fx%2fuTN8xc%3d
-        method: GET
-      response:
-        proto: HTTP/2.0
-        proto_major: 2
-        proto_minor: 0
-        transfer_encoding: []
-        trailer: {}
-        content_length: 12
-        uncompressed: false
-        body: '{"value":[]}'
-        headers:
-            Cache-Control:
-                - no-cache
-            Content-Length:
-                - "12"
-            Content-Type:
-                - application/json; charset=utf-8
-            Date:
-                - Mon, 04 Nov 2024 18:40:59 GMT
-            Expires:
-                - "-1"
-            Pragma:
-                - no-cache
-            Strict-Transport-Security:
-                - max-age=31536000; includeSubDomains
-            X-Cache:
-                - CONFIG_NOCACHE
-            X-Content-Type-Options:
-                - nosniff
-            X-Ms-Correlation-Request-Id:
-                - e5e0dd22c9ebf1a2ce57733f63fc470d
-            X-Ms-Ratelimit-Remaining-Subscription-Global-Reads:
-                - "16499"
-            X-Ms-Ratelimit-Remaining-Subscription-Reads:
-                - "1099"
-            X-Ms-Request-Id:
-                - cb69780a-8c54-430b-ae86-622095ca8223
-            X-Ms-Routing-Request-Id:
-                - WESTUS2:20241104T184100Z:cb69780a-8c54-430b-ae86-622095ca8223
-            X-Msedge-Ref:
-                - 'Ref A: 3A43AA35CB194905B6C78AE2AB780BC8 Ref B: CO6AA3150219025 Ref C: 2024-11-04T18:41:00Z'
-        status: 200 OK
-        code: 200
-        duration: 513.1755ms
-    - id: 7
-      request:
-        proto: HTTP/1.1
-        proto_major: 1
-        proto_minor: 1
         content_length: 4313
         transfer_encoding: []
         trailer: {}
         host: management.azure.com
         remote_addr: ""
         request_uri: ""
-        body: '{"location":"eastus2","properties":{"mode":"Incremental","parameters":{"boolTagValue":{"value":false},"environmentName":{"value":"azdtest-w9d007a"},"intTagValue":{"value":678},"location":{"value":"eastus2"}},"template":{"$schema":"https://schema.management.azure.com/schemas/2018-05-01/subscriptionDeploymentTemplate.json#","contentVersion":"1.0.0.0","metadata":{"_generator":{"name":"bicep","version":"0.29.47.4906","templateHash":"15552207553737481855"}},"parameters":{"environmentName":{"type":"string","minLength":1,"maxLength":64,"metadata":{"description":"Name of the the environment which is used to generate a short unique hash used in all resources."}},"location":{"type":"string","metadata":{"description":"Primary location for all resources"}},"deleteAfterTime":{"type":"string","defaultValue":"[dateTimeAdd(utcNow(''o''), ''PT1H'')]","metadata":{"description":"A time to mark on created resource groups, so they can be cleaned up via an automated process."}},"intTagValue":{"type":"int","metadata":{"description":"Test parameter for int-typed values."}},"boolTagValue":{"type":"bool","metadata":{"description":"Test parameter for bool-typed values."}}},"variables":{"tags":{"azd-env-name":"[parameters(''environmentName'')]","DeleteAfter":"[parameters(''deleteAfterTime'')]","IntTag":"[string(parameters(''intTagValue''))]","BoolTag":"[string(parameters(''boolTagValue''))]"}},"resources":[{"type":"Microsoft.Resources/resourceGroups","apiVersion":"2021-04-01","name":"[format(''rg-{0}'', parameters(''environmentName''))]","location":"[parameters(''location'')]","tags":"[variables(''tags'')]"},{"type":"Microsoft.Resources/deployments","apiVersion":"2022-09-01","name":"resources","resourceGroup":"[format(''rg-{0}'', parameters(''environmentName''))]","properties":{"expressionEvaluationOptions":{"scope":"inner"},"mode":"Incremental","parameters":{"environmentName":{"value":"[parameters(''environmentName'')]"},"location":{"value":"[parameters(''location'')]"}},"template":{"$schema":"https://schema.management.azure.com/schemas/2019-04-01/deploymentTemplate.json#","contentVersion":"1.0.0.0","metadata":{"_generator":{"name":"bicep","version":"0.29.47.4906","templateHash":"14384209273534421784"}},"parameters":{"environmentName":{"type":"string"},"location":{"type":"string","defaultValue":"[resourceGroup().location]"}},"variables":{"tags":{"azd-env-name":"[parameters(''environmentName'')]"},"resourceToken":"[toLower(uniqueString(subscription().id, parameters(''environmentName''), parameters(''location'')))]"},"resources":[{"type":"Microsoft.Storage/storageAccounts","apiVersion":"2022-05-01","name":"[format(''st{0}'', variables(''resourceToken''))]","location":"[parameters(''location'')]","tags":"[variables(''tags'')]","kind":"StorageV2","sku":{"name":"Standard_LRS"}}],"outputs":{"AZURE_STORAGE_ACCOUNT_ID":{"type":"string","value":"[resourceId(''Microsoft.Storage/storageAccounts'', format(''st{0}'', variables(''resourceToken'')))]"},"AZURE_STORAGE_ACCOUNT_NAME":{"type":"string","value":"[format(''st{0}'', variables(''resourceToken''))]"}}}},"dependsOn":["[subscriptionResourceId(''Microsoft.Resources/resourceGroups'', format(''rg-{0}'', parameters(''environmentName'')))]"]}],"outputs":{"AZURE_STORAGE_ACCOUNT_ID":{"type":"string","value":"[reference(extensionResourceId(format(''/subscriptions/{0}/resourceGroups/{1}'', subscription().subscriptionId, format(''rg-{0}'', parameters(''environmentName''))), ''Microsoft.Resources/deployments'', ''resources''), ''2022-09-01'').outputs.AZURE_STORAGE_ACCOUNT_ID.value]"},"AZURE_STORAGE_ACCOUNT_NAME":{"type":"string","value":"[reference(extensionResourceId(format(''/subscriptions/{0}/resourceGroups/{1}'', subscription().subscriptionId, format(''rg-{0}'', parameters(''environmentName''))), ''Microsoft.Resources/deployments'', ''resources''), ''2022-09-01'').outputs.AZURE_STORAGE_ACCOUNT_NAME.value]"},"STRING":{"type":"string","value":"abc"},"BOOL":{"type":"bool","value":true},"INT":{"type":"int","value":1234},"ARRAY":{"type":"array","value":[true,"abc",1234]},"ARRAY_INT":{"type":"array","value":[1,2,3]},"ARRAY_STRING":{"type":"array","value":["elem1","elem2","elem3"]},"OBJECT":{"type":"object","value":{"foo":"bar","inner":{"foo":"bar"},"array":[true,"abc",1234]}}}}},"tags":{"azd-env-name":"azdtest-w9d007a","azd-provision-param-hash":"186956753fb20f2eca1a70979e1f53b436607c20b4bed7ed2ee3d38af2e7306a"}}'
+        body: '{"location":"eastus2","properties":{"mode":"Incremental","parameters":{"boolTagValue":{"value":false},"environmentName":{"value":"azdtest-w4e8d44"},"intTagValue":{"value":678},"location":{"value":"eastus2"}},"template":{"$schema":"https://schema.management.azure.com/schemas/2018-05-01/subscriptionDeploymentTemplate.json#","contentVersion":"1.0.0.0","metadata":{"_generator":{"name":"bicep","version":"0.29.47.4906","templateHash":"15552207553737481855"}},"parameters":{"environmentName":{"type":"string","minLength":1,"maxLength":64,"metadata":{"description":"Name of the the environment which is used to generate a short unique hash used in all resources."}},"location":{"type":"string","metadata":{"description":"Primary location for all resources"}},"deleteAfterTime":{"type":"string","defaultValue":"[dateTimeAdd(utcNow(''o''), ''PT1H'')]","metadata":{"description":"A time to mark on created resource groups, so they can be cleaned up via an automated process."}},"intTagValue":{"type":"int","metadata":{"description":"Test parameter for int-typed values."}},"boolTagValue":{"type":"bool","metadata":{"description":"Test parameter for bool-typed values."}}},"variables":{"tags":{"azd-env-name":"[parameters(''environmentName'')]","DeleteAfter":"[parameters(''deleteAfterTime'')]","IntTag":"[string(parameters(''intTagValue''))]","BoolTag":"[string(parameters(''boolTagValue''))]"}},"resources":[{"type":"Microsoft.Resources/resourceGroups","apiVersion":"2021-04-01","name":"[format(''rg-{0}'', parameters(''environmentName''))]","location":"[parameters(''location'')]","tags":"[variables(''tags'')]"},{"type":"Microsoft.Resources/deployments","apiVersion":"2022-09-01","name":"resources","resourceGroup":"[format(''rg-{0}'', parameters(''environmentName''))]","properties":{"expressionEvaluationOptions":{"scope":"inner"},"mode":"Incremental","parameters":{"environmentName":{"value":"[parameters(''environmentName'')]"},"location":{"value":"[parameters(''location'')]"}},"template":{"$schema":"https://schema.management.azure.com/schemas/2019-04-01/deploymentTemplate.json#","contentVersion":"1.0.0.0","metadata":{"_generator":{"name":"bicep","version":"0.29.47.4906","templateHash":"14384209273534421784"}},"parameters":{"environmentName":{"type":"string"},"location":{"type":"string","defaultValue":"[resourceGroup().location]"}},"variables":{"tags":{"azd-env-name":"[parameters(''environmentName'')]"},"resourceToken":"[toLower(uniqueString(subscription().id, parameters(''environmentName''), parameters(''location'')))]"},"resources":[{"type":"Microsoft.Storage/storageAccounts","apiVersion":"2022-05-01","name":"[format(''st{0}'', variables(''resourceToken''))]","location":"[parameters(''location'')]","tags":"[variables(''tags'')]","kind":"StorageV2","sku":{"name":"Standard_LRS"}}],"outputs":{"AZURE_STORAGE_ACCOUNT_ID":{"type":"string","value":"[resourceId(''Microsoft.Storage/storageAccounts'', format(''st{0}'', variables(''resourceToken'')))]"},"AZURE_STORAGE_ACCOUNT_NAME":{"type":"string","value":"[format(''st{0}'', variables(''resourceToken''))]"}}}},"dependsOn":["[subscriptionResourceId(''Microsoft.Resources/resourceGroups'', format(''rg-{0}'', parameters(''environmentName'')))]"]}],"outputs":{"AZURE_STORAGE_ACCOUNT_ID":{"type":"string","value":"[reference(extensionResourceId(format(''/subscriptions/{0}/resourceGroups/{1}'', subscription().subscriptionId, format(''rg-{0}'', parameters(''environmentName''))), ''Microsoft.Resources/deployments'', ''resources''), ''2022-09-01'').outputs.AZURE_STORAGE_ACCOUNT_ID.value]"},"AZURE_STORAGE_ACCOUNT_NAME":{"type":"string","value":"[reference(extensionResourceId(format(''/subscriptions/{0}/resourceGroups/{1}'', subscription().subscriptionId, format(''rg-{0}'', parameters(''environmentName''))), ''Microsoft.Resources/deployments'', ''resources''), ''2022-09-01'').outputs.AZURE_STORAGE_ACCOUNT_NAME.value]"},"STRING":{"type":"string","value":"abc"},"BOOL":{"type":"bool","value":true},"INT":{"type":"int","value":1234},"ARRAY":{"type":"array","value":[true,"abc",1234]},"ARRAY_INT":{"type":"array","value":[1,2,3]},"ARRAY_STRING":{"type":"array","value":["elem1","elem2","elem3"]},"OBJECT":{"type":"object","value":{"foo":"bar","inner":{"foo":"bar"},"array":[true,"abc",1234]}}}}},"tags":{"azd-env-name":"azdtest-w4e8d44","azd-provision-param-hash":"7aff5a911f83435005f576805fa069ec61bd14053cdb4bec527012ca9bb34ec3"}}'
         form: {}
         headers:
             Accept:
@@ -510,135 +221,389 @@
             Authorization:
                 - SANITIZED
             Content-Length:
-                - "4313"
-            Content-Type:
-                - application/json
-            User-Agent:
-                - azsdk-go-armresources.DeploymentsClient/v1.1.1 (go1.23.2; Windows_NT),azdev/0.0.0-dev.0 (Go go1.23.2; windows/amd64)
-            X-Ms-Correlation-Request-Id:
-                - e5e0dd22c9ebf1a2ce57733f63fc470d
-        url: https://management.azure.com:443/subscriptions/faa080af-c1d8-40ad-9cce-e1a450ca5b57/providers/Microsoft.Resources/deployments/azdtest-w9d007a-1730745624/validate?api-version=2021-04-01
-        method: POST
-      response:
-        proto: HTTP/2.0
-        proto_major: 2
-        proto_minor: 0
-        transfer_encoding: []
-        trailer: {}
-        content_length: 1883
-        uncompressed: false
-        body: '{"id":"/subscriptions/faa080af-c1d8-40ad-9cce-e1a450ca5b57/providers/Microsoft.Resources/deployments/azdtest-w9d007a-1730745624","name":"azdtest-w9d007a-1730745624","type":"Microsoft.Resources/deployments","location":"eastus2","tags":{"azd-env-name":"azdtest-w9d007a","azd-provision-param-hash":"186956753fb20f2eca1a70979e1f53b436607c20b4bed7ed2ee3d38af2e7306a"},"properties":{"templateHash":"15552207553737481855","parameters":{"environmentName":{"type":"String","value":"azdtest-w9d007a"},"location":{"type":"String","value":"eastus2"},"deleteAfterTime":{"type":"String","value":"2024-11-04T19:41:01Z"},"intTagValue":{"type":"Int","value":678},"boolTagValue":{"type":"Bool","value":false}},"mode":"Incremental","provisioningState":"Succeeded","timestamp":"0001-01-01T00:00:00Z","duration":"PT0S","correlationId":"e5e0dd22c9ebf1a2ce57733f63fc470d","providers":[{"namespace":"Microsoft.Resources","resourceTypes":[{"resourceType":"resourceGroups","locations":["eastus2"]},{"resourceType":"deployments","locations":[null]}]}],"dependencies":[{"dependsOn":[{"id":"/subscriptions/faa080af-c1d8-40ad-9cce-e1a450ca5b57/resourceGroups/rg-azdtest-w9d007a","resourceType":"Microsoft.Resources/resourceGroups","resourceName":"rg-azdtest-w9d007a"}],"id":"/subscriptions/faa080af-c1d8-40ad-9cce-e1a450ca5b57/resourceGroups/rg-azdtest-w9d007a/providers/Microsoft.Resources/deployments/resources","resourceType":"Microsoft.Resources/deployments","resourceName":"resources"}],"validatedResources":[{"id":"/subscriptions/faa080af-c1d8-40ad-9cce-e1a450ca5b57/resourceGroups/rg-azdtest-w9d007a"},{"id":"/subscriptions/faa080af-c1d8-40ad-9cce-e1a450ca5b57/resourceGroups/rg-azdtest-w9d007a/providers/Microsoft.Resources/deployments/resources"},{"id":"/subscriptions/faa080af-c1d8-40ad-9cce-e1a450ca5b57/resourceGroups/rg-azdtest-w9d007a/providers/Microsoft.Storage/storageAccounts/std4jqclyx3djlc"}]}}'
-        headers:
-            Cache-Control:
-                - no-cache
-            Content-Length:
-                - "1883"
-            Content-Type:
-                - application/json; charset=utf-8
-            Date:
-                - Mon, 04 Nov 2024 18:41:01 GMT
-            Expires:
-                - "-1"
-            Pragma:
-                - no-cache
-            Strict-Transport-Security:
-                - max-age=31536000; includeSubDomains
-            X-Cache:
-                - CONFIG_NOCACHE
-            X-Content-Type-Options:
-                - nosniff
-            X-Ms-Correlation-Request-Id:
-                - e5e0dd22c9ebf1a2ce57733f63fc470d
-            X-Ms-Ratelimit-Remaining-Subscription-Global-Writes:
-                - "11999"
+                - "4382"
+            Content-Type:
+                - application/json
+            User-Agent:
+                - azsdk-go-armresources.DeploymentsClient/v1.1.1 (go1.21.6; Windows_NT),azdev/0.0.0-dev.0 (Go go1.21.6; windows/amd64)
+            X-Ms-Correlation-Request-Id:
+                - e8c728065a6822b06c540b57f250bc03
+        url: https://management.azure.com:443/subscriptions/faa080af-c1d8-40ad-9cce-e1a450ca5b57/providers/Microsoft.Resources/deployments/azdtest-w4e8d44-1724372038?api-version=2021-04-01
+        method: PUT
+      response:
+        proto: HTTP/2.0
+        proto_major: 2
+        proto_minor: 0
+        transfer_encoding: []
+        trailer: {}
+        content_length: 1478
+        uncompressed: false
+        body: '{"id":"/subscriptions/faa080af-c1d8-40ad-9cce-e1a450ca5b57/providers/Microsoft.Resources/deployments/azdtest-w4e8d44-1724372038","name":"azdtest-w4e8d44-1724372038","type":"Microsoft.Resources/deployments","location":"eastus2","tags":{"azd-env-name":"azdtest-w4e8d44","azd-provision-param-hash":"7aff5a911f83435005f576805fa069ec61bd14053cdb4bec527012ca9bb34ec3"},"properties":{"templateHash":"15552207553737481855","parameters":{"environmentName":{"type":"String","value":"azdtest-w4e8d44"},"location":{"type":"String","value":"eastus2"},"deleteAfterTime":{"type":"String","value":"2024-08-23T01:14:26Z"},"intTagValue":{"type":"Int","value":678},"boolTagValue":{"type":"Bool","value":false}},"mode":"Incremental","provisioningState":"Accepted","timestamp":"2024-08-23T00:14:28.086904Z","duration":"PT0.0003044S","correlationId":"e8c728065a6822b06c540b57f250bc03","providers":[{"namespace":"Microsoft.Resources","resourceTypes":[{"resourceType":"resourceGroups","locations":["eastus2"]},{"resourceType":"deployments","locations":[null]}]}],"dependencies":[{"dependsOn":[{"id":"/subscriptions/faa080af-c1d8-40ad-9cce-e1a450ca5b57/resourceGroups/rg-azdtest-w4e8d44","resourceType":"Microsoft.Resources/resourceGroups","resourceName":"rg-azdtest-w4e8d44"}],"id":"/subscriptions/faa080af-c1d8-40ad-9cce-e1a450ca5b57/resourceGroups/rg-azdtest-w4e8d44/providers/Microsoft.Resources/deployments/resources","resourceType":"Microsoft.Resources/deployments","resourceName":"resources"}]}}'
+        headers:
+            Azure-Asyncoperation:
+                - https://management.azure.com/subscriptions/faa080af-c1d8-40ad-9cce-e1a450ca5b57/providers/Microsoft.Resources/deployments/azdtest-w4e8d44-1724372038/operationStatuses/08584772348192045987?api-version=2021-04-01
+            Cache-Control:
+                - no-cache
+            Content-Length:
+                - "1478"
+            Content-Type:
+                - application/json; charset=utf-8
+            Date:
+                - Fri, 23 Aug 2024 00:14:28 GMT
+            Expires:
+                - "-1"
+            Pragma:
+                - no-cache
+            Strict-Transport-Security:
+                - max-age=31536000; includeSubDomains
+            X-Cache:
+                - CONFIG_NOCACHE
+            X-Content-Type-Options:
+                - nosniff
+            X-Ms-Correlation-Request-Id:
+                - e8c728065a6822b06c540b57f250bc03
+            X-Ms-Deployment-Engine-Version:
+                - 1.95.0
             X-Ms-Ratelimit-Remaining-Subscription-Writes:
                 - "799"
             X-Ms-Request-Id:
-                - 2270799b-120b-4dc7-933d-37fc59689e24
-            X-Ms-Routing-Request-Id:
-                - WESTUS2:20241104T184102Z:2270799b-120b-4dc7-933d-37fc59689e24
-            X-Msedge-Ref:
-                - 'Ref A: 0756A564C2844B9A84B74392F8172312 Ref B: CO6AA3150219025 Ref C: 2024-11-04T18:41:00Z'
-        status: 200 OK
-        code: 200
-        duration: 1.9728235s
-    - id: 8
-      request:
-        proto: HTTP/1.1
-        proto_major: 1
-        proto_minor: 1
-        content_length: 4313
-        transfer_encoding: []
-        trailer: {}
-        host: management.azure.com
-        remote_addr: ""
-        request_uri: ""
-        body: '{"location":"eastus2","properties":{"mode":"Incremental","parameters":{"boolTagValue":{"value":false},"environmentName":{"value":"azdtest-w9d007a"},"intTagValue":{"value":678},"location":{"value":"eastus2"}},"template":{"$schema":"https://schema.management.azure.com/schemas/2018-05-01/subscriptionDeploymentTemplate.json#","contentVersion":"1.0.0.0","metadata":{"_generator":{"name":"bicep","version":"0.29.47.4906","templateHash":"15552207553737481855"}},"parameters":{"environmentName":{"type":"string","minLength":1,"maxLength":64,"metadata":{"description":"Name of the the environment which is used to generate a short unique hash used in all resources."}},"location":{"type":"string","metadata":{"description":"Primary location for all resources"}},"deleteAfterTime":{"type":"string","defaultValue":"[dateTimeAdd(utcNow(''o''), ''PT1H'')]","metadata":{"description":"A time to mark on created resource groups, so they can be cleaned up via an automated process."}},"intTagValue":{"type":"int","metadata":{"description":"Test parameter for int-typed values."}},"boolTagValue":{"type":"bool","metadata":{"description":"Test parameter for bool-typed values."}}},"variables":{"tags":{"azd-env-name":"[parameters(''environmentName'')]","DeleteAfter":"[parameters(''deleteAfterTime'')]","IntTag":"[string(parameters(''intTagValue''))]","BoolTag":"[string(parameters(''boolTagValue''))]"}},"resources":[{"type":"Microsoft.Resources/resourceGroups","apiVersion":"2021-04-01","name":"[format(''rg-{0}'', parameters(''environmentName''))]","location":"[parameters(''location'')]","tags":"[variables(''tags'')]"},{"type":"Microsoft.Resources/deployments","apiVersion":"2022-09-01","name":"resources","resourceGroup":"[format(''rg-{0}'', parameters(''environmentName''))]","properties":{"expressionEvaluationOptions":{"scope":"inner"},"mode":"Incremental","parameters":{"environmentName":{"value":"[parameters(''environmentName'')]"},"location":{"value":"[parameters(''location'')]"}},"template":{"$schema":"https://schema.management.azure.com/schemas/2019-04-01/deploymentTemplate.json#","contentVersion":"1.0.0.0","metadata":{"_generator":{"name":"bicep","version":"0.29.47.4906","templateHash":"14384209273534421784"}},"parameters":{"environmentName":{"type":"string"},"location":{"type":"string","defaultValue":"[resourceGroup().location]"}},"variables":{"tags":{"azd-env-name":"[parameters(''environmentName'')]"},"resourceToken":"[toLower(uniqueString(subscription().id, parameters(''environmentName''), parameters(''location'')))]"},"resources":[{"type":"Microsoft.Storage/storageAccounts","apiVersion":"2022-05-01","name":"[format(''st{0}'', variables(''resourceToken''))]","location":"[parameters(''location'')]","tags":"[variables(''tags'')]","kind":"StorageV2","sku":{"name":"Standard_LRS"}}],"outputs":{"AZURE_STORAGE_ACCOUNT_ID":{"type":"string","value":"[resourceId(''Microsoft.Storage/storageAccounts'', format(''st{0}'', variables(''resourceToken'')))]"},"AZURE_STORAGE_ACCOUNT_NAME":{"type":"string","value":"[format(''st{0}'', variables(''resourceToken''))]"}}}},"dependsOn":["[subscriptionResourceId(''Microsoft.Resources/resourceGroups'', format(''rg-{0}'', parameters(''environmentName'')))]"]}],"outputs":{"AZURE_STORAGE_ACCOUNT_ID":{"type":"string","value":"[reference(extensionResourceId(format(''/subscriptions/{0}/resourceGroups/{1}'', subscription().subscriptionId, format(''rg-{0}'', parameters(''environmentName''))), ''Microsoft.Resources/deployments'', ''resources''), ''2022-09-01'').outputs.AZURE_STORAGE_ACCOUNT_ID.value]"},"AZURE_STORAGE_ACCOUNT_NAME":{"type":"string","value":"[reference(extensionResourceId(format(''/subscriptions/{0}/resourceGroups/{1}'', subscription().subscriptionId, format(''rg-{0}'', parameters(''environmentName''))), ''Microsoft.Resources/deployments'', ''resources''), ''2022-09-01'').outputs.AZURE_STORAGE_ACCOUNT_NAME.value]"},"STRING":{"type":"string","value":"abc"},"BOOL":{"type":"bool","value":true},"INT":{"type":"int","value":1234},"ARRAY":{"type":"array","value":[true,"abc",1234]},"ARRAY_INT":{"type":"array","value":[1,2,3]},"ARRAY_STRING":{"type":"array","value":["elem1","elem2","elem3"]},"OBJECT":{"type":"object","value":{"foo":"bar","inner":{"foo":"bar"},"array":[true,"abc",1234]}}}}},"tags":{"azd-env-name":"azdtest-w9d007a","azd-provision-param-hash":"186956753fb20f2eca1a70979e1f53b436607c20b4bed7ed2ee3d38af2e7306a"}}'
-        form: {}
-        headers:
-            Accept:
-                - application/json
-            Accept-Encoding:
-                - gzip
-            Authorization:
-                - SANITIZED
-            Content-Length:
-                - "4313"
-            Content-Type:
-                - application/json
-            User-Agent:
-                - azsdk-go-armresources.DeploymentsClient/v1.1.1 (go1.23.2; Windows_NT),azdev/0.0.0-dev.0 (Go go1.23.2; windows/amd64)
-            X-Ms-Correlation-Request-Id:
-                - e5e0dd22c9ebf1a2ce57733f63fc470d
-        url: https://management.azure.com:443/subscriptions/faa080af-c1d8-40ad-9cce-e1a450ca5b57/providers/Microsoft.Resources/deployments/azdtest-w9d007a-1730745624?api-version=2021-04-01
-        method: PUT
-      response:
-        proto: HTTP/2.0
-        proto_major: 2
-        proto_minor: 0
-        transfer_encoding: []
-        trailer: {}
-        content_length: 1478
-        uncompressed: false
-        body: '{"id":"/subscriptions/faa080af-c1d8-40ad-9cce-e1a450ca5b57/providers/Microsoft.Resources/deployments/azdtest-w9d007a-1730745624","name":"azdtest-w9d007a-1730745624","type":"Microsoft.Resources/deployments","location":"eastus2","tags":{"azd-env-name":"azdtest-w9d007a","azd-provision-param-hash":"186956753fb20f2eca1a70979e1f53b436607c20b4bed7ed2ee3d38af2e7306a"},"properties":{"templateHash":"15552207553737481855","parameters":{"environmentName":{"type":"String","value":"azdtest-w9d007a"},"location":{"type":"String","value":"eastus2"},"deleteAfterTime":{"type":"String","value":"2024-11-04T19:41:03Z"},"intTagValue":{"type":"Int","value":678},"boolTagValue":{"type":"Bool","value":false}},"mode":"Incremental","provisioningState":"Accepted","timestamp":"2024-11-04T18:41:05.3711291Z","duration":"PT0.0004847S","correlationId":"e5e0dd22c9ebf1a2ce57733f63fc470d","providers":[{"namespace":"Microsoft.Resources","resourceTypes":[{"resourceType":"resourceGroups","locations":["eastus2"]},{"resourceType":"deployments","locations":[null]}]}],"dependencies":[{"dependsOn":[{"id":"/subscriptions/faa080af-c1d8-40ad-9cce-e1a450ca5b57/resourceGroups/rg-azdtest-w9d007a","resourceType":"Microsoft.Resources/resourceGroups","resourceName":"rg-azdtest-w9d007a"}],"id":"/subscriptions/faa080af-c1d8-40ad-9cce-e1a450ca5b57/resourceGroups/rg-azdtest-w9d007a/providers/Microsoft.Resources/deployments/resources","resourceType":"Microsoft.Resources/deployments","resourceName":"resources"}]}}'
-        headers:
-            Azure-Asyncoperation:
-                - https://management.azure.com/subscriptions/faa080af-c1d8-40ad-9cce-e1a450ca5b57/providers/Microsoft.Resources/deployments/azdtest-w9d007a-1730745624/operationStatuses/08584708612222720469?api-version=2021-04-01
-            Cache-Control:
-                - no-cache
-            Content-Length:
-                - "1478"
-            Content-Type:
-                - application/json; charset=utf-8
-            Date:
-                - Mon, 04 Nov 2024 18:41:05 GMT
-            Expires:
-                - "-1"
-            Pragma:
-                - no-cache
-            Strict-Transport-Security:
-                - max-age=31536000; includeSubDomains
-            X-Cache:
-                - CONFIG_NOCACHE
-            X-Content-Type-Options:
-                - nosniff
-            X-Ms-Correlation-Request-Id:
-                - e5e0dd22c9ebf1a2ce57733f63fc470d
-            X-Ms-Deployment-Engine-Version:
-                - 1.158.0
-            X-Ms-Ratelimit-Remaining-Subscription-Global-Writes:
-                - "11999"
-            X-Ms-Ratelimit-Remaining-Subscription-Writes:
-                - "799"
-            X-Ms-Request-Id:
-                - 1b07d590-d551-4d76-9408-b7171050dbbe
-            X-Ms-Routing-Request-Id:
-                - WESTUS2:20241104T184106Z:1b07d590-d551-4d76-9408-b7171050dbbe
-            X-Msedge-Ref:
-                - 'Ref A: D8039BB0EBE94331B86CF9BC6D7C3EA8 Ref B: CO6AA3150219025 Ref C: 2024-11-04T18:41:02Z'
+                - c4eabdbc-9e62-4066-88a7-17ecf217ef86
+            X-Ms-Routing-Request-Id:
+                - WESTUS2:20240823T001428Z:c4eabdbc-9e62-4066-88a7-17ecf217ef86
+            X-Msedge-Ref:
+                - 'Ref A: 58C4CF62BBB24B2F8749F9DDA6B163C2 Ref B: CO6AA3150219053 Ref C: 2024-08-23T00:14:25Z'
         status: 201 Created
         code: 201
-        duration: 3.6905276s
+        duration: 3.1076482s
+    - id: 4
+      request:
+        proto: HTTP/1.1
+        proto_major: 1
+        proto_minor: 1
+        content_length: 0
+        transfer_encoding: []
+        trailer: {}
+        host: management.azure.com
+        remote_addr: ""
+        request_uri: ""
+        body: ""
+        form: {}
+        headers:
+            Accept-Encoding:
+                - gzip
+            Authorization:
+                - SANITIZED
+            User-Agent:
+                - azsdk-go-armresources.DeploymentsClient/v1.1.1 (go1.21.6; Windows_NT),azdev/0.0.0-dev.0 (Go go1.21.6; windows/amd64)
+            X-Ms-Correlation-Request-Id:
+                - e8c728065a6822b06c540b57f250bc03
+        url: https://management.azure.com:443/subscriptions/faa080af-c1d8-40ad-9cce-e1a450ca5b57/providers/Microsoft.Resources/deployments/azdtest-w4e8d44-1724372038/operationStatuses/08584772348192045987?api-version=2021-04-01
+        method: GET
+      response:
+        proto: HTTP/2.0
+        proto_major: 2
+        proto_minor: 0
+        transfer_encoding: []
+        trailer: {}
+        content_length: 22
+        uncompressed: false
+        body: '{"status":"Succeeded"}'
+        headers:
+            Cache-Control:
+                - no-cache
+            Content-Length:
+                - "22"
+            Content-Type:
+                - application/json; charset=utf-8
+            Date:
+                - Fri, 23 Aug 2024 00:15:29 GMT
+            Expires:
+                - "-1"
+            Pragma:
+                - no-cache
+            Strict-Transport-Security:
+                - max-age=31536000; includeSubDomains
+            X-Cache:
+                - CONFIG_NOCACHE
+            X-Content-Type-Options:
+                - nosniff
+            X-Ms-Correlation-Request-Id:
+                - e8c728065a6822b06c540b57f250bc03
+            X-Ms-Ratelimit-Remaining-Subscription-Reads:
+                - "1099"
+            X-Ms-Request-Id:
+                - 28c912b5-5cb9-4265-98f5-36a590be9d8a
+            X-Ms-Routing-Request-Id:
+                - WESTUS2:20240823T001530Z:28c912b5-5cb9-4265-98f5-36a590be9d8a
+            X-Msedge-Ref:
+                - 'Ref A: CDF15856E0E541B8BCEADAFDF2B419E7 Ref B: CO6AA3150219053 Ref C: 2024-08-23T00:15:29Z'
+        status: 200 OK
+        code: 200
+        duration: 478.9673ms
+    - id: 5
+      request:
+        proto: HTTP/1.1
+        proto_major: 1
+        proto_minor: 1
+        content_length: 0
+        transfer_encoding: []
+        trailer: {}
+        host: management.azure.com
+        remote_addr: ""
+        request_uri: ""
+        body: ""
+        form: {}
+        headers:
+            Accept-Encoding:
+                - gzip
+            Authorization:
+                - SANITIZED
+            User-Agent:
+                - azsdk-go-armresources.DeploymentsClient/v1.1.1 (go1.21.6; Windows_NT),azdev/0.0.0-dev.0 (Go go1.21.6; windows/amd64)
+            X-Ms-Correlation-Request-Id:
+                - e8c728065a6822b06c540b57f250bc03
+        url: https://management.azure.com:443/subscriptions/faa080af-c1d8-40ad-9cce-e1a450ca5b57/providers/Microsoft.Resources/deployments/azdtest-w4e8d44-1724372038?api-version=2021-04-01
+        method: GET
+      response:
+        proto: HTTP/2.0
+        proto_major: 2
+        proto_minor: 0
+        transfer_encoding: []
+        trailer: {}
+        content_length: 2405
+        uncompressed: false
+        body: '{"id":"/subscriptions/faa080af-c1d8-40ad-9cce-e1a450ca5b57/providers/Microsoft.Resources/deployments/azdtest-w4e8d44-1724372038","name":"azdtest-w4e8d44-1724372038","type":"Microsoft.Resources/deployments","location":"eastus2","tags":{"azd-env-name":"azdtest-w4e8d44","azd-provision-param-hash":"7aff5a911f83435005f576805fa069ec61bd14053cdb4bec527012ca9bb34ec3"},"properties":{"templateHash":"15552207553737481855","parameters":{"environmentName":{"type":"String","value":"azdtest-w4e8d44"},"location":{"type":"String","value":"eastus2"},"deleteAfterTime":{"type":"String","value":"2024-08-23T01:14:26Z"},"intTagValue":{"type":"Int","value":678},"boolTagValue":{"type":"Bool","value":false}},"mode":"Incremental","provisioningState":"Succeeded","timestamp":"2024-08-23T00:15:06.9197815Z","duration":"PT38.8331819S","correlationId":"e8c728065a6822b06c540b57f250bc03","providers":[{"namespace":"Microsoft.Resources","resourceTypes":[{"resourceType":"resourceGroups","locations":["eastus2"]},{"resourceType":"deployments","locations":[null]}]}],"dependencies":[{"dependsOn":[{"id":"/subscriptions/faa080af-c1d8-40ad-9cce-e1a450ca5b57/resourceGroups/rg-azdtest-w4e8d44","resourceType":"Microsoft.Resources/resourceGroups","resourceName":"rg-azdtest-w4e8d44"}],"id":"/subscriptions/faa080af-c1d8-40ad-9cce-e1a450ca5b57/resourceGroups/rg-azdtest-w4e8d44/providers/Microsoft.Resources/deployments/resources","resourceType":"Microsoft.Resources/deployments","resourceName":"resources"}],"outputs":{"azurE_STORAGE_ACCOUNT_ID":{"type":"String","value":"/subscriptions/faa080af-c1d8-40ad-9cce-e1a450ca5b57/resourceGroups/rg-azdtest-w4e8d44/providers/Microsoft.Storage/storageAccounts/stzdsdjhbbiieui"},"azurE_STORAGE_ACCOUNT_NAME":{"type":"String","value":"stzdsdjhbbiieui"},"string":{"type":"String","value":"abc"},"bool":{"type":"Bool","value":true},"int":{"type":"Int","value":1234},"array":{"type":"Array","value":[true,"abc",1234]},"arraY_INT":{"type":"Array","value":[1,2,3]},"arraY_STRING":{"type":"Array","value":["elem1","elem2","elem3"]},"object":{"type":"Object","value":{"foo":"bar","inner":{"foo":"bar"},"array":[true,"abc",1234]}}},"outputResources":[{"id":"/subscriptions/faa080af-c1d8-40ad-9cce-e1a450ca5b57/resourceGroups/rg-azdtest-w4e8d44"},{"id":"/subscriptions/faa080af-c1d8-40ad-9cce-e1a450ca5b57/resourceGroups/rg-azdtest-w4e8d44/providers/Microsoft.Storage/storageAccounts/stzdsdjhbbiieui"}]}}'
+        headers:
+            Cache-Control:
+                - no-cache
+            Content-Length:
+                - "2405"
+            Content-Type:
+                - application/json; charset=utf-8
+            Date:
+                - Fri, 23 Aug 2024 00:15:29 GMT
+            Expires:
+                - "-1"
+            Pragma:
+                - no-cache
+            Strict-Transport-Security:
+                - max-age=31536000; includeSubDomains
+            X-Cache:
+                - CONFIG_NOCACHE
+            X-Content-Type-Options:
+                - nosniff
+            X-Ms-Correlation-Request-Id:
+                - e8c728065a6822b06c540b57f250bc03
+            X-Ms-Ratelimit-Remaining-Subscription-Reads:
+                - "1099"
+            X-Ms-Request-Id:
+                - b6831aec-ffb2-4f96-b671-fafa3c055c77
+            X-Ms-Routing-Request-Id:
+                - WESTUS2:20240823T001530Z:b6831aec-ffb2-4f96-b671-fafa3c055c77
+            X-Msedge-Ref:
+                - 'Ref A: 322678F3BB1D4922844A648C56F2EB8C Ref B: CO6AA3150219053 Ref C: 2024-08-23T00:15:30Z'
+        status: 200 OK
+        code: 200
+        duration: 396.6663ms
+    - id: 6
+      request:
+        proto: HTTP/1.1
+        proto_major: 1
+        proto_minor: 1
+        content_length: 0
+        transfer_encoding: []
+        trailer: {}
+        host: management.azure.com
+        remote_addr: ""
+        request_uri: ""
+        body: ""
+        form: {}
+        headers:
+            Accept:
+                - application/json
+            Accept-Encoding:
+                - gzip
+            Authorization:
+                - SANITIZED
+            User-Agent:
+                - azsdk-go-armresources.DeploymentsClient/v1.1.1 (go1.21.6; Windows_NT),azdev/0.0.0-dev.0 (Go go1.21.6; windows/amd64)
+            X-Ms-Correlation-Request-Id:
+                - e8c728065a6822b06c540b57f250bc03
+        url: https://management.azure.com:443/subscriptions/faa080af-c1d8-40ad-9cce-e1a450ca5b57/providers/Microsoft.Resources/deployments/?api-version=2021-04-01
+        method: GET
+      response:
+        proto: HTTP/2.0
+        proto_major: 2
+        proto_minor: 0
+        transfer_encoding: []
+        trailer: {}
+        content_length: 2146989
+        uncompressed: false
+        body: '{"nextLink":"https://management.azure.com/subscriptions/faa080af-c1d8-40ad-9cce-e1a450ca5b57/providers/Microsoft.Resources/deployments/?api-version=2021-04-01\u0026%24skiptoken=1ZDBboMwDIafhZxbKSx0qnqDmkrVFrNA0ondqo4iCkqkjQpIxbsvtOsLdKcdLP3W%2f8v%2b7As5GN1W%2brxvK6OlqQv9TVYXEoeZVNmkdNG3b%2fuvtpoCL8VAVsT3lh7KvOc2n5PZNZGa7u75dOml9SbiUHZCfQBXIkCIohQaEHS34SqmKCMQcrdG%2bXlMfUxeM9oloFzuwBByVzFLZOg21CxZ%2b5hBvUigZGjNkDqPn8TkuTnbORlnv7hPD%2fIGf%2bZ1tzIOoY82tjhceQOnn3kterRbyiVfoC27ifU9%2flevveG61%2bpz09zp2a0dxx8%3d","value":[{"id":"/subscriptions/faa080af-c1d8-40ad-9cce-e1a450ca5b57/providers/Microsoft.Resources/deployments/azdtest-w4e8d44-1724372038","location":"eastus2","name":"azdtest-w4e8d44-1724372038","properties":{"correlationId":"e8c728065a6822b06c540b57f250bc03","dependencies":[{"dependsOn":[{"id":"/subscriptions/faa080af-c1d8-40ad-9cce-e1a450ca5b57/resourceGroups/rg-azdtest-w4e8d44","resourceName":"rg-azdtest-w4e8d44","resourceType":"Microsoft.Resources/resourceGroups"}],"id":"/subscriptions/faa080af-c1d8-40ad-9cce-e1a450ca5b57/resourceGroups/rg-azdtest-w4e8d44/providers/Microsoft.Resources/deployments/resources","resourceName":"resources","resourceType":"Microsoft.Resources/deployments"}],"duration":"PT38.8331819S","mode":"Incremental","outputResources":[{"id":"/subscriptions/faa080af-c1d8-40ad-9cce-e1a450ca5b57/resourceGroups/rg-azdtest-w4e8d44"},{"id":"/subscriptions/faa080af-c1d8-40ad-9cce-e1a450ca5b57/resourceGroups/rg-azdtest-w4e8d44/providers/Microsoft.Storage/storageAccounts/stzdsdjhbbiieui"}],"outputs":{"arraY_INT":{"type":"Array","value":[1,2,3]},"arraY_STRING":{"type":"Array","value":["elem1","elem2","elem3"]},"array":{"type":"Array","value":[true,"abc",1234]},"azurE_STORAGE_ACCOUNT_ID":{"type":"String","value":"/subscriptions/faa080af-c1d8-40ad-9cce-e1a450ca5b57/resourceGroups/rg-azdtest-w4e8d44/providers/Microsoft.Storage/storageAccounts/stzdsdjhbbiieui"},"azurE_STORAGE_ACCOUNT_NAME":{"type":"String","value":"stzdsdjhbbiieui"},"bool":{"type":"Bool","value":true},"int":{"type":"Int","value":1234},"object":{"type":"Object","value":{"array":[true,"abc",1234],"foo":"bar","inner":{"foo":"bar"}}},"string":{"type":"String","value":"abc"}},"parameters":{"boolTagValue":{"type":"Bool","value":false},"deleteAfterTime":{"type":"String","value":"2024-08-23T01:14:26Z"},"environmentName":{"type":"String","value":"azdtest-w4e8d44"},"intTagValue":{"type":"Int","value":678},"location":{"type":"String","value":"eastus2"}},"providers":[{"namespace":"Microsoft.Resources","resourceTypes":[{"locations":["eastus2"],"resourceType":"resourceGroups"},{"locations":[null],"resourceType":"deployments"}]}],"provisioningState":"Succeeded","templateHash":"15552207553737481855","timestamp":"2024-08-23T00:15:06.9197815Z"},"tags":{"azd-env-name":"azdtest-w4e8d44","azd-provision-param-hash":"7aff5a911f83435005f576805fa069ec61bd14053cdb4bec527012ca9bb34ec3"},"type":"Microsoft.Resources/deployments"}]}'
+        headers:
+            Cache-Control:
+                - no-cache
+            Content-Length:
+                - "2146989"
+            Content-Type:
+                - application/json; charset=utf-8
+            Date:
+                - Fri, 23 Aug 2024 00:15:36 GMT
+            Expires:
+                - "-1"
+            Pragma:
+                - no-cache
+            Strict-Transport-Security:
+                - max-age=31536000; includeSubDomains
+            X-Cache:
+                - CONFIG_NOCACHE
+            X-Content-Type-Options:
+                - nosniff
+            X-Ms-Correlation-Request-Id:
+                - e8c728065a6822b06c540b57f250bc03
+            X-Ms-Ratelimit-Remaining-Subscription-Reads:
+                - "11999"
+            X-Ms-Request-Id:
+                - 5060145d-5a43-449c-910b-8791c4495171
+            X-Ms-Routing-Request-Id:
+                - WESTUS2:20240823T001537Z:5060145d-5a43-449c-910b-8791c4495171
+            X-Msedge-Ref:
+                - 'Ref A: 0286AB37CD6841F39064EA7FF2F0CD79 Ref B: CO6AA3150219053 Ref C: 2024-08-23T00:15:30Z'
+        status: 200 OK
+        code: 200
+        duration: 6.6067743s
+    - id: 7
+      request:
+        proto: HTTP/1.1
+        proto_major: 1
+        proto_minor: 1
+        content_length: 0
+        transfer_encoding: []
+        trailer: {}
+        host: management.azure.com
+        remote_addr: ""
+        request_uri: ""
+        body: ""
+        form: {}
+        headers:
+            Accept-Encoding:
+                - gzip
+            Authorization:
+                - SANITIZED
+            User-Agent:
+                - azsdk-go-armresources.DeploymentsClient/v1.1.1 (go1.21.6; Windows_NT),azdev/0.0.0-dev.0 (Go go1.21.6; windows/amd64)
+            X-Ms-Correlation-Request-Id:
+                - e8c728065a6822b06c540b57f250bc03
+        url: https://management.azure.com:443/subscriptions/faa080af-c1d8-40ad-9cce-e1a450ca5b57/providers/Microsoft.Resources/deployments/?api-version=2021-04-01&%24skiptoken=1ZDBboMwDIafhZxbKSx0qnqDmkrVFrNA0ondqo4iCkqkjQpIxbsvtOsLdKcdLP3W%2f8v%2b7As5GN1W%2brxvK6OlqQv9TVYXEoeZVNmkdNG3b%2fuvtpoCL8VAVsT3lh7KvOc2n5PZNZGa7u75dOml9SbiUHZCfQBXIkCIohQaEHS34SqmKCMQcrdG%2bXlMfUxeM9oloFzuwBByVzFLZOg21CxZ%2b5hBvUigZGjNkDqPn8TkuTnbORlnv7hPD%2fIGf%2bZ1tzIOoY82tjhceQOnn3kterRbyiVfoC27ifU9%2flevveG61%2bpz09zp2a0dxx8%3d
+        method: GET
+      response:
+        proto: HTTP/2.0
+        proto_major: 2
+        proto_minor: 0
+        transfer_encoding: []
+        trailer: {}
+        content_length: 322363
+        uncompressed: false
+        body: '{"value":[]}'
+        headers:
+            Cache-Control:
+                - no-cache
+            Content-Length:
+                - "322363"
+            Content-Type:
+                - application/json; charset=utf-8
+            Date:
+                - Fri, 23 Aug 2024 00:15:38 GMT
+            Expires:
+                - "-1"
+            Pragma:
+                - no-cache
+            Strict-Transport-Security:
+                - max-age=31536000; includeSubDomains
+            X-Cache:
+                - CONFIG_NOCACHE
+            X-Content-Type-Options:
+                - nosniff
+            X-Ms-Correlation-Request-Id:
+                - e8c728065a6822b06c540b57f250bc03
+            X-Ms-Ratelimit-Remaining-Subscription-Reads:
+                - "11999"
+            X-Ms-Request-Id:
+                - f0ca24e7-ccde-4081-9c27-d738107e30d1
+            X-Ms-Routing-Request-Id:
+                - WESTUS2:20240823T001539Z:f0ca24e7-ccde-4081-9c27-d738107e30d1
+            X-Msedge-Ref:
+                - 'Ref A: AB753AF44F014EE99B537D68EB5CED3C Ref B: CO6AA3150219053 Ref C: 2024-08-23T00:15:37Z'
+        status: 200 OK
+        code: 200
+        duration: 1.7374436s
+    - id: 8
+      request:
+        proto: HTTP/1.1
+        proto_major: 1
+        proto_minor: 1
+        content_length: 0
+        transfer_encoding: []
+        trailer: {}
+        host: management.azure.com
+        remote_addr: ""
+        request_uri: ""
+        body: ""
+        form: {}
+        headers:
+            Accept:
+                - application/json
+            Accept-Encoding:
+                - gzip
+            Authorization:
+                - SANITIZED
+            User-Agent:
+                - azsdk-go-armresources.DeploymentsClient/v1.1.1 (go1.21.6; Windows_NT),azdev/0.0.0-dev.0 (Go go1.21.6; windows/amd64)
+            X-Ms-Correlation-Request-Id:
+                - e8c728065a6822b06c540b57f250bc03
+        url: https://management.azure.com:443/subscriptions/faa080af-c1d8-40ad-9cce-e1a450ca5b57/providers/Microsoft.Resources/deployments/azdtest-w4e8d44-1724372038?api-version=2021-04-01
+        method: GET
+      response:
+        proto: HTTP/2.0
+        proto_major: 2
+        proto_minor: 0
+        transfer_encoding: []
+        trailer: {}
+        content_length: 2405
+        uncompressed: false
+        body: '{"id":"/subscriptions/faa080af-c1d8-40ad-9cce-e1a450ca5b57/providers/Microsoft.Resources/deployments/azdtest-w4e8d44-1724372038","name":"azdtest-w4e8d44-1724372038","type":"Microsoft.Resources/deployments","location":"eastus2","tags":{"azd-env-name":"azdtest-w4e8d44","azd-provision-param-hash":"7aff5a911f83435005f576805fa069ec61bd14053cdb4bec527012ca9bb34ec3"},"properties":{"templateHash":"15552207553737481855","parameters":{"environmentName":{"type":"String","value":"azdtest-w4e8d44"},"location":{"type":"String","value":"eastus2"},"deleteAfterTime":{"type":"String","value":"2024-08-23T01:14:26Z"},"intTagValue":{"type":"Int","value":678},"boolTagValue":{"type":"Bool","value":false}},"mode":"Incremental","provisioningState":"Succeeded","timestamp":"2024-08-23T00:15:06.9197815Z","duration":"PT38.8331819S","correlationId":"e8c728065a6822b06c540b57f250bc03","providers":[{"namespace":"Microsoft.Resources","resourceTypes":[{"resourceType":"resourceGroups","locations":["eastus2"]},{"resourceType":"deployments","locations":[null]}]}],"dependencies":[{"dependsOn":[{"id":"/subscriptions/faa080af-c1d8-40ad-9cce-e1a450ca5b57/resourceGroups/rg-azdtest-w4e8d44","resourceType":"Microsoft.Resources/resourceGroups","resourceName":"rg-azdtest-w4e8d44"}],"id":"/subscriptions/faa080af-c1d8-40ad-9cce-e1a450ca5b57/resourceGroups/rg-azdtest-w4e8d44/providers/Microsoft.Resources/deployments/resources","resourceType":"Microsoft.Resources/deployments","resourceName":"resources"}],"outputs":{"azurE_STORAGE_ACCOUNT_ID":{"type":"String","value":"/subscriptions/faa080af-c1d8-40ad-9cce-e1a450ca5b57/resourceGroups/rg-azdtest-w4e8d44/providers/Microsoft.Storage/storageAccounts/stzdsdjhbbiieui"},"azurE_STORAGE_ACCOUNT_NAME":{"type":"String","value":"stzdsdjhbbiieui"},"string":{"type":"String","value":"abc"},"bool":{"type":"Bool","value":true},"int":{"type":"Int","value":1234},"array":{"type":"Array","value":[true,"abc",1234]},"arraY_INT":{"type":"Array","value":[1,2,3]},"arraY_STRING":{"type":"Array","value":["elem1","elem2","elem3"]},"object":{"type":"Object","value":{"foo":"bar","inner":{"foo":"bar"},"array":[true,"abc",1234]}}},"outputResources":[{"id":"/subscriptions/faa080af-c1d8-40ad-9cce-e1a450ca5b57/resourceGroups/rg-azdtest-w4e8d44"},{"id":"/subscriptions/faa080af-c1d8-40ad-9cce-e1a450ca5b57/resourceGroups/rg-azdtest-w4e8d44/providers/Microsoft.Storage/storageAccounts/stzdsdjhbbiieui"}]}}'
+        headers:
+            Cache-Control:
+                - no-cache
+            Content-Length:
+                - "2405"
+            Content-Type:
+                - application/json; charset=utf-8
+            Date:
+                - Fri, 23 Aug 2024 00:15:38 GMT
+            Expires:
+                - "-1"
+            Pragma:
+                - no-cache
+            Strict-Transport-Security:
+                - max-age=31536000; includeSubDomains
+            X-Cache:
+                - CONFIG_NOCACHE
+            X-Content-Type-Options:
+                - nosniff
+            X-Ms-Correlation-Request-Id:
+                - e8c728065a6822b06c540b57f250bc03
+            X-Ms-Ratelimit-Remaining-Subscription-Reads:
+                - "1099"
+            X-Ms-Request-Id:
+                - aacb0bdd-5551-4c54-b4bf-29565d4fe01f
+            X-Ms-Routing-Request-Id:
+                - WESTUS2:20240823T001539Z:aacb0bdd-5551-4c54-b4bf-29565d4fe01f
+            X-Msedge-Ref:
+                - 'Ref A: AB501CA4D59247A8AE27EEE8720829BE Ref B: CO6AA3150219053 Ref C: 2024-08-23T00:15:39Z'
+        status: 200 OK
+        code: 200
+        duration: 212.9904ms
     - id: 9
       request:
         proto: HTTP/1.1
@@ -653,82 +618,350 @@
         body: ""
         form: {}
         headers:
-            Accept-Encoding:
-                - gzip
-            Authorization:
-                - SANITIZED
-            User-Agent:
-                - azsdk-go-armresources.DeploymentsClient/v1.1.1 (go1.23.2; Windows_NT),azdev/0.0.0-dev.0 (Go go1.23.2; windows/amd64)
-            X-Ms-Correlation-Request-Id:
-                - e5e0dd22c9ebf1a2ce57733f63fc470d
-        url: https://management.azure.com:443/subscriptions/faa080af-c1d8-40ad-9cce-e1a450ca5b57/providers/Microsoft.Resources/deployments/azdtest-w9d007a-1730745624/operationStatuses/08584708612222720469?api-version=2021-04-01
-        method: GET
-      response:
-        proto: HTTP/2.0
-        proto_major: 2
-        proto_minor: 0
-        transfer_encoding: []
-        trailer: {}
-        content_length: 22
-        uncompressed: false
-        body: '{"status":"Succeeded"}'
-        headers:
-            Cache-Control:
-                - no-cache
-            Content-Length:
-                - "22"
-            Content-Type:
-                - application/json; charset=utf-8
-            Date:
-                - Mon, 04 Nov 2024 18:42:06 GMT
-            Expires:
-                - "-1"
-            Pragma:
-                - no-cache
-            Strict-Transport-Security:
-                - max-age=31536000; includeSubDomains
-            X-Cache:
-                - CONFIG_NOCACHE
-            X-Content-Type-Options:
-                - nosniff
-            X-Ms-Correlation-Request-Id:
-                - e5e0dd22c9ebf1a2ce57733f63fc470d
-            X-Ms-Ratelimit-Remaining-Subscription-Global-Reads:
-                - "16499"
+            Accept:
+                - application/json
+            Accept-Encoding:
+                - gzip
+            Authorization:
+                - SANITIZED
+            User-Agent:
+                - azsdk-go-armresources.DeploymentsClient/v1.1.1 (go1.21.6; Windows_NT),azdev/0.0.0-dev.0 (Go go1.21.6; windows/amd64)
+            X-Ms-Correlation-Request-Id:
+                - ccff656cd76d1ff0c01d882ee8902dc7
+        url: https://management.azure.com:443/subscriptions/faa080af-c1d8-40ad-9cce-e1a450ca5b57/providers/Microsoft.Resources/deployments/?api-version=2021-04-01
+        method: GET
+      response:
+        proto: HTTP/2.0
+        proto_major: 2
+        proto_minor: 0
+        transfer_encoding: []
+        trailer: {}
+        content_length: 2146989
+        uncompressed: false
+        body: '{"nextLink":"https://management.azure.com/subscriptions/faa080af-c1d8-40ad-9cce-e1a450ca5b57/providers/Microsoft.Resources/deployments/?api-version=2021-04-01\u0026%24skiptoken=1ZDBboMwDIafhZxbKSx0qnqDmkrVFrNA0ondqo4iCkqkjQpIxbsvtOsLdKcdLP3W%2f8v%2b7As5GN1W%2brxvK6OlqQv9TVYXEoeZVNmkdNG3b%2fuvtpoCL8VAVsT3lh7KvOc2n5PZNZGa7u75dOml9SbiUHZCfQBXIkCIohQaEHS34SqmKCMQcrdG%2bXlMfUxeM9oloFzuwBByVzFLZOg21CxZ%2b5hBvUigZGjNkDqPn8TkuTnbORlnv7hPD%2fIGf%2bZ1tzIOoY82tjhceQOnn3kterRbyiVfoC27ifU9%2flevveG61%2bpz09zp2a0dxx8%3d","value":[{"id":"/subscriptions/faa080af-c1d8-40ad-9cce-e1a450ca5b57/providers/Microsoft.Resources/deployments/azdtest-w4e8d44-1724372038","location":"eastus2","name":"azdtest-w4e8d44-1724372038","properties":{"correlationId":"e8c728065a6822b06c540b57f250bc03","dependencies":[{"dependsOn":[{"id":"/subscriptions/faa080af-c1d8-40ad-9cce-e1a450ca5b57/resourceGroups/rg-azdtest-w4e8d44","resourceName":"rg-azdtest-w4e8d44","resourceType":"Microsoft.Resources/resourceGroups"}],"id":"/subscriptions/faa080af-c1d8-40ad-9cce-e1a450ca5b57/resourceGroups/rg-azdtest-w4e8d44/providers/Microsoft.Resources/deployments/resources","resourceName":"resources","resourceType":"Microsoft.Resources/deployments"}],"duration":"PT38.8331819S","mode":"Incremental","outputResources":[{"id":"/subscriptions/faa080af-c1d8-40ad-9cce-e1a450ca5b57/resourceGroups/rg-azdtest-w4e8d44"},{"id":"/subscriptions/faa080af-c1d8-40ad-9cce-e1a450ca5b57/resourceGroups/rg-azdtest-w4e8d44/providers/Microsoft.Storage/storageAccounts/stzdsdjhbbiieui"}],"outputs":{"arraY_INT":{"type":"Array","value":[1,2,3]},"arraY_STRING":{"type":"Array","value":["elem1","elem2","elem3"]},"array":{"type":"Array","value":[true,"abc",1234]},"azurE_STORAGE_ACCOUNT_ID":{"type":"String","value":"/subscriptions/faa080af-c1d8-40ad-9cce-e1a450ca5b57/resourceGroups/rg-azdtest-w4e8d44/providers/Microsoft.Storage/storageAccounts/stzdsdjhbbiieui"},"azurE_STORAGE_ACCOUNT_NAME":{"type":"String","value":"stzdsdjhbbiieui"},"bool":{"type":"Bool","value":true},"int":{"type":"Int","value":1234},"object":{"type":"Object","value":{"array":[true,"abc",1234],"foo":"bar","inner":{"foo":"bar"}}},"string":{"type":"String","value":"abc"}},"parameters":{"boolTagValue":{"type":"Bool","value":false},"deleteAfterTime":{"type":"String","value":"2024-08-23T01:14:26Z"},"environmentName":{"type":"String","value":"azdtest-w4e8d44"},"intTagValue":{"type":"Int","value":678},"location":{"type":"String","value":"eastus2"}},"providers":[{"namespace":"Microsoft.Resources","resourceTypes":[{"locations":["eastus2"],"resourceType":"resourceGroups"},{"locations":[null],"resourceType":"deployments"}]}],"provisioningState":"Succeeded","templateHash":"15552207553737481855","timestamp":"2024-08-23T00:15:06.9197815Z"},"tags":{"azd-env-name":"azdtest-w4e8d44","azd-provision-param-hash":"7aff5a911f83435005f576805fa069ec61bd14053cdb4bec527012ca9bb34ec3"},"type":"Microsoft.Resources/deployments"}]}'
+        headers:
+            Cache-Control:
+                - no-cache
+            Content-Length:
+                - "2146989"
+            Content-Type:
+                - application/json; charset=utf-8
+            Date:
+                - Fri, 23 Aug 2024 00:15:50 GMT
+            Expires:
+                - "-1"
+            Pragma:
+                - no-cache
+            Strict-Transport-Security:
+                - max-age=31536000; includeSubDomains
+            X-Cache:
+                - CONFIG_NOCACHE
+            X-Content-Type-Options:
+                - nosniff
+            X-Ms-Correlation-Request-Id:
+                - ccff656cd76d1ff0c01d882ee8902dc7
+            X-Ms-Ratelimit-Remaining-Subscription-Reads:
+                - "11998"
+            X-Ms-Request-Id:
+                - 3417b8dc-6f99-4c88-9e1c-10d7ea751863
+            X-Ms-Routing-Request-Id:
+                - WESTUS2:20240823T001551Z:3417b8dc-6f99-4c88-9e1c-10d7ea751863
+            X-Msedge-Ref:
+                - 'Ref A: 922949AE5CC84E6598B6EC22E1CC53C9 Ref B: CO6AA3150219053 Ref C: 2024-08-23T00:15:41Z'
+        status: 200 OK
+        code: 200
+        duration: 9.8050811s
+    - id: 10
+      request:
+        proto: HTTP/1.1
+        proto_major: 1
+        proto_minor: 1
+        content_length: 0
+        transfer_encoding: []
+        trailer: {}
+        host: management.azure.com
+        remote_addr: ""
+        request_uri: ""
+        body: ""
+        form: {}
+        headers:
+            Accept-Encoding:
+                - gzip
+            Authorization:
+                - SANITIZED
+            User-Agent:
+                - azsdk-go-armresources.DeploymentsClient/v1.1.1 (go1.21.6; Windows_NT),azdev/0.0.0-dev.0 (Go go1.21.6; windows/amd64)
+            X-Ms-Correlation-Request-Id:
+                - ccff656cd76d1ff0c01d882ee8902dc7
+        url: https://management.azure.com:443/subscriptions/faa080af-c1d8-40ad-9cce-e1a450ca5b57/providers/Microsoft.Resources/deployments/?api-version=2021-04-01&%24skiptoken=1ZDBboMwDIafhZxbKSx0qnqDmkrVFrNA0ondqo4iCkqkjQpIxbsvtOsLdKcdLP3W%2f8v%2b7As5GN1W%2brxvK6OlqQv9TVYXEoeZVNmkdNG3b%2fuvtpoCL8VAVsT3lh7KvOc2n5PZNZGa7u75dOml9SbiUHZCfQBXIkCIohQaEHS34SqmKCMQcrdG%2bXlMfUxeM9oloFzuwBByVzFLZOg21CxZ%2b5hBvUigZGjNkDqPn8TkuTnbORlnv7hPD%2fIGf%2bZ1tzIOoY82tjhceQOnn3kterRbyiVfoC27ifU9%2flevveG61%2bpz09zp2a0dxx8%3d
+        method: GET
+      response:
+        proto: HTTP/2.0
+        proto_major: 2
+        proto_minor: 0
+        transfer_encoding: []
+        trailer: {}
+        content_length: 322363
+        uncompressed: false
+        body: '{"value":[]}'
+        headers:
+            Cache-Control:
+                - no-cache
+            Content-Length:
+                - "322363"
+            Content-Type:
+                - application/json; charset=utf-8
+            Date:
+                - Fri, 23 Aug 2024 00:15:52 GMT
+            Expires:
+                - "-1"
+            Pragma:
+                - no-cache
+            Strict-Transport-Security:
+                - max-age=31536000; includeSubDomains
+            X-Cache:
+                - CONFIG_NOCACHE
+            X-Content-Type-Options:
+                - nosniff
+            X-Ms-Correlation-Request-Id:
+                - ccff656cd76d1ff0c01d882ee8902dc7
+            X-Ms-Ratelimit-Remaining-Subscription-Reads:
+                - "11999"
+            X-Ms-Request-Id:
+                - f0f895bb-36cc-4bfd-abb6-563fa071feb0
+            X-Ms-Routing-Request-Id:
+                - WESTUS2:20240823T001553Z:f0f895bb-36cc-4bfd-abb6-563fa071feb0
+            X-Msedge-Ref:
+                - 'Ref A: DFA121E981BE4657AB65C3710C9DE7F1 Ref B: CO6AA3150219053 Ref C: 2024-08-23T00:15:51Z'
+        status: 200 OK
+        code: 200
+        duration: 1.8465425s
+    - id: 11
+      request:
+        proto: HTTP/1.1
+        proto_major: 1
+        proto_minor: 1
+        content_length: 0
+        transfer_encoding: []
+        trailer: {}
+        host: management.azure.com
+        remote_addr: ""
+        request_uri: ""
+        body: ""
+        form: {}
+        headers:
+            Accept:
+                - application/json
+            Accept-Encoding:
+                - gzip
+            Authorization:
+                - SANITIZED
+            User-Agent:
+                - azsdk-go-armresources.DeploymentsClient/v1.1.1 (go1.21.6; Windows_NT),azdev/0.0.0-dev.0 (Go go1.21.6; windows/amd64)
+            X-Ms-Correlation-Request-Id:
+                - ccff656cd76d1ff0c01d882ee8902dc7
+        url: https://management.azure.com:443/subscriptions/faa080af-c1d8-40ad-9cce-e1a450ca5b57/providers/Microsoft.Resources/deployments/azdtest-w4e8d44-1724372038?api-version=2021-04-01
+        method: GET
+      response:
+        proto: HTTP/2.0
+        proto_major: 2
+        proto_minor: 0
+        transfer_encoding: []
+        trailer: {}
+        content_length: 2405
+        uncompressed: false
+        body: '{"id":"/subscriptions/faa080af-c1d8-40ad-9cce-e1a450ca5b57/providers/Microsoft.Resources/deployments/azdtest-w4e8d44-1724372038","name":"azdtest-w4e8d44-1724372038","type":"Microsoft.Resources/deployments","location":"eastus2","tags":{"azd-env-name":"azdtest-w4e8d44","azd-provision-param-hash":"7aff5a911f83435005f576805fa069ec61bd14053cdb4bec527012ca9bb34ec3"},"properties":{"templateHash":"15552207553737481855","parameters":{"environmentName":{"type":"String","value":"azdtest-w4e8d44"},"location":{"type":"String","value":"eastus2"},"deleteAfterTime":{"type":"String","value":"2024-08-23T01:14:26Z"},"intTagValue":{"type":"Int","value":678},"boolTagValue":{"type":"Bool","value":false}},"mode":"Incremental","provisioningState":"Succeeded","timestamp":"2024-08-23T00:15:06.9197815Z","duration":"PT38.8331819S","correlationId":"e8c728065a6822b06c540b57f250bc03","providers":[{"namespace":"Microsoft.Resources","resourceTypes":[{"resourceType":"resourceGroups","locations":["eastus2"]},{"resourceType":"deployments","locations":[null]}]}],"dependencies":[{"dependsOn":[{"id":"/subscriptions/faa080af-c1d8-40ad-9cce-e1a450ca5b57/resourceGroups/rg-azdtest-w4e8d44","resourceType":"Microsoft.Resources/resourceGroups","resourceName":"rg-azdtest-w4e8d44"}],"id":"/subscriptions/faa080af-c1d8-40ad-9cce-e1a450ca5b57/resourceGroups/rg-azdtest-w4e8d44/providers/Microsoft.Resources/deployments/resources","resourceType":"Microsoft.Resources/deployments","resourceName":"resources"}],"outputs":{"azurE_STORAGE_ACCOUNT_ID":{"type":"String","value":"/subscriptions/faa080af-c1d8-40ad-9cce-e1a450ca5b57/resourceGroups/rg-azdtest-w4e8d44/providers/Microsoft.Storage/storageAccounts/stzdsdjhbbiieui"},"azurE_STORAGE_ACCOUNT_NAME":{"type":"String","value":"stzdsdjhbbiieui"},"string":{"type":"String","value":"abc"},"bool":{"type":"Bool","value":true},"int":{"type":"Int","value":1234},"array":{"type":"Array","value":[true,"abc",1234]},"arraY_INT":{"type":"Array","value":[1,2,3]},"arraY_STRING":{"type":"Array","value":["elem1","elem2","elem3"]},"object":{"type":"Object","value":{"foo":"bar","inner":{"foo":"bar"},"array":[true,"abc",1234]}}},"outputResources":[{"id":"/subscriptions/faa080af-c1d8-40ad-9cce-e1a450ca5b57/resourceGroups/rg-azdtest-w4e8d44"},{"id":"/subscriptions/faa080af-c1d8-40ad-9cce-e1a450ca5b57/resourceGroups/rg-azdtest-w4e8d44/providers/Microsoft.Storage/storageAccounts/stzdsdjhbbiieui"}]}}'
+        headers:
+            Cache-Control:
+                - no-cache
+            Content-Length:
+                - "2405"
+            Content-Type:
+                - application/json; charset=utf-8
+            Date:
+                - Fri, 23 Aug 2024 00:15:53 GMT
+            Expires:
+                - "-1"
+            Pragma:
+                - no-cache
+            Strict-Transport-Security:
+                - max-age=31536000; includeSubDomains
+            X-Cache:
+                - CONFIG_NOCACHE
+            X-Content-Type-Options:
+                - nosniff
+            X-Ms-Correlation-Request-Id:
+                - ccff656cd76d1ff0c01d882ee8902dc7
             X-Ms-Ratelimit-Remaining-Subscription-Reads:
                 - "1099"
             X-Ms-Request-Id:
-                - f4781d09-a3dd-4c88-ad84-fb51fbed7bba
-            X-Ms-Routing-Request-Id:
-                - WESTUS2:20241104T184207Z:f4781d09-a3dd-4c88-ad84-fb51fbed7bba
-            X-Msedge-Ref:
-                - 'Ref A: C150718965CB43D5ABD245F4227C1BFC Ref B: CO6AA3150219025 Ref C: 2024-11-04T18:42:06Z'
-        status: 200 OK
-        code: 200
-        duration: 204.1582ms
-    - id: 10
-      request:
-        proto: HTTP/1.1
-        proto_major: 1
-        proto_minor: 1
-        content_length: 0
-        transfer_encoding: []
-        trailer: {}
-        host: management.azure.com
-        remote_addr: ""
-        request_uri: ""
-        body: ""
-        form: {}
-        headers:
-            Accept-Encoding:
-                - gzip
-            Authorization:
-                - SANITIZED
-            User-Agent:
-                - azsdk-go-armresources.DeploymentsClient/v1.1.1 (go1.23.2; Windows_NT),azdev/0.0.0-dev.0 (Go go1.23.2; windows/amd64)
-            X-Ms-Correlation-Request-Id:
-                - e5e0dd22c9ebf1a2ce57733f63fc470d
-        url: https://management.azure.com:443/subscriptions/faa080af-c1d8-40ad-9cce-e1a450ca5b57/providers/Microsoft.Resources/deployments/azdtest-w9d007a-1730745624?api-version=2021-04-01
+                - acf5ba49-0ea4-4c1c-bda5-d7d0847381de
+            X-Ms-Routing-Request-Id:
+                - WESTUS2:20240823T001553Z:acf5ba49-0ea4-4c1c-bda5-d7d0847381de
+            X-Msedge-Ref:
+                - 'Ref A: 0945FF63843F464FB321D891DA7FB9C7 Ref B: CO6AA3150219053 Ref C: 2024-08-23T00:15:53Z'
+        status: 200 OK
+        code: 200
+        duration: 403.167ms
+    - id: 12
+      request:
+        proto: HTTP/1.1
+        proto_major: 1
+        proto_minor: 1
+        content_length: 0
+        transfer_encoding: []
+        trailer: {}
+        host: management.azure.com
+        remote_addr: ""
+        request_uri: ""
+        body: ""
+        form: {}
+        headers:
+            Accept:
+                - application/json
+            Accept-Encoding:
+                - gzip
+            Authorization:
+                - SANITIZED
+            User-Agent:
+                - azsdk-go-armresources.ResourceGroupsClient/v1.1.1 (go1.21.6; Windows_NT),azdev/0.0.0-dev.0 (Go go1.21.6; windows/amd64)
+            X-Ms-Correlation-Request-Id:
+                - ccff656cd76d1ff0c01d882ee8902dc7
+        url: https://management.azure.com:443/subscriptions/faa080af-c1d8-40ad-9cce-e1a450ca5b57/resourcegroups?%24filter=tagName+eq+%27azd-env-name%27+and+tagValue+eq+%27azdtest-w4e8d44%27&api-version=2021-04-01
+        method: GET
+      response:
+        proto: HTTP/2.0
+        proto_major: 2
+        proto_minor: 0
+        transfer_encoding: []
+        trailer: {}
+        content_length: 358
+        uncompressed: false
+        body: '{"value":[{"id":"/subscriptions/faa080af-c1d8-40ad-9cce-e1a450ca5b57/resourceGroups/rg-azdtest-w4e8d44","name":"rg-azdtest-w4e8d44","type":"Microsoft.Resources/resourceGroups","location":"eastus2","tags":{"azd-env-name":"azdtest-w4e8d44","DeleteAfter":"2024-08-23T01:14:26Z","IntTag":"678","BoolTag":"False"},"properties":{"provisioningState":"Succeeded"}}]}'
+        headers:
+            Cache-Control:
+                - no-cache
+            Content-Length:
+                - "358"
+            Content-Type:
+                - application/json; charset=utf-8
+            Date:
+                - Fri, 23 Aug 2024 00:15:53 GMT
+            Expires:
+                - "-1"
+            Pragma:
+                - no-cache
+            Strict-Transport-Security:
+                - max-age=31536000; includeSubDomains
+            X-Cache:
+                - CONFIG_NOCACHE
+            X-Content-Type-Options:
+                - nosniff
+            X-Ms-Correlation-Request-Id:
+                - ccff656cd76d1ff0c01d882ee8902dc7
+            X-Ms-Ratelimit-Remaining-Subscription-Reads:
+                - "1099"
+            X-Ms-Request-Id:
+                - 9c4fd3bb-a449-4ea1-9801-eed38ed4c8ea
+            X-Ms-Routing-Request-Id:
+                - WESTUS2:20240823T001554Z:9c4fd3bb-a449-4ea1-9801-eed38ed4c8ea
+            X-Msedge-Ref:
+                - 'Ref A: 7C918BA4E9274145965D8788D82CF835 Ref B: CO6AA3150219053 Ref C: 2024-08-23T00:15:54Z'
+        status: 200 OK
+        code: 200
+        duration: 75.1028ms
+    - id: 13
+      request:
+        proto: HTTP/1.1
+        proto_major: 1
+        proto_minor: 1
+        content_length: 0
+        transfer_encoding: []
+        trailer: {}
+        host: management.azure.com
+        remote_addr: ""
+        request_uri: ""
+        body: ""
+        form: {}
+        headers:
+            Accept:
+                - application/json
+            Accept-Encoding:
+                - gzip
+            Authorization:
+                - SANITIZED
+            User-Agent:
+                - azsdk-go-armresources.Client/v1.1.1 (go1.21.6; Windows_NT),azdev/0.0.0-dev.0 (Go go1.21.6; windows/amd64)
+            X-Ms-Correlation-Request-Id:
+                - ccff656cd76d1ff0c01d882ee8902dc7
+        url: https://management.azure.com:443/subscriptions/faa080af-c1d8-40ad-9cce-e1a450ca5b57/resourceGroups/rg-azdtest-w4e8d44/resources?api-version=2021-04-01
+        method: GET
+      response:
+        proto: HTTP/2.0
+        proto_major: 2
+        proto_minor: 0
+        transfer_encoding: []
+        trailer: {}
+        content_length: 364
+        uncompressed: false
+        body: '{"value":[{"id":"/subscriptions/faa080af-c1d8-40ad-9cce-e1a450ca5b57/resourceGroups/rg-azdtest-w4e8d44/providers/Microsoft.Storage/storageAccounts/stzdsdjhbbiieui","name":"stzdsdjhbbiieui","type":"Microsoft.Storage/storageAccounts","sku":{"name":"Standard_LRS","tier":"Standard"},"kind":"StorageV2","location":"eastus2","tags":{"azd-env-name":"azdtest-w4e8d44"}}]}'
+        headers:
+            Cache-Control:
+                - no-cache
+            Content-Length:
+                - "364"
+            Content-Type:
+                - application/json; charset=utf-8
+            Date:
+                - Fri, 23 Aug 2024 00:15:53 GMT
+            Expires:
+                - "-1"
+            Pragma:
+                - no-cache
+            Strict-Transport-Security:
+                - max-age=31536000; includeSubDomains
+            X-Cache:
+                - CONFIG_NOCACHE
+            X-Content-Type-Options:
+                - nosniff
+            X-Ms-Correlation-Request-Id:
+                - ccff656cd76d1ff0c01d882ee8902dc7
+            X-Ms-Ratelimit-Remaining-Subscription-Reads:
+                - "1099"
+            X-Ms-Request-Id:
+                - 8ea380bf-b07c-493a-b2b3-4de7907f37a2
+            X-Ms-Routing-Request-Id:
+                - WESTUS2:20240823T001554Z:8ea380bf-b07c-493a-b2b3-4de7907f37a2
+            X-Msedge-Ref:
+                - 'Ref A: C0BE5D38AAFB43EF9FDE6A7D8CA527A2 Ref B: CO6AA3150219053 Ref C: 2024-08-23T00:15:54Z'
+        status: 200 OK
+        code: 200
+        duration: 570.9324ms
+    - id: 14
+      request:
+        proto: HTTP/1.1
+        proto_major: 1
+        proto_minor: 1
+        content_length: 0
+        transfer_encoding: []
+        trailer: {}
+        host: management.azure.com
+        remote_addr: ""
+        request_uri: ""
+        body: ""
+        form: {}
+        headers:
+            Accept:
+                - application/json
+            Accept-Encoding:
+                - gzip
+            Authorization:
+                - SANITIZED
+            User-Agent:
+                - azsdk-go-armresources.DeploymentsClient/v1.1.1 (go1.21.6; Windows_NT),azdev/0.0.0-dev.0 (Go go1.21.6; windows/amd64)
+            X-Ms-Correlation-Request-Id:
+                - ccff656cd76d1ff0c01d882ee8902dc7
+        url: https://management.azure.com:443/subscriptions/faa080af-c1d8-40ad-9cce-e1a450ca5b57/providers/Microsoft.Resources/deployments/azdtest-w4e8d44-1724372038?api-version=2021-04-01
         method: GET
       response:
         proto: HTTP/2.0
@@ -738,7 +971,7 @@
         trailer: {}
         content_length: 2405
         uncompressed: false
-        body: '{"id":"/subscriptions/faa080af-c1d8-40ad-9cce-e1a450ca5b57/providers/Microsoft.Resources/deployments/azdtest-w9d007a-1730745624","name":"azdtest-w9d007a-1730745624","type":"Microsoft.Resources/deployments","location":"eastus2","tags":{"azd-env-name":"azdtest-w9d007a","azd-provision-param-hash":"186956753fb20f2eca1a70979e1f53b436607c20b4bed7ed2ee3d38af2e7306a"},"properties":{"templateHash":"15552207553737481855","parameters":{"environmentName":{"type":"String","value":"azdtest-w9d007a"},"location":{"type":"String","value":"eastus2"},"deleteAfterTime":{"type":"String","value":"2024-11-04T19:41:03Z"},"intTagValue":{"type":"Int","value":678},"boolTagValue":{"type":"Bool","value":false}},"mode":"Incremental","provisioningState":"Succeeded","timestamp":"2024-11-04T18:41:38.649785Z","duration":"PT33.2791406S","correlationId":"e5e0dd22c9ebf1a2ce57733f63fc470d","providers":[{"namespace":"Microsoft.Resources","resourceTypes":[{"resourceType":"resourceGroups","locations":["eastus2"]},{"resourceType":"deployments","locations":[null]}]}],"dependencies":[{"dependsOn":[{"id":"/subscriptions/faa080af-c1d8-40ad-9cce-e1a450ca5b57/resourceGroups/rg-azdtest-w9d007a","resourceType":"Microsoft.Resources/resourceGroups","resourceName":"rg-azdtest-w9d007a"}],"id":"/subscriptions/faa080af-c1d8-40ad-9cce-e1a450ca5b57/resourceGroups/rg-azdtest-w9d007a/providers/Microsoft.Resources/deployments/resources","resourceType":"Microsoft.Resources/deployments","resourceName":"resources"}],"outputs":{"azurE_STORAGE_ACCOUNT_ID":{"type":"String","value":"/subscriptions/faa080af-c1d8-40ad-9cce-e1a450ca5b57/resourceGroups/rg-azdtest-w9d007a/providers/Microsoft.Storage/storageAccounts/std4jqclyx3djlc"},"azurE_STORAGE_ACCOUNT_NAME":{"type":"String","value":"std4jqclyx3djlc"},"string":{"type":"String","value":"abc"},"bool":{"type":"Bool","value":true},"int":{"type":"Int","value":1234},"array":{"type":"Array","value":[true,"abc",1234]},"arraY_INT":{"type":"Array","value":[1,2,3]},"arraY_STRING":{"type":"Array","value":["elem1","elem2","elem3"]},"object":{"type":"Object","value":{"foo":"bar","inner":{"foo":"bar"},"array":[true,"abc",1234]}}},"outputResources":[{"id":"/subscriptions/faa080af-c1d8-40ad-9cce-e1a450ca5b57/resourceGroups/rg-azdtest-w9d007a"},{"id":"/subscriptions/faa080af-c1d8-40ad-9cce-e1a450ca5b57/resourceGroups/rg-azdtest-w9d007a/providers/Microsoft.Storage/storageAccounts/std4jqclyx3djlc"}]}}'
+        body: '{"id":"/subscriptions/faa080af-c1d8-40ad-9cce-e1a450ca5b57/providers/Microsoft.Resources/deployments/azdtest-w4e8d44-1724372038","name":"azdtest-w4e8d44-1724372038","type":"Microsoft.Resources/deployments","location":"eastus2","tags":{"azd-env-name":"azdtest-w4e8d44","azd-provision-param-hash":"7aff5a911f83435005f576805fa069ec61bd14053cdb4bec527012ca9bb34ec3"},"properties":{"templateHash":"15552207553737481855","parameters":{"environmentName":{"type":"String","value":"azdtest-w4e8d44"},"location":{"type":"String","value":"eastus2"},"deleteAfterTime":{"type":"String","value":"2024-08-23T01:14:26Z"},"intTagValue":{"type":"Int","value":678},"boolTagValue":{"type":"Bool","value":false}},"mode":"Incremental","provisioningState":"Succeeded","timestamp":"2024-08-23T00:15:06.9197815Z","duration":"PT38.8331819S","correlationId":"e8c728065a6822b06c540b57f250bc03","providers":[{"namespace":"Microsoft.Resources","resourceTypes":[{"resourceType":"resourceGroups","locations":["eastus2"]},{"resourceType":"deployments","locations":[null]}]}],"dependencies":[{"dependsOn":[{"id":"/subscriptions/faa080af-c1d8-40ad-9cce-e1a450ca5b57/resourceGroups/rg-azdtest-w4e8d44","resourceType":"Microsoft.Resources/resourceGroups","resourceName":"rg-azdtest-w4e8d44"}],"id":"/subscriptions/faa080af-c1d8-40ad-9cce-e1a450ca5b57/resourceGroups/rg-azdtest-w4e8d44/providers/Microsoft.Resources/deployments/resources","resourceType":"Microsoft.Resources/deployments","resourceName":"resources"}],"outputs":{"azurE_STORAGE_ACCOUNT_ID":{"type":"String","value":"/subscriptions/faa080af-c1d8-40ad-9cce-e1a450ca5b57/resourceGroups/rg-azdtest-w4e8d44/providers/Microsoft.Storage/storageAccounts/stzdsdjhbbiieui"},"azurE_STORAGE_ACCOUNT_NAME":{"type":"String","value":"stzdsdjhbbiieui"},"string":{"type":"String","value":"abc"},"bool":{"type":"Bool","value":true},"int":{"type":"Int","value":1234},"array":{"type":"Array","value":[true,"abc",1234]},"arraY_INT":{"type":"Array","value":[1,2,3]},"arraY_STRING":{"type":"Array","value":["elem1","elem2","elem3"]},"object":{"type":"Object","value":{"foo":"bar","inner":{"foo":"bar"},"array":[true,"abc",1234]}}},"outputResources":[{"id":"/subscriptions/faa080af-c1d8-40ad-9cce-e1a450ca5b57/resourceGroups/rg-azdtest-w4e8d44"},{"id":"/subscriptions/faa080af-c1d8-40ad-9cce-e1a450ca5b57/resourceGroups/rg-azdtest-w4e8d44/providers/Microsoft.Storage/storageAccounts/stzdsdjhbbiieui"}]}}'
         headers:
             Cache-Control:
                 - no-cache
@@ -747,45 +980,31 @@
             Content-Type:
                 - application/json; charset=utf-8
             Date:
-                - Mon, 04 Nov 2024 18:42:06 GMT
-            Expires:
-                - "-1"
-            Pragma:
-                - no-cache
-            Strict-Transport-Security:
-                - max-age=31536000; includeSubDomains
-            X-Cache:
-                - CONFIG_NOCACHE
-            X-Content-Type-Options:
-                - nosniff
-            X-Ms-Correlation-Request-Id:
-                - e5e0dd22c9ebf1a2ce57733f63fc470d
-            X-Ms-Ratelimit-Remaining-Subscription-Global-Reads:
-                - "16499"
+                - Fri, 23 Aug 2024 00:15:54 GMT
+            Expires:
+                - "-1"
+            Pragma:
+                - no-cache
+            Strict-Transport-Security:
+                - max-age=31536000; includeSubDomains
+            X-Cache:
+                - CONFIG_NOCACHE
+            X-Content-Type-Options:
+                - nosniff
+            X-Ms-Correlation-Request-Id:
+                - ccff656cd76d1ff0c01d882ee8902dc7
             X-Ms-Ratelimit-Remaining-Subscription-Reads:
                 - "1099"
             X-Ms-Request-Id:
-                - 5a3dbe4d-6663-4a5f-9120-7659fcdd06f0
-            X-Ms-Routing-Request-Id:
-                - WESTUS2:20241104T184207Z:5a3dbe4d-6663-4a5f-9120-7659fcdd06f0
-            X-Msedge-Ref:
-                - 'Ref A: BABB0348B56944EF83E66E688D8E13CD Ref B: CO6AA3150219025 Ref C: 2024-11-04T18:42:07Z'
-        status: 200 OK
-        code: 200
-        duration: 195.1533ms
-    - id: 11
-=======
-            X-Ms-Request-Id:
-                - 1cfcb89d-0cea-4d3e-bbe2-b9d672e03a98
-            X-Ms-Routing-Request-Id:
-                - WESTUS2:20250205T031351Z:1cfcb89d-0cea-4d3e-bbe2-b9d672e03a98
-            X-Msedge-Ref:
-                - 'Ref A: 23229FF3059845939F527044629574F4 Ref B: CO6AA3150218045 Ref C: 2025-02-05T03:13:49Z'
-        status: 200 OK
-        code: 200
-        duration: 2.891718811s
-    - id: 1
->>>>>>> e63055e1
+                - 695c6e4f-880e-4a36-bf39-ed5beba0b6bb
+            X-Ms-Routing-Request-Id:
+                - WESTUS2:20240823T001555Z:695c6e4f-880e-4a36-bf39-ed5beba0b6bb
+            X-Msedge-Ref:
+                - 'Ref A: 2256B012E0F6473DB51B4742820F5997 Ref B: CO6AA3150219053 Ref C: 2024-08-23T00:15:54Z'
+        status: 200 OK
+        code: 200
+        duration: 394.5573ms
+    - id: 15
       request:
         proto: HTTP/1.1
         proto_major: 1
@@ -806,523 +1025,119 @@
             Authorization:
                 - SANITIZED
             User-Agent:
-<<<<<<< HEAD
-                - azsdk-go-armresources.DeploymentsClient/v1.1.1 (go1.23.2; Windows_NT),azdev/0.0.0-dev.0 (Go go1.23.2; windows/amd64)
-            X-Ms-Correlation-Request-Id:
-                - e5e0dd22c9ebf1a2ce57733f63fc470d
-=======
-                - azsdk-go-armresources.DeploymentsClient/v1.1.1 (go1.23.0; linux),azdev/0.0.0-dev.0 (Go go1.23.0; linux/amd64)
-            X-Ms-Correlation-Request-Id:
-                - 0bed4dbea7570dcff1f6d7f3b7e56bda
->>>>>>> e63055e1
-        url: https://management.azure.com:443/subscriptions/faa080af-c1d8-40ad-9cce-e1a450ca5b57/providers/Microsoft.Resources/deployments/?api-version=2021-04-01
-        method: GET
-      response:
-        proto: HTTP/2.0
-        proto_major: 2
-        proto_minor: 0
-        transfer_encoding: []
-        trailer: {}
-<<<<<<< HEAD
-        content_length: 1786216
-        uncompressed: false
-        body: '{"nextLink":"https://management.azure.com/subscriptions/faa080af-c1d8-40ad-9cce-e1a450ca5b57/providers/Microsoft.Resources/deployments/?api-version=2021-04-01\u0026%24skiptoken=1VHbjoIwEP0W%2b6xJ6yVR38AOiaudQjtlg28GXVc0kOxiQIz%2fvmD0B3zbt5mcM5NzubG0yMtjftmWxyKn4rTPf9n8xj7BkrNDNs8v53Ofgfdcbyzf12W4%2fSmP3cFqf2VzJnrTHlJSqyYZsP6DYYrqhQk%2b7ZlT4Ct5qCK3kcpFY5S%2bb%2bRZRjwOlAOO5MuI4gXS7ssI1GvLKy1dy0trJGg%2fL7mipEHyKrQCLQQtH2qdfYCitFHSmyC5ofIGA3Z%2f6e2M%2fAu5C0Ay3trZV95d%2fOCMDuE9D2P%2bfuS0FJrUREk3UlnCVXYYaStWkcO14zPdRR7DDKgpribwNzF8h5S1M4iQTruww1uu%2f6gmS6946Cq53%2f8A","value":[{"id":"/subscriptions/faa080af-c1d8-40ad-9cce-e1a450ca5b57/providers/Microsoft.Resources/deployments/azdtest-w9d007a-1730745624","location":"eastus2","name":"azdtest-w9d007a-1730745624","properties":{"correlationId":"e5e0dd22c9ebf1a2ce57733f63fc470d","dependencies":[{"dependsOn":[{"id":"/subscriptions/faa080af-c1d8-40ad-9cce-e1a450ca5b57/resourceGroups/rg-azdtest-w9d007a","resourceName":"rg-azdtest-w9d007a","resourceType":"Microsoft.Resources/resourceGroups"}],"id":"/subscriptions/faa080af-c1d8-40ad-9cce-e1a450ca5b57/resourceGroups/rg-azdtest-w9d007a/providers/Microsoft.Resources/deployments/resources","resourceName":"resources","resourceType":"Microsoft.Resources/deployments"}],"duration":"PT33.2791406S","mode":"Incremental","outputResources":[{"id":"/subscriptions/faa080af-c1d8-40ad-9cce-e1a450ca5b57/resourceGroups/rg-azdtest-w9d007a"},{"id":"/subscriptions/faa080af-c1d8-40ad-9cce-e1a450ca5b57/resourceGroups/rg-azdtest-w9d007a/providers/Microsoft.Storage/storageAccounts/std4jqclyx3djlc"}],"outputs":{"arraY_INT":{"type":"Array","value":[1,2,3]},"arraY_STRING":{"type":"Array","value":["elem1","elem2","elem3"]},"array":{"type":"Array","value":[true,"abc",1234]},"azurE_STORAGE_ACCOUNT_ID":{"type":"String","value":"/subscriptions/faa080af-c1d8-40ad-9cce-e1a450ca5b57/resourceGroups/rg-azdtest-w9d007a/providers/Microsoft.Storage/storageAccounts/std4jqclyx3djlc"},"azurE_STORAGE_ACCOUNT_NAME":{"type":"String","value":"std4jqclyx3djlc"},"bool":{"type":"Bool","value":true},"int":{"type":"Int","value":1234},"object":{"type":"Object","value":{"array":[true,"abc",1234],"foo":"bar","inner":{"foo":"bar"}}},"string":{"type":"String","value":"abc"}},"parameters":{"boolTagValue":{"type":"Bool","value":false},"deleteAfterTime":{"type":"String","value":"2024-11-04T19:41:03Z"},"environmentName":{"type":"String","value":"azdtest-w9d007a"},"intTagValue":{"type":"Int","value":678},"location":{"type":"String","value":"eastus2"}},"providers":[{"namespace":"Microsoft.Resources","resourceTypes":[{"locations":["eastus2"],"resourceType":"resourceGroups"},{"locations":[null],"resourceType":"deployments"}]}],"provisioningState":"Succeeded","templateHash":"15552207553737481855","timestamp":"2024-11-04T18:41:38.649785Z"},"tags":{"azd-env-name":"azdtest-w9d007a","azd-provision-param-hash":"186956753fb20f2eca1a70979e1f53b436607c20b4bed7ed2ee3d38af2e7306a"},"type":"Microsoft.Resources/deployments"}]}'
-        headers:
-            Cache-Control:
-                - no-cache
-            Content-Length:
-                - "1786216"
-            Content-Type:
-                - application/json; charset=utf-8
-            Date:
-                - Mon, 04 Nov 2024 18:42:13 GMT
-            Expires:
-                - "-1"
-            Pragma:
-                - no-cache
-            Strict-Transport-Security:
-                - max-age=31536000; includeSubDomains
-            X-Cache:
-                - CONFIG_NOCACHE
-            X-Content-Type-Options:
-                - nosniff
-            X-Ms-Correlation-Request-Id:
-                - e5e0dd22c9ebf1a2ce57733f63fc470d
-            X-Ms-Ratelimit-Remaining-Subscription-Global-Reads:
-                - "16500"
-            X-Ms-Ratelimit-Remaining-Subscription-Reads:
-                - "1100"
-            X-Ms-Request-Id:
-                - 169089bf-303c-4786-92fe-a96b39c37de2
-            X-Ms-Routing-Request-Id:
-                - WESTUS2:20241104T184214Z:169089bf-303c-4786-92fe-a96b39c37de2
-            X-Msedge-Ref:
-                - 'Ref A: 02BA03747A5A459589A95EAE811BDBE4 Ref B: CO6AA3150219025 Ref C: 2024-11-04T18:42:07Z'
-        status: 200 OK
-        code: 200
-        duration: 7.2253555s
-    - id: 12
-      request:
-        proto: HTTP/1.1
-        proto_major: 1
-        proto_minor: 1
-        content_length: 0
-        transfer_encoding: []
-        trailer: {}
-        host: management.azure.com
-        remote_addr: ""
-        request_uri: ""
-        body: ""
-        form: {}
-        headers:
-            Accept-Encoding:
-                - gzip
-            Authorization:
-                - SANITIZED
-            User-Agent:
-                - azsdk-go-armresources.DeploymentsClient/v1.1.1 (go1.23.2; Windows_NT),azdev/0.0.0-dev.0 (Go go1.23.2; windows/amd64)
-            X-Ms-Correlation-Request-Id:
-                - e5e0dd22c9ebf1a2ce57733f63fc470d
-        url: https://management.azure.com:443/subscriptions/faa080af-c1d8-40ad-9cce-e1a450ca5b57/providers/Microsoft.Resources/deployments/?api-version=2021-04-01&%24skiptoken=1VHbjoIwEP0W%2b6xJ6yVR38AOiaudQjtlg28GXVc0kOxiQIz%2fvmD0B3zbt5mcM5NzubG0yMtjftmWxyKn4rTPf9n8xj7BkrNDNs8v53Ofgfdcbyzf12W4%2fSmP3cFqf2VzJnrTHlJSqyYZsP6DYYrqhQk%2b7ZlT4Ct5qCK3kcpFY5S%2bb%2bRZRjwOlAOO5MuI4gXS7ssI1GvLKy1dy0trJGg%2fL7mipEHyKrQCLQQtH2qdfYCitFHSmyC5ofIGA3Z%2f6e2M%2fAu5C0Ay3trZV95d%2fOCMDuE9D2P%2bfuS0FJrUREk3UlnCVXYYaStWkcO14zPdRR7DDKgpribwNzF8h5S1M4iQTruww1uu%2f6gmS6946Cq53%2f8A
-        method: GET
-      response:
-        proto: HTTP/2.0
-        proto_major: 2
-        proto_minor: 0
-        transfer_encoding: []
-        trailer: {}
-        content_length: 1738781
-=======
-        content_length: 352555
->>>>>>> e63055e1
-        uncompressed: false
-        body: '{"nextLink":"https://management.azure.com/subscriptions/faa080af-c1d8-40ad-9cce-e1a450ca5b57/providers/Microsoft.Resources/deployments/?api-version=2021-04-01\u0026%24skiptoken=1ZHPaoNAEMafxT0raOIheIvZCU2T3Y27M5b0FowtVlmhNagNvnu11ofo7fvzG%2fhgHiyrbVPY%2b7Upaot1mdsvFj0YbA2SWU3S5l1zvn42xUQc855FLHA2jsRLJ74vHnN%2fCV23Sxf4G0eX%2b1jw9zahVy4oCSWPY80rnvjpXhD4EmOeYLqTeHvTgVQn47eK08hlvUBYqfF21KHg0Mk%2bQAPVISXo1cczCMx6hUmosFyL1vPY4P7t%2fTdzX8AgkFZnYJG9V5XLpoTMerF0NIrwabFzO75jhncgUW9PZOZgGH4A","value":[]}'
-        headers:
-            Cache-Control:
-                - no-cache
-            Content-Length:
-<<<<<<< HEAD
-                - "1738781"
-            Content-Type:
-                - application/json; charset=utf-8
-            Date:
-                - Mon, 04 Nov 2024 18:42:19 GMT
-=======
-                - "352555"
-            Content-Type:
-                - application/json; charset=utf-8
-            Date:
-                - Wed, 05 Feb 2025 03:13:55 GMT
->>>>>>> e63055e1
-            Expires:
-                - "-1"
-            Pragma:
-                - no-cache
-            Strict-Transport-Security:
-                - max-age=31536000; includeSubDomains
-            X-Cache:
-                - CONFIG_NOCACHE
-            X-Content-Type-Options:
-                - nosniff
-            X-Ms-Correlation-Request-Id:
-<<<<<<< HEAD
-                - e5e0dd22c9ebf1a2ce57733f63fc470d
-            X-Ms-Ratelimit-Remaining-Subscription-Global-Reads:
-                - "16500"
-            X-Ms-Ratelimit-Remaining-Subscription-Reads:
-                - "1100"
-            X-Ms-Request-Id:
-                - 903763b5-62e7-4fab-b32e-c4b0b3d1df5a
-            X-Ms-Routing-Request-Id:
-                - WESTUS2:20241104T184220Z:903763b5-62e7-4fab-b32e-c4b0b3d1df5a
-            X-Msedge-Ref:
-                - 'Ref A: 38612F5733AF4F68898453A7B34B87C6 Ref B: CO6AA3150219025 Ref C: 2024-11-04T18:42:14Z'
-        status: 200 OK
-        code: 200
-        duration: 5.5280535s
-    - id: 13
-=======
-                - 0bed4dbea7570dcff1f6d7f3b7e56bda
-            X-Ms-Ratelimit-Remaining-Subscription-Global-Reads:
-                - "16499"
+                - azsdk-go-armresources.ResourceGroupsClient/v1.1.1 (go1.21.6; Windows_NT),azdev/0.0.0-dev.0 (Go go1.21.6; windows/amd64)
+            X-Ms-Correlation-Request-Id:
+                - ccff656cd76d1ff0c01d882ee8902dc7
+        url: https://management.azure.com:443/subscriptions/faa080af-c1d8-40ad-9cce-e1a450ca5b57/resourcegroups?%24filter=tagName+eq+%27azd-env-name%27+and+tagValue+eq+%27azdtest-w4e8d44%27&api-version=2021-04-01
+        method: GET
+      response:
+        proto: HTTP/2.0
+        proto_major: 2
+        proto_minor: 0
+        transfer_encoding: []
+        trailer: {}
+        content_length: 358
+        uncompressed: false
+        body: '{"value":[{"id":"/subscriptions/faa080af-c1d8-40ad-9cce-e1a450ca5b57/resourceGroups/rg-azdtest-w4e8d44","name":"rg-azdtest-w4e8d44","type":"Microsoft.Resources/resourceGroups","location":"eastus2","tags":{"azd-env-name":"azdtest-w4e8d44","DeleteAfter":"2024-08-23T01:14:26Z","IntTag":"678","BoolTag":"False"},"properties":{"provisioningState":"Succeeded"}}]}'
+        headers:
+            Cache-Control:
+                - no-cache
+            Content-Length:
+                - "358"
+            Content-Type:
+                - application/json; charset=utf-8
+            Date:
+                - Fri, 23 Aug 2024 00:15:54 GMT
+            Expires:
+                - "-1"
+            Pragma:
+                - no-cache
+            Strict-Transport-Security:
+                - max-age=31536000; includeSubDomains
+            X-Cache:
+                - CONFIG_NOCACHE
+            X-Content-Type-Options:
+                - nosniff
+            X-Ms-Correlation-Request-Id:
+                - ccff656cd76d1ff0c01d882ee8902dc7
             X-Ms-Ratelimit-Remaining-Subscription-Reads:
                 - "1099"
             X-Ms-Request-Id:
-                - 6629de07-5fae-401c-9bd1-69c09fc08f27
-            X-Ms-Routing-Request-Id:
-                - WESTUS2:20250205T031355Z:6629de07-5fae-401c-9bd1-69c09fc08f27
-            X-Msedge-Ref:
-                - 'Ref A: FADF328ABA384222A90D0A902A07D1D6 Ref B: CO6AA3150218045 Ref C: 2025-02-05T03:13:51Z'
-        status: 200 OK
-        code: 200
-        duration: 3.563453205s
-    - id: 2
->>>>>>> e63055e1
-      request:
-        proto: HTTP/1.1
-        proto_major: 1
-        proto_minor: 1
-<<<<<<< HEAD
-        content_length: 0
-=======
-        content_length: 4382
->>>>>>> e63055e1
-        transfer_encoding: []
-        trailer: {}
-        host: management.azure.com
-        remote_addr: ""
-        request_uri: ""
-<<<<<<< HEAD
-        body: ""
-=======
-        body: '{"location":"eastus2","properties":{"mode":"Incremental","parameters":{"boolTagValue":{"value":false,"reference":null},"environmentName":{"value":"azdtest-lb582c8","reference":null},"intTagValue":{"value":678,"reference":null},"location":{"value":"eastus2","reference":null}},"template":{"$schema":"https://schema.management.azure.com/schemas/2018-05-01/subscriptionDeploymentTemplate.json#","contentVersion":"1.0.0.0","metadata":{"_generator":{"name":"bicep","version":"0.33.93.31351","templateHash":"12203772157973239821"}},"parameters":{"environmentName":{"type":"string","minLength":1,"maxLength":64,"metadata":{"description":"Name of the the environment which is used to generate a short unique hash used in all resources."}},"location":{"type":"string","metadata":{"description":"Primary location for all resources"}},"deleteAfterTime":{"type":"string","defaultValue":"[dateTimeAdd(utcNow(''o''), ''PT1H'')]","metadata":{"description":"A time to mark on created resource groups, so they can be cleaned up via an automated process."}},"intTagValue":{"type":"int","metadata":{"description":"Test parameter for int-typed values."}},"boolTagValue":{"type":"bool","metadata":{"description":"Test parameter for bool-typed values."}}},"variables":{"tags":{"azd-env-name":"[parameters(''environmentName'')]","DeleteAfter":"[parameters(''deleteAfterTime'')]","IntTag":"[string(parameters(''intTagValue''))]","BoolTag":"[string(parameters(''boolTagValue''))]"}},"resources":[{"type":"Microsoft.Resources/resourceGroups","apiVersion":"2021-04-01","name":"[format(''rg-{0}'', parameters(''environmentName''))]","location":"[parameters(''location'')]","tags":"[variables(''tags'')]"},{"type":"Microsoft.Resources/deployments","apiVersion":"2022-09-01","name":"resources","resourceGroup":"[format(''rg-{0}'', parameters(''environmentName''))]","properties":{"expressionEvaluationOptions":{"scope":"inner"},"mode":"Incremental","parameters":{"environmentName":{"value":"[parameters(''environmentName'')]"},"location":{"value":"[parameters(''location'')]"}},"template":{"$schema":"https://schema.management.azure.com/schemas/2019-04-01/deploymentTemplate.json#","contentVersion":"1.0.0.0","metadata":{"_generator":{"name":"bicep","version":"0.33.93.31351","templateHash":"6661688526521159975"}},"parameters":{"environmentName":{"type":"string"},"location":{"type":"string","defaultValue":"[resourceGroup().location]"}},"variables":{"tags":{"azd-env-name":"[parameters(''environmentName'')]"},"resourceToken":"[toLower(uniqueString(subscription().id, parameters(''environmentName''), parameters(''location'')))]"},"resources":[{"type":"Microsoft.Storage/storageAccounts","apiVersion":"2022-05-01","name":"[format(''st{0}'', variables(''resourceToken''))]","location":"[parameters(''location'')]","tags":"[variables(''tags'')]","kind":"StorageV2","sku":{"name":"Standard_LRS"}}],"outputs":{"AZURE_STORAGE_ACCOUNT_ID":{"type":"string","value":"[resourceId(''Microsoft.Storage/storageAccounts'', format(''st{0}'', variables(''resourceToken'')))]"},"AZURE_STORAGE_ACCOUNT_NAME":{"type":"string","value":"[format(''st{0}'', variables(''resourceToken''))]"}}}},"dependsOn":["[subscriptionResourceId(''Microsoft.Resources/resourceGroups'', format(''rg-{0}'', parameters(''environmentName'')))]"]}],"outputs":{"AZURE_STORAGE_ACCOUNT_ID":{"type":"string","value":"[reference(extensionResourceId(format(''/subscriptions/{0}/resourceGroups/{1}'', subscription().subscriptionId, format(''rg-{0}'', parameters(''environmentName''))), ''Microsoft.Resources/deployments'', ''resources''), ''2022-09-01'').outputs.AZURE_STORAGE_ACCOUNT_ID.value]"},"AZURE_STORAGE_ACCOUNT_NAME":{"type":"string","value":"[reference(extensionResourceId(format(''/subscriptions/{0}/resourceGroups/{1}'', subscription().subscriptionId, format(''rg-{0}'', parameters(''environmentName''))), ''Microsoft.Resources/deployments'', ''resources''), ''2022-09-01'').outputs.AZURE_STORAGE_ACCOUNT_NAME.value]"},"STRING":{"type":"string","value":"abc"},"BOOL":{"type":"bool","value":true},"INT":{"type":"int","value":1234},"ARRAY":{"type":"array","value":[true,"abc",1234]},"ARRAY_INT":{"type":"array","value":[1,2,3]},"ARRAY_STRING":{"type":"array","value":["elem1","elem2","elem3"]},"OBJECT":{"type":"object","value":{"foo":"bar","inner":{"foo":"bar"},"array":[true,"abc",1234]}}}}},"tags":{"azd-env-name":"azdtest-lb582c8","azd-provision-param-hash":"23bf7ece5a0093b39a9ba5bbe1b46c718126ff365bb310d66c3227bdedc6de02"}}'
->>>>>>> e63055e1
-        form: {}
-        headers:
-            Accept-Encoding:
-                - gzip
-            Authorization:
-                - SANITIZED
-            User-Agent:
-                - azsdk-go-armresources.DeploymentsClient/v1.1.1 (go1.23.2; Windows_NT),azdev/0.0.0-dev.0 (Go go1.23.2; windows/amd64)
-            X-Ms-Correlation-Request-Id:
-                - e5e0dd22c9ebf1a2ce57733f63fc470d
-        url: https://management.azure.com:443/subscriptions/faa080af-c1d8-40ad-9cce-e1a450ca5b57/providers/Microsoft.Resources/deployments/?api-version=2021-04-01&%24skiptoken=1ZHPaoNAEMafxT0raOIheIvZCU2T3Y27M5b0FowtVlmhNagNvnu11ofo7fvzG%2fhgHiyrbVPY%2b7Upaot1mdsvFj0YbA2SWU3S5l1zvn42xUQc855FLHA2jsRLJ74vHnN%2fCV23Sxf4G0eX%2b1jw9zahVy4oCSWPY80rnvjpXhD4EmOeYLqTeHvTgVQn47eK08hlvUBYqfF21KHg0Mk%2bQAPVISXo1cczCMx6hUmosFyL1vPY4P7t%2fTdzX8AgkFZnYJG9V5XLpoTMerF0NIrwabFzO75jhncgUW9PZOZgGH4A
-        method: GET
-      response:
-        proto: HTTP/2.0
-        proto_major: 2
-        proto_minor: 0
-        transfer_encoding: []
-        trailer: {}
-        content_length: 1207133
-        uncompressed: false
-        body: '{"nextLink":"https://management.azure.com/subscriptions/faa080af-c1d8-40ad-9cce-e1a450ca5b57/providers/Microsoft.Resources/deployments/?api-version=2021-04-01\u0026%24skiptoken=1VLdToMwFH6W9RoSmJos3BVaom49HfR0Bu8WxAUhkCgLPwvvLpURjS9gvOo57deT7%2bdcSFpXTV6dj01eV1gXWfVBvAvhVKFWa1NWWdfsj%2b9NbhDbrCcecVebFWDSiSGxifWFiOt2eXOdzSouQl%2bwUxvpZyZ0dAvM92NWssg5hEJzB9BnER4CwJfX2AW5U04rmZ5waQ8s6YAVPaBeS0x7EbigQj8SmHby7ZFPZy%2fRzBAunGybjNaV77%2bhG1CgjBqTiVedy9IiT9wY%2fhcCOkA%2bJfngCEwGQNqCmvzm4ZQPX%2fweBKN3Jg9BZ78N3YADxnRnWH9r4DqWe%2f7zRqubpdVbJTXeL%2b2seVqy%2bfuveeP4CQ%3d%3d","value":[]}'
-        headers:
-            Cache-Control:
-                - no-cache
-            Content-Length:
-<<<<<<< HEAD
-                - "1207133"
-=======
-                - "4382"
->>>>>>> e63055e1
-            Content-Type:
-                - application/json; charset=utf-8
-            Date:
-                - Mon, 04 Nov 2024 18:42:23 GMT
-            Expires:
-                - "-1"
-            Pragma:
-                - no-cache
-            Strict-Transport-Security:
-                - max-age=31536000; includeSubDomains
-            X-Cache:
-                - CONFIG_NOCACHE
-            X-Content-Type-Options:
-                - nosniff
-            X-Ms-Correlation-Request-Id:
-                - e5e0dd22c9ebf1a2ce57733f63fc470d
-            X-Ms-Ratelimit-Remaining-Subscription-Global-Reads:
-                - "16499"
+                - 5ef49531-e728-4e28-bea0-741e88ebb2fe
+            X-Ms-Routing-Request-Id:
+                - WESTUS2:20240823T001555Z:5ef49531-e728-4e28-bea0-741e88ebb2fe
+            X-Msedge-Ref:
+                - 'Ref A: 3683C75D10434D5D8A984EA2D7EAAA04 Ref B: CO6AA3150219053 Ref C: 2024-08-23T00:15:55Z'
+        status: 200 OK
+        code: 200
+        duration: 76.6234ms
+    - id: 16
+      request:
+        proto: HTTP/1.1
+        proto_major: 1
+        proto_minor: 1
+        content_length: 0
+        transfer_encoding: []
+        trailer: {}
+        host: management.azure.com
+        remote_addr: ""
+        request_uri: ""
+        body: ""
+        form: {}
+        headers:
+            Accept:
+                - application/json
+            Accept-Encoding:
+                - gzip
+            Authorization:
+                - SANITIZED
+            User-Agent:
+                - azsdk-go-armresources.Client/v1.1.1 (go1.21.6; Windows_NT),azdev/0.0.0-dev.0 (Go go1.21.6; windows/amd64)
+            X-Ms-Correlation-Request-Id:
+                - ccff656cd76d1ff0c01d882ee8902dc7
+        url: https://management.azure.com:443/subscriptions/faa080af-c1d8-40ad-9cce-e1a450ca5b57/resourceGroups/rg-azdtest-w4e8d44/resources?api-version=2021-04-01
+        method: GET
+      response:
+        proto: HTTP/2.0
+        proto_major: 2
+        proto_minor: 0
+        transfer_encoding: []
+        trailer: {}
+        content_length: 364
+        uncompressed: false
+        body: '{"value":[{"id":"/subscriptions/faa080af-c1d8-40ad-9cce-e1a450ca5b57/resourceGroups/rg-azdtest-w4e8d44/providers/Microsoft.Storage/storageAccounts/stzdsdjhbbiieui","name":"stzdsdjhbbiieui","type":"Microsoft.Storage/storageAccounts","sku":{"name":"Standard_LRS","tier":"Standard"},"kind":"StorageV2","location":"eastus2","tags":{"azd-env-name":"azdtest-w4e8d44"}}]}'
+        headers:
+            Cache-Control:
+                - no-cache
+            Content-Length:
+                - "364"
+            Content-Type:
+                - application/json; charset=utf-8
+            Date:
+                - Fri, 23 Aug 2024 00:15:54 GMT
+            Expires:
+                - "-1"
+            Pragma:
+                - no-cache
+            Strict-Transport-Security:
+                - max-age=31536000; includeSubDomains
+            X-Cache:
+                - CONFIG_NOCACHE
+            X-Content-Type-Options:
+                - nosniff
+            X-Ms-Correlation-Request-Id:
+                - ccff656cd76d1ff0c01d882ee8902dc7
             X-Ms-Ratelimit-Remaining-Subscription-Reads:
                 - "1099"
             X-Ms-Request-Id:
-                - 3b5b3775-3c7f-474f-b32e-23a91b19d6a4
-            X-Ms-Routing-Request-Id:
-                - WESTUS2:20241104T184224Z:3b5b3775-3c7f-474f-b32e-23a91b19d6a4
-            X-Msedge-Ref:
-                - 'Ref A: 666175E9B7CF44B3918AD69AD011AA55 Ref B: CO6AA3150219025 Ref C: 2024-11-04T18:42:20Z'
-        status: 200 OK
-        code: 200
-        duration: 3.79706s
-    - id: 14
-      request:
-        proto: HTTP/1.1
-        proto_major: 1
-        proto_minor: 1
-        content_length: 0
-        transfer_encoding: []
-        trailer: {}
-        host: management.azure.com
-        remote_addr: ""
-        request_uri: ""
-        body: ""
-        form: {}
-        headers:
-            Accept-Encoding:
-                - gzip
-            Authorization:
-                - SANITIZED
-            User-Agent:
-<<<<<<< HEAD
-                - azsdk-go-armresources.DeploymentsClient/v1.1.1 (go1.23.2; Windows_NT),azdev/0.0.0-dev.0 (Go go1.23.2; windows/amd64)
-            X-Ms-Correlation-Request-Id:
-                - e5e0dd22c9ebf1a2ce57733f63fc470d
-        url: https://management.azure.com:443/subscriptions/faa080af-c1d8-40ad-9cce-e1a450ca5b57/providers/Microsoft.Resources/deployments/?api-version=2021-04-01&%24skiptoken=1VLdToMwFH6W9RoSmJos3BVaom49HfR0Bu8WxAUhkCgLPwvvLpURjS9gvOo57deT7%2bdcSFpXTV6dj01eV1gXWfVBvAvhVKFWa1NWWdfsj%2b9NbhDbrCcecVebFWDSiSGxifWFiOt2eXOdzSouQl%2bwUxvpZyZ0dAvM92NWssg5hEJzB9BnER4CwJfX2AW5U04rmZ5waQ8s6YAVPaBeS0x7EbigQj8SmHby7ZFPZy%2fRzBAunGybjNaV77%2bhG1CgjBqTiVedy9IiT9wY%2fhcCOkA%2bJfngCEwGQNqCmvzm4ZQPX%2fweBKN3Jg9BZ78N3YADxnRnWH9r4DqWe%2f7zRqubpdVbJTXeL%2b2seVqy%2bfuveeP4CQ%3d%3d
-        method: GET
-=======
-                - azsdk-go-armresources.DeploymentsClient/v1.1.1 (go1.23.0; linux),azdev/0.0.0-dev.0 (Go go1.23.0; linux/amd64)
-            X-Ms-Correlation-Request-Id:
-                - 0bed4dbea7570dcff1f6d7f3b7e56bda
-        url: https://management.azure.com:443/subscriptions/faa080af-c1d8-40ad-9cce-e1a450ca5b57/providers/Microsoft.Resources/deployments/azdtest-lb582c8-1738725223?api-version=2021-04-01
-        method: PUT
->>>>>>> e63055e1
-      response:
-        proto: HTTP/2.0
-        proto_major: 2
-        proto_minor: 0
-        transfer_encoding: []
-        trailer: {}
-        content_length: 128484
-        uncompressed: false
-<<<<<<< HEAD
-        body: '{"nextLink":"https://management.azure.com/subscriptions/faa080af-c1d8-40ad-9cce-e1a450ca5b57/providers/Microsoft.Resources/deployments/?api-version=2021-04-01\u0026%24skiptoken=ZZDBboMwEES%2fBZ9BgoRDxA2wUdvEdrDXVOktorSiICO1REAj%2fr04iaOqve3Mzq705ozKTve1Ph37utPQNZX%2bQtEZkViCkisU6VPbujdp1TMxSxPT1djvj599ba631YQiFDgbh8FhpN8HD7mXhOgGuwv8jSOaLKH4fcjVC6YqDxlOEoFbnPtFRhXxGSQ4hyJl8PomAsZ30h84VkuunCiQFV9ulzmkmIxsCkCS9rFQZOIfT4RCOXHIQw7Nmg6eh2YXZSJmKUkJAxHvLIPkCh5unmG5cqYxi3Fs4K1jWP%2fFjEmU4HvyO6bk2kq1vfy38lrYvc0%2f%2f%2bb5Bw%3d%3d","value":[]}'
-        headers:
-=======
-        body: '{"id":"/subscriptions/faa080af-c1d8-40ad-9cce-e1a450ca5b57/providers/Microsoft.Resources/deployments/azdtest-lb582c8-1738725223","name":"azdtest-lb582c8-1738725223","type":"Microsoft.Resources/deployments","location":"eastus2","tags":{"azd-env-name":"azdtest-lb582c8","azd-provision-param-hash":"23bf7ece5a0093b39a9ba5bbe1b46c718126ff365bb310d66c3227bdedc6de02"},"properties":{"templateHash":"12203772157973239821","parameters":{"environmentName":{"type":"String","value":"azdtest-lb582c8"},"location":{"type":"String","value":"eastus2"},"deleteAfterTime":{"type":"String","value":"2025-02-05T04:13:55Z"},"intTagValue":{"type":"Int","value":678},"boolTagValue":{"type":"Bool","value":false}},"mode":"Incremental","provisioningState":"Accepted","timestamp":"2025-02-05T03:13:58.8420904Z","duration":"PT0.000867S","correlationId":"0bed4dbea7570dcff1f6d7f3b7e56bda","providers":[{"namespace":"Microsoft.Resources","resourceTypes":[{"resourceType":"resourceGroups","locations":["eastus2"]},{"resourceType":"deployments","locations":[null]}]}],"dependencies":[{"dependsOn":[{"id":"/subscriptions/faa080af-c1d8-40ad-9cce-e1a450ca5b57/resourceGroups/rg-azdtest-lb582c8","resourceType":"Microsoft.Resources/resourceGroups","resourceName":"rg-azdtest-lb582c8"}],"id":"/subscriptions/faa080af-c1d8-40ad-9cce-e1a450ca5b57/resourceGroups/rg-azdtest-lb582c8/providers/Microsoft.Resources/deployments/resources","resourceType":"Microsoft.Resources/deployments","resourceName":"resources"}]}}'
-        headers:
-            Azure-Asyncoperation:
-                - https://management.azure.com/subscriptions/faa080af-c1d8-40ad-9cce-e1a450ca5b57/providers/Microsoft.Resources/deployments/azdtest-lb582c8-1738725223/operationStatuses/08584628816496976955?api-version=2021-04-01
->>>>>>> e63055e1
-            Cache-Control:
-                - no-cache
-            Content-Length:
-                - "128484"
-            Content-Type:
-                - application/json; charset=utf-8
-            Date:
-<<<<<<< HEAD
-                - Mon, 04 Nov 2024 18:42:25 GMT
-=======
-                - Wed, 05 Feb 2025 03:13:59 GMT
->>>>>>> e63055e1
-            Expires:
-                - "-1"
-            Pragma:
-                - no-cache
-            Strict-Transport-Security:
-                - max-age=31536000; includeSubDomains
-            X-Cache:
-                - CONFIG_NOCACHE
-            X-Content-Type-Options:
-                - nosniff
-            X-Ms-Correlation-Request-Id:
-<<<<<<< HEAD
-                - e5e0dd22c9ebf1a2ce57733f63fc470d
-            X-Ms-Ratelimit-Remaining-Subscription-Global-Reads:
-                - "16499"
-            X-Ms-Ratelimit-Remaining-Subscription-Reads:
-                - "1099"
-            X-Ms-Request-Id:
-                - 59ad555a-781a-4bc6-8195-c6a295a54a0b
-            X-Ms-Routing-Request-Id:
-                - WESTUS2:20241104T184226Z:59ad555a-781a-4bc6-8195-c6a295a54a0b
-            X-Msedge-Ref:
-                - 'Ref A: F97CC7A8D00E4975AE4DE27C20349AE9 Ref B: CO6AA3150219025 Ref C: 2024-11-04T18:42:24Z'
-        status: 200 OK
-        code: 200
-        duration: 1.7140876s
-    - id: 15
-=======
-                - 0bed4dbea7570dcff1f6d7f3b7e56bda
-            X-Ms-Deployment-Engine-Version:
-                - 1.224.0
-            X-Ms-Ratelimit-Remaining-Subscription-Global-Writes:
-                - "11999"
-            X-Ms-Ratelimit-Remaining-Subscription-Writes:
-                - "799"
-            X-Ms-Request-Id:
-                - be6f928a-fdd2-4810-a1c2-05b35787c639
-            X-Ms-Routing-Request-Id:
-                - WESTUS2:20250205T031359Z:be6f928a-fdd2-4810-a1c2-05b35787c639
-            X-Msedge-Ref:
-                - 'Ref A: 4348B238B707423C83B406D07AC759FB Ref B: CO6AA3150218045 Ref C: 2025-02-05T03:13:55Z'
-        status: 201 Created
-        code: 201
-        duration: 4.487553574s
-    - id: 3
->>>>>>> e63055e1
-      request:
-        proto: HTTP/1.1
-        proto_major: 1
-        proto_minor: 1
-        content_length: 0
-        transfer_encoding: []
-        trailer: {}
-        host: management.azure.com
-        remote_addr: ""
-        request_uri: ""
-        body: ""
-        form: {}
-        headers:
-            Accept-Encoding:
-                - gzip
-            Authorization:
-                - SANITIZED
-            User-Agent:
-<<<<<<< HEAD
-                - azsdk-go-armresources.DeploymentsClient/v1.1.1 (go1.23.2; Windows_NT),azdev/0.0.0-dev.0 (Go go1.23.2; windows/amd64)
-            X-Ms-Correlation-Request-Id:
-                - e5e0dd22c9ebf1a2ce57733f63fc470d
-        url: https://management.azure.com:443/subscriptions/faa080af-c1d8-40ad-9cce-e1a450ca5b57/providers/Microsoft.Resources/deployments/?api-version=2021-04-01&%24skiptoken=ZZDBboMwEES%2fBZ9BgoRDxA2wUdvEdrDXVOktorSiICO1REAj%2fr04iaOqve3Mzq705ozKTve1Ph37utPQNZX%2bQtEZkViCkisU6VPbujdp1TMxSxPT1djvj599ba631YQiFDgbh8FhpN8HD7mXhOgGuwv8jSOaLKH4fcjVC6YqDxlOEoFbnPtFRhXxGSQ4hyJl8PomAsZ30h84VkuunCiQFV9ulzmkmIxsCkCS9rFQZOIfT4RCOXHIQw7Nmg6eh2YXZSJmKUkJAxHvLIPkCh5unmG5cqYxi3Fs4K1jWP%2fFjEmU4HvyO6bk2kq1vfy38lrYvc0%2f%2f%2bb5Bw%3d%3d
-=======
-                - azsdk-go-armresources.DeploymentsClient/v1.1.1 (go1.23.0; linux),azdev/0.0.0-dev.0 (Go go1.23.0; linux/amd64)
-            X-Ms-Correlation-Request-Id:
-                - 0bed4dbea7570dcff1f6d7f3b7e56bda
-        url: https://management.azure.com:443/subscriptions/faa080af-c1d8-40ad-9cce-e1a450ca5b57/providers/Microsoft.Resources/deployments/azdtest-lb582c8-1738725223/operationStatuses/08584628816496976955?api-version=2021-04-01
->>>>>>> e63055e1
-        method: GET
-      response:
-        proto: HTTP/2.0
-        proto_major: 2
-        proto_minor: 0
-        transfer_encoding: []
-        trailer: {}
-        content_length: 537
-        uncompressed: false
-        body: '{"nextLink":"https://management.azure.com/subscriptions/faa080af-c1d8-40ad-9cce-e1a450ca5b57/providers/Microsoft.Resources/deployments/?api-version=2021-04-01\u0026%24skiptoken=ZZBBb4MwDIV%2fS3MuEnQ7VNwCCZrWximJ04ndKsYqBgrSRgWs4r%2bvaZdp2k7xe%2f7yZPtMys72tT0d%2brqz2DWV%2fSDxmTxxjUa7ylZjvzu897UDNtVEYhIt1gvAYhSfRUCWV0J1g%2b9F4XqhmiwR7Djk5pkJk98DSxLFWpaH%2b0wYHgImLMd9CvjyqiKQWx0OkpkLV07AihFYMwGalcRyEmkEOktygeUo3x755Z0kugwRwTEIyLwknLpxVyS2p7b10qtMUUh5ygEV3XpTS4MP355b9PYxpUAZdWnecYf4hzmTGyV3%2fDdm9J2XZnPN9%2fJ2zZ%2fx%2fuTN8xc%3d","value":[]}'
-        headers:
-            Cache-Control:
-                - no-cache
-            Content-Length:
-                - "537"
-            Content-Type:
-                - application/json; charset=utf-8
-            Date:
-<<<<<<< HEAD
-                - Mon, 04 Nov 2024 18:42:26 GMT
-=======
-                - Wed, 05 Feb 2025 03:15:00 GMT
->>>>>>> e63055e1
-            Expires:
-                - "-1"
-            Pragma:
-                - no-cache
-            Strict-Transport-Security:
-                - max-age=31536000; includeSubDomains
-            X-Cache:
-                - CONFIG_NOCACHE
-            X-Content-Type-Options:
-                - nosniff
-            X-Ms-Correlation-Request-Id:
-<<<<<<< HEAD
-                - e5e0dd22c9ebf1a2ce57733f63fc470d
-=======
-                - 0bed4dbea7570dcff1f6d7f3b7e56bda
->>>>>>> e63055e1
-            X-Ms-Ratelimit-Remaining-Subscription-Global-Reads:
-                - "16499"
-            X-Ms-Ratelimit-Remaining-Subscription-Reads:
-                - "1099"
-            X-Ms-Request-Id:
-<<<<<<< HEAD
-                - 8252a08f-cfa5-47e4-893c-2da67d819476
-            X-Ms-Routing-Request-Id:
-                - WESTUS2:20241104T184226Z:8252a08f-cfa5-47e4-893c-2da67d819476
-            X-Msedge-Ref:
-                - 'Ref A: 3577445F6AA746AB840FAF7FCD02BAA4 Ref B: CO6AA3150219025 Ref C: 2024-11-04T18:42:26Z'
-        status: 200 OK
-        code: 200
-        duration: 704.6781ms
-    - id: 16
-=======
-                - fde95b4b-7ef0-4484-8060-b475bd75f815
-            X-Ms-Routing-Request-Id:
-                - WESTUS2:20250205T031500Z:fde95b4b-7ef0-4484-8060-b475bd75f815
-            X-Msedge-Ref:
-                - 'Ref A: 8DD6F5BBF9454B278FEF84DEB7FFBAFD Ref B: CO6AA3150218045 Ref C: 2025-02-05T03:15:00Z'
-        status: 200 OK
-        code: 200
-        duration: 213.375995ms
-    - id: 4
->>>>>>> e63055e1
-      request:
-        proto: HTTP/1.1
-        proto_major: 1
-        proto_minor: 1
-        content_length: 0
-        transfer_encoding: []
-        trailer: {}
-        host: management.azure.com
-        remote_addr: ""
-        request_uri: ""
-        body: ""
-        form: {}
-        headers:
-            Accept-Encoding:
-                - gzip
-            Authorization:
-                - SANITIZED
-            User-Agent:
-<<<<<<< HEAD
-                - azsdk-go-armresources.DeploymentsClient/v1.1.1 (go1.23.2; Windows_NT),azdev/0.0.0-dev.0 (Go go1.23.2; windows/amd64)
-            X-Ms-Correlation-Request-Id:
-                - e5e0dd22c9ebf1a2ce57733f63fc470d
-        url: https://management.azure.com:443/subscriptions/faa080af-c1d8-40ad-9cce-e1a450ca5b57/providers/Microsoft.Resources/deployments/?api-version=2021-04-01&%24skiptoken=ZZBBb4MwDIV%2fS3MuEnQ7VNwCCZrWximJ04ndKsYqBgrSRgWs4r%2bvaZdp2k7xe%2f7yZPtMys72tT0d%2brqz2DWV%2fSDxmTxxjUa7ylZjvzu897UDNtVEYhIt1gvAYhSfRUCWV0J1g%2b9F4XqhmiwR7Djk5pkJk98DSxLFWpaH%2b0wYHgImLMd9CvjyqiKQWx0OkpkLV07AihFYMwGalcRyEmkEOktygeUo3x755Z0kugwRwTEIyLwknLpxVyS2p7b10qtMUUh5ygEV3XpTS4MP355b9PYxpUAZdWnecYf4hzmTGyV3%2fDdm9J2XZnPN9%2fJ2zZ%2fx%2fuTN8xc%3d
-=======
-                - azsdk-go-armresources.DeploymentsClient/v1.1.1 (go1.23.0; linux),azdev/0.0.0-dev.0 (Go go1.23.0; linux/amd64)
-            X-Ms-Correlation-Request-Id:
-                - 0bed4dbea7570dcff1f6d7f3b7e56bda
-        url: https://management.azure.com:443/subscriptions/faa080af-c1d8-40ad-9cce-e1a450ca5b57/providers/Microsoft.Resources/deployments/azdtest-lb582c8-1738725223?api-version=2021-04-01
->>>>>>> e63055e1
-        method: GET
-      response:
-        proto: HTTP/2.0
-        proto_major: 2
-        proto_minor: 0
-        transfer_encoding: []
-        trailer: {}
-        content_length: 12
-        uncompressed: false
-<<<<<<< HEAD
-        body: '{"value":[]}'
-=======
-        body: '{"id":"/subscriptions/faa080af-c1d8-40ad-9cce-e1a450ca5b57/providers/Microsoft.Resources/deployments/azdtest-lb582c8-1738725223","name":"azdtest-lb582c8-1738725223","type":"Microsoft.Resources/deployments","location":"eastus2","tags":{"azd-env-name":"azdtest-lb582c8","azd-provision-param-hash":"23bf7ece5a0093b39a9ba5bbe1b46c718126ff365bb310d66c3227bdedc6de02"},"properties":{"templateHash":"12203772157973239821","parameters":{"environmentName":{"type":"String","value":"azdtest-lb582c8"},"location":{"type":"String","value":"eastus2"},"deleteAfterTime":{"type":"String","value":"2025-02-05T04:13:55Z"},"intTagValue":{"type":"Int","value":678},"boolTagValue":{"type":"Bool","value":false}},"mode":"Incremental","provisioningState":"Succeeded","timestamp":"2025-02-05T03:14:33.6318221Z","duration":"PT34.7905987S","correlationId":"0bed4dbea7570dcff1f6d7f3b7e56bda","providers":[{"namespace":"Microsoft.Resources","resourceTypes":[{"resourceType":"resourceGroups","locations":["eastus2"]},{"resourceType":"deployments","locations":[null]}]}],"dependencies":[{"dependsOn":[{"id":"/subscriptions/faa080af-c1d8-40ad-9cce-e1a450ca5b57/resourceGroups/rg-azdtest-lb582c8","resourceType":"Microsoft.Resources/resourceGroups","resourceName":"rg-azdtest-lb582c8"}],"id":"/subscriptions/faa080af-c1d8-40ad-9cce-e1a450ca5b57/resourceGroups/rg-azdtest-lb582c8/providers/Microsoft.Resources/deployments/resources","resourceType":"Microsoft.Resources/deployments","resourceName":"resources"}],"outputs":{"azurE_STORAGE_ACCOUNT_ID":{"type":"String","value":"/subscriptions/faa080af-c1d8-40ad-9cce-e1a450ca5b57/resourceGroups/rg-azdtest-lb582c8/providers/Microsoft.Storage/storageAccounts/stpk52aldg24gbc"},"azurE_STORAGE_ACCOUNT_NAME":{"type":"String","value":"stpk52aldg24gbc"},"string":{"type":"String","value":"abc"},"bool":{"type":"Bool","value":true},"int":{"type":"Int","value":1234},"array":{"type":"Array","value":[true,"abc",1234]},"arraY_INT":{"type":"Array","value":[1,2,3]},"arraY_STRING":{"type":"Array","value":["elem1","elem2","elem3"]},"object":{"type":"Object","value":{"foo":"bar","inner":{"foo":"bar"},"array":[true,"abc",1234]}}},"outputResources":[{"id":"/subscriptions/faa080af-c1d8-40ad-9cce-e1a450ca5b57/resourceGroups/rg-azdtest-lb582c8"},{"id":"/subscriptions/faa080af-c1d8-40ad-9cce-e1a450ca5b57/resourceGroups/rg-azdtest-lb582c8/providers/Microsoft.Storage/storageAccounts/stpk52aldg24gbc"}]}}'
->>>>>>> e63055e1
-        headers:
-            Cache-Control:
-                - no-cache
-            Content-Length:
-                - "12"
-            Content-Type:
-                - application/json; charset=utf-8
-            Date:
-<<<<<<< HEAD
-                - Mon, 04 Nov 2024 18:42:26 GMT
-=======
-                - Wed, 05 Feb 2025 03:15:01 GMT
->>>>>>> e63055e1
-            Expires:
-                - "-1"
-            Pragma:
-                - no-cache
-            Strict-Transport-Security:
-                - max-age=31536000; includeSubDomains
-            X-Cache:
-                - CONFIG_NOCACHE
-            X-Content-Type-Options:
-                - nosniff
-            X-Ms-Correlation-Request-Id:
-<<<<<<< HEAD
-                - e5e0dd22c9ebf1a2ce57733f63fc470d
-=======
-                - 0bed4dbea7570dcff1f6d7f3b7e56bda
->>>>>>> e63055e1
-            X-Ms-Ratelimit-Remaining-Subscription-Global-Reads:
-                - "16499"
-            X-Ms-Ratelimit-Remaining-Subscription-Reads:
-                - "1099"
-            X-Ms-Request-Id:
-<<<<<<< HEAD
-                - 670acf76-2f79-42ce-82b0-c9eec20a86af
-            X-Ms-Routing-Request-Id:
-                - WESTUS2:20241104T184227Z:670acf76-2f79-42ce-82b0-c9eec20a86af
-            X-Msedge-Ref:
-                - 'Ref A: 16B1FAFFF2314E19B97BCFF9D6909837 Ref B: CO6AA3150219025 Ref C: 2024-11-04T18:42:26Z'
-        status: 200 OK
-        code: 200
-        duration: 455.2012ms
+                - 7b6d31de-ce34-4b8a-9e2c-26c99c75b961
+            X-Ms-Routing-Request-Id:
+                - WESTUS2:20240823T001555Z:7b6d31de-ce34-4b8a-9e2c-26c99c75b961
+            X-Msedge-Ref:
+                - 'Ref A: 58B8885D726C47F88A7A306E0EEF8D67 Ref B: CO6AA3150219053 Ref C: 2024-08-23T00:15:55Z'
+        status: 200 OK
+        code: 200
+        duration: 217.7586ms
     - id: 17
       request:
         proto: HTTP/1.1
@@ -1344,1205 +1159,10 @@
             Authorization:
                 - SANITIZED
             User-Agent:
-                - azsdk-go-armresources.DeploymentsClient/v1.1.1 (go1.23.2; Windows_NT),azdev/0.0.0-dev.0 (Go go1.23.2; windows/amd64)
-            X-Ms-Correlation-Request-Id:
-                - e5e0dd22c9ebf1a2ce57733f63fc470d
-        url: https://management.azure.com:443/subscriptions/faa080af-c1d8-40ad-9cce-e1a450ca5b57/providers/Microsoft.Resources/deployments/azdtest-w9d007a-1730745624?api-version=2021-04-01
-        method: GET
-      response:
-        proto: HTTP/2.0
-        proto_major: 2
-        proto_minor: 0
-        transfer_encoding: []
-        trailer: {}
-        content_length: 2405
-        uncompressed: false
-        body: '{"id":"/subscriptions/faa080af-c1d8-40ad-9cce-e1a450ca5b57/providers/Microsoft.Resources/deployments/azdtest-w9d007a-1730745624","name":"azdtest-w9d007a-1730745624","type":"Microsoft.Resources/deployments","location":"eastus2","tags":{"azd-env-name":"azdtest-w9d007a","azd-provision-param-hash":"186956753fb20f2eca1a70979e1f53b436607c20b4bed7ed2ee3d38af2e7306a"},"properties":{"templateHash":"15552207553737481855","parameters":{"environmentName":{"type":"String","value":"azdtest-w9d007a"},"location":{"type":"String","value":"eastus2"},"deleteAfterTime":{"type":"String","value":"2024-11-04T19:41:03Z"},"intTagValue":{"type":"Int","value":678},"boolTagValue":{"type":"Bool","value":false}},"mode":"Incremental","provisioningState":"Succeeded","timestamp":"2024-11-04T18:41:38.649785Z","duration":"PT33.2791406S","correlationId":"e5e0dd22c9ebf1a2ce57733f63fc470d","providers":[{"namespace":"Microsoft.Resources","resourceTypes":[{"resourceType":"resourceGroups","locations":["eastus2"]},{"resourceType":"deployments","locations":[null]}]}],"dependencies":[{"dependsOn":[{"id":"/subscriptions/faa080af-c1d8-40ad-9cce-e1a450ca5b57/resourceGroups/rg-azdtest-w9d007a","resourceType":"Microsoft.Resources/resourceGroups","resourceName":"rg-azdtest-w9d007a"}],"id":"/subscriptions/faa080af-c1d8-40ad-9cce-e1a450ca5b57/resourceGroups/rg-azdtest-w9d007a/providers/Microsoft.Resources/deployments/resources","resourceType":"Microsoft.Resources/deployments","resourceName":"resources"}],"outputs":{"azurE_STORAGE_ACCOUNT_ID":{"type":"String","value":"/subscriptions/faa080af-c1d8-40ad-9cce-e1a450ca5b57/resourceGroups/rg-azdtest-w9d007a/providers/Microsoft.Storage/storageAccounts/std4jqclyx3djlc"},"azurE_STORAGE_ACCOUNT_NAME":{"type":"String","value":"std4jqclyx3djlc"},"string":{"type":"String","value":"abc"},"bool":{"type":"Bool","value":true},"int":{"type":"Int","value":1234},"array":{"type":"Array","value":[true,"abc",1234]},"arraY_INT":{"type":"Array","value":[1,2,3]},"arraY_STRING":{"type":"Array","value":["elem1","elem2","elem3"]},"object":{"type":"Object","value":{"foo":"bar","inner":{"foo":"bar"},"array":[true,"abc",1234]}}},"outputResources":[{"id":"/subscriptions/faa080af-c1d8-40ad-9cce-e1a450ca5b57/resourceGroups/rg-azdtest-w9d007a"},{"id":"/subscriptions/faa080af-c1d8-40ad-9cce-e1a450ca5b57/resourceGroups/rg-azdtest-w9d007a/providers/Microsoft.Storage/storageAccounts/std4jqclyx3djlc"}]}}'
-        headers:
-            Cache-Control:
-                - no-cache
-            Content-Length:
-                - "2405"
-            Content-Type:
-                - application/json; charset=utf-8
-            Date:
-                - Mon, 04 Nov 2024 18:42:26 GMT
-            Expires:
-                - "-1"
-            Pragma:
-                - no-cache
-            Strict-Transport-Security:
-                - max-age=31536000; includeSubDomains
-            X-Cache:
-                - CONFIG_NOCACHE
-            X-Content-Type-Options:
-                - nosniff
-            X-Ms-Correlation-Request-Id:
-                - e5e0dd22c9ebf1a2ce57733f63fc470d
-            X-Ms-Ratelimit-Remaining-Subscription-Global-Reads:
-                - "16499"
-            X-Ms-Ratelimit-Remaining-Subscription-Reads:
-                - "1099"
-            X-Ms-Request-Id:
-                - 9601e6d9-dab4-426f-99cb-4ff9de5b166b
-            X-Ms-Routing-Request-Id:
-                - WESTUS2:20241104T184227Z:9601e6d9-dab4-426f-99cb-4ff9de5b166b
-            X-Msedge-Ref:
-                - 'Ref A: 8F42B1AB56A640909A7D309F0357C24D Ref B: CO6AA3150219025 Ref C: 2024-11-04T18:42:27Z'
-        status: 200 OK
-        code: 200
-        duration: 256.4285ms
-    - id: 18
-=======
-                - 6086e21b-4dbf-452c-8202-0cc48f80093b
-            X-Ms-Routing-Request-Id:
-                - WESTUS2:20250205T031501Z:6086e21b-4dbf-452c-8202-0cc48f80093b
-            X-Msedge-Ref:
-                - 'Ref A: 0EA63F632D684B7FB6AE123F57E7CF71 Ref B: CO6AA3150218045 Ref C: 2025-02-05T03:15:00Z'
-        status: 200 OK
-        code: 200
-        duration: 384.112591ms
-    - id: 5
->>>>>>> e63055e1
-      request:
-        proto: HTTP/1.1
-        proto_major: 1
-        proto_minor: 1
-        content_length: 0
-        transfer_encoding: []
-        trailer: {}
-        host: management.azure.com
-        remote_addr: ""
-        request_uri: ""
-        body: ""
-        form: {}
-        headers:
-            Accept:
-                - application/json
-            Accept-Encoding:
-                - gzip
-            Authorization:
-                - SANITIZED
-            User-Agent:
-<<<<<<< HEAD
-                - azsdk-go-armresources.DeploymentsClient/v1.1.1 (go1.23.2; Windows_NT),azdev/0.0.0-dev.0 (Go go1.23.2; windows/amd64)
-            X-Ms-Correlation-Request-Id:
-                - c84bbc45984b0ad4314e8a2178ee0dd2
-=======
-                - azsdk-go-armresources.DeploymentsClient/v1.1.1 (go1.23.0; linux),azdev/0.0.0-dev.0 (Go go1.23.0; linux/amd64)
-            X-Ms-Correlation-Request-Id:
-                - 0bed4dbea7570dcff1f6d7f3b7e56bda
->>>>>>> e63055e1
-        url: https://management.azure.com:443/subscriptions/faa080af-c1d8-40ad-9cce-e1a450ca5b57/providers/Microsoft.Resources/deployments/?api-version=2021-04-01
-        method: GET
-      response:
-        proto: HTTP/2.0
-        proto_major: 2
-        proto_minor: 0
-        transfer_encoding: []
-        trailer: {}
-<<<<<<< HEAD
-        content_length: 1786216
-        uncompressed: false
-        body: '{"nextLink":"https://management.azure.com/subscriptions/faa080af-c1d8-40ad-9cce-e1a450ca5b57/providers/Microsoft.Resources/deployments/?api-version=2021-04-01\u0026%24skiptoken=1VHbjoIwEP0W%2b6xJ6yVR38AOiaudQjtlg28GXVc0kOxiQIz%2fvmD0B3zbt5mcM5NzubG0yMtjftmWxyKn4rTPf9n8xj7BkrNDNs8v53Ofgfdcbyzf12W4%2fSmP3cFqf2VzJnrTHlJSqyYZsP6DYYrqhQk%2b7ZlT4Ct5qCK3kcpFY5S%2bb%2bRZRjwOlAOO5MuI4gXS7ssI1GvLKy1dy0trJGg%2fL7mipEHyKrQCLQQtH2qdfYCitFHSmyC5ofIGA3Z%2f6e2M%2fAu5C0Ay3trZV95d%2fOCMDuE9D2P%2bfuS0FJrUREk3UlnCVXYYaStWkcO14zPdRR7DDKgpribwNzF8h5S1M4iQTruww1uu%2f6gmS6946Cq53%2f8A","value":[{"id":"/subscriptions/faa080af-c1d8-40ad-9cce-e1a450ca5b57/providers/Microsoft.Resources/deployments/azdtest-w9d007a-1730745624","location":"eastus2","name":"azdtest-w9d007a-1730745624","properties":{"correlationId":"e5e0dd22c9ebf1a2ce57733f63fc470d","dependencies":[{"dependsOn":[{"id":"/subscriptions/faa080af-c1d8-40ad-9cce-e1a450ca5b57/resourceGroups/rg-azdtest-w9d007a","resourceName":"rg-azdtest-w9d007a","resourceType":"Microsoft.Resources/resourceGroups"}],"id":"/subscriptions/faa080af-c1d8-40ad-9cce-e1a450ca5b57/resourceGroups/rg-azdtest-w9d007a/providers/Microsoft.Resources/deployments/resources","resourceName":"resources","resourceType":"Microsoft.Resources/deployments"}],"duration":"PT33.2791406S","mode":"Incremental","outputResources":[{"id":"/subscriptions/faa080af-c1d8-40ad-9cce-e1a450ca5b57/resourceGroups/rg-azdtest-w9d007a"},{"id":"/subscriptions/faa080af-c1d8-40ad-9cce-e1a450ca5b57/resourceGroups/rg-azdtest-w9d007a/providers/Microsoft.Storage/storageAccounts/std4jqclyx3djlc"}],"outputs":{"arraY_INT":{"type":"Array","value":[1,2,3]},"arraY_STRING":{"type":"Array","value":["elem1","elem2","elem3"]},"array":{"type":"Array","value":[true,"abc",1234]},"azurE_STORAGE_ACCOUNT_ID":{"type":"String","value":"/subscriptions/faa080af-c1d8-40ad-9cce-e1a450ca5b57/resourceGroups/rg-azdtest-w9d007a/providers/Microsoft.Storage/storageAccounts/std4jqclyx3djlc"},"azurE_STORAGE_ACCOUNT_NAME":{"type":"String","value":"std4jqclyx3djlc"},"bool":{"type":"Bool","value":true},"int":{"type":"Int","value":1234},"object":{"type":"Object","value":{"array":[true,"abc",1234],"foo":"bar","inner":{"foo":"bar"}}},"string":{"type":"String","value":"abc"}},"parameters":{"boolTagValue":{"type":"Bool","value":false},"deleteAfterTime":{"type":"String","value":"2024-11-04T19:41:03Z"},"environmentName":{"type":"String","value":"azdtest-w9d007a"},"intTagValue":{"type":"Int","value":678},"location":{"type":"String","value":"eastus2"}},"providers":[{"namespace":"Microsoft.Resources","resourceTypes":[{"locations":["eastus2"],"resourceType":"resourceGroups"},{"locations":[null],"resourceType":"deployments"}]}],"provisioningState":"Succeeded","templateHash":"15552207553737481855","timestamp":"2024-11-04T18:41:38.649785Z"},"tags":{"azd-env-name":"azdtest-w9d007a","azd-provision-param-hash":"186956753fb20f2eca1a70979e1f53b436607c20b4bed7ed2ee3d38af2e7306a"},"type":"Microsoft.Resources/deployments"}]}'
-        headers:
-            Cache-Control:
-                - no-cache
-            Content-Length:
-                - "1786216"
-            Content-Type:
-                - application/json; charset=utf-8
-            Date:
-                - Mon, 04 Nov 2024 18:42:38 GMT
-            Expires:
-                - "-1"
-            Pragma:
-                - no-cache
-            Strict-Transport-Security:
-                - max-age=31536000; includeSubDomains
-            X-Cache:
-                - CONFIG_NOCACHE
-            X-Content-Type-Options:
-                - nosniff
-            X-Ms-Correlation-Request-Id:
-                - c84bbc45984b0ad4314e8a2178ee0dd2
-            X-Ms-Ratelimit-Remaining-Subscription-Global-Reads:
-                - "16500"
-            X-Ms-Ratelimit-Remaining-Subscription-Reads:
-                - "1100"
-            X-Ms-Request-Id:
-                - 3574ed0e-89b1-46a3-a55b-00eec741357f
-            X-Ms-Routing-Request-Id:
-                - WESTUS2:20241104T184239Z:3574ed0e-89b1-46a3-a55b-00eec741357f
-            X-Msedge-Ref:
-                - 'Ref A: 2A52B6E1F6FE464F9FA5F8C8CC969C48 Ref B: CO6AA3150219025 Ref C: 2024-11-04T18:42:31Z'
-        status: 200 OK
-        code: 200
-        duration: 7.7744013s
-    - id: 19
-      request:
-        proto: HTTP/1.1
-        proto_major: 1
-        proto_minor: 1
-        content_length: 0
-        transfer_encoding: []
-        trailer: {}
-        host: management.azure.com
-        remote_addr: ""
-        request_uri: ""
-        body: ""
-        form: {}
-        headers:
-            Accept-Encoding:
-                - gzip
-            Authorization:
-                - SANITIZED
-            User-Agent:
-                - azsdk-go-armresources.DeploymentsClient/v1.1.1 (go1.23.2; Windows_NT),azdev/0.0.0-dev.0 (Go go1.23.2; windows/amd64)
-            X-Ms-Correlation-Request-Id:
-                - c84bbc45984b0ad4314e8a2178ee0dd2
-        url: https://management.azure.com:443/subscriptions/faa080af-c1d8-40ad-9cce-e1a450ca5b57/providers/Microsoft.Resources/deployments/?api-version=2021-04-01&%24skiptoken=1VHbjoIwEP0W%2b6xJ6yVR38AOiaudQjtlg28GXVc0kOxiQIz%2fvmD0B3zbt5mcM5NzubG0yMtjftmWxyKn4rTPf9n8xj7BkrNDNs8v53Ofgfdcbyzf12W4%2fSmP3cFqf2VzJnrTHlJSqyYZsP6DYYrqhQk%2b7ZlT4Ct5qCK3kcpFY5S%2bb%2bRZRjwOlAOO5MuI4gXS7ssI1GvLKy1dy0trJGg%2fL7mipEHyKrQCLQQtH2qdfYCitFHSmyC5ofIGA3Z%2f6e2M%2fAu5C0Ay3trZV95d%2fOCMDuE9D2P%2bfuS0FJrUREk3UlnCVXYYaStWkcO14zPdRR7DDKgpribwNzF8h5S1M4iQTruww1uu%2f6gmS6946Cq53%2f8A
-        method: GET
-      response:
-        proto: HTTP/2.0
-        proto_major: 2
-        proto_minor: 0
-        transfer_encoding: []
-        trailer: {}
-        content_length: 1738781
-        uncompressed: false
-        body: '{"nextLink":"https://management.azure.com/subscriptions/faa080af-c1d8-40ad-9cce-e1a450ca5b57/providers/Microsoft.Resources/deployments/?api-version=2021-04-01\u0026%24skiptoken=1ZHPaoNAEMafxT0raOIheIvZCU2T3Y27M5b0FowtVlmhNagNvnu11ofo7fvzG%2fhgHiyrbVPY%2b7Upaot1mdsvFj0YbA2SWU3S5l1zvn42xUQc855FLHA2jsRLJ74vHnN%2fCV23Sxf4G0eX%2b1jw9zahVy4oCSWPY80rnvjpXhD4EmOeYLqTeHvTgVQn47eK08hlvUBYqfF21KHg0Mk%2bQAPVISXo1cczCMx6hUmosFyL1vPY4P7t%2fTdzX8AgkFZnYJG9V5XLpoTMerF0NIrwabFzO75jhncgUW9PZOZgGH4A","value":[]}'
-=======
-        content_length: 354962
-        uncompressed: false
-        body: '{"value":[{"id":"/subscriptions/faa080af-c1d8-40ad-9cce-e1a450ca5b57/providers/Microsoft.Resources/deployments/azdtest-lb582c8-1738725223","location":"eastus2","name":"azdtest-lb582c8-1738725223","properties":{"correlationId":"0bed4dbea7570dcff1f6d7f3b7e56bda","dependencies":[{"dependsOn":[{"id":"/subscriptions/faa080af-c1d8-40ad-9cce-e1a450ca5b57/resourceGroups/rg-azdtest-lb582c8","resourceName":"rg-azdtest-lb582c8","resourceType":"Microsoft.Resources/resourceGroups"}],"id":"/subscriptions/faa080af-c1d8-40ad-9cce-e1a450ca5b57/resourceGroups/rg-azdtest-lb582c8/providers/Microsoft.Resources/deployments/resources","resourceName":"resources","resourceType":"Microsoft.Resources/deployments"}],"duration":"PT34.7905987S","mode":"Incremental","outputResources":[{"id":"/subscriptions/faa080af-c1d8-40ad-9cce-e1a450ca5b57/resourceGroups/rg-azdtest-lb582c8"},{"id":"/subscriptions/faa080af-c1d8-40ad-9cce-e1a450ca5b57/resourceGroups/rg-azdtest-lb582c8/providers/Microsoft.Storage/storageAccounts/stpk52aldg24gbc"}],"outputs":{"arraY_INT":{"type":"Array","value":[1,2,3]},"arraY_STRING":{"type":"Array","value":["elem1","elem2","elem3"]},"array":{"type":"Array","value":[true,"abc",1234]},"azurE_STORAGE_ACCOUNT_ID":{"type":"String","value":"/subscriptions/faa080af-c1d8-40ad-9cce-e1a450ca5b57/resourceGroups/rg-azdtest-lb582c8/providers/Microsoft.Storage/storageAccounts/stpk52aldg24gbc"},"azurE_STORAGE_ACCOUNT_NAME":{"type":"String","value":"stpk52aldg24gbc"},"bool":{"type":"Bool","value":true},"int":{"type":"Int","value":1234},"object":{"type":"Object","value":{"array":[true,"abc",1234],"foo":"bar","inner":{"foo":"bar"}}},"string":{"type":"String","value":"abc"}},"parameters":{"boolTagValue":{"type":"Bool","value":false},"deleteAfterTime":{"type":"String","value":"2025-02-05T04:13:55Z"},"environmentName":{"type":"String","value":"azdtest-lb582c8"},"intTagValue":{"type":"Int","value":678},"location":{"type":"String","value":"eastus2"}},"providers":[{"namespace":"Microsoft.Resources","resourceTypes":[{"locations":["eastus2"],"resourceType":"resourceGroups"},{"locations":[null],"resourceType":"deployments"}]}],"provisioningState":"Succeeded","templateHash":"12203772157973239821","timestamp":"2025-02-05T03:14:33.6318221Z"},"tags":{"azd-env-name":"azdtest-lb582c8","azd-provision-param-hash":"23bf7ece5a0093b39a9ba5bbe1b46c718126ff365bb310d66c3227bdedc6de02"},"type":"Microsoft.Resources/deployments"}]}'
->>>>>>> e63055e1
-        headers:
-            Cache-Control:
-                - no-cache
-            Content-Length:
-<<<<<<< HEAD
-                - "1738781"
-            Content-Type:
-                - application/json; charset=utf-8
-            Date:
-                - Mon, 04 Nov 2024 18:42:42 GMT
-=======
-                - "354962"
-            Content-Type:
-                - application/json; charset=utf-8
-            Date:
-                - Wed, 05 Feb 2025 03:15:05 GMT
->>>>>>> e63055e1
-            Expires:
-                - "-1"
-            Pragma:
-                - no-cache
-            Strict-Transport-Security:
-                - max-age=31536000; includeSubDomains
-            X-Cache:
-                - CONFIG_NOCACHE
-            X-Content-Type-Options:
-                - nosniff
-            X-Ms-Correlation-Request-Id:
-<<<<<<< HEAD
-                - c84bbc45984b0ad4314e8a2178ee0dd2
-=======
-                - 0bed4dbea7570dcff1f6d7f3b7e56bda
->>>>>>> e63055e1
-            X-Ms-Ratelimit-Remaining-Subscription-Global-Reads:
-                - "16499"
-            X-Ms-Ratelimit-Remaining-Subscription-Reads:
-                - "1099"
-            X-Ms-Request-Id:
-<<<<<<< HEAD
-                - 9fb8c2d3-021e-4e40-9d0b-6bf4479d89d4
-            X-Ms-Routing-Request-Id:
-                - WESTUS2:20241104T184243Z:9fb8c2d3-021e-4e40-9d0b-6bf4479d89d4
-            X-Msedge-Ref:
-                - 'Ref A: 5DB6C3104F4B4A9B9D76036411F51E60 Ref B: CO6AA3150219025 Ref C: 2024-11-04T18:42:39Z'
-        status: 200 OK
-        code: 200
-        duration: 3.8505709s
-    - id: 20
-=======
-                - 2f0044e5-9387-422a-a907-28f8d22ca6cb
-            X-Ms-Routing-Request-Id:
-                - WESTUS2:20250205T031505Z:2f0044e5-9387-422a-a907-28f8d22ca6cb
-            X-Msedge-Ref:
-                - 'Ref A: 1AB418552A964211BD232B9F177DB4FC Ref B: CO6AA3150218045 Ref C: 2025-02-05T03:15:01Z'
-        status: 200 OK
-        code: 200
-        duration: 4.536695722s
-    - id: 6
->>>>>>> e63055e1
-      request:
-        proto: HTTP/1.1
-        proto_major: 1
-        proto_minor: 1
-        content_length: 0
-        transfer_encoding: []
-        trailer: {}
-        host: management.azure.com
-        remote_addr: ""
-        request_uri: ""
-        body: ""
-        form: {}
-        headers:
-            Accept-Encoding:
-                - gzip
-            Authorization:
-                - SANITIZED
-            User-Agent:
-<<<<<<< HEAD
-                - azsdk-go-armresources.DeploymentsClient/v1.1.1 (go1.23.2; Windows_NT),azdev/0.0.0-dev.0 (Go go1.23.2; windows/amd64)
-            X-Ms-Correlation-Request-Id:
-                - c84bbc45984b0ad4314e8a2178ee0dd2
-        url: https://management.azure.com:443/subscriptions/faa080af-c1d8-40ad-9cce-e1a450ca5b57/providers/Microsoft.Resources/deployments/?api-version=2021-04-01&%24skiptoken=1ZHPaoNAEMafxT0raOIheIvZCU2T3Y27M5b0FowtVlmhNagNvnu11ofo7fvzG%2fhgHiyrbVPY%2b7Upaot1mdsvFj0YbA2SWU3S5l1zvn42xUQc855FLHA2jsRLJ74vHnN%2fCV23Sxf4G0eX%2b1jw9zahVy4oCSWPY80rnvjpXhD4EmOeYLqTeHvTgVQn47eK08hlvUBYqfF21KHg0Mk%2bQAPVISXo1cczCMx6hUmosFyL1vPY4P7t%2fTdzX8AgkFZnYJG9V5XLpoTMerF0NIrwabFzO75jhncgUW9PZOZgGH4A
-=======
-                - azsdk-go-armresources.DeploymentsClient/v1.1.1 (go1.23.0; linux),azdev/0.0.0-dev.0 (Go go1.23.0; linux/amd64)
-            X-Ms-Correlation-Request-Id:
-                - 0bed4dbea7570dcff1f6d7f3b7e56bda
-        url: https://management.azure.com:443/subscriptions/faa080af-c1d8-40ad-9cce-e1a450ca5b57/providers/Microsoft.Resources/deployments/azdtest-lb582c8-1738725223?api-version=2021-04-01
->>>>>>> e63055e1
-        method: GET
-      response:
-        proto: HTTP/2.0
-        proto_major: 2
-        proto_minor: 0
-        transfer_encoding: []
-        trailer: {}
-        content_length: 1207133
-        uncompressed: false
-<<<<<<< HEAD
-        body: '{"nextLink":"https://management.azure.com/subscriptions/faa080af-c1d8-40ad-9cce-e1a450ca5b57/providers/Microsoft.Resources/deployments/?api-version=2021-04-01\u0026%24skiptoken=1VLdToMwFH6W9RoSmJos3BVaom49HfR0Bu8WxAUhkCgLPwvvLpURjS9gvOo57deT7%2bdcSFpXTV6dj01eV1gXWfVBvAvhVKFWa1NWWdfsj%2b9NbhDbrCcecVebFWDSiSGxifWFiOt2eXOdzSouQl%2bwUxvpZyZ0dAvM92NWssg5hEJzB9BnER4CwJfX2AW5U04rmZ5waQ8s6YAVPaBeS0x7EbigQj8SmHby7ZFPZy%2fRzBAunGybjNaV77%2bhG1CgjBqTiVedy9IiT9wY%2fhcCOkA%2bJfngCEwGQNqCmvzm4ZQPX%2fweBKN3Jg9BZ78N3YADxnRnWH9r4DqWe%2f7zRqubpdVbJTXeL%2b2seVqy%2bfuveeP4CQ%3d%3d","value":[]}'
-=======
-        body: '{"id":"/subscriptions/faa080af-c1d8-40ad-9cce-e1a450ca5b57/providers/Microsoft.Resources/deployments/azdtest-lb582c8-1738725223","name":"azdtest-lb582c8-1738725223","type":"Microsoft.Resources/deployments","location":"eastus2","tags":{"azd-env-name":"azdtest-lb582c8","azd-provision-param-hash":"23bf7ece5a0093b39a9ba5bbe1b46c718126ff365bb310d66c3227bdedc6de02"},"properties":{"templateHash":"12203772157973239821","parameters":{"environmentName":{"type":"String","value":"azdtest-lb582c8"},"location":{"type":"String","value":"eastus2"},"deleteAfterTime":{"type":"String","value":"2025-02-05T04:13:55Z"},"intTagValue":{"type":"Int","value":678},"boolTagValue":{"type":"Bool","value":false}},"mode":"Incremental","provisioningState":"Succeeded","timestamp":"2025-02-05T03:14:33.6318221Z","duration":"PT34.7905987S","correlationId":"0bed4dbea7570dcff1f6d7f3b7e56bda","providers":[{"namespace":"Microsoft.Resources","resourceTypes":[{"resourceType":"resourceGroups","locations":["eastus2"]},{"resourceType":"deployments","locations":[null]}]}],"dependencies":[{"dependsOn":[{"id":"/subscriptions/faa080af-c1d8-40ad-9cce-e1a450ca5b57/resourceGroups/rg-azdtest-lb582c8","resourceType":"Microsoft.Resources/resourceGroups","resourceName":"rg-azdtest-lb582c8"}],"id":"/subscriptions/faa080af-c1d8-40ad-9cce-e1a450ca5b57/resourceGroups/rg-azdtest-lb582c8/providers/Microsoft.Resources/deployments/resources","resourceType":"Microsoft.Resources/deployments","resourceName":"resources"}],"outputs":{"azurE_STORAGE_ACCOUNT_ID":{"type":"String","value":"/subscriptions/faa080af-c1d8-40ad-9cce-e1a450ca5b57/resourceGroups/rg-azdtest-lb582c8/providers/Microsoft.Storage/storageAccounts/stpk52aldg24gbc"},"azurE_STORAGE_ACCOUNT_NAME":{"type":"String","value":"stpk52aldg24gbc"},"string":{"type":"String","value":"abc"},"bool":{"type":"Bool","value":true},"int":{"type":"Int","value":1234},"array":{"type":"Array","value":[true,"abc",1234]},"arraY_INT":{"type":"Array","value":[1,2,3]},"arraY_STRING":{"type":"Array","value":["elem1","elem2","elem3"]},"object":{"type":"Object","value":{"foo":"bar","inner":{"foo":"bar"},"array":[true,"abc",1234]}}},"outputResources":[{"id":"/subscriptions/faa080af-c1d8-40ad-9cce-e1a450ca5b57/resourceGroups/rg-azdtest-lb582c8"},{"id":"/subscriptions/faa080af-c1d8-40ad-9cce-e1a450ca5b57/resourceGroups/rg-azdtest-lb582c8/providers/Microsoft.Storage/storageAccounts/stpk52aldg24gbc"}]}}'
->>>>>>> e63055e1
-        headers:
-            Cache-Control:
-                - no-cache
-            Content-Length:
-                - "1207133"
-            Content-Type:
-                - application/json; charset=utf-8
-            Date:
-<<<<<<< HEAD
-                - Mon, 04 Nov 2024 18:42:46 GMT
-=======
-                - Wed, 05 Feb 2025 03:15:06 GMT
->>>>>>> e63055e1
-            Expires:
-                - "-1"
-            Pragma:
-                - no-cache
-            Strict-Transport-Security:
-                - max-age=31536000; includeSubDomains
-            X-Cache:
-                - CONFIG_NOCACHE
-            X-Content-Type-Options:
-                - nosniff
-            X-Ms-Correlation-Request-Id:
-<<<<<<< HEAD
-                - c84bbc45984b0ad4314e8a2178ee0dd2
-=======
-                - 0bed4dbea7570dcff1f6d7f3b7e56bda
->>>>>>> e63055e1
-            X-Ms-Ratelimit-Remaining-Subscription-Global-Reads:
-                - "16499"
-            X-Ms-Ratelimit-Remaining-Subscription-Reads:
-                - "1099"
-            X-Ms-Request-Id:
-<<<<<<< HEAD
-                - f467da45-81d8-470d-8bf4-45b6cb5fbdb6
-            X-Ms-Routing-Request-Id:
-                - WESTUS2:20241104T184247Z:f467da45-81d8-470d-8bf4-45b6cb5fbdb6
-            X-Msedge-Ref:
-                - 'Ref A: 097B91D95B65412BAAECA5C4DA68B244 Ref B: CO6AA3150219025 Ref C: 2024-11-04T18:42:43Z'
-        status: 200 OK
-        code: 200
-        duration: 3.6113185s
-    - id: 21
-=======
-                - 9d4dbf12-44df-4cb5-8593-15c6f86f8e48
-            X-Ms-Routing-Request-Id:
-                - WESTUS2:20250205T031506Z:9d4dbf12-44df-4cb5-8593-15c6f86f8e48
-            X-Msedge-Ref:
-                - 'Ref A: 579EE37FA7994DBF8989FA3E3A3B68E0 Ref B: CO6AA3150218045 Ref C: 2025-02-05T03:15:05Z'
-        status: 200 OK
-        code: 200
-        duration: 449.303195ms
-    - id: 7
->>>>>>> e63055e1
-      request:
-        proto: HTTP/1.1
-        proto_major: 1
-        proto_minor: 1
-        content_length: 0
-        transfer_encoding: []
-        trailer: {}
-        host: management.azure.com
-        remote_addr: ""
-        request_uri: ""
-        body: ""
-        form: {}
-        headers:
-            Accept-Encoding:
-                - gzip
-            Authorization:
-                - SANITIZED
-            User-Agent:
-<<<<<<< HEAD
-                - azsdk-go-armresources.DeploymentsClient/v1.1.1 (go1.23.2; Windows_NT),azdev/0.0.0-dev.0 (Go go1.23.2; windows/amd64)
-            X-Ms-Correlation-Request-Id:
-                - c84bbc45984b0ad4314e8a2178ee0dd2
-        url: https://management.azure.com:443/subscriptions/faa080af-c1d8-40ad-9cce-e1a450ca5b57/providers/Microsoft.Resources/deployments/?api-version=2021-04-01&%24skiptoken=1VLdToMwFH6W9RoSmJos3BVaom49HfR0Bu8WxAUhkCgLPwvvLpURjS9gvOo57deT7%2bdcSFpXTV6dj01eV1gXWfVBvAvhVKFWa1NWWdfsj%2b9NbhDbrCcecVebFWDSiSGxifWFiOt2eXOdzSouQl%2bwUxvpZyZ0dAvM92NWssg5hEJzB9BnER4CwJfX2AW5U04rmZ5waQ8s6YAVPaBeS0x7EbigQj8SmHby7ZFPZy%2fRzBAunGybjNaV77%2bhG1CgjBqTiVedy9IiT9wY%2fhcCOkA%2bJfngCEwGQNqCmvzm4ZQPX%2fweBKN3Jg9BZ78N3YADxnRnWH9r4DqWe%2f7zRqubpdVbJTXeL%2b2seVqy%2bfuveeP4CQ%3d%3d
-=======
-                - azsdk-go-armresources.DeploymentsClient/v1.1.1 (go1.23.0; linux),azdev/0.0.0-dev.0 (Go go1.23.0; linux/amd64)
-            X-Ms-Correlation-Request-Id:
-                - fcd6554f72b4dafd2391a05c8c59f9cf
-        url: https://management.azure.com:443/subscriptions/faa080af-c1d8-40ad-9cce-e1a450ca5b57/providers/Microsoft.Resources/deployments/?api-version=2021-04-01
->>>>>>> e63055e1
-        method: GET
-      response:
-        proto: HTTP/2.0
-        proto_major: 2
-        proto_minor: 0
-        transfer_encoding: []
-        trailer: {}
-<<<<<<< HEAD
-        content_length: 128484
-        uncompressed: false
-        body: '{"nextLink":"https://management.azure.com/subscriptions/faa080af-c1d8-40ad-9cce-e1a450ca5b57/providers/Microsoft.Resources/deployments/?api-version=2021-04-01\u0026%24skiptoken=ZZDBboMwEES%2fBZ9BgoRDxA2wUdvEdrDXVOktorSiICO1REAj%2fr04iaOqve3Mzq705ozKTve1Ph37utPQNZX%2bQtEZkViCkisU6VPbujdp1TMxSxPT1djvj599ba631YQiFDgbh8FhpN8HD7mXhOgGuwv8jSOaLKH4fcjVC6YqDxlOEoFbnPtFRhXxGSQ4hyJl8PomAsZ30h84VkuunCiQFV9ulzmkmIxsCkCS9rFQZOIfT4RCOXHIQw7Nmg6eh2YXZSJmKUkJAxHvLIPkCh5unmG5cqYxi3Fs4K1jWP%2fFjEmU4HvyO6bk2kq1vfy38lrYvc0%2f%2f%2bb5Bw%3d%3d","value":[]}'
-=======
-        content_length: 354962
-        uncompressed: false
-        body: '{"value":[{"id":"/subscriptions/faa080af-c1d8-40ad-9cce-e1a450ca5b57/providers/Microsoft.Resources/deployments/azdtest-lb582c8-1738725223","location":"eastus2","name":"azdtest-lb582c8-1738725223","properties":{"correlationId":"0bed4dbea7570dcff1f6d7f3b7e56bda","dependencies":[{"dependsOn":[{"id":"/subscriptions/faa080af-c1d8-40ad-9cce-e1a450ca5b57/resourceGroups/rg-azdtest-lb582c8","resourceName":"rg-azdtest-lb582c8","resourceType":"Microsoft.Resources/resourceGroups"}],"id":"/subscriptions/faa080af-c1d8-40ad-9cce-e1a450ca5b57/resourceGroups/rg-azdtest-lb582c8/providers/Microsoft.Resources/deployments/resources","resourceName":"resources","resourceType":"Microsoft.Resources/deployments"}],"duration":"PT34.7905987S","mode":"Incremental","outputResources":[{"id":"/subscriptions/faa080af-c1d8-40ad-9cce-e1a450ca5b57/resourceGroups/rg-azdtest-lb582c8"},{"id":"/subscriptions/faa080af-c1d8-40ad-9cce-e1a450ca5b57/resourceGroups/rg-azdtest-lb582c8/providers/Microsoft.Storage/storageAccounts/stpk52aldg24gbc"}],"outputs":{"arraY_INT":{"type":"Array","value":[1,2,3]},"arraY_STRING":{"type":"Array","value":["elem1","elem2","elem3"]},"array":{"type":"Array","value":[true,"abc",1234]},"azurE_STORAGE_ACCOUNT_ID":{"type":"String","value":"/subscriptions/faa080af-c1d8-40ad-9cce-e1a450ca5b57/resourceGroups/rg-azdtest-lb582c8/providers/Microsoft.Storage/storageAccounts/stpk52aldg24gbc"},"azurE_STORAGE_ACCOUNT_NAME":{"type":"String","value":"stpk52aldg24gbc"},"bool":{"type":"Bool","value":true},"int":{"type":"Int","value":1234},"object":{"type":"Object","value":{"array":[true,"abc",1234],"foo":"bar","inner":{"foo":"bar"}}},"string":{"type":"String","value":"abc"}},"parameters":{"boolTagValue":{"type":"Bool","value":false},"deleteAfterTime":{"type":"String","value":"2025-02-05T04:13:55Z"},"environmentName":{"type":"String","value":"azdtest-lb582c8"},"intTagValue":{"type":"Int","value":678},"location":{"type":"String","value":"eastus2"}},"providers":[{"namespace":"Microsoft.Resources","resourceTypes":[{"locations":["eastus2"],"resourceType":"resourceGroups"},{"locations":[null],"resourceType":"deployments"}]}],"provisioningState":"Succeeded","templateHash":"12203772157973239821","timestamp":"2025-02-05T03:14:33.6318221Z"},"tags":{"azd-env-name":"azdtest-lb582c8","azd-provision-param-hash":"23bf7ece5a0093b39a9ba5bbe1b46c718126ff365bb310d66c3227bdedc6de02"},"type":"Microsoft.Resources/deployments"}]}'
->>>>>>> e63055e1
-        headers:
-            Cache-Control:
-                - no-cache
-            Content-Length:
-<<<<<<< HEAD
-                - "128484"
-            Content-Type:
-                - application/json; charset=utf-8
-            Date:
-                - Mon, 04 Nov 2024 18:42:48 GMT
-=======
-                - "354962"
-            Content-Type:
-                - application/json; charset=utf-8
-            Date:
-                - Wed, 05 Feb 2025 03:15:12 GMT
->>>>>>> e63055e1
-            Expires:
-                - "-1"
-            Pragma:
-                - no-cache
-            Strict-Transport-Security:
-                - max-age=31536000; includeSubDomains
-            X-Cache:
-                - CONFIG_NOCACHE
-            X-Content-Type-Options:
-                - nosniff
-            X-Ms-Correlation-Request-Id:
-<<<<<<< HEAD
-                - c84bbc45984b0ad4314e8a2178ee0dd2
-=======
-                - fcd6554f72b4dafd2391a05c8c59f9cf
->>>>>>> e63055e1
-            X-Ms-Ratelimit-Remaining-Subscription-Global-Reads:
-                - "16499"
-            X-Ms-Ratelimit-Remaining-Subscription-Reads:
-                - "1099"
-            X-Ms-Request-Id:
-<<<<<<< HEAD
-                - 8f6097b2-56c1-43ff-9236-f12b05b3db0a
-            X-Ms-Routing-Request-Id:
-                - WESTUS2:20241104T184249Z:8f6097b2-56c1-43ff-9236-f12b05b3db0a
-            X-Msedge-Ref:
-                - 'Ref A: 4606A532FD6E456AAC573B821B093627 Ref B: CO6AA3150219025 Ref C: 2024-11-04T18:42:47Z'
-        status: 200 OK
-        code: 200
-        duration: 1.3849987s
-    - id: 22
-      request:
-        proto: HTTP/1.1
-        proto_major: 1
-        proto_minor: 1
-        content_length: 0
-        transfer_encoding: []
-        trailer: {}
-        host: management.azure.com
-        remote_addr: ""
-        request_uri: ""
-        body: ""
-        form: {}
-        headers:
-            Accept-Encoding:
-                - gzip
-            Authorization:
-                - SANITIZED
-            User-Agent:
-                - azsdk-go-armresources.DeploymentsClient/v1.1.1 (go1.23.2; Windows_NT),azdev/0.0.0-dev.0 (Go go1.23.2; windows/amd64)
-            X-Ms-Correlation-Request-Id:
-                - c84bbc45984b0ad4314e8a2178ee0dd2
-        url: https://management.azure.com:443/subscriptions/faa080af-c1d8-40ad-9cce-e1a450ca5b57/providers/Microsoft.Resources/deployments/?api-version=2021-04-01&%24skiptoken=ZZDBboMwEES%2fBZ9BgoRDxA2wUdvEdrDXVOktorSiICO1REAj%2fr04iaOqve3Mzq705ozKTve1Ph37utPQNZX%2bQtEZkViCkisU6VPbujdp1TMxSxPT1djvj599ba631YQiFDgbh8FhpN8HD7mXhOgGuwv8jSOaLKH4fcjVC6YqDxlOEoFbnPtFRhXxGSQ4hyJl8PomAsZ30h84VkuunCiQFV9ulzmkmIxsCkCS9rFQZOIfT4RCOXHIQw7Nmg6eh2YXZSJmKUkJAxHvLIPkCh5unmG5cqYxi3Fs4K1jWP%2fFjEmU4HvyO6bk2kq1vfy38lrYvc0%2f%2f%2bb5Bw%3d%3d
-        method: GET
-      response:
-        proto: HTTP/2.0
-        proto_major: 2
-        proto_minor: 0
-        transfer_encoding: []
-        trailer: {}
-        content_length: 537
-        uncompressed: false
-        body: '{"nextLink":"https://management.azure.com/subscriptions/faa080af-c1d8-40ad-9cce-e1a450ca5b57/providers/Microsoft.Resources/deployments/?api-version=2021-04-01\u0026%24skiptoken=ZZBBb4MwDIV%2fS3MuEnQ7VNwCCZrWximJ04ndKsYqBgrSRgWs4r%2bvaZdp2k7xe%2f7yZPtMys72tT0d%2brqz2DWV%2fSDxmTxxjUa7ylZjvzu897UDNtVEYhIt1gvAYhSfRUCWV0J1g%2b9F4XqhmiwR7Djk5pkJk98DSxLFWpaH%2b0wYHgImLMd9CvjyqiKQWx0OkpkLV07AihFYMwGalcRyEmkEOktygeUo3x755Z0kugwRwTEIyLwknLpxVyS2p7b10qtMUUh5ygEV3XpTS4MP355b9PYxpUAZdWnecYf4hzmTGyV3%2fDdm9J2XZnPN9%2fJ2zZ%2fx%2fuTN8xc%3d","value":[]}'
-        headers:
-            Cache-Control:
-                - no-cache
-            Content-Length:
-                - "537"
-            Content-Type:
-                - application/json; charset=utf-8
-            Date:
-                - Mon, 04 Nov 2024 18:42:48 GMT
-            Expires:
-                - "-1"
-            Pragma:
-                - no-cache
-            Strict-Transport-Security:
-                - max-age=31536000; includeSubDomains
-            X-Cache:
-                - CONFIG_NOCACHE
-            X-Content-Type-Options:
-                - nosniff
-            X-Ms-Correlation-Request-Id:
-                - c84bbc45984b0ad4314e8a2178ee0dd2
-            X-Ms-Ratelimit-Remaining-Subscription-Global-Reads:
-                - "16499"
-            X-Ms-Ratelimit-Remaining-Subscription-Reads:
-                - "1099"
-            X-Ms-Request-Id:
-                - 5d140035-a6bf-427d-b962-bd997d79a0cc
-            X-Ms-Routing-Request-Id:
-                - WESTUS2:20241104T184249Z:5d140035-a6bf-427d-b962-bd997d79a0cc
-            X-Msedge-Ref:
-                - 'Ref A: 3ABCB15E264C41A0A07C7D860C0DA093 Ref B: CO6AA3150219025 Ref C: 2024-11-04T18:42:49Z'
-        status: 200 OK
-        code: 200
-        duration: 620.0949ms
-    - id: 23
-      request:
-        proto: HTTP/1.1
-        proto_major: 1
-        proto_minor: 1
-        content_length: 0
-        transfer_encoding: []
-        trailer: {}
-        host: management.azure.com
-        remote_addr: ""
-        request_uri: ""
-        body: ""
-        form: {}
-        headers:
-            Accept-Encoding:
-                - gzip
-            Authorization:
-                - SANITIZED
-            User-Agent:
-                - azsdk-go-armresources.DeploymentsClient/v1.1.1 (go1.23.2; Windows_NT),azdev/0.0.0-dev.0 (Go go1.23.2; windows/amd64)
-            X-Ms-Correlation-Request-Id:
-                - c84bbc45984b0ad4314e8a2178ee0dd2
-        url: https://management.azure.com:443/subscriptions/faa080af-c1d8-40ad-9cce-e1a450ca5b57/providers/Microsoft.Resources/deployments/?api-version=2021-04-01&%24skiptoken=ZZBBb4MwDIV%2fS3MuEnQ7VNwCCZrWximJ04ndKsYqBgrSRgWs4r%2bvaZdp2k7xe%2f7yZPtMys72tT0d%2brqz2DWV%2fSDxmTxxjUa7ylZjvzu897UDNtVEYhIt1gvAYhSfRUCWV0J1g%2b9F4XqhmiwR7Djk5pkJk98DSxLFWpaH%2b0wYHgImLMd9CvjyqiKQWx0OkpkLV07AihFYMwGalcRyEmkEOktygeUo3x755Z0kugwRwTEIyLwknLpxVyS2p7b10qtMUUh5ygEV3XpTS4MP355b9PYxpUAZdWnecYf4hzmTGyV3%2fDdm9J2XZnPN9%2fJ2zZ%2fx%2fuTN8xc%3d
-        method: GET
-      response:
-        proto: HTTP/2.0
-        proto_major: 2
-        proto_minor: 0
-        transfer_encoding: []
-        trailer: {}
-        content_length: 12
-        uncompressed: false
-        body: '{"value":[]}'
-        headers:
-            Cache-Control:
-                - no-cache
-            Content-Length:
-                - "12"
-            Content-Type:
-                - application/json; charset=utf-8
-            Date:
-                - Mon, 04 Nov 2024 18:42:49 GMT
-            Expires:
-                - "-1"
-            Pragma:
-                - no-cache
-            Strict-Transport-Security:
-                - max-age=31536000; includeSubDomains
-            X-Cache:
-                - CONFIG_NOCACHE
-            X-Content-Type-Options:
-                - nosniff
-            X-Ms-Correlation-Request-Id:
-                - c84bbc45984b0ad4314e8a2178ee0dd2
-            X-Ms-Ratelimit-Remaining-Subscription-Global-Reads:
-                - "16499"
-            X-Ms-Ratelimit-Remaining-Subscription-Reads:
-                - "1099"
-            X-Ms-Request-Id:
-                - 27387492-fe7d-4a8d-9e81-3c32a225d282
-            X-Ms-Routing-Request-Id:
-                - WESTUS2:20241104T184250Z:27387492-fe7d-4a8d-9e81-3c32a225d282
-            X-Msedge-Ref:
-                - 'Ref A: 935FFC83DF444F0784FC5371BA15B78E Ref B: CO6AA3150219025 Ref C: 2024-11-04T18:42:49Z'
-        status: 200 OK
-        code: 200
-        duration: 449.4205ms
-    - id: 24
-=======
-                - c89393f4-bf0a-4b47-94d7-cc2e03bd74d5
-            X-Ms-Routing-Request-Id:
-                - WESTUS2:20250205T031513Z:c89393f4-bf0a-4b47-94d7-cc2e03bd74d5
-            X-Msedge-Ref:
-                - 'Ref A: C4473BE89B304AD3806EB88F0DE17D83 Ref B: CO6AA3150218045 Ref C: 2025-02-05T03:15:09Z'
-        status: 200 OK
-        code: 200
-        duration: 3.517670705s
-    - id: 8
->>>>>>> e63055e1
-      request:
-        proto: HTTP/1.1
-        proto_major: 1
-        proto_minor: 1
-        content_length: 0
-        transfer_encoding: []
-        trailer: {}
-        host: management.azure.com
-        remote_addr: ""
-        request_uri: ""
-        body: ""
-        form: {}
-        headers:
-            Accept:
-                - application/json
-            Accept-Encoding:
-                - gzip
-            Authorization:
-                - SANITIZED
-            User-Agent:
-<<<<<<< HEAD
-                - azsdk-go-armresources.DeploymentsClient/v1.1.1 (go1.23.2; Windows_NT),azdev/0.0.0-dev.0 (Go go1.23.2; windows/amd64)
-            X-Ms-Correlation-Request-Id:
-                - c84bbc45984b0ad4314e8a2178ee0dd2
-        url: https://management.azure.com:443/subscriptions/faa080af-c1d8-40ad-9cce-e1a450ca5b57/providers/Microsoft.Resources/deployments/azdtest-w9d007a-1730745624?api-version=2021-04-01
-=======
-                - azsdk-go-armresources.DeploymentsClient/v1.1.1 (go1.23.0; linux),azdev/0.0.0-dev.0 (Go go1.23.0; linux/amd64)
-            X-Ms-Correlation-Request-Id:
-                - fcd6554f72b4dafd2391a05c8c59f9cf
-        url: https://management.azure.com:443/subscriptions/faa080af-c1d8-40ad-9cce-e1a450ca5b57/providers/Microsoft.Resources/deployments/azdtest-lb582c8-1738725223?api-version=2021-04-01
->>>>>>> e63055e1
-        method: GET
-      response:
-        proto: HTTP/2.0
-        proto_major: 2
-        proto_minor: 0
-        transfer_encoding: []
-        trailer: {}
-        content_length: 2405
-        uncompressed: false
-<<<<<<< HEAD
-        body: '{"id":"/subscriptions/faa080af-c1d8-40ad-9cce-e1a450ca5b57/providers/Microsoft.Resources/deployments/azdtest-w9d007a-1730745624","name":"azdtest-w9d007a-1730745624","type":"Microsoft.Resources/deployments","location":"eastus2","tags":{"azd-env-name":"azdtest-w9d007a","azd-provision-param-hash":"186956753fb20f2eca1a70979e1f53b436607c20b4bed7ed2ee3d38af2e7306a"},"properties":{"templateHash":"15552207553737481855","parameters":{"environmentName":{"type":"String","value":"azdtest-w9d007a"},"location":{"type":"String","value":"eastus2"},"deleteAfterTime":{"type":"String","value":"2024-11-04T19:41:03Z"},"intTagValue":{"type":"Int","value":678},"boolTagValue":{"type":"Bool","value":false}},"mode":"Incremental","provisioningState":"Succeeded","timestamp":"2024-11-04T18:41:38.649785Z","duration":"PT33.2791406S","correlationId":"e5e0dd22c9ebf1a2ce57733f63fc470d","providers":[{"namespace":"Microsoft.Resources","resourceTypes":[{"resourceType":"resourceGroups","locations":["eastus2"]},{"resourceType":"deployments","locations":[null]}]}],"dependencies":[{"dependsOn":[{"id":"/subscriptions/faa080af-c1d8-40ad-9cce-e1a450ca5b57/resourceGroups/rg-azdtest-w9d007a","resourceType":"Microsoft.Resources/resourceGroups","resourceName":"rg-azdtest-w9d007a"}],"id":"/subscriptions/faa080af-c1d8-40ad-9cce-e1a450ca5b57/resourceGroups/rg-azdtest-w9d007a/providers/Microsoft.Resources/deployments/resources","resourceType":"Microsoft.Resources/deployments","resourceName":"resources"}],"outputs":{"azurE_STORAGE_ACCOUNT_ID":{"type":"String","value":"/subscriptions/faa080af-c1d8-40ad-9cce-e1a450ca5b57/resourceGroups/rg-azdtest-w9d007a/providers/Microsoft.Storage/storageAccounts/std4jqclyx3djlc"},"azurE_STORAGE_ACCOUNT_NAME":{"type":"String","value":"std4jqclyx3djlc"},"string":{"type":"String","value":"abc"},"bool":{"type":"Bool","value":true},"int":{"type":"Int","value":1234},"array":{"type":"Array","value":[true,"abc",1234]},"arraY_INT":{"type":"Array","value":[1,2,3]},"arraY_STRING":{"type":"Array","value":["elem1","elem2","elem3"]},"object":{"type":"Object","value":{"foo":"bar","inner":{"foo":"bar"},"array":[true,"abc",1234]}}},"outputResources":[{"id":"/subscriptions/faa080af-c1d8-40ad-9cce-e1a450ca5b57/resourceGroups/rg-azdtest-w9d007a"},{"id":"/subscriptions/faa080af-c1d8-40ad-9cce-e1a450ca5b57/resourceGroups/rg-azdtest-w9d007a/providers/Microsoft.Storage/storageAccounts/std4jqclyx3djlc"}]}}'
-=======
-        body: '{"id":"/subscriptions/faa080af-c1d8-40ad-9cce-e1a450ca5b57/providers/Microsoft.Resources/deployments/azdtest-lb582c8-1738725223","name":"azdtest-lb582c8-1738725223","type":"Microsoft.Resources/deployments","location":"eastus2","tags":{"azd-env-name":"azdtest-lb582c8","azd-provision-param-hash":"23bf7ece5a0093b39a9ba5bbe1b46c718126ff365bb310d66c3227bdedc6de02"},"properties":{"templateHash":"12203772157973239821","parameters":{"environmentName":{"type":"String","value":"azdtest-lb582c8"},"location":{"type":"String","value":"eastus2"},"deleteAfterTime":{"type":"String","value":"2025-02-05T04:13:55Z"},"intTagValue":{"type":"Int","value":678},"boolTagValue":{"type":"Bool","value":false}},"mode":"Incremental","provisioningState":"Succeeded","timestamp":"2025-02-05T03:14:33.6318221Z","duration":"PT34.7905987S","correlationId":"0bed4dbea7570dcff1f6d7f3b7e56bda","providers":[{"namespace":"Microsoft.Resources","resourceTypes":[{"resourceType":"resourceGroups","locations":["eastus2"]},{"resourceType":"deployments","locations":[null]}]}],"dependencies":[{"dependsOn":[{"id":"/subscriptions/faa080af-c1d8-40ad-9cce-e1a450ca5b57/resourceGroups/rg-azdtest-lb582c8","resourceType":"Microsoft.Resources/resourceGroups","resourceName":"rg-azdtest-lb582c8"}],"id":"/subscriptions/faa080af-c1d8-40ad-9cce-e1a450ca5b57/resourceGroups/rg-azdtest-lb582c8/providers/Microsoft.Resources/deployments/resources","resourceType":"Microsoft.Resources/deployments","resourceName":"resources"}],"outputs":{"azurE_STORAGE_ACCOUNT_ID":{"type":"String","value":"/subscriptions/faa080af-c1d8-40ad-9cce-e1a450ca5b57/resourceGroups/rg-azdtest-lb582c8/providers/Microsoft.Storage/storageAccounts/stpk52aldg24gbc"},"azurE_STORAGE_ACCOUNT_NAME":{"type":"String","value":"stpk52aldg24gbc"},"string":{"type":"String","value":"abc"},"bool":{"type":"Bool","value":true},"int":{"type":"Int","value":1234},"array":{"type":"Array","value":[true,"abc",1234]},"arraY_INT":{"type":"Array","value":[1,2,3]},"arraY_STRING":{"type":"Array","value":["elem1","elem2","elem3"]},"object":{"type":"Object","value":{"foo":"bar","inner":{"foo":"bar"},"array":[true,"abc",1234]}}},"outputResources":[{"id":"/subscriptions/faa080af-c1d8-40ad-9cce-e1a450ca5b57/resourceGroups/rg-azdtest-lb582c8"},{"id":"/subscriptions/faa080af-c1d8-40ad-9cce-e1a450ca5b57/resourceGroups/rg-azdtest-lb582c8/providers/Microsoft.Storage/storageAccounts/stpk52aldg24gbc"}]}}'
->>>>>>> e63055e1
-        headers:
-            Cache-Control:
-                - no-cache
-            Content-Length:
-                - "2405"
-            Content-Type:
-                - application/json; charset=utf-8
-            Date:
-<<<<<<< HEAD
-                - Mon, 04 Nov 2024 18:42:49 GMT
-=======
-                - Wed, 05 Feb 2025 03:15:13 GMT
->>>>>>> e63055e1
-            Expires:
-                - "-1"
-            Pragma:
-                - no-cache
-            Strict-Transport-Security:
-                - max-age=31536000; includeSubDomains
-            X-Cache:
-                - CONFIG_NOCACHE
-            X-Content-Type-Options:
-                - nosniff
-            X-Ms-Correlation-Request-Id:
-<<<<<<< HEAD
-                - c84bbc45984b0ad4314e8a2178ee0dd2
-=======
-                - fcd6554f72b4dafd2391a05c8c59f9cf
->>>>>>> e63055e1
-            X-Ms-Ratelimit-Remaining-Subscription-Global-Reads:
-                - "16499"
-            X-Ms-Ratelimit-Remaining-Subscription-Reads:
-                - "1099"
-            X-Ms-Request-Id:
-<<<<<<< HEAD
-                - 62da42ca-98dc-46ab-ad42-3dddce2fbf93
-            X-Ms-Routing-Request-Id:
-                - WESTUS2:20241104T184250Z:62da42ca-98dc-46ab-ad42-3dddce2fbf93
-            X-Msedge-Ref:
-                - 'Ref A: 05A0EFEA0BB346D2813877B328421461 Ref B: CO6AA3150219025 Ref C: 2024-11-04T18:42:50Z'
-        status: 200 OK
-        code: 200
-        duration: 195.49ms
-    - id: 25
-=======
-                - 3902341f-5410-49d1-bef3-30642147448e
-            X-Ms-Routing-Request-Id:
-                - WESTUS2:20250205T031513Z:3902341f-5410-49d1-bef3-30642147448e
-            X-Msedge-Ref:
-                - 'Ref A: 9025B420CBCD499E81A81CEBE2BC46BD Ref B: CO6AA3150218045 Ref C: 2025-02-05T03:15:13Z'
-        status: 200 OK
-        code: 200
-        duration: 329.059602ms
-    - id: 9
->>>>>>> e63055e1
-      request:
-        proto: HTTP/1.1
-        proto_major: 1
-        proto_minor: 1
-        content_length: 0
-        transfer_encoding: []
-        trailer: {}
-        host: management.azure.com
-        remote_addr: ""
-        request_uri: ""
-        body: ""
-        form: {}
-        headers:
-            Accept:
-                - application/json
-            Accept-Encoding:
-                - gzip
-            Authorization:
-                - SANITIZED
-            User-Agent:
-<<<<<<< HEAD
-                - azsdk-go-armresources.ResourceGroupsClient/v1.1.1 (go1.23.2; Windows_NT),azdev/0.0.0-dev.0 (Go go1.23.2; windows/amd64)
-            X-Ms-Correlation-Request-Id:
-                - c84bbc45984b0ad4314e8a2178ee0dd2
-        url: https://management.azure.com:443/subscriptions/faa080af-c1d8-40ad-9cce-e1a450ca5b57/resourcegroups?%24filter=tagName+eq+%27azd-env-name%27+and+tagValue+eq+%27azdtest-w9d007a%27&api-version=2021-04-01
-=======
-                - azsdk-go-armresources.ResourceGroupsClient/v1.1.1 (go1.23.0; linux),azdev/0.0.0-dev.0 (Go go1.23.0; linux/amd64)
-            X-Ms-Correlation-Request-Id:
-                - fcd6554f72b4dafd2391a05c8c59f9cf
-        url: https://management.azure.com:443/subscriptions/faa080af-c1d8-40ad-9cce-e1a450ca5b57/resourcegroups?%24filter=tagName+eq+%27azd-env-name%27+and+tagValue+eq+%27azdtest-lb582c8%27&api-version=2021-04-01
->>>>>>> e63055e1
-        method: GET
-      response:
-        proto: HTTP/2.0
-        proto_major: 2
-        proto_minor: 0
-        transfer_encoding: []
-        trailer: {}
-        content_length: 358
-        uncompressed: false
-<<<<<<< HEAD
-        body: '{"value":[{"id":"/subscriptions/faa080af-c1d8-40ad-9cce-e1a450ca5b57/resourceGroups/rg-azdtest-w9d007a","name":"rg-azdtest-w9d007a","type":"Microsoft.Resources/resourceGroups","location":"eastus2","tags":{"azd-env-name":"azdtest-w9d007a","DeleteAfter":"2024-11-04T19:41:03Z","IntTag":"678","BoolTag":"False"},"properties":{"provisioningState":"Succeeded"}}]}'
-=======
-        body: '{"value":[{"id":"/subscriptions/faa080af-c1d8-40ad-9cce-e1a450ca5b57/resourceGroups/rg-azdtest-lb582c8","name":"rg-azdtest-lb582c8","type":"Microsoft.Resources/resourceGroups","location":"eastus2","tags":{"azd-env-name":"azdtest-lb582c8","DeleteAfter":"2025-02-05T04:13:55Z","IntTag":"678","BoolTag":"False"},"properties":{"provisioningState":"Succeeded"}}]}'
->>>>>>> e63055e1
-        headers:
-            Cache-Control:
-                - no-cache
-            Content-Length:
-                - "358"
-            Content-Type:
-                - application/json; charset=utf-8
-            Date:
-<<<<<<< HEAD
-                - Mon, 04 Nov 2024 18:42:49 GMT
-=======
-                - Wed, 05 Feb 2025 03:15:13 GMT
->>>>>>> e63055e1
-            Expires:
-                - "-1"
-            Pragma:
-                - no-cache
-            Strict-Transport-Security:
-                - max-age=31536000; includeSubDomains
-            X-Cache:
-                - CONFIG_NOCACHE
-            X-Content-Type-Options:
-                - nosniff
-            X-Ms-Correlation-Request-Id:
-<<<<<<< HEAD
-                - c84bbc45984b0ad4314e8a2178ee0dd2
-=======
-                - fcd6554f72b4dafd2391a05c8c59f9cf
->>>>>>> e63055e1
-            X-Ms-Ratelimit-Remaining-Subscription-Global-Reads:
-                - "16499"
-            X-Ms-Ratelimit-Remaining-Subscription-Reads:
-                - "1099"
-            X-Ms-Request-Id:
-<<<<<<< HEAD
-                - 09251136-1bb8-4aaa-9014-ab088889af4d
-            X-Ms-Routing-Request-Id:
-                - WESTUS2:20241104T184250Z:09251136-1bb8-4aaa-9014-ab088889af4d
-            X-Msedge-Ref:
-                - 'Ref A: BBD06F2C1852412E8E30A4181405E6F0 Ref B: CO6AA3150219025 Ref C: 2024-11-04T18:42:50Z'
-        status: 200 OK
-        code: 200
-        duration: 170.6961ms
-    - id: 26
-=======
-                - 7a3194ee-ffad-4c33-ad3a-8efee2dfb9aa
-            X-Ms-Routing-Request-Id:
-                - WESTUS2:20250205T031513Z:7a3194ee-ffad-4c33-ad3a-8efee2dfb9aa
-            X-Msedge-Ref:
-                - 'Ref A: 53CEC6D8451A43119BFC45FECE32D26E Ref B: CO6AA3150218045 Ref C: 2025-02-05T03:15:13Z'
-        status: 200 OK
-        code: 200
-        duration: 61.687901ms
-    - id: 10
->>>>>>> e63055e1
-      request:
-        proto: HTTP/1.1
-        proto_major: 1
-        proto_minor: 1
-        content_length: 0
-        transfer_encoding: []
-        trailer: {}
-        host: management.azure.com
-        remote_addr: ""
-        request_uri: ""
-        body: ""
-        form: {}
-        headers:
-            Accept:
-                - application/json
-            Accept-Encoding:
-                - gzip
-            Authorization:
-                - SANITIZED
-            User-Agent:
-<<<<<<< HEAD
-                - azsdk-go-armresources.Client/v1.1.1 (go1.23.2; Windows_NT),azdev/0.0.0-dev.0 (Go go1.23.2; windows/amd64)
-            X-Ms-Correlation-Request-Id:
-                - c84bbc45984b0ad4314e8a2178ee0dd2
-        url: https://management.azure.com:443/subscriptions/faa080af-c1d8-40ad-9cce-e1a450ca5b57/resourceGroups/rg-azdtest-w9d007a/resources?api-version=2021-04-01
-=======
-                - azsdk-go-armresources.Client/v1.1.1 (go1.23.0; linux),azdev/0.0.0-dev.0 (Go go1.23.0; linux/amd64)
-            X-Ms-Correlation-Request-Id:
-                - fcd6554f72b4dafd2391a05c8c59f9cf
-        url: https://management.azure.com:443/subscriptions/faa080af-c1d8-40ad-9cce-e1a450ca5b57/resourceGroups/rg-azdtest-lb582c8/resources?api-version=2021-04-01
->>>>>>> e63055e1
-        method: GET
-      response:
-        proto: HTTP/2.0
-        proto_major: 2
-        proto_minor: 0
-        transfer_encoding: []
-        trailer: {}
-        content_length: 364
-        uncompressed: false
-<<<<<<< HEAD
-        body: '{"value":[{"id":"/subscriptions/faa080af-c1d8-40ad-9cce-e1a450ca5b57/resourceGroups/rg-azdtest-w9d007a/providers/Microsoft.Storage/storageAccounts/std4jqclyx3djlc","name":"std4jqclyx3djlc","type":"Microsoft.Storage/storageAccounts","sku":{"name":"Standard_LRS","tier":"Standard"},"kind":"StorageV2","location":"eastus2","tags":{"azd-env-name":"azdtest-w9d007a"}}]}'
-=======
-        body: '{"value":[{"id":"/subscriptions/faa080af-c1d8-40ad-9cce-e1a450ca5b57/resourceGroups/rg-azdtest-lb582c8/providers/Microsoft.Storage/storageAccounts/stpk52aldg24gbc","name":"stpk52aldg24gbc","type":"Microsoft.Storage/storageAccounts","sku":{"name":"Standard_LRS","tier":"Standard"},"kind":"StorageV2","location":"eastus2","tags":{"azd-env-name":"azdtest-lb582c8"}}]}'
->>>>>>> e63055e1
-        headers:
-            Cache-Control:
-                - no-cache
-            Content-Length:
-                - "364"
-            Content-Type:
-                - application/json; charset=utf-8
-            Date:
-<<<<<<< HEAD
-                - Mon, 04 Nov 2024 18:42:49 GMT
-=======
-                - Wed, 05 Feb 2025 03:15:13 GMT
->>>>>>> e63055e1
-            Expires:
-                - "-1"
-            Pragma:
-                - no-cache
-            Strict-Transport-Security:
-                - max-age=31536000; includeSubDomains
-            X-Cache:
-                - CONFIG_NOCACHE
-            X-Content-Type-Options:
-                - nosniff
-            X-Ms-Correlation-Request-Id:
-<<<<<<< HEAD
-                - c84bbc45984b0ad4314e8a2178ee0dd2
-=======
-                - fcd6554f72b4dafd2391a05c8c59f9cf
->>>>>>> e63055e1
-            X-Ms-Ratelimit-Remaining-Subscription-Global-Reads:
-                - "16499"
-            X-Ms-Ratelimit-Remaining-Subscription-Reads:
-                - "1099"
-            X-Ms-Request-Id:
-<<<<<<< HEAD
-                - 95c146e3-a035-433e-9637-9136328fc1e9
-            X-Ms-Routing-Request-Id:
-                - WESTUS2:20241104T184250Z:95c146e3-a035-433e-9637-9136328fc1e9
-            X-Msedge-Ref:
-                - 'Ref A: B6C3CB8C17784CFBBDEBB70010F5EDE8 Ref B: CO6AA3150219025 Ref C: 2024-11-04T18:42:50Z'
-        status: 200 OK
-        code: 200
-        duration: 200.1825ms
-    - id: 27
-=======
-                - 49f6c143-c1d1-445e-b8b3-97ff054170a8
-            X-Ms-Routing-Request-Id:
-                - WESTUS2:20250205T031513Z:49f6c143-c1d1-445e-b8b3-97ff054170a8
-            X-Msedge-Ref:
-                - 'Ref A: 2EF51E6643BE4904995FEB892D48363E Ref B: CO6AA3150218045 Ref C: 2025-02-05T03:15:13Z'
-        status: 200 OK
-        code: 200
-        duration: 217.572901ms
-    - id: 11
->>>>>>> e63055e1
-      request:
-        proto: HTTP/1.1
-        proto_major: 1
-        proto_minor: 1
-        content_length: 0
-        transfer_encoding: []
-        trailer: {}
-        host: management.azure.com
-        remote_addr: ""
-        request_uri: ""
-        body: ""
-        form: {}
-        headers:
-            Accept:
-                - application/json
-            Accept-Encoding:
-                - gzip
-            Authorization:
-                - SANITIZED
-            User-Agent:
-<<<<<<< HEAD
-                - azsdk-go-armresources.DeploymentsClient/v1.1.1 (go1.23.2; Windows_NT),azdev/0.0.0-dev.0 (Go go1.23.2; windows/amd64)
-            X-Ms-Correlation-Request-Id:
-                - c84bbc45984b0ad4314e8a2178ee0dd2
-        url: https://management.azure.com:443/subscriptions/faa080af-c1d8-40ad-9cce-e1a450ca5b57/providers/Microsoft.Resources/deployments/azdtest-w9d007a-1730745624?api-version=2021-04-01
-=======
-                - azsdk-go-armresources.DeploymentsClient/v1.1.1 (go1.23.0; linux),azdev/0.0.0-dev.0 (Go go1.23.0; linux/amd64)
-            X-Ms-Correlation-Request-Id:
-                - fcd6554f72b4dafd2391a05c8c59f9cf
-        url: https://management.azure.com:443/subscriptions/faa080af-c1d8-40ad-9cce-e1a450ca5b57/providers/Microsoft.Resources/deployments/azdtest-lb582c8-1738725223?api-version=2021-04-01
->>>>>>> e63055e1
-        method: GET
-      response:
-        proto: HTTP/2.0
-        proto_major: 2
-        proto_minor: 0
-        transfer_encoding: []
-        trailer: {}
-        content_length: 2405
-        uncompressed: false
-<<<<<<< HEAD
-        body: '{"id":"/subscriptions/faa080af-c1d8-40ad-9cce-e1a450ca5b57/providers/Microsoft.Resources/deployments/azdtest-w9d007a-1730745624","name":"azdtest-w9d007a-1730745624","type":"Microsoft.Resources/deployments","location":"eastus2","tags":{"azd-env-name":"azdtest-w9d007a","azd-provision-param-hash":"186956753fb20f2eca1a70979e1f53b436607c20b4bed7ed2ee3d38af2e7306a"},"properties":{"templateHash":"15552207553737481855","parameters":{"environmentName":{"type":"String","value":"azdtest-w9d007a"},"location":{"type":"String","value":"eastus2"},"deleteAfterTime":{"type":"String","value":"2024-11-04T19:41:03Z"},"intTagValue":{"type":"Int","value":678},"boolTagValue":{"type":"Bool","value":false}},"mode":"Incremental","provisioningState":"Succeeded","timestamp":"2024-11-04T18:41:38.649785Z","duration":"PT33.2791406S","correlationId":"e5e0dd22c9ebf1a2ce57733f63fc470d","providers":[{"namespace":"Microsoft.Resources","resourceTypes":[{"resourceType":"resourceGroups","locations":["eastus2"]},{"resourceType":"deployments","locations":[null]}]}],"dependencies":[{"dependsOn":[{"id":"/subscriptions/faa080af-c1d8-40ad-9cce-e1a450ca5b57/resourceGroups/rg-azdtest-w9d007a","resourceType":"Microsoft.Resources/resourceGroups","resourceName":"rg-azdtest-w9d007a"}],"id":"/subscriptions/faa080af-c1d8-40ad-9cce-e1a450ca5b57/resourceGroups/rg-azdtest-w9d007a/providers/Microsoft.Resources/deployments/resources","resourceType":"Microsoft.Resources/deployments","resourceName":"resources"}],"outputs":{"azurE_STORAGE_ACCOUNT_ID":{"type":"String","value":"/subscriptions/faa080af-c1d8-40ad-9cce-e1a450ca5b57/resourceGroups/rg-azdtest-w9d007a/providers/Microsoft.Storage/storageAccounts/std4jqclyx3djlc"},"azurE_STORAGE_ACCOUNT_NAME":{"type":"String","value":"std4jqclyx3djlc"},"string":{"type":"String","value":"abc"},"bool":{"type":"Bool","value":true},"int":{"type":"Int","value":1234},"array":{"type":"Array","value":[true,"abc",1234]},"arraY_INT":{"type":"Array","value":[1,2,3]},"arraY_STRING":{"type":"Array","value":["elem1","elem2","elem3"]},"object":{"type":"Object","value":{"foo":"bar","inner":{"foo":"bar"},"array":[true,"abc",1234]}}},"outputResources":[{"id":"/subscriptions/faa080af-c1d8-40ad-9cce-e1a450ca5b57/resourceGroups/rg-azdtest-w9d007a"},{"id":"/subscriptions/faa080af-c1d8-40ad-9cce-e1a450ca5b57/resourceGroups/rg-azdtest-w9d007a/providers/Microsoft.Storage/storageAccounts/std4jqclyx3djlc"}]}}'
-=======
-        body: '{"id":"/subscriptions/faa080af-c1d8-40ad-9cce-e1a450ca5b57/providers/Microsoft.Resources/deployments/azdtest-lb582c8-1738725223","name":"azdtest-lb582c8-1738725223","type":"Microsoft.Resources/deployments","location":"eastus2","tags":{"azd-env-name":"azdtest-lb582c8","azd-provision-param-hash":"23bf7ece5a0093b39a9ba5bbe1b46c718126ff365bb310d66c3227bdedc6de02"},"properties":{"templateHash":"12203772157973239821","parameters":{"environmentName":{"type":"String","value":"azdtest-lb582c8"},"location":{"type":"String","value":"eastus2"},"deleteAfterTime":{"type":"String","value":"2025-02-05T04:13:55Z"},"intTagValue":{"type":"Int","value":678},"boolTagValue":{"type":"Bool","value":false}},"mode":"Incremental","provisioningState":"Succeeded","timestamp":"2025-02-05T03:14:33.6318221Z","duration":"PT34.7905987S","correlationId":"0bed4dbea7570dcff1f6d7f3b7e56bda","providers":[{"namespace":"Microsoft.Resources","resourceTypes":[{"resourceType":"resourceGroups","locations":["eastus2"]},{"resourceType":"deployments","locations":[null]}]}],"dependencies":[{"dependsOn":[{"id":"/subscriptions/faa080af-c1d8-40ad-9cce-e1a450ca5b57/resourceGroups/rg-azdtest-lb582c8","resourceType":"Microsoft.Resources/resourceGroups","resourceName":"rg-azdtest-lb582c8"}],"id":"/subscriptions/faa080af-c1d8-40ad-9cce-e1a450ca5b57/resourceGroups/rg-azdtest-lb582c8/providers/Microsoft.Resources/deployments/resources","resourceType":"Microsoft.Resources/deployments","resourceName":"resources"}],"outputs":{"azurE_STORAGE_ACCOUNT_ID":{"type":"String","value":"/subscriptions/faa080af-c1d8-40ad-9cce-e1a450ca5b57/resourceGroups/rg-azdtest-lb582c8/providers/Microsoft.Storage/storageAccounts/stpk52aldg24gbc"},"azurE_STORAGE_ACCOUNT_NAME":{"type":"String","value":"stpk52aldg24gbc"},"string":{"type":"String","value":"abc"},"bool":{"type":"Bool","value":true},"int":{"type":"Int","value":1234},"array":{"type":"Array","value":[true,"abc",1234]},"arraY_INT":{"type":"Array","value":[1,2,3]},"arraY_STRING":{"type":"Array","value":["elem1","elem2","elem3"]},"object":{"type":"Object","value":{"foo":"bar","inner":{"foo":"bar"},"array":[true,"abc",1234]}}},"outputResources":[{"id":"/subscriptions/faa080af-c1d8-40ad-9cce-e1a450ca5b57/resourceGroups/rg-azdtest-lb582c8"},{"id":"/subscriptions/faa080af-c1d8-40ad-9cce-e1a450ca5b57/resourceGroups/rg-azdtest-lb582c8/providers/Microsoft.Storage/storageAccounts/stpk52aldg24gbc"}]}}'
->>>>>>> e63055e1
-        headers:
-            Cache-Control:
-                - no-cache
-            Content-Length:
-                - "2405"
-            Content-Type:
-                - application/json; charset=utf-8
-            Date:
-<<<<<<< HEAD
-                - Mon, 04 Nov 2024 18:42:50 GMT
-=======
-                - Wed, 05 Feb 2025 03:15:13 GMT
->>>>>>> e63055e1
-            Expires:
-                - "-1"
-            Pragma:
-                - no-cache
-            Strict-Transport-Security:
-                - max-age=31536000; includeSubDomains
-            X-Cache:
-                - CONFIG_NOCACHE
-            X-Content-Type-Options:
-                - nosniff
-            X-Ms-Correlation-Request-Id:
-<<<<<<< HEAD
-                - c84bbc45984b0ad4314e8a2178ee0dd2
-=======
-                - fcd6554f72b4dafd2391a05c8c59f9cf
->>>>>>> e63055e1
-            X-Ms-Ratelimit-Remaining-Subscription-Global-Reads:
-                - "16499"
-            X-Ms-Ratelimit-Remaining-Subscription-Reads:
-                - "1099"
-            X-Ms-Request-Id:
-<<<<<<< HEAD
-                - ad04491a-27bf-4432-9021-f96bb3b45866
-            X-Ms-Routing-Request-Id:
-                - WESTUS2:20241104T184251Z:ad04491a-27bf-4432-9021-f96bb3b45866
-            X-Msedge-Ref:
-                - 'Ref A: 200C166EFC8644C48CA5448E73E03F84 Ref B: CO6AA3150219025 Ref C: 2024-11-04T18:42:50Z'
-        status: 200 OK
-        code: 200
-        duration: 370.261ms
-    - id: 28
-=======
-                - c9c82d47-29e3-4734-a435-93bb2d825019
-            X-Ms-Routing-Request-Id:
-                - WESTUS2:20250205T031514Z:c9c82d47-29e3-4734-a435-93bb2d825019
-            X-Msedge-Ref:
-                - 'Ref A: 281E5F2B663D4505AE083655F463943E Ref B: CO6AA3150218045 Ref C: 2025-02-05T03:15:13Z'
-        status: 200 OK
-        code: 200
-        duration: 380.636903ms
-    - id: 12
->>>>>>> e63055e1
-      request:
-        proto: HTTP/1.1
-        proto_major: 1
-        proto_minor: 1
-        content_length: 0
-        transfer_encoding: []
-        trailer: {}
-        host: management.azure.com
-        remote_addr: ""
-        request_uri: ""
-        body: ""
-        form: {}
-        headers:
-            Accept:
-                - application/json
-            Accept-Encoding:
-                - gzip
-            Authorization:
-                - SANITIZED
-            User-Agent:
-<<<<<<< HEAD
-                - azsdk-go-armresources.ResourceGroupsClient/v1.1.1 (go1.23.2; Windows_NT),azdev/0.0.0-dev.0 (Go go1.23.2; windows/amd64)
-            X-Ms-Correlation-Request-Id:
-                - c84bbc45984b0ad4314e8a2178ee0dd2
-        url: https://management.azure.com:443/subscriptions/faa080af-c1d8-40ad-9cce-e1a450ca5b57/resourcegroups?%24filter=tagName+eq+%27azd-env-name%27+and+tagValue+eq+%27azdtest-w9d007a%27&api-version=2021-04-01
-=======
-                - azsdk-go-armresources.ResourceGroupsClient/v1.1.1 (go1.23.0; linux),azdev/0.0.0-dev.0 (Go go1.23.0; linux/amd64)
-            X-Ms-Correlation-Request-Id:
-                - fcd6554f72b4dafd2391a05c8c59f9cf
-        url: https://management.azure.com:443/subscriptions/faa080af-c1d8-40ad-9cce-e1a450ca5b57/resourcegroups?%24filter=tagName+eq+%27azd-env-name%27+and+tagValue+eq+%27azdtest-lb582c8%27&api-version=2021-04-01
->>>>>>> e63055e1
-        method: GET
-      response:
-        proto: HTTP/2.0
-        proto_major: 2
-        proto_minor: 0
-        transfer_encoding: []
-        trailer: {}
-        content_length: 358
-        uncompressed: false
-<<<<<<< HEAD
-        body: '{"value":[{"id":"/subscriptions/faa080af-c1d8-40ad-9cce-e1a450ca5b57/resourceGroups/rg-azdtest-w9d007a","name":"rg-azdtest-w9d007a","type":"Microsoft.Resources/resourceGroups","location":"eastus2","tags":{"azd-env-name":"azdtest-w9d007a","DeleteAfter":"2024-11-04T19:41:03Z","IntTag":"678","BoolTag":"False"},"properties":{"provisioningState":"Succeeded"}}]}'
-=======
-        body: '{"value":[{"id":"/subscriptions/faa080af-c1d8-40ad-9cce-e1a450ca5b57/resourceGroups/rg-azdtest-lb582c8","name":"rg-azdtest-lb582c8","type":"Microsoft.Resources/resourceGroups","location":"eastus2","tags":{"azd-env-name":"azdtest-lb582c8","DeleteAfter":"2025-02-05T04:13:55Z","IntTag":"678","BoolTag":"False"},"properties":{"provisioningState":"Succeeded"}}]}'
->>>>>>> e63055e1
-        headers:
-            Cache-Control:
-                - no-cache
-            Content-Length:
-                - "358"
-            Content-Type:
-                - application/json; charset=utf-8
-            Date:
-<<<<<<< HEAD
-                - Mon, 04 Nov 2024 18:42:50 GMT
-=======
-                - Wed, 05 Feb 2025 03:15:14 GMT
->>>>>>> e63055e1
-            Expires:
-                - "-1"
-            Pragma:
-                - no-cache
-            Strict-Transport-Security:
-                - max-age=31536000; includeSubDomains
-            X-Cache:
-                - CONFIG_NOCACHE
-            X-Content-Type-Options:
-                - nosniff
-            X-Ms-Correlation-Request-Id:
-<<<<<<< HEAD
-                - c84bbc45984b0ad4314e8a2178ee0dd2
-=======
-                - fcd6554f72b4dafd2391a05c8c59f9cf
->>>>>>> e63055e1
-            X-Ms-Ratelimit-Remaining-Subscription-Global-Reads:
-                - "16499"
-            X-Ms-Ratelimit-Remaining-Subscription-Reads:
-                - "1099"
-            X-Ms-Request-Id:
-<<<<<<< HEAD
-                - 00a0120d-d51b-41d7-aaf7-7e4a8481091e
-            X-Ms-Routing-Request-Id:
-                - WESTUS2:20241104T184251Z:00a0120d-d51b-41d7-aaf7-7e4a8481091e
-            X-Msedge-Ref:
-                - 'Ref A: 1A479818E9334BC0B86E4117FB7E0E97 Ref B: CO6AA3150219025 Ref C: 2024-11-04T18:42:51Z'
-        status: 200 OK
-        code: 200
-        duration: 95.9173ms
-    - id: 29
-=======
-                - e6f9777b-1d51-46e0-ab39-635366a8f959
-            X-Ms-Routing-Request-Id:
-                - WESTUS2:20250205T031514Z:e6f9777b-1d51-46e0-ab39-635366a8f959
-            X-Msedge-Ref:
-                - 'Ref A: 92C07B76E990440DBEF7398A6AC03CEA Ref B: CO6AA3150218045 Ref C: 2025-02-05T03:15:14Z'
-        status: 200 OK
-        code: 200
-        duration: 97.716901ms
-    - id: 13
->>>>>>> e63055e1
-      request:
-        proto: HTTP/1.1
-        proto_major: 1
-        proto_minor: 1
-        content_length: 0
-        transfer_encoding: []
-        trailer: {}
-        host: management.azure.com
-        remote_addr: ""
-        request_uri: ""
-        body: ""
-        form: {}
-        headers:
-            Accept:
-                - application/json
-            Accept-Encoding:
-                - gzip
-            Authorization:
-                - SANITIZED
-            User-Agent:
-<<<<<<< HEAD
-                - azsdk-go-armresources.Client/v1.1.1 (go1.23.2; Windows_NT),azdev/0.0.0-dev.0 (Go go1.23.2; windows/amd64)
-            X-Ms-Correlation-Request-Id:
-                - c84bbc45984b0ad4314e8a2178ee0dd2
-        url: https://management.azure.com:443/subscriptions/faa080af-c1d8-40ad-9cce-e1a450ca5b57/resourceGroups/rg-azdtest-w9d007a/resources?api-version=2021-04-01
-=======
-                - azsdk-go-armresources.Client/v1.1.1 (go1.23.0; linux),azdev/0.0.0-dev.0 (Go go1.23.0; linux/amd64)
-            X-Ms-Correlation-Request-Id:
-                - fcd6554f72b4dafd2391a05c8c59f9cf
-        url: https://management.azure.com:443/subscriptions/faa080af-c1d8-40ad-9cce-e1a450ca5b57/resourceGroups/rg-azdtest-lb582c8/resources?api-version=2021-04-01
->>>>>>> e63055e1
-        method: GET
-      response:
-        proto: HTTP/2.0
-        proto_major: 2
-        proto_minor: 0
-        transfer_encoding: []
-        trailer: {}
-        content_length: 364
-        uncompressed: false
-<<<<<<< HEAD
-        body: '{"value":[{"id":"/subscriptions/faa080af-c1d8-40ad-9cce-e1a450ca5b57/resourceGroups/rg-azdtest-w9d007a/providers/Microsoft.Storage/storageAccounts/std4jqclyx3djlc","name":"std4jqclyx3djlc","type":"Microsoft.Storage/storageAccounts","sku":{"name":"Standard_LRS","tier":"Standard"},"kind":"StorageV2","location":"eastus2","tags":{"azd-env-name":"azdtest-w9d007a"}}]}'
-=======
-        body: '{"value":[{"id":"/subscriptions/faa080af-c1d8-40ad-9cce-e1a450ca5b57/resourceGroups/rg-azdtest-lb582c8/providers/Microsoft.Storage/storageAccounts/stpk52aldg24gbc","name":"stpk52aldg24gbc","type":"Microsoft.Storage/storageAccounts","sku":{"name":"Standard_LRS","tier":"Standard"},"kind":"StorageV2","location":"eastus2","tags":{"azd-env-name":"azdtest-lb582c8"}}]}'
->>>>>>> e63055e1
-        headers:
-            Cache-Control:
-                - no-cache
-            Content-Length:
-                - "364"
-            Content-Type:
-                - application/json; charset=utf-8
-            Date:
-<<<<<<< HEAD
-                - Mon, 04 Nov 2024 18:42:50 GMT
-=======
-                - Wed, 05 Feb 2025 03:15:14 GMT
->>>>>>> e63055e1
-            Expires:
-                - "-1"
-            Pragma:
-                - no-cache
-            Strict-Transport-Security:
-                - max-age=31536000; includeSubDomains
-            X-Cache:
-                - CONFIG_NOCACHE
-            X-Content-Type-Options:
-                - nosniff
-            X-Ms-Correlation-Request-Id:
-<<<<<<< HEAD
-                - c84bbc45984b0ad4314e8a2178ee0dd2
-=======
-                - fcd6554f72b4dafd2391a05c8c59f9cf
->>>>>>> e63055e1
-            X-Ms-Ratelimit-Remaining-Subscription-Global-Reads:
-                - "16499"
-            X-Ms-Ratelimit-Remaining-Subscription-Reads:
-                - "1099"
-            X-Ms-Request-Id:
-<<<<<<< HEAD
-                - 4fb0eaba-7c72-450c-afe3-8f965e5b06e4
-            X-Ms-Routing-Request-Id:
-                - WESTUS2:20241104T184251Z:4fb0eaba-7c72-450c-afe3-8f965e5b06e4
-            X-Msedge-Ref:
-                - 'Ref A: 6059972197624A309EB6D20CB66244D2 Ref B: CO6AA3150219025 Ref C: 2024-11-04T18:42:51Z'
-        status: 200 OK
-        code: 200
-        duration: 195.9896ms
-    - id: 30
-=======
-                - 4c7c73fe-9e0c-400e-a986-96da02c8cdf3
-            X-Ms-Routing-Request-Id:
-                - WESTUS2:20250205T031514Z:4c7c73fe-9e0c-400e-a986-96da02c8cdf3
-            X-Msedge-Ref:
-                - 'Ref A: BDC38BC4C8524F2695D13B92E065985C Ref B: CO6AA3150218045 Ref C: 2025-02-05T03:15:14Z'
-        status: 200 OK
-        code: 200
-        duration: 210.138002ms
-    - id: 14
->>>>>>> e63055e1
-      request:
-        proto: HTTP/1.1
-        proto_major: 1
-        proto_minor: 1
-        content_length: 0
-        transfer_encoding: []
-        trailer: {}
-        host: management.azure.com
-        remote_addr: ""
-        request_uri: ""
-        body: ""
-        form: {}
-        headers:
-            Accept:
-                - application/json
-            Accept-Encoding:
-                - gzip
-            Authorization:
-                - SANITIZED
-            User-Agent:
-<<<<<<< HEAD
-                - azsdk-go-armresources.ResourceGroupsClient/v1.1.1 (go1.23.2; Windows_NT),azdev/0.0.0-dev.0 (Go go1.23.2; windows/amd64)
-            X-Ms-Correlation-Request-Id:
-                - c84bbc45984b0ad4314e8a2178ee0dd2
-        url: https://management.azure.com:443/subscriptions/faa080af-c1d8-40ad-9cce-e1a450ca5b57/resourcegroups/rg-azdtest-w9d007a?api-version=2021-04-01
-=======
-                - azsdk-go-armresources.ResourceGroupsClient/v1.1.1 (go1.23.0; linux),azdev/0.0.0-dev.0 (Go go1.23.0; linux/amd64)
-            X-Ms-Correlation-Request-Id:
-                - fcd6554f72b4dafd2391a05c8c59f9cf
-        url: https://management.azure.com:443/subscriptions/faa080af-c1d8-40ad-9cce-e1a450ca5b57/resourcegroups/rg-azdtest-lb582c8?api-version=2021-04-01
->>>>>>> e63055e1
+                - azsdk-go-armresources.ResourceGroupsClient/v1.1.1 (go1.21.6; Windows_NT),azdev/0.0.0-dev.0 (Go go1.21.6; windows/amd64)
+            X-Ms-Correlation-Request-Id:
+                - ccff656cd76d1ff0c01d882ee8902dc7
+        url: https://management.azure.com:443/subscriptions/faa080af-c1d8-40ad-9cce-e1a450ca5b57/resourcegroups/rg-azdtest-w4e8d44?api-version=2021-04-01
         method: DELETE
       response:
         proto: HTTP/2.0
@@ -2559,19 +1179,11 @@
             Content-Length:
                 - "0"
             Date:
-<<<<<<< HEAD
-                - Mon, 04 Nov 2024 18:42:51 GMT
+                - Fri, 23 Aug 2024 00:15:56 GMT
             Expires:
                 - "-1"
             Location:
-                - https://management.azure.com/subscriptions/faa080af-c1d8-40ad-9cce-e1a450ca5b57/operationresults/eyJqb2JJZCI6IlJFU09VUkNFR1JPVVBERUxFVElPTkpPQi1SRzoyREFaRFRFU1Q6MkRXOUQwMDdBLUVBU1RVUzIiLCJqb2JMb2NhdGlvbiI6ImVhc3R1czIifQ?api-version=2021-04-01&t=638663426337539829&c=MIIHpTCCBo2gAwIBAgITOgM6dTLGpzYZpvPtgQAEAzp1MjANBgkqhkiG9w0BAQsFADBEMRMwEQYKCZImiZPyLGQBGRYDR0JMMRMwEQYKCZImiZPyLGQBGRYDQU1FMRgwFgYDVQQDEw9BTUUgSU5GUkEgQ0EgMDEwHhcNMjQwNjI2MDEzMjIxWhcNMjUwNjIxMDEzMjIxWjBAMT4wPAYDVQQDEzVhc3luY29wZXJhdGlvbnNpZ25pbmdjZXJ0aWZpY2F0ZS5tYW5hZ2VtZW50LmF6dXJlLmNvbTCCASIwDQYJKoZIhvcNAQEBBQADggEPADCCAQoCggEBAPPPKY5bDN03KptFFhiyLIyn86BlrXYFIZWYXA-hY7_WbLyWN0IxcLIUBW_I-9u-YsXOHk9WPMlUYHIFPgHW7A3FsSGfl9dd6YGapKoSSw0NkTpNXM58R54BBgLp7AhiWzK15D9T-XELNSU4Wq9sEeA5T24kazcgS2MUkzELH0I9dwu7g0dwJIuIJkoJjEzg1b1Q3Ie5HKHHNbjottJn7Q5LBS-9QtQyruuwaNTgSJpCoi4PBKVIOTBYL_Nv1wecmKmfWcT0mnhQE9zjhJTbcoN9hKSvAMqsDHtxWUFZosiw3JKIY0zb59CrVGSuOhfN3qaarwN9EAlXLqc4ZyKpsTkCAwEAAaOCBJIwggSOMCcGCSsGAQQBgjcVCgQaMBgwCgYIKwYBBQUHAwEwCgYIKwYBBQUHAwIwPQYJKwYBBAGCNxUHBDAwLgYmKwYBBAGCNxUIhpDjDYTVtHiE8Ys-hZvdFs6dEoFggvX2K4Py0SACAWQCAQowggHaBggrBgEFBQcBAQSCAcwwggHIMGYGCCsGAQUFBzAChlpodHRwOi8vY3JsLm1pY3Jvc29mdC5jb20vcGtpaW5mcmEvQ2VydHMvQlkyUEtJSU5UQ0EwMS5BTUUuR0JMX0FNRSUyMElORlJBJTIwQ0ElMjAwMSg0KS5jcnQwVgYIKwYBBQUHMAKGSmh0dHA6Ly9jcmwxLmFtZS5nYmwvYWlhL0JZMlBLSUlOVENBMDEuQU1FLkdCTF9BTUUlMjBJTkZSQSUyMENBJTIwMDEoNCkuY3J0MFYGCCsGAQUFBzAChkpodHRwOi8vY3JsMi5hbWUuZ2JsL2FpYS9CWTJQS0lJTlRDQTAxLkFNRS5HQkxfQU1FJTIwSU5GUkElMjBDQSUyMDAxKDQpLmNydDBWBggrBgEFBQcwAoZKaHR0cDovL2NybDMuYW1lLmdibC9haWEvQlkyUEtJSU5UQ0EwMS5BTUUuR0JMX0FNRSUyMElORlJBJTIwQ0ElMjAwMSg0KS5jcnQwVgYIKwYBBQUHMAKGSmh0dHA6Ly9jcmw0LmFtZS5nYmwvYWlhL0JZMlBLSUlOVENBMDEuQU1FLkdCTF9BTUUlMjBJTkZSQSUyMENBJTIwMDEoNCkuY3J0MB0GA1UdDgQWBBRk_38CqdKjPVylWUR4uuqhbFGeHTAOBgNVHQ8BAf8EBAMCBaAwggE1BgNVHR8EggEsMIIBKDCCASSgggEgoIIBHIZCaHR0cDovL2NybC5taWNyb3NvZnQuY29tL3BraWluZnJhL0NSTC9BTUUlMjBJTkZSQSUyMENBJTIwMDEoNCkuY3JshjRodHRwOi8vY3JsMS5hbWUuZ2JsL2NybC9BTUUlMjBJTkZSQSUyMENBJTIwMDEoNCkuY3JshjRodHRwOi8vY3JsMi5hbWUuZ2JsL2NybC9BTUUlMjBJTkZSQSUyMENBJTIwMDEoNCkuY3JshjRodHRwOi8vY3JsMy5hbWUuZ2JsL2NybC9BTUUlMjBJTkZSQSUyMENBJTIwMDEoNCkuY3JshjRodHRwOi8vY3JsNC5hbWUuZ2JsL2NybC9BTUUlMjBJTkZSQSUyMENBJTIwMDEoNCkuY3JsMIGdBgNVHSAEgZUwgZIwDAYKKwYBBAGCN3sBATBmBgorBgEEAYI3ewICMFgwVgYIKwYBBQUHAgIwSh5IADMAMwBlADAAMQA5ADIAMQAtADQAZAA2ADQALQA0AGYAOABjAC0AYQAwADUANQAtADUAYgBkAGEAZgBmAGQANQBlADMAMwBkMAwGCisGAQQBgjd7AwEwDAYKKwYBBAGCN3sEATAfBgNVHSMEGDAWgBTl2Ztn_PjsurvwwKidileIud8-YzAdBgNVHSUEFjAUBggrBgEFBQcDAQYIKwYBBQUHAwIwDQYJKoZIhvcNAQELBQADggEBAFsx7FtYAzSo98T5ydNFa0ukjPZ6XCQc9zo7ldqy235P_zJAUkaNgCU4EGOzbZJDoMa8mAfhyukL_0GfPeApUaY2e44ZOzoYAkeEuDiwcs-9zoQ1fCyXhn0pCumGFXRilX9KjAPaYTzDvQMEllTy_ZViwTahuKaGtFVamZguBPdaeYC_0oybtTVNQCs8hGnffhNZOMASB-5pFs35MNxsDWTVIQksDee419jqpsbWLkh6rnanILO1O_ihwb-WpvRQByQ5NGpG1-z0MQ6nRpr9wWxUi-DsrVsD38NTMIPc2uei4Ivf6qnGRvOOj0fmsciWuTTEXMaD-5a81mGlzhZc09Q&s=vtAiFJo8MaKtW2qkJzWbLn00TuXEZwNJRR4OxcbhRSJS53Xk_S1sgXFhwGjIt7aub9zrOY703_AgbfnzAvkMEARO1tR0ywqL37jdBNZCPl5NHDAX0B28L447RUZOparcsHfz6f5eNO97VLKeAKngceIlzwTNsCL1pAULIl1SvBNK0GA-MCbhViElItU9jvJmQu4v1mfiZiyzLHbP6lHJ9pQE-V1wR2vCUCo1l3k7KY_nCldXewtN1_4rekjuku8MPOdKTJfC4HffoTZ-cziX90p-tSU7R5Z9wmZ-x2ATwT3QJGO5MqV_GLb20YWy1_4cPEPBUgpdn4NBoNs3i_N_CQ&h=ECC6u0FNcEQbhbOr2gdXmi_8RaGVgSJnh-bHm1Lsj8A
-=======
-                - Wed, 05 Feb 2025 03:15:15 GMT
-            Expires:
-                - "-1"
-            Location:
-                - https://management.azure.com/subscriptions/faa080af-c1d8-40ad-9cce-e1a450ca5b57/operationresults/eyJqb2JJZCI6IlJFU09VUkNFR1JPVVBERUxFVElPTkpPQi1SRzoyREFaRFRFU1Q6MkRMQjU4MkM4LUVBU1RVUzIiLCJqb2JMb2NhdGlvbiI6ImVhc3R1czIifQ?api-version=2021-04-01&t=638743221770234683&c=MIIHpTCCBo2gAwIBAgITfwTYu0qoRwcN0bP8jwAEBNi7SjANBgkqhkiG9w0BAQsFADBEMRMwEQYKCZImiZPyLGQBGRYDR0JMMRMwEQYKCZImiZPyLGQBGRYDQU1FMRgwFgYDVQQDEw9BTUUgSW5mcmEgQ0EgMDIwHhcNMjUwMTIzMjA0ODUxWhcNMjUwNzIyMjA0ODUxWjBAMT4wPAYDVQQDEzVhc3luY29wZXJhdGlvbnNpZ25pbmdjZXJ0aWZpY2F0ZS5tYW5hZ2VtZW50LmF6dXJlLmNvbTCCASIwDQYJKoZIhvcNAQEBBQADggEPADCCAQoCggEBALJiyUikcpMswfhvdsI_rXYHu5usdpZW7yAqWPwx7nyvDBbA6tYMOwIWDF3lmy48lA46kFg2__zl_gVcj_Jw_2ue8USufQFsjmlCYmhbryemgmCuZucLrVs0nOW_5HVAX7QY9eBRWotqXIDJPTRyoGqWrXm2qO_sMjVacTB19-WMO5gHXKvOrm3HRspddB5sJUi15aHoSTlGgepJ8Bc6vMEFWUSNkkRqGt-EtMDQGAf2PFA2rkeizLvEPyGwqA04f56eXcnvVc-9t6jGFggfFusEW3_EaE1CqF_Aemzi9kaAhLfj5fOyZHybExiqyzL3WDGLAe-mC9uhOggcp5HjtKECAwEAAaOCBJIwggSOMCcGCSsGAQQBgjcVCgQaMBgwCgYIKwYBBQUHAwEwCgYIKwYBBQUHAwIwPQYJKwYBBAGCNxUHBDAwLgYmKwYBBAGCNxUIhpDjDYTVtHiE8Ys-hZvdFs6dEoFghfmRS4WsmTQCAWQCAQcwggHaBggrBgEFBQcBAQSCAcwwggHIMGYGCCsGAQUFBzAChlpodHRwOi8vY3JsLm1pY3Jvc29mdC5jb20vcGtpaW5mcmEvQ2VydHMvQkwyUEtJSU5UQ0EwMS5BTUUuR0JMX0FNRSUyMEluZnJhJTIwQ0ElMjAwMig0KS5jcnQwVgYIKwYBBQUHMAKGSmh0dHA6Ly9jcmwxLmFtZS5nYmwvYWlhL0JMMlBLSUlOVENBMDEuQU1FLkdCTF9BTUUlMjBJbmZyYSUyMENBJTIwMDIoNCkuY3J0MFYGCCsGAQUFBzAChkpodHRwOi8vY3JsMi5hbWUuZ2JsL2FpYS9CTDJQS0lJTlRDQTAxLkFNRS5HQkxfQU1FJTIwSW5mcmElMjBDQSUyMDAyKDQpLmNydDBWBggrBgEFBQcwAoZKaHR0cDovL2NybDMuYW1lLmdibC9haWEvQkwyUEtJSU5UQ0EwMS5BTUUuR0JMX0FNRSUyMEluZnJhJTIwQ0ElMjAwMig0KS5jcnQwVgYIKwYBBQUHMAKGSmh0dHA6Ly9jcmw0LmFtZS5nYmwvYWlhL0JMMlBLSUlOVENBMDEuQU1FLkdCTF9BTUUlMjBJbmZyYSUyMENBJTIwMDIoNCkuY3J0MB0GA1UdDgQWBBTFiuatBch4getEuR5ddJpfuPsJ8DAOBgNVHQ8BAf8EBAMCBaAwggE1BgNVHR8EggEsMIIBKDCCASSgggEgoIIBHIZCaHR0cDovL2NybC5taWNyb3NvZnQuY29tL3BraWluZnJhL0NSTC9BTUUlMjBJbmZyYSUyMENBJTIwMDIoNCkuY3JshjRodHRwOi8vY3JsMS5hbWUuZ2JsL2NybC9BTUUlMjBJbmZyYSUyMENBJTIwMDIoNCkuY3JshjRodHRwOi8vY3JsMi5hbWUuZ2JsL2NybC9BTUUlMjBJbmZyYSUyMENBJTIwMDIoNCkuY3JshjRodHRwOi8vY3JsMy5hbWUuZ2JsL2NybC9BTUUlMjBJbmZyYSUyMENBJTIwMDIoNCkuY3JshjRodHRwOi8vY3JsNC5hbWUuZ2JsL2NybC9BTUUlMjBJbmZyYSUyMENBJTIwMDIoNCkuY3JsMIGdBgNVHSAEgZUwgZIwDAYKKwYBBAGCN3sBATBmBgorBgEEAYI3ewICMFgwVgYIKwYBBQUHAgIwSh5IADMAMwBlADAAMQA5ADIAMQAtADQAZAA2ADQALQA0AGYAOABjAC0AYQAwADUANQAtADUAYgBkAGEAZgBmAGQANQBlADMAMwBkMAwGCisGAQQBgjd7AwIwDAYKKwYBBAGCN3sEAjAfBgNVHSMEGDAWgBSuecJrXSWIEwb2BwnDl3x7l48dVTAdBgNVHSUEFjAUBggrBgEFBQcDAQYIKwYBBQUHAwIwDQYJKoZIhvcNAQELBQADggEBAIxmxJ5xNUiG8PRXsUSme6IbA37JinZso0lwEjfgtHmK1DZhhGugl-cdjEw10JLCVwaiKd-q2yljbccx_MpSj2rx5yGUNb32Cv2p40-HWzxtYMw0j9JGcrJWoP_apkjIELce110mKIOL4dJ3r8N5cXuhEatDvAPjNYjdG9YgGTE1s1CLy9MvJsLRVQnWtxDWlWsj_XgzlBhvgxwXILR7A48GZLe9ENWEJwEl_AmMGT_o5kKmBfcKl6mjYWjCchXL5bHKE5dnl9X3W2eQTdqqGqh2z2KAUwyCu2xOV5xh6Zjg6SDEuPHvcBqAHqMgqi3E38hUBBXw4AXVsmQhz5FyOg8&s=nkn6GB2IbtTIC-ikPr6gakMywbwRf9ledmMiUl52gnZdEh8jZfUfYe59l3ADMg40eMNC6Yztmv9HLtW_Ui8O5GDmjjsYCGPFAehb-as0l7wejyF92nZp9U4l3qCEIkuc2c9OJLJ4EnFzyegEvQzKAeRuZUFQS1-UgsNBSx1Hkjvjqo18c3DfDynEhltGAKld0kkVEuSGigUEIAZq9U0PqVzy-Qids5DIR3tTCr0LW_vXwZhoWFfkBCWs2PnFcpd43B1oWNXE6YKMPg3TbFtnggd89HtQf8YtbbG9uXKNFon5B50Hm5iaoAfE0hpa1vwugKdBxRxItjpb976HL3XfNw&h=T1jB6YjKP_DfdCXE2Cx_5YgtFNHES3OSMH7iiHzYdk4
->>>>>>> e63055e1
+                - https://management.azure.com/subscriptions/faa080af-c1d8-40ad-9cce-e1a450ca5b57/operationresults/eyJqb2JJZCI6IlJFU09VUkNFR1JPVVBERUxFVElPTkpPQi1SRzoyREFaRFRFU1Q6MkRXNEU4RDQ0LUVBU1RVUzIiLCJqb2JMb2NhdGlvbiI6ImVhc3R1czIifQ?api-version=2021-04-01&t=638599690806766697&c=MIIHpTCCBo2gAwIBAgITOgM6dTLGpzYZpvPtgQAEAzp1MjANBgkqhkiG9w0BAQsFADBEMRMwEQYKCZImiZPyLGQBGRYDR0JMMRMwEQYKCZImiZPyLGQBGRYDQU1FMRgwFgYDVQQDEw9BTUUgSU5GUkEgQ0EgMDEwHhcNMjQwNjI2MDEzMjIxWhcNMjUwNjIxMDEzMjIxWjBAMT4wPAYDVQQDEzVhc3luY29wZXJhdGlvbnNpZ25pbmdjZXJ0aWZpY2F0ZS5tYW5hZ2VtZW50LmF6dXJlLmNvbTCCASIwDQYJKoZIhvcNAQEBBQADggEPADCCAQoCggEBAPPPKY5bDN03KptFFhiyLIyn86BlrXYFIZWYXA-hY7_WbLyWN0IxcLIUBW_I-9u-YsXOHk9WPMlUYHIFPgHW7A3FsSGfl9dd6YGapKoSSw0NkTpNXM58R54BBgLp7AhiWzK15D9T-XELNSU4Wq9sEeA5T24kazcgS2MUkzELH0I9dwu7g0dwJIuIJkoJjEzg1b1Q3Ie5HKHHNbjottJn7Q5LBS-9QtQyruuwaNTgSJpCoi4PBKVIOTBYL_Nv1wecmKmfWcT0mnhQE9zjhJTbcoN9hKSvAMqsDHtxWUFZosiw3JKIY0zb59CrVGSuOhfN3qaarwN9EAlXLqc4ZyKpsTkCAwEAAaOCBJIwggSOMCcGCSsGAQQBgjcVCgQaMBgwCgYIKwYBBQUHAwEwCgYIKwYBBQUHAwIwPQYJKwYBBAGCNxUHBDAwLgYmKwYBBAGCNxUIhpDjDYTVtHiE8Ys-hZvdFs6dEoFggvX2K4Py0SACAWQCAQowggHaBggrBgEFBQcBAQSCAcwwggHIMGYGCCsGAQUFBzAChlpodHRwOi8vY3JsLm1pY3Jvc29mdC5jb20vcGtpaW5mcmEvQ2VydHMvQlkyUEtJSU5UQ0EwMS5BTUUuR0JMX0FNRSUyMElORlJBJTIwQ0ElMjAwMSg0KS5jcnQwVgYIKwYBBQUHMAKGSmh0dHA6Ly9jcmwxLmFtZS5nYmwvYWlhL0JZMlBLSUlOVENBMDEuQU1FLkdCTF9BTUUlMjBJTkZSQSUyMENBJTIwMDEoNCkuY3J0MFYGCCsGAQUFBzAChkpodHRwOi8vY3JsMi5hbWUuZ2JsL2FpYS9CWTJQS0lJTlRDQTAxLkFNRS5HQkxfQU1FJTIwSU5GUkElMjBDQSUyMDAxKDQpLmNydDBWBggrBgEFBQcwAoZKaHR0cDovL2NybDMuYW1lLmdibC9haWEvQlkyUEtJSU5UQ0EwMS5BTUUuR0JMX0FNRSUyMElORlJBJTIwQ0ElMjAwMSg0KS5jcnQwVgYIKwYBBQUHMAKGSmh0dHA6Ly9jcmw0LmFtZS5nYmwvYWlhL0JZMlBLSUlOVENBMDEuQU1FLkdCTF9BTUUlMjBJTkZSQSUyMENBJTIwMDEoNCkuY3J0MB0GA1UdDgQWBBRk_38CqdKjPVylWUR4uuqhbFGeHTAOBgNVHQ8BAf8EBAMCBaAwggE1BgNVHR8EggEsMIIBKDCCASSgggEgoIIBHIZCaHR0cDovL2NybC5taWNyb3NvZnQuY29tL3BraWluZnJhL0NSTC9BTUUlMjBJTkZSQSUyMENBJTIwMDEoNCkuY3JshjRodHRwOi8vY3JsMS5hbWUuZ2JsL2NybC9BTUUlMjBJTkZSQSUyMENBJTIwMDEoNCkuY3JshjRodHRwOi8vY3JsMi5hbWUuZ2JsL2NybC9BTUUlMjBJTkZSQSUyMENBJTIwMDEoNCkuY3JshjRodHRwOi8vY3JsMy5hbWUuZ2JsL2NybC9BTUUlMjBJTkZSQSUyMENBJTIwMDEoNCkuY3JshjRodHRwOi8vY3JsNC5hbWUuZ2JsL2NybC9BTUUlMjBJTkZSQSUyMENBJTIwMDEoNCkuY3JsMIGdBgNVHSAEgZUwgZIwDAYKKwYBBAGCN3sBATBmBgorBgEEAYI3ewICMFgwVgYIKwYBBQUHAgIwSh5IADMAMwBlADAAMQA5ADIAMQAtADQAZAA2ADQALQA0AGYAOABjAC0AYQAwADUANQAtADUAYgBkAGEAZgBmAGQANQBlADMAMwBkMAwGCisGAQQBgjd7AwEwDAYKKwYBBAGCN3sEATAfBgNVHSMEGDAWgBTl2Ztn_PjsurvwwKidileIud8-YzAdBgNVHSUEFjAUBggrBgEFBQcDAQYIKwYBBQUHAwIwDQYJKoZIhvcNAQELBQADggEBAFsx7FtYAzSo98T5ydNFa0ukjPZ6XCQc9zo7ldqy235P_zJAUkaNgCU4EGOzbZJDoMa8mAfhyukL_0GfPeApUaY2e44ZOzoYAkeEuDiwcs-9zoQ1fCyXhn0pCumGFXRilX9KjAPaYTzDvQMEllTy_ZViwTahuKaGtFVamZguBPdaeYC_0oybtTVNQCs8hGnffhNZOMASB-5pFs35MNxsDWTVIQksDee419jqpsbWLkh6rnanILO1O_ihwb-WpvRQByQ5NGpG1-z0MQ6nRpr9wWxUi-DsrVsD38NTMIPc2uei4Ivf6qnGRvOOj0fmsciWuTTEXMaD-5a81mGlzhZc09Q&s=Dg92Urk9QPdfvoh9_Cx1oiK7ZUtDbqCDbe4Iw0GsOKoRDT49P9lJFbXZUVlrjTA_h29DyE5NvNXHKnL0y8st3gcaD3ikgPK7LJ5K3F6x2VaLSTeYhcwmQyWilGw0mcDwDBQMSd5rGD9IRck9y-Oc6xNlwwZ6YNrNaJwLD0Tm_q9jS6lkKm1PdvmA9kuar_8f56lg573mQcoIauQFj-vj8QfG2UxIpRuPDczEnOgEdEXBU53n-SNDcQPQdrS1jmkZWMlK6Bg7X0DsBv3ghLlom2oCpuUJpRpXf8mV0-RahUVKmBTSHlaRfs7l4Ogj8aeR2MeU8NlmCQ5z2BGPnXZZLw&h=WSH_2h2s727VW7UIPId1WB6gmat16uLs7Py76Qgx7AE
             Pragma:
                 - no-cache
             Retry-After:
@@ -2583,66 +1195,43 @@
             X-Content-Type-Options:
                 - nosniff
             X-Ms-Correlation-Request-Id:
-<<<<<<< HEAD
-                - c84bbc45984b0ad4314e8a2178ee0dd2
-=======
-                - fcd6554f72b4dafd2391a05c8c59f9cf
->>>>>>> e63055e1
+                - ccff656cd76d1ff0c01d882ee8902dc7
             X-Ms-Ratelimit-Remaining-Subscription-Deletes:
                 - "799"
             X-Ms-Ratelimit-Remaining-Subscription-Global-Deletes:
                 - "11999"
             X-Ms-Request-Id:
-<<<<<<< HEAD
-                - 64522aff-6f88-4334-82cb-11e35d82c66d
-            X-Ms-Routing-Request-Id:
-                - WESTUS2:20241104T184252Z:64522aff-6f88-4334-82cb-11e35d82c66d
-            X-Msedge-Ref:
-                - 'Ref A: 1A0B655B94624EC3B0234B2C3604ACD9 Ref B: CO6AA3150219025 Ref C: 2024-11-04T18:42:51Z'
+                - aa3cfc11-d1ed-4df4-9c1a-6fc16ad0a718
+            X-Ms-Routing-Request-Id:
+                - WESTUS2:20240823T001557Z:aa3cfc11-d1ed-4df4-9c1a-6fc16ad0a718
+            X-Msedge-Ref:
+                - 'Ref A: 69E314253C4D4AB198F386A11B50DFC3 Ref B: CO6AA3150219053 Ref C: 2024-08-23T00:15:55Z'
         status: 202 Accepted
         code: 202
-        duration: 1.238835s
-    - id: 31
-=======
-                - 2ccf506b-1ab3-4901-a7cf-2980bb56574c
-            X-Ms-Routing-Request-Id:
-                - WESTUS2:20250205T031515Z:2ccf506b-1ab3-4901-a7cf-2980bb56574c
-            X-Msedge-Ref:
-                - 'Ref A: 61CE81B556E9423FACC6BF15475363F1 Ref B: CO6AA3150218045 Ref C: 2025-02-05T03:15:14Z'
-        status: 202 Accepted
-        code: 202
-        duration: 1.137435312s
-    - id: 15
->>>>>>> e63055e1
-      request:
-        proto: HTTP/1.1
-        proto_major: 1
-        proto_minor: 1
-        content_length: 0
-        transfer_encoding: []
-        trailer: {}
-        host: management.azure.com
-        remote_addr: ""
-        request_uri: ""
-        body: ""
-        form: {}
-        headers:
-            Accept-Encoding:
-                - gzip
-            Authorization:
-                - SANITIZED
-            User-Agent:
-<<<<<<< HEAD
-                - azsdk-go-armresources.ResourceGroupsClient/v1.1.1 (go1.23.2; Windows_NT),azdev/0.0.0-dev.0 (Go go1.23.2; windows/amd64)
-            X-Ms-Correlation-Request-Id:
-                - c84bbc45984b0ad4314e8a2178ee0dd2
-        url: https://management.azure.com:443/subscriptions/faa080af-c1d8-40ad-9cce-e1a450ca5b57/operationresults/eyJqb2JJZCI6IlJFU09VUkNFR1JPVVBERUxFVElPTkpPQi1SRzoyREFaRFRFU1Q6MkRXOUQwMDdBLUVBU1RVUzIiLCJqb2JMb2NhdGlvbiI6ImVhc3R1czIifQ?api-version=2021-04-01&t=638663426337539829&c=MIIHpTCCBo2gAwIBAgITOgM6dTLGpzYZpvPtgQAEAzp1MjANBgkqhkiG9w0BAQsFADBEMRMwEQYKCZImiZPyLGQBGRYDR0JMMRMwEQYKCZImiZPyLGQBGRYDQU1FMRgwFgYDVQQDEw9BTUUgSU5GUkEgQ0EgMDEwHhcNMjQwNjI2MDEzMjIxWhcNMjUwNjIxMDEzMjIxWjBAMT4wPAYDVQQDEzVhc3luY29wZXJhdGlvbnNpZ25pbmdjZXJ0aWZpY2F0ZS5tYW5hZ2VtZW50LmF6dXJlLmNvbTCCASIwDQYJKoZIhvcNAQEBBQADggEPADCCAQoCggEBAPPPKY5bDN03KptFFhiyLIyn86BlrXYFIZWYXA-hY7_WbLyWN0IxcLIUBW_I-9u-YsXOHk9WPMlUYHIFPgHW7A3FsSGfl9dd6YGapKoSSw0NkTpNXM58R54BBgLp7AhiWzK15D9T-XELNSU4Wq9sEeA5T24kazcgS2MUkzELH0I9dwu7g0dwJIuIJkoJjEzg1b1Q3Ie5HKHHNbjottJn7Q5LBS-9QtQyruuwaNTgSJpCoi4PBKVIOTBYL_Nv1wecmKmfWcT0mnhQE9zjhJTbcoN9hKSvAMqsDHtxWUFZosiw3JKIY0zb59CrVGSuOhfN3qaarwN9EAlXLqc4ZyKpsTkCAwEAAaOCBJIwggSOMCcGCSsGAQQBgjcVCgQaMBgwCgYIKwYBBQUHAwEwCgYIKwYBBQUHAwIwPQYJKwYBBAGCNxUHBDAwLgYmKwYBBAGCNxUIhpDjDYTVtHiE8Ys-hZvdFs6dEoFggvX2K4Py0SACAWQCAQowggHaBggrBgEFBQcBAQSCAcwwggHIMGYGCCsGAQUFBzAChlpodHRwOi8vY3JsLm1pY3Jvc29mdC5jb20vcGtpaW5mcmEvQ2VydHMvQlkyUEtJSU5UQ0EwMS5BTUUuR0JMX0FNRSUyMElORlJBJTIwQ0ElMjAwMSg0KS5jcnQwVgYIKwYBBQUHMAKGSmh0dHA6Ly9jcmwxLmFtZS5nYmwvYWlhL0JZMlBLSUlOVENBMDEuQU1FLkdCTF9BTUUlMjBJTkZSQSUyMENBJTIwMDEoNCkuY3J0MFYGCCsGAQUFBzAChkpodHRwOi8vY3JsMi5hbWUuZ2JsL2FpYS9CWTJQS0lJTlRDQTAxLkFNRS5HQkxfQU1FJTIwSU5GUkElMjBDQSUyMDAxKDQpLmNydDBWBggrBgEFBQcwAoZKaHR0cDovL2NybDMuYW1lLmdibC9haWEvQlkyUEtJSU5UQ0EwMS5BTUUuR0JMX0FNRSUyMElORlJBJTIwQ0ElMjAwMSg0KS5jcnQwVgYIKwYBBQUHMAKGSmh0dHA6Ly9jcmw0LmFtZS5nYmwvYWlhL0JZMlBLSUlOVENBMDEuQU1FLkdCTF9BTUUlMjBJTkZSQSUyMENBJTIwMDEoNCkuY3J0MB0GA1UdDgQWBBRk_38CqdKjPVylWUR4uuqhbFGeHTAOBgNVHQ8BAf8EBAMCBaAwggE1BgNVHR8EggEsMIIBKDCCASSgggEgoIIBHIZCaHR0cDovL2NybC5taWNyb3NvZnQuY29tL3BraWluZnJhL0NSTC9BTUUlMjBJTkZSQSUyMENBJTIwMDEoNCkuY3JshjRodHRwOi8vY3JsMS5hbWUuZ2JsL2NybC9BTUUlMjBJTkZSQSUyMENBJTIwMDEoNCkuY3JshjRodHRwOi8vY3JsMi5hbWUuZ2JsL2NybC9BTUUlMjBJTkZSQSUyMENBJTIwMDEoNCkuY3JshjRodHRwOi8vY3JsMy5hbWUuZ2JsL2NybC9BTUUlMjBJTkZSQSUyMENBJTIwMDEoNCkuY3JshjRodHRwOi8vY3JsNC5hbWUuZ2JsL2NybC9BTUUlMjBJTkZSQSUyMENBJTIwMDEoNCkuY3JsMIGdBgNVHSAEgZUwgZIwDAYKKwYBBAGCN3sBATBmBgorBgEEAYI3ewICMFgwVgYIKwYBBQUHAgIwSh5IADMAMwBlADAAMQA5ADIAMQAtADQAZAA2ADQALQA0AGYAOABjAC0AYQAwADUANQAtADUAYgBkAGEAZgBmAGQANQBlADMAMwBkMAwGCisGAQQBgjd7AwEwDAYKKwYBBAGCN3sEATAfBgNVHSMEGDAWgBTl2Ztn_PjsurvwwKidileIud8-YzAdBgNVHSUEFjAUBggrBgEFBQcDAQYIKwYBBQUHAwIwDQYJKoZIhvcNAQELBQADggEBAFsx7FtYAzSo98T5ydNFa0ukjPZ6XCQc9zo7ldqy235P_zJAUkaNgCU4EGOzbZJDoMa8mAfhyukL_0GfPeApUaY2e44ZOzoYAkeEuDiwcs-9zoQ1fCyXhn0pCumGFXRilX9KjAPaYTzDvQMEllTy_ZViwTahuKaGtFVamZguBPdaeYC_0oybtTVNQCs8hGnffhNZOMASB-5pFs35MNxsDWTVIQksDee419jqpsbWLkh6rnanILO1O_ihwb-WpvRQByQ5NGpG1-z0MQ6nRpr9wWxUi-DsrVsD38NTMIPc2uei4Ivf6qnGRvOOj0fmsciWuTTEXMaD-5a81mGlzhZc09Q&s=vtAiFJo8MaKtW2qkJzWbLn00TuXEZwNJRR4OxcbhRSJS53Xk_S1sgXFhwGjIt7aub9zrOY703_AgbfnzAvkMEARO1tR0ywqL37jdBNZCPl5NHDAX0B28L447RUZOparcsHfz6f5eNO97VLKeAKngceIlzwTNsCL1pAULIl1SvBNK0GA-MCbhViElItU9jvJmQu4v1mfiZiyzLHbP6lHJ9pQE-V1wR2vCUCo1l3k7KY_nCldXewtN1_4rekjuku8MPOdKTJfC4HffoTZ-cziX90p-tSU7R5Z9wmZ-x2ATwT3QJGO5MqV_GLb20YWy1_4cPEPBUgpdn4NBoNs3i_N_CQ&h=ECC6u0FNcEQbhbOr2gdXmi_8RaGVgSJnh-bHm1Lsj8A
-=======
-                - azsdk-go-armresources.ResourceGroupsClient/v1.1.1 (go1.23.0; linux),azdev/0.0.0-dev.0 (Go go1.23.0; linux/amd64)
-            X-Ms-Correlation-Request-Id:
-                - fcd6554f72b4dafd2391a05c8c59f9cf
-        url: https://management.azure.com:443/subscriptions/faa080af-c1d8-40ad-9cce-e1a450ca5b57/operationresults/eyJqb2JJZCI6IlJFU09VUkNFR1JPVVBERUxFVElPTkpPQi1SRzoyREFaRFRFU1Q6MkRMQjU4MkM4LUVBU1RVUzIiLCJqb2JMb2NhdGlvbiI6ImVhc3R1czIifQ?api-version=2021-04-01&t=638743221770234683&c=MIIHpTCCBo2gAwIBAgITfwTYu0qoRwcN0bP8jwAEBNi7SjANBgkqhkiG9w0BAQsFADBEMRMwEQYKCZImiZPyLGQBGRYDR0JMMRMwEQYKCZImiZPyLGQBGRYDQU1FMRgwFgYDVQQDEw9BTUUgSW5mcmEgQ0EgMDIwHhcNMjUwMTIzMjA0ODUxWhcNMjUwNzIyMjA0ODUxWjBAMT4wPAYDVQQDEzVhc3luY29wZXJhdGlvbnNpZ25pbmdjZXJ0aWZpY2F0ZS5tYW5hZ2VtZW50LmF6dXJlLmNvbTCCASIwDQYJKoZIhvcNAQEBBQADggEPADCCAQoCggEBALJiyUikcpMswfhvdsI_rXYHu5usdpZW7yAqWPwx7nyvDBbA6tYMOwIWDF3lmy48lA46kFg2__zl_gVcj_Jw_2ue8USufQFsjmlCYmhbryemgmCuZucLrVs0nOW_5HVAX7QY9eBRWotqXIDJPTRyoGqWrXm2qO_sMjVacTB19-WMO5gHXKvOrm3HRspddB5sJUi15aHoSTlGgepJ8Bc6vMEFWUSNkkRqGt-EtMDQGAf2PFA2rkeizLvEPyGwqA04f56eXcnvVc-9t6jGFggfFusEW3_EaE1CqF_Aemzi9kaAhLfj5fOyZHybExiqyzL3WDGLAe-mC9uhOggcp5HjtKECAwEAAaOCBJIwggSOMCcGCSsGAQQBgjcVCgQaMBgwCgYIKwYBBQUHAwEwCgYIKwYBBQUHAwIwPQYJKwYBBAGCNxUHBDAwLgYmKwYBBAGCNxUIhpDjDYTVtHiE8Ys-hZvdFs6dEoFghfmRS4WsmTQCAWQCAQcwggHaBggrBgEFBQcBAQSCAcwwggHIMGYGCCsGAQUFBzAChlpodHRwOi8vY3JsLm1pY3Jvc29mdC5jb20vcGtpaW5mcmEvQ2VydHMvQkwyUEtJSU5UQ0EwMS5BTUUuR0JMX0FNRSUyMEluZnJhJTIwQ0ElMjAwMig0KS5jcnQwVgYIKwYBBQUHMAKGSmh0dHA6Ly9jcmwxLmFtZS5nYmwvYWlhL0JMMlBLSUlOVENBMDEuQU1FLkdCTF9BTUUlMjBJbmZyYSUyMENBJTIwMDIoNCkuY3J0MFYGCCsGAQUFBzAChkpodHRwOi8vY3JsMi5hbWUuZ2JsL2FpYS9CTDJQS0lJTlRDQTAxLkFNRS5HQkxfQU1FJTIwSW5mcmElMjBDQSUyMDAyKDQpLmNydDBWBggrBgEFBQcwAoZKaHR0cDovL2NybDMuYW1lLmdibC9haWEvQkwyUEtJSU5UQ0EwMS5BTUUuR0JMX0FNRSUyMEluZnJhJTIwQ0ElMjAwMig0KS5jcnQwVgYIKwYBBQUHMAKGSmh0dHA6Ly9jcmw0LmFtZS5nYmwvYWlhL0JMMlBLSUlOVENBMDEuQU1FLkdCTF9BTUUlMjBJbmZyYSUyMENBJTIwMDIoNCkuY3J0MB0GA1UdDgQWBBTFiuatBch4getEuR5ddJpfuPsJ8DAOBgNVHQ8BAf8EBAMCBaAwggE1BgNVHR8EggEsMIIBKDCCASSgggEgoIIBHIZCaHR0cDovL2NybC5taWNyb3NvZnQuY29tL3BraWluZnJhL0NSTC9BTUUlMjBJbmZyYSUyMENBJTIwMDIoNCkuY3JshjRodHRwOi8vY3JsMS5hbWUuZ2JsL2NybC9BTUUlMjBJbmZyYSUyMENBJTIwMDIoNCkuY3JshjRodHRwOi8vY3JsMi5hbWUuZ2JsL2NybC9BTUUlMjBJbmZyYSUyMENBJTIwMDIoNCkuY3JshjRodHRwOi8vY3JsMy5hbWUuZ2JsL2NybC9BTUUlMjBJbmZyYSUyMENBJTIwMDIoNCkuY3JshjRodHRwOi8vY3JsNC5hbWUuZ2JsL2NybC9BTUUlMjBJbmZyYSUyMENBJTIwMDIoNCkuY3JsMIGdBgNVHSAEgZUwgZIwDAYKKwYBBAGCN3sBATBmBgorBgEEAYI3ewICMFgwVgYIKwYBBQUHAgIwSh5IADMAMwBlADAAMQA5ADIAMQAtADQAZAA2ADQALQA0AGYAOABjAC0AYQAwADUANQAtADUAYgBkAGEAZgBmAGQANQBlADMAMwBkMAwGCisGAQQBgjd7AwIwDAYKKwYBBAGCN3sEAjAfBgNVHSMEGDAWgBSuecJrXSWIEwb2BwnDl3x7l48dVTAdBgNVHSUEFjAUBggrBgEFBQcDAQYIKwYBBQUHAwIwDQYJKoZIhvcNAQELBQADggEBAIxmxJ5xNUiG8PRXsUSme6IbA37JinZso0lwEjfgtHmK1DZhhGugl-cdjEw10JLCVwaiKd-q2yljbccx_MpSj2rx5yGUNb32Cv2p40-HWzxtYMw0j9JGcrJWoP_apkjIELce110mKIOL4dJ3r8N5cXuhEatDvAPjNYjdG9YgGTE1s1CLy9MvJsLRVQnWtxDWlWsj_XgzlBhvgxwXILR7A48GZLe9ENWEJwEl_AmMGT_o5kKmBfcKl6mjYWjCchXL5bHKE5dnl9X3W2eQTdqqGqh2z2KAUwyCu2xOV5xh6Zjg6SDEuPHvcBqAHqMgqi3E38hUBBXw4AXVsmQhz5FyOg8&s=nkn6GB2IbtTIC-ikPr6gakMywbwRf9ledmMiUl52gnZdEh8jZfUfYe59l3ADMg40eMNC6Yztmv9HLtW_Ui8O5GDmjjsYCGPFAehb-as0l7wejyF92nZp9U4l3qCEIkuc2c9OJLJ4EnFzyegEvQzKAeRuZUFQS1-UgsNBSx1Hkjvjqo18c3DfDynEhltGAKld0kkVEuSGigUEIAZq9U0PqVzy-Qids5DIR3tTCr0LW_vXwZhoWFfkBCWs2PnFcpd43B1oWNXE6YKMPg3TbFtnggd89HtQf8YtbbG9uXKNFon5B50Hm5iaoAfE0hpa1vwugKdBxRxItjpb976HL3XfNw&h=T1jB6YjKP_DfdCXE2Cx_5YgtFNHES3OSMH7iiHzYdk4
->>>>>>> e63055e1
+        duration: 2.0237197s
+    - id: 18
+      request:
+        proto: HTTP/1.1
+        proto_major: 1
+        proto_minor: 1
+        content_length: 0
+        transfer_encoding: []
+        trailer: {}
+        host: management.azure.com
+        remote_addr: ""
+        request_uri: ""
+        body: ""
+        form: {}
+        headers:
+            Accept-Encoding:
+                - gzip
+            Authorization:
+                - SANITIZED
+            User-Agent:
+                - azsdk-go-armresources.ResourceGroupsClient/v1.1.1 (go1.21.6; Windows_NT),azdev/0.0.0-dev.0 (Go go1.21.6; windows/amd64)
+            X-Ms-Correlation-Request-Id:
+                - ccff656cd76d1ff0c01d882ee8902dc7
+        url: https://management.azure.com:443/subscriptions/faa080af-c1d8-40ad-9cce-e1a450ca5b57/operationresults/eyJqb2JJZCI6IlJFU09VUkNFR1JPVVBERUxFVElPTkpPQi1SRzoyREFaRFRFU1Q6MkRXNEU4RDQ0LUVBU1RVUzIiLCJqb2JMb2NhdGlvbiI6ImVhc3R1czIifQ?api-version=2021-04-01&t=638599690806766697&c=MIIHpTCCBo2gAwIBAgITOgM6dTLGpzYZpvPtgQAEAzp1MjANBgkqhkiG9w0BAQsFADBEMRMwEQYKCZImiZPyLGQBGRYDR0JMMRMwEQYKCZImiZPyLGQBGRYDQU1FMRgwFgYDVQQDEw9BTUUgSU5GUkEgQ0EgMDEwHhcNMjQwNjI2MDEzMjIxWhcNMjUwNjIxMDEzMjIxWjBAMT4wPAYDVQQDEzVhc3luY29wZXJhdGlvbnNpZ25pbmdjZXJ0aWZpY2F0ZS5tYW5hZ2VtZW50LmF6dXJlLmNvbTCCASIwDQYJKoZIhvcNAQEBBQADggEPADCCAQoCggEBAPPPKY5bDN03KptFFhiyLIyn86BlrXYFIZWYXA-hY7_WbLyWN0IxcLIUBW_I-9u-YsXOHk9WPMlUYHIFPgHW7A3FsSGfl9dd6YGapKoSSw0NkTpNXM58R54BBgLp7AhiWzK15D9T-XELNSU4Wq9sEeA5T24kazcgS2MUkzELH0I9dwu7g0dwJIuIJkoJjEzg1b1Q3Ie5HKHHNbjottJn7Q5LBS-9QtQyruuwaNTgSJpCoi4PBKVIOTBYL_Nv1wecmKmfWcT0mnhQE9zjhJTbcoN9hKSvAMqsDHtxWUFZosiw3JKIY0zb59CrVGSuOhfN3qaarwN9EAlXLqc4ZyKpsTkCAwEAAaOCBJIwggSOMCcGCSsGAQQBgjcVCgQaMBgwCgYIKwYBBQUHAwEwCgYIKwYBBQUHAwIwPQYJKwYBBAGCNxUHBDAwLgYmKwYBBAGCNxUIhpDjDYTVtHiE8Ys-hZvdFs6dEoFggvX2K4Py0SACAWQCAQowggHaBggrBgEFBQcBAQSCAcwwggHIMGYGCCsGAQUFBzAChlpodHRwOi8vY3JsLm1pY3Jvc29mdC5jb20vcGtpaW5mcmEvQ2VydHMvQlkyUEtJSU5UQ0EwMS5BTUUuR0JMX0FNRSUyMElORlJBJTIwQ0ElMjAwMSg0KS5jcnQwVgYIKwYBBQUHMAKGSmh0dHA6Ly9jcmwxLmFtZS5nYmwvYWlhL0JZMlBLSUlOVENBMDEuQU1FLkdCTF9BTUUlMjBJTkZSQSUyMENBJTIwMDEoNCkuY3J0MFYGCCsGAQUFBzAChkpodHRwOi8vY3JsMi5hbWUuZ2JsL2FpYS9CWTJQS0lJTlRDQTAxLkFNRS5HQkxfQU1FJTIwSU5GUkElMjBDQSUyMDAxKDQpLmNydDBWBggrBgEFBQcwAoZKaHR0cDovL2NybDMuYW1lLmdibC9haWEvQlkyUEtJSU5UQ0EwMS5BTUUuR0JMX0FNRSUyMElORlJBJTIwQ0ElMjAwMSg0KS5jcnQwVgYIKwYBBQUHMAKGSmh0dHA6Ly9jcmw0LmFtZS5nYmwvYWlhL0JZMlBLSUlOVENBMDEuQU1FLkdCTF9BTUUlMjBJTkZSQSUyMENBJTIwMDEoNCkuY3J0MB0GA1UdDgQWBBRk_38CqdKjPVylWUR4uuqhbFGeHTAOBgNVHQ8BAf8EBAMCBaAwggE1BgNVHR8EggEsMIIBKDCCASSgggEgoIIBHIZCaHR0cDovL2NybC5taWNyb3NvZnQuY29tL3BraWluZnJhL0NSTC9BTUUlMjBJTkZSQSUyMENBJTIwMDEoNCkuY3JshjRodHRwOi8vY3JsMS5hbWUuZ2JsL2NybC9BTUUlMjBJTkZSQSUyMENBJTIwMDEoNCkuY3JshjRodHRwOi8vY3JsMi5hbWUuZ2JsL2NybC9BTUUlMjBJTkZSQSUyMENBJTIwMDEoNCkuY3JshjRodHRwOi8vY3JsMy5hbWUuZ2JsL2NybC9BTUUlMjBJTkZSQSUyMENBJTIwMDEoNCkuY3JshjRodHRwOi8vY3JsNC5hbWUuZ2JsL2NybC9BTUUlMjBJTkZSQSUyMENBJTIwMDEoNCkuY3JsMIGdBgNVHSAEgZUwgZIwDAYKKwYBBAGCN3sBATBmBgorBgEEAYI3ewICMFgwVgYIKwYBBQUHAgIwSh5IADMAMwBlADAAMQA5ADIAMQAtADQAZAA2ADQALQA0AGYAOABjAC0AYQAwADUANQAtADUAYgBkAGEAZgBmAGQANQBlADMAMwBkMAwGCisGAQQBgjd7AwEwDAYKKwYBBAGCN3sEATAfBgNVHSMEGDAWgBTl2Ztn_PjsurvwwKidileIud8-YzAdBgNVHSUEFjAUBggrBgEFBQcDAQYIKwYBBQUHAwIwDQYJKoZIhvcNAQELBQADggEBAFsx7FtYAzSo98T5ydNFa0ukjPZ6XCQc9zo7ldqy235P_zJAUkaNgCU4EGOzbZJDoMa8mAfhyukL_0GfPeApUaY2e44ZOzoYAkeEuDiwcs-9zoQ1fCyXhn0pCumGFXRilX9KjAPaYTzDvQMEllTy_ZViwTahuKaGtFVamZguBPdaeYC_0oybtTVNQCs8hGnffhNZOMASB-5pFs35MNxsDWTVIQksDee419jqpsbWLkh6rnanILO1O_ihwb-WpvRQByQ5NGpG1-z0MQ6nRpr9wWxUi-DsrVsD38NTMIPc2uei4Ivf6qnGRvOOj0fmsciWuTTEXMaD-5a81mGlzhZc09Q&s=Dg92Urk9QPdfvoh9_Cx1oiK7ZUtDbqCDbe4Iw0GsOKoRDT49P9lJFbXZUVlrjTA_h29DyE5NvNXHKnL0y8st3gcaD3ikgPK7LJ5K3F6x2VaLSTeYhcwmQyWilGw0mcDwDBQMSd5rGD9IRck9y-Oc6xNlwwZ6YNrNaJwLD0Tm_q9jS6lkKm1PdvmA9kuar_8f56lg573mQcoIauQFj-vj8QfG2UxIpRuPDczEnOgEdEXBU53n-SNDcQPQdrS1jmkZWMlK6Bg7X0DsBv3ghLlom2oCpuUJpRpXf8mV0-RahUVKmBTSHlaRfs7l4Ogj8aeR2MeU8NlmCQ5z2BGPnXZZLw&h=WSH_2h2s727VW7UIPId1WB6gmat16uLs7Py76Qgx7AE
         method: GET
       response:
         proto: HTTP/2.0
@@ -2659,53 +1248,31 @@
             Content-Length:
                 - "0"
             Date:
-<<<<<<< HEAD
-                - Mon, 04 Nov 2024 18:44:08 GMT
-=======
-                - Wed, 05 Feb 2025 03:16:32 GMT
->>>>>>> e63055e1
-            Expires:
-                - "-1"
-            Pragma:
-                - no-cache
-            Strict-Transport-Security:
-                - max-age=31536000; includeSubDomains
-            X-Cache:
-                - CONFIG_NOCACHE
-            X-Content-Type-Options:
-                - nosniff
-            X-Ms-Correlation-Request-Id:
-<<<<<<< HEAD
-                - c84bbc45984b0ad4314e8a2178ee0dd2
-=======
-                - fcd6554f72b4dafd2391a05c8c59f9cf
->>>>>>> e63055e1
-            X-Ms-Ratelimit-Remaining-Subscription-Global-Reads:
-                - "16499"
+                - Fri, 23 Aug 2024 00:18:16 GMT
+            Expires:
+                - "-1"
+            Pragma:
+                - no-cache
+            Strict-Transport-Security:
+                - max-age=31536000; includeSubDomains
+            X-Cache:
+                - CONFIG_NOCACHE
+            X-Content-Type-Options:
+                - nosniff
+            X-Ms-Correlation-Request-Id:
+                - ccff656cd76d1ff0c01d882ee8902dc7
             X-Ms-Ratelimit-Remaining-Subscription-Reads:
                 - "1099"
             X-Ms-Request-Id:
-<<<<<<< HEAD
-                - e63fc76b-1dbf-471b-af4b-c290d09b4838
-            X-Ms-Routing-Request-Id:
-                - WESTUS2:20241104T184408Z:e63fc76b-1dbf-471b-af4b-c290d09b4838
-            X-Msedge-Ref:
-                - 'Ref A: CE418096F00247F0B935073D59B208BF Ref B: CO6AA3150219025 Ref C: 2024-11-04T18:44:08Z'
-        status: 200 OK
-        code: 200
-        duration: 192.3061ms
-    - id: 32
-=======
-                - 8bcee0fb-28dd-4ce4-adfa-23ffebe4fb2b
-            X-Ms-Routing-Request-Id:
-                - WESTUS2:20250205T031632Z:8bcee0fb-28dd-4ce4-adfa-23ffebe4fb2b
-            X-Msedge-Ref:
-                - 'Ref A: 097C222DC57F43CCADD59EE1D73ECDCE Ref B: CO6AA3150218045 Ref C: 2025-02-05T03:16:32Z'
-        status: 200 OK
-        code: 200
-        duration: 173.095331ms
-    - id: 16
->>>>>>> e63055e1
+                - 712b9991-48e7-4444-91b7-8ce8ad214d60
+            X-Ms-Routing-Request-Id:
+                - WESTUS2:20240823T001816Z:712b9991-48e7-4444-91b7-8ce8ad214d60
+            X-Msedge-Ref:
+                - 'Ref A: 0AE2092743854F46878532636E4B53B2 Ref B: CO6AA3150219053 Ref C: 2024-08-23T00:18:15Z'
+        status: 200 OK
+        code: 200
+        duration: 468.6377ms
+    - id: 19
       request:
         proto: HTTP/1.1
         proto_major: 1
@@ -2726,17 +1293,10 @@
             Authorization:
                 - SANITIZED
             User-Agent:
-<<<<<<< HEAD
-                - azsdk-go-armresources.DeploymentsClient/v1.1.1 (go1.23.2; Windows_NT),azdev/0.0.0-dev.0 (Go go1.23.2; windows/amd64)
-            X-Ms-Correlation-Request-Id:
-                - c84bbc45984b0ad4314e8a2178ee0dd2
-        url: https://management.azure.com:443/subscriptions/faa080af-c1d8-40ad-9cce-e1a450ca5b57/providers/Microsoft.Resources/deployments/azdtest-w9d007a-1730745624?api-version=2021-04-01
-=======
-                - azsdk-go-armresources.DeploymentsClient/v1.1.1 (go1.23.0; linux),azdev/0.0.0-dev.0 (Go go1.23.0; linux/amd64)
-            X-Ms-Correlation-Request-Id:
-                - fcd6554f72b4dafd2391a05c8c59f9cf
-        url: https://management.azure.com:443/subscriptions/faa080af-c1d8-40ad-9cce-e1a450ca5b57/providers/Microsoft.Resources/deployments/azdtest-lb582c8-1738725223?api-version=2021-04-01
->>>>>>> e63055e1
+                - azsdk-go-armresources.DeploymentsClient/v1.1.1 (go1.21.6; Windows_NT),azdev/0.0.0-dev.0 (Go go1.21.6; windows/amd64)
+            X-Ms-Correlation-Request-Id:
+                - ccff656cd76d1ff0c01d882ee8902dc7
+        url: https://management.azure.com:443/subscriptions/faa080af-c1d8-40ad-9cce-e1a450ca5b57/providers/Microsoft.Resources/deployments/azdtest-w4e8d44-1724372038?api-version=2021-04-01
         method: GET
       response:
         proto: HTTP/2.0
@@ -2746,11 +1306,7 @@
         trailer: {}
         content_length: 2405
         uncompressed: false
-<<<<<<< HEAD
-        body: '{"id":"/subscriptions/faa080af-c1d8-40ad-9cce-e1a450ca5b57/providers/Microsoft.Resources/deployments/azdtest-w9d007a-1730745624","name":"azdtest-w9d007a-1730745624","type":"Microsoft.Resources/deployments","location":"eastus2","tags":{"azd-env-name":"azdtest-w9d007a","azd-provision-param-hash":"186956753fb20f2eca1a70979e1f53b436607c20b4bed7ed2ee3d38af2e7306a"},"properties":{"templateHash":"15552207553737481855","parameters":{"environmentName":{"type":"String","value":"azdtest-w9d007a"},"location":{"type":"String","value":"eastus2"},"deleteAfterTime":{"type":"String","value":"2024-11-04T19:41:03Z"},"intTagValue":{"type":"Int","value":678},"boolTagValue":{"type":"Bool","value":false}},"mode":"Incremental","provisioningState":"Succeeded","timestamp":"2024-11-04T18:41:38.649785Z","duration":"PT33.2791406S","correlationId":"e5e0dd22c9ebf1a2ce57733f63fc470d","providers":[{"namespace":"Microsoft.Resources","resourceTypes":[{"resourceType":"resourceGroups","locations":["eastus2"]},{"resourceType":"deployments","locations":[null]}]}],"dependencies":[{"dependsOn":[{"id":"/subscriptions/faa080af-c1d8-40ad-9cce-e1a450ca5b57/resourceGroups/rg-azdtest-w9d007a","resourceType":"Microsoft.Resources/resourceGroups","resourceName":"rg-azdtest-w9d007a"}],"id":"/subscriptions/faa080af-c1d8-40ad-9cce-e1a450ca5b57/resourceGroups/rg-azdtest-w9d007a/providers/Microsoft.Resources/deployments/resources","resourceType":"Microsoft.Resources/deployments","resourceName":"resources"}],"outputs":{"azurE_STORAGE_ACCOUNT_ID":{"type":"String","value":"/subscriptions/faa080af-c1d8-40ad-9cce-e1a450ca5b57/resourceGroups/rg-azdtest-w9d007a/providers/Microsoft.Storage/storageAccounts/std4jqclyx3djlc"},"azurE_STORAGE_ACCOUNT_NAME":{"type":"String","value":"std4jqclyx3djlc"},"string":{"type":"String","value":"abc"},"bool":{"type":"Bool","value":true},"int":{"type":"Int","value":1234},"array":{"type":"Array","value":[true,"abc",1234]},"arraY_INT":{"type":"Array","value":[1,2,3]},"arraY_STRING":{"type":"Array","value":["elem1","elem2","elem3"]},"object":{"type":"Object","value":{"foo":"bar","inner":{"foo":"bar"},"array":[true,"abc",1234]}}},"outputResources":[{"id":"/subscriptions/faa080af-c1d8-40ad-9cce-e1a450ca5b57/resourceGroups/rg-azdtest-w9d007a"},{"id":"/subscriptions/faa080af-c1d8-40ad-9cce-e1a450ca5b57/resourceGroups/rg-azdtest-w9d007a/providers/Microsoft.Storage/storageAccounts/std4jqclyx3djlc"}]}}'
-=======
-        body: '{"id":"/subscriptions/faa080af-c1d8-40ad-9cce-e1a450ca5b57/providers/Microsoft.Resources/deployments/azdtest-lb582c8-1738725223","name":"azdtest-lb582c8-1738725223","type":"Microsoft.Resources/deployments","location":"eastus2","tags":{"azd-env-name":"azdtest-lb582c8","azd-provision-param-hash":"23bf7ece5a0093b39a9ba5bbe1b46c718126ff365bb310d66c3227bdedc6de02"},"properties":{"templateHash":"12203772157973239821","parameters":{"environmentName":{"type":"String","value":"azdtest-lb582c8"},"location":{"type":"String","value":"eastus2"},"deleteAfterTime":{"type":"String","value":"2025-02-05T04:13:55Z"},"intTagValue":{"type":"Int","value":678},"boolTagValue":{"type":"Bool","value":false}},"mode":"Incremental","provisioningState":"Succeeded","timestamp":"2025-02-05T03:14:33.6318221Z","duration":"PT34.7905987S","correlationId":"0bed4dbea7570dcff1f6d7f3b7e56bda","providers":[{"namespace":"Microsoft.Resources","resourceTypes":[{"resourceType":"resourceGroups","locations":["eastus2"]},{"resourceType":"deployments","locations":[null]}]}],"dependencies":[{"dependsOn":[{"id":"/subscriptions/faa080af-c1d8-40ad-9cce-e1a450ca5b57/resourceGroups/rg-azdtest-lb582c8","resourceType":"Microsoft.Resources/resourceGroups","resourceName":"rg-azdtest-lb582c8"}],"id":"/subscriptions/faa080af-c1d8-40ad-9cce-e1a450ca5b57/resourceGroups/rg-azdtest-lb582c8/providers/Microsoft.Resources/deployments/resources","resourceType":"Microsoft.Resources/deployments","resourceName":"resources"}],"outputs":{"azurE_STORAGE_ACCOUNT_ID":{"type":"String","value":"/subscriptions/faa080af-c1d8-40ad-9cce-e1a450ca5b57/resourceGroups/rg-azdtest-lb582c8/providers/Microsoft.Storage/storageAccounts/stpk52aldg24gbc"},"azurE_STORAGE_ACCOUNT_NAME":{"type":"String","value":"stpk52aldg24gbc"},"string":{"type":"String","value":"abc"},"bool":{"type":"Bool","value":true},"int":{"type":"Int","value":1234},"array":{"type":"Array","value":[true,"abc",1234]},"arraY_INT":{"type":"Array","value":[1,2,3]},"arraY_STRING":{"type":"Array","value":["elem1","elem2","elem3"]},"object":{"type":"Object","value":{"foo":"bar","inner":{"foo":"bar"},"array":[true,"abc",1234]}}},"outputResources":[{"id":"/subscriptions/faa080af-c1d8-40ad-9cce-e1a450ca5b57/resourceGroups/rg-azdtest-lb582c8"},{"id":"/subscriptions/faa080af-c1d8-40ad-9cce-e1a450ca5b57/resourceGroups/rg-azdtest-lb582c8/providers/Microsoft.Storage/storageAccounts/stpk52aldg24gbc"}]}}'
->>>>>>> e63055e1
+        body: '{"id":"/subscriptions/faa080af-c1d8-40ad-9cce-e1a450ca5b57/providers/Microsoft.Resources/deployments/azdtest-w4e8d44-1724372038","name":"azdtest-w4e8d44-1724372038","type":"Microsoft.Resources/deployments","location":"eastus2","tags":{"azd-env-name":"azdtest-w4e8d44","azd-provision-param-hash":"7aff5a911f83435005f576805fa069ec61bd14053cdb4bec527012ca9bb34ec3"},"properties":{"templateHash":"15552207553737481855","parameters":{"environmentName":{"type":"String","value":"azdtest-w4e8d44"},"location":{"type":"String","value":"eastus2"},"deleteAfterTime":{"type":"String","value":"2024-08-23T01:14:26Z"},"intTagValue":{"type":"Int","value":678},"boolTagValue":{"type":"Bool","value":false}},"mode":"Incremental","provisioningState":"Succeeded","timestamp":"2024-08-23T00:15:06.9197815Z","duration":"PT38.8331819S","correlationId":"e8c728065a6822b06c540b57f250bc03","providers":[{"namespace":"Microsoft.Resources","resourceTypes":[{"resourceType":"resourceGroups","locations":["eastus2"]},{"resourceType":"deployments","locations":[null]}]}],"dependencies":[{"dependsOn":[{"id":"/subscriptions/faa080af-c1d8-40ad-9cce-e1a450ca5b57/resourceGroups/rg-azdtest-w4e8d44","resourceType":"Microsoft.Resources/resourceGroups","resourceName":"rg-azdtest-w4e8d44"}],"id":"/subscriptions/faa080af-c1d8-40ad-9cce-e1a450ca5b57/resourceGroups/rg-azdtest-w4e8d44/providers/Microsoft.Resources/deployments/resources","resourceType":"Microsoft.Resources/deployments","resourceName":"resources"}],"outputs":{"azurE_STORAGE_ACCOUNT_ID":{"type":"String","value":"/subscriptions/faa080af-c1d8-40ad-9cce-e1a450ca5b57/resourceGroups/rg-azdtest-w4e8d44/providers/Microsoft.Storage/storageAccounts/stzdsdjhbbiieui"},"azurE_STORAGE_ACCOUNT_NAME":{"type":"String","value":"stzdsdjhbbiieui"},"string":{"type":"String","value":"abc"},"bool":{"type":"Bool","value":true},"int":{"type":"Int","value":1234},"array":{"type":"Array","value":[true,"abc",1234]},"arraY_INT":{"type":"Array","value":[1,2,3]},"arraY_STRING":{"type":"Array","value":["elem1","elem2","elem3"]},"object":{"type":"Object","value":{"foo":"bar","inner":{"foo":"bar"},"array":[true,"abc",1234]}}},"outputResources":[{"id":"/subscriptions/faa080af-c1d8-40ad-9cce-e1a450ca5b57/resourceGroups/rg-azdtest-w4e8d44"},{"id":"/subscriptions/faa080af-c1d8-40ad-9cce-e1a450ca5b57/resourceGroups/rg-azdtest-w4e8d44/providers/Microsoft.Storage/storageAccounts/stzdsdjhbbiieui"}]}}'
         headers:
             Cache-Control:
                 - no-cache
@@ -2759,53 +1315,31 @@
             Content-Type:
                 - application/json; charset=utf-8
             Date:
-<<<<<<< HEAD
-                - Mon, 04 Nov 2024 18:44:08 GMT
-=======
-                - Wed, 05 Feb 2025 03:16:32 GMT
->>>>>>> e63055e1
-            Expires:
-                - "-1"
-            Pragma:
-                - no-cache
-            Strict-Transport-Security:
-                - max-age=31536000; includeSubDomains
-            X-Cache:
-                - CONFIG_NOCACHE
-            X-Content-Type-Options:
-                - nosniff
-            X-Ms-Correlation-Request-Id:
-<<<<<<< HEAD
-                - c84bbc45984b0ad4314e8a2178ee0dd2
-=======
-                - fcd6554f72b4dafd2391a05c8c59f9cf
->>>>>>> e63055e1
-            X-Ms-Ratelimit-Remaining-Subscription-Global-Reads:
-                - "16499"
+                - Fri, 23 Aug 2024 00:18:16 GMT
+            Expires:
+                - "-1"
+            Pragma:
+                - no-cache
+            Strict-Transport-Security:
+                - max-age=31536000; includeSubDomains
+            X-Cache:
+                - CONFIG_NOCACHE
+            X-Content-Type-Options:
+                - nosniff
+            X-Ms-Correlation-Request-Id:
+                - ccff656cd76d1ff0c01d882ee8902dc7
             X-Ms-Ratelimit-Remaining-Subscription-Reads:
                 - "1099"
             X-Ms-Request-Id:
-<<<<<<< HEAD
-                - 098fc3d6-7db0-4c80-a4e0-aa5e53b900d8
-            X-Ms-Routing-Request-Id:
-                - WESTUS2:20241104T184409Z:098fc3d6-7db0-4c80-a4e0-aa5e53b900d8
-            X-Msedge-Ref:
-                - 'Ref A: CA68691212FE42BF99E495F1A46D9F47 Ref B: CO6AA3150219025 Ref C: 2024-11-04T18:44:08Z'
-        status: 200 OK
-        code: 200
-        duration: 186.2246ms
-    - id: 33
-=======
-                - fc33b50d-53e0-4c0a-b11d-5e69aaca629c
-            X-Ms-Routing-Request-Id:
-                - WESTUS2:20250205T031632Z:fc33b50d-53e0-4c0a-b11d-5e69aaca629c
-            X-Msedge-Ref:
-                - 'Ref A: 01D0CE7D11A64606B70D758A1CDAACEC Ref B: CO6AA3150218045 Ref C: 2025-02-05T03:16:32Z'
-        status: 200 OK
-        code: 200
-        duration: 192.039434ms
-    - id: 17
->>>>>>> e63055e1
+                - 0a121ceb-05c3-4fd5-9bfc-960a1b4288f2
+            X-Ms-Routing-Request-Id:
+                - WESTUS2:20240823T001816Z:0a121ceb-05c3-4fd5-9bfc-960a1b4288f2
+            X-Msedge-Ref:
+                - 'Ref A: 71527FA4808B4BF78A0BEC5B5604D3CE Ref B: CO6AA3150219053 Ref C: 2024-08-23T00:18:16Z'
+        status: 200 OK
+        code: 200
+        duration: 424.0375ms
+    - id: 20
       request:
         proto: HTTP/1.1
         proto_major: 1
@@ -2816,11 +1350,7 @@
         host: management.azure.com
         remote_addr: ""
         request_uri: ""
-<<<<<<< HEAD
-        body: '{"location":"eastus2","properties":{"mode":"Incremental","parameters":{},"template":{"$schema":"https://schema.management.azure.com/schemas/2018-05-01/subscriptionDeploymentTemplate.json#","contentVersion":"1.0.0.0","parameters":{},"variables":{},"resources":[],"outputs":{}}},"tags":{"azd-deploy-reason":"down","azd-env-name":"azdtest-w9d007a"}}'
-=======
-        body: '{"location":"eastus2","properties":{"mode":"Incremental","parameters":{},"template":{"$schema":"https://schema.management.azure.com/schemas/2018-05-01/subscriptionDeploymentTemplate.json#","contentVersion":"1.0.0.0","parameters":{},"variables":{},"resources":[],"outputs":{}}},"tags":{"azd-deploy-reason":"down","azd-env-name":"azdtest-lb582c8"}}'
->>>>>>> e63055e1
+        body: '{"location":"eastus2","properties":{"mode":"Incremental","parameters":{},"template":{"$schema":"https://schema.management.azure.com/schemas/2018-05-01/subscriptionDeploymentTemplate.json#","contentVersion":"1.0.0.0","parameters":{},"variables":{},"resources":[],"outputs":{}}},"tags":{"azd-deploy-reason":"down","azd-env-name":"azdtest-w4e8d44"}}'
         form: {}
         headers:
             Accept:
@@ -2834,17 +1364,10 @@
             Content-Type:
                 - application/json
             User-Agent:
-<<<<<<< HEAD
-                - azsdk-go-armresources.DeploymentsClient/v1.1.1 (go1.23.2; Windows_NT),azdev/0.0.0-dev.0 (Go go1.23.2; windows/amd64)
-            X-Ms-Correlation-Request-Id:
-                - c84bbc45984b0ad4314e8a2178ee0dd2
-        url: https://management.azure.com:443/subscriptions/faa080af-c1d8-40ad-9cce-e1a450ca5b57/providers/Microsoft.Resources/deployments/azdtest-w9d007a-1730745624?api-version=2021-04-01
-=======
-                - azsdk-go-armresources.DeploymentsClient/v1.1.1 (go1.23.0; linux),azdev/0.0.0-dev.0 (Go go1.23.0; linux/amd64)
-            X-Ms-Correlation-Request-Id:
-                - fcd6554f72b4dafd2391a05c8c59f9cf
-        url: https://management.azure.com:443/subscriptions/faa080af-c1d8-40ad-9cce-e1a450ca5b57/providers/Microsoft.Resources/deployments/azdtest-lb582c8-1738725223?api-version=2021-04-01
->>>>>>> e63055e1
+                - azsdk-go-armresources.DeploymentsClient/v1.1.1 (go1.21.6; Windows_NT),azdev/0.0.0-dev.0 (Go go1.21.6; windows/amd64)
+            X-Ms-Correlation-Request-Id:
+                - ccff656cd76d1ff0c01d882ee8902dc7
+        url: https://management.azure.com:443/subscriptions/faa080af-c1d8-40ad-9cce-e1a450ca5b57/providers/Microsoft.Resources/deployments/azdtest-w4e8d44-1724372038?api-version=2021-04-01
         method: PUT
       response:
         proto: HTTP/2.0
@@ -2854,17 +1377,10 @@
         trailer: {}
         content_length: 570
         uncompressed: false
-<<<<<<< HEAD
-        body: '{"id":"/subscriptions/faa080af-c1d8-40ad-9cce-e1a450ca5b57/providers/Microsoft.Resources/deployments/azdtest-w9d007a-1730745624","name":"azdtest-w9d007a-1730745624","type":"Microsoft.Resources/deployments","location":"eastus2","tags":{"azd-deploy-reason":"down","azd-env-name":"azdtest-w9d007a"},"properties":{"templateHash":"14737569621737367585","parameters":{},"mode":"Incremental","provisioningState":"Accepted","timestamp":"2024-11-04T18:44:12.0979747Z","duration":"PT0.0005074S","correlationId":"c84bbc45984b0ad4314e8a2178ee0dd2","providers":[],"dependencies":[]}}'
+        body: '{"id":"/subscriptions/faa080af-c1d8-40ad-9cce-e1a450ca5b57/providers/Microsoft.Resources/deployments/azdtest-w4e8d44-1724372038","name":"azdtest-w4e8d44-1724372038","type":"Microsoft.Resources/deployments","location":"eastus2","tags":{"azd-deploy-reason":"down","azd-env-name":"azdtest-w4e8d44"},"properties":{"templateHash":"14737569621737367585","parameters":{},"mode":"Incremental","provisioningState":"Accepted","timestamp":"2024-08-23T00:18:19.2668726Z","duration":"PT0.0002262S","correlationId":"ccff656cd76d1ff0c01d882ee8902dc7","providers":[],"dependencies":[]}}'
         headers:
             Azure-Asyncoperation:
-                - https://management.azure.com/subscriptions/faa080af-c1d8-40ad-9cce-e1a450ca5b57/providers/Microsoft.Resources/deployments/azdtest-w9d007a-1730745624/operationStatuses/08584708610357252619?api-version=2021-04-01
-=======
-        body: '{"id":"/subscriptions/faa080af-c1d8-40ad-9cce-e1a450ca5b57/providers/Microsoft.Resources/deployments/azdtest-lb582c8-1738725223","name":"azdtest-lb582c8-1738725223","type":"Microsoft.Resources/deployments","location":"eastus2","tags":{"azd-deploy-reason":"down","azd-env-name":"azdtest-lb582c8"},"properties":{"templateHash":"14737569621737367585","parameters":{},"mode":"Incremental","provisioningState":"Accepted","timestamp":"2025-02-05T03:16:35.3086598Z","duration":"PT0.0006354S","correlationId":"fcd6554f72b4dafd2391a05c8c59f9cf","providers":[],"dependencies":[]}}'
-        headers:
-            Azure-Asyncoperation:
-                - https://management.azure.com/subscriptions/faa080af-c1d8-40ad-9cce-e1a450ca5b57/providers/Microsoft.Resources/deployments/azdtest-lb582c8-1738725223/operationStatuses/08584628814926674765?api-version=2021-04-01
->>>>>>> e63055e1
+                - https://management.azure.com/subscriptions/faa080af-c1d8-40ad-9cce-e1a450ca5b57/providers/Microsoft.Resources/deployments/azdtest-w4e8d44-1724372038/operationStatuses/08584772345877206829?api-version=2021-04-01
             Cache-Control:
                 - no-cache
             Content-Length:
@@ -2872,86 +1388,55 @@
             Content-Type:
                 - application/json; charset=utf-8
             Date:
-<<<<<<< HEAD
-                - Mon, 04 Nov 2024 18:44:11 GMT
-=======
-                - Wed, 05 Feb 2025 03:16:35 GMT
->>>>>>> e63055e1
-            Expires:
-                - "-1"
-            Pragma:
-                - no-cache
-            Strict-Transport-Security:
-                - max-age=31536000; includeSubDomains
-            X-Cache:
-                - CONFIG_NOCACHE
-            X-Content-Type-Options:
-                - nosniff
-            X-Ms-Correlation-Request-Id:
-<<<<<<< HEAD
-                - c84bbc45984b0ad4314e8a2178ee0dd2
+                - Fri, 23 Aug 2024 00:18:19 GMT
+            Expires:
+                - "-1"
+            Pragma:
+                - no-cache
+            Strict-Transport-Security:
+                - max-age=31536000; includeSubDomains
+            X-Cache:
+                - CONFIG_NOCACHE
+            X-Content-Type-Options:
+                - nosniff
+            X-Ms-Correlation-Request-Id:
+                - ccff656cd76d1ff0c01d882ee8902dc7
             X-Ms-Deployment-Engine-Version:
-                - 1.158.0
-=======
-                - fcd6554f72b4dafd2391a05c8c59f9cf
-            X-Ms-Deployment-Engine-Version:
-                - 1.224.0
->>>>>>> e63055e1
-            X-Ms-Ratelimit-Remaining-Subscription-Global-Writes:
-                - "11999"
+                - 1.95.0
             X-Ms-Ratelimit-Remaining-Subscription-Writes:
                 - "799"
             X-Ms-Request-Id:
-<<<<<<< HEAD
-                - c32d78d1-c607-4d8a-a267-96cacfbf54c9
-            X-Ms-Routing-Request-Id:
-                - WESTUS2:20241104T184412Z:c32d78d1-c607-4d8a-a267-96cacfbf54c9
-            X-Msedge-Ref:
-                - 'Ref A: 11DFB424797C4E61A6C4727F57A0DC33 Ref B: CO6AA3150219025 Ref C: 2024-11-04T18:44:09Z'
-        status: 200 OK
-        code: 200
-        duration: 3.4333909s
-    - id: 34
-=======
-                - 810c7c24-d438-4966-aae6-b18e43fcad18
-            X-Ms-Routing-Request-Id:
-                - WESTUS2:20250205T031635Z:810c7c24-d438-4966-aae6-b18e43fcad18
-            X-Msedge-Ref:
-                - 'Ref A: 570DD00B0F9A4052A4E0579891AADE03 Ref B: CO6AA3150218045 Ref C: 2025-02-05T03:16:32Z'
-        status: 200 OK
-        code: 200
-        duration: 3.420074817s
-    - id: 18
->>>>>>> e63055e1
-      request:
-        proto: HTTP/1.1
-        proto_major: 1
-        proto_minor: 1
-        content_length: 0
-        transfer_encoding: []
-        trailer: {}
-        host: management.azure.com
-        remote_addr: ""
-        request_uri: ""
-        body: ""
-        form: {}
-        headers:
-            Accept-Encoding:
-                - gzip
-            Authorization:
-                - SANITIZED
-            User-Agent:
-<<<<<<< HEAD
-                - azsdk-go-armresources.DeploymentsClient/v1.1.1 (go1.23.2; Windows_NT),azdev/0.0.0-dev.0 (Go go1.23.2; windows/amd64)
-            X-Ms-Correlation-Request-Id:
-                - c84bbc45984b0ad4314e8a2178ee0dd2
-        url: https://management.azure.com:443/subscriptions/faa080af-c1d8-40ad-9cce-e1a450ca5b57/providers/Microsoft.Resources/deployments/azdtest-w9d007a-1730745624/operationStatuses/08584708610357252619?api-version=2021-04-01
-=======
-                - azsdk-go-armresources.DeploymentsClient/v1.1.1 (go1.23.0; linux),azdev/0.0.0-dev.0 (Go go1.23.0; linux/amd64)
-            X-Ms-Correlation-Request-Id:
-                - fcd6554f72b4dafd2391a05c8c59f9cf
-        url: https://management.azure.com:443/subscriptions/faa080af-c1d8-40ad-9cce-e1a450ca5b57/providers/Microsoft.Resources/deployments/azdtest-lb582c8-1738725223/operationStatuses/08584628814926674765?api-version=2021-04-01
->>>>>>> e63055e1
+                - d70d2c3c-f212-4a8d-a512-73b45b6677a0
+            X-Ms-Routing-Request-Id:
+                - WESTUS2:20240823T001819Z:d70d2c3c-f212-4a8d-a512-73b45b6677a0
+            X-Msedge-Ref:
+                - 'Ref A: A539C96425BF4D4696A76055D8168ED0 Ref B: CO6AA3150219053 Ref C: 2024-08-23T00:18:16Z'
+        status: 200 OK
+        code: 200
+        duration: 3.1167253s
+    - id: 21
+      request:
+        proto: HTTP/1.1
+        proto_major: 1
+        proto_minor: 1
+        content_length: 0
+        transfer_encoding: []
+        trailer: {}
+        host: management.azure.com
+        remote_addr: ""
+        request_uri: ""
+        body: ""
+        form: {}
+        headers:
+            Accept-Encoding:
+                - gzip
+            Authorization:
+                - SANITIZED
+            User-Agent:
+                - azsdk-go-armresources.DeploymentsClient/v1.1.1 (go1.21.6; Windows_NT),azdev/0.0.0-dev.0 (Go go1.21.6; windows/amd64)
+            X-Ms-Correlation-Request-Id:
+                - ccff656cd76d1ff0c01d882ee8902dc7
+        url: https://management.azure.com:443/subscriptions/faa080af-c1d8-40ad-9cce-e1a450ca5b57/providers/Microsoft.Resources/deployments/azdtest-w4e8d44-1724372038/operationStatuses/08584772345877206829?api-version=2021-04-01
         method: GET
       response:
         proto: HTTP/2.0
@@ -2970,82 +1455,53 @@
             Content-Type:
                 - application/json; charset=utf-8
             Date:
-<<<<<<< HEAD
-                - Mon, 04 Nov 2024 18:44:42 GMT
-=======
-                - Wed, 05 Feb 2025 03:17:06 GMT
->>>>>>> e63055e1
-            Expires:
-                - "-1"
-            Pragma:
-                - no-cache
-            Strict-Transport-Security:
-                - max-age=31536000; includeSubDomains
-            X-Cache:
-                - CONFIG_NOCACHE
-            X-Content-Type-Options:
-                - nosniff
-            X-Ms-Correlation-Request-Id:
-<<<<<<< HEAD
-                - c84bbc45984b0ad4314e8a2178ee0dd2
-=======
-                - fcd6554f72b4dafd2391a05c8c59f9cf
->>>>>>> e63055e1
-            X-Ms-Ratelimit-Remaining-Subscription-Global-Reads:
-                - "16499"
+                - Fri, 23 Aug 2024 00:18:50 GMT
+            Expires:
+                - "-1"
+            Pragma:
+                - no-cache
+            Strict-Transport-Security:
+                - max-age=31536000; includeSubDomains
+            X-Cache:
+                - CONFIG_NOCACHE
+            X-Content-Type-Options:
+                - nosniff
+            X-Ms-Correlation-Request-Id:
+                - ccff656cd76d1ff0c01d882ee8902dc7
             X-Ms-Ratelimit-Remaining-Subscription-Reads:
                 - "1099"
             X-Ms-Request-Id:
-<<<<<<< HEAD
-                - e8acf7cb-bd40-47d8-b977-922c76084427
-            X-Ms-Routing-Request-Id:
-                - WESTUS2:20241104T184443Z:e8acf7cb-bd40-47d8-b977-922c76084427
-            X-Msedge-Ref:
-                - 'Ref A: AF291D47CD1D488FA14CFD70CD870D4F Ref B: CO6AA3150219025 Ref C: 2024-11-04T18:44:42Z'
-        status: 200 OK
-        code: 200
-        duration: 357.3155ms
-    - id: 35
-=======
-                - 3d8e0f5b-f986-448c-99be-5f3ad46ab0e2
-            X-Ms-Routing-Request-Id:
-                - WESTUS2:20250205T031706Z:3d8e0f5b-f986-448c-99be-5f3ad46ab0e2
-            X-Msedge-Ref:
-                - 'Ref A: 6068432AF4DA442E8FD0B879B591C2CA Ref B: CO6AA3150218045 Ref C: 2025-02-05T03:17:06Z'
-        status: 200 OK
-        code: 200
-        duration: 384.458994ms
-    - id: 19
->>>>>>> e63055e1
-      request:
-        proto: HTTP/1.1
-        proto_major: 1
-        proto_minor: 1
-        content_length: 0
-        transfer_encoding: []
-        trailer: {}
-        host: management.azure.com
-        remote_addr: ""
-        request_uri: ""
-        body: ""
-        form: {}
-        headers:
-            Accept-Encoding:
-                - gzip
-            Authorization:
-                - SANITIZED
-            User-Agent:
-<<<<<<< HEAD
-                - azsdk-go-armresources.DeploymentsClient/v1.1.1 (go1.23.2; Windows_NT),azdev/0.0.0-dev.0 (Go go1.23.2; windows/amd64)
-            X-Ms-Correlation-Request-Id:
-                - c84bbc45984b0ad4314e8a2178ee0dd2
-        url: https://management.azure.com:443/subscriptions/faa080af-c1d8-40ad-9cce-e1a450ca5b57/providers/Microsoft.Resources/deployments/azdtest-w9d007a-1730745624?api-version=2021-04-01
-=======
-                - azsdk-go-armresources.DeploymentsClient/v1.1.1 (go1.23.0; linux),azdev/0.0.0-dev.0 (Go go1.23.0; linux/amd64)
-            X-Ms-Correlation-Request-Id:
-                - fcd6554f72b4dafd2391a05c8c59f9cf
-        url: https://management.azure.com:443/subscriptions/faa080af-c1d8-40ad-9cce-e1a450ca5b57/providers/Microsoft.Resources/deployments/azdtest-lb582c8-1738725223?api-version=2021-04-01
->>>>>>> e63055e1
+                - a1b8535b-a74a-4510-aa0e-b12ce0f8bdb0
+            X-Ms-Routing-Request-Id:
+                - WESTUS2:20240823T001850Z:a1b8535b-a74a-4510-aa0e-b12ce0f8bdb0
+            X-Msedge-Ref:
+                - 'Ref A: 43D4BD9B64A44C87B3FC13D841EB1113 Ref B: CO6AA3150219053 Ref C: 2024-08-23T00:18:50Z'
+        status: 200 OK
+        code: 200
+        duration: 219.9597ms
+    - id: 22
+      request:
+        proto: HTTP/1.1
+        proto_major: 1
+        proto_minor: 1
+        content_length: 0
+        transfer_encoding: []
+        trailer: {}
+        host: management.azure.com
+        remote_addr: ""
+        request_uri: ""
+        body: ""
+        form: {}
+        headers:
+            Accept-Encoding:
+                - gzip
+            Authorization:
+                - SANITIZED
+            User-Agent:
+                - azsdk-go-armresources.DeploymentsClient/v1.1.1 (go1.21.6; Windows_NT),azdev/0.0.0-dev.0 (Go go1.21.6; windows/amd64)
+            X-Ms-Correlation-Request-Id:
+                - ccff656cd76d1ff0c01d882ee8902dc7
+        url: https://management.azure.com:443/subscriptions/faa080af-c1d8-40ad-9cce-e1a450ca5b57/providers/Microsoft.Resources/deployments/azdtest-w4e8d44-1724372038?api-version=2021-04-01
         method: GET
       response:
         proto: HTTP/2.0
@@ -3055,11 +1511,7 @@
         trailer: {}
         content_length: 604
         uncompressed: false
-<<<<<<< HEAD
-        body: '{"id":"/subscriptions/faa080af-c1d8-40ad-9cce-e1a450ca5b57/providers/Microsoft.Resources/deployments/azdtest-w9d007a-1730745624","name":"azdtest-w9d007a-1730745624","type":"Microsoft.Resources/deployments","location":"eastus2","tags":{"azd-deploy-reason":"down","azd-env-name":"azdtest-w9d007a"},"properties":{"templateHash":"14737569621737367585","parameters":{},"mode":"Incremental","provisioningState":"Succeeded","timestamp":"2024-11-04T18:44:12.885858Z","duration":"PT0.7883907S","correlationId":"c84bbc45984b0ad4314e8a2178ee0dd2","providers":[],"dependencies":[],"outputs":{},"outputResources":[]}}'
-=======
-        body: '{"id":"/subscriptions/faa080af-c1d8-40ad-9cce-e1a450ca5b57/providers/Microsoft.Resources/deployments/azdtest-lb582c8-1738725223","name":"azdtest-lb582c8-1738725223","type":"Microsoft.Resources/deployments","location":"eastus2","tags":{"azd-deploy-reason":"down","azd-env-name":"azdtest-lb582c8"},"properties":{"templateHash":"14737569621737367585","parameters":{},"mode":"Incremental","provisioningState":"Succeeded","timestamp":"2025-02-05T03:16:36.372367Z","duration":"PT1.0643426S","correlationId":"fcd6554f72b4dafd2391a05c8c59f9cf","providers":[],"dependencies":[],"outputs":{},"outputResources":[]}}'
->>>>>>> e63055e1
+        body: '{"id":"/subscriptions/faa080af-c1d8-40ad-9cce-e1a450ca5b57/providers/Microsoft.Resources/deployments/azdtest-w4e8d44-1724372038","name":"azdtest-w4e8d44-1724372038","type":"Microsoft.Resources/deployments","location":"eastus2","tags":{"azd-deploy-reason":"down","azd-env-name":"azdtest-w4e8d44"},"properties":{"templateHash":"14737569621737367585","parameters":{},"mode":"Incremental","provisioningState":"Succeeded","timestamp":"2024-08-23T00:18:20.3610983Z","duration":"PT1.0944519S","correlationId":"ccff656cd76d1ff0c01d882ee8902dc7","providers":[],"dependencies":[],"outputs":{},"outputResources":[]}}'
         headers:
             Cache-Control:
                 - no-cache
@@ -3068,56 +1520,31 @@
             Content-Type:
                 - application/json; charset=utf-8
             Date:
-<<<<<<< HEAD
-                - Mon, 04 Nov 2024 18:44:42 GMT
-=======
-                - Wed, 05 Feb 2025 03:17:06 GMT
->>>>>>> e63055e1
-            Expires:
-                - "-1"
-            Pragma:
-                - no-cache
-            Strict-Transport-Security:
-                - max-age=31536000; includeSubDomains
-            X-Cache:
-                - CONFIG_NOCACHE
-            X-Content-Type-Options:
-                - nosniff
-            X-Ms-Correlation-Request-Id:
-<<<<<<< HEAD
-                - c84bbc45984b0ad4314e8a2178ee0dd2
-=======
-                - fcd6554f72b4dafd2391a05c8c59f9cf
->>>>>>> e63055e1
-            X-Ms-Ratelimit-Remaining-Subscription-Global-Reads:
-                - "16499"
+                - Fri, 23 Aug 2024 00:18:50 GMT
+            Expires:
+                - "-1"
+            Pragma:
+                - no-cache
+            Strict-Transport-Security:
+                - max-age=31536000; includeSubDomains
+            X-Cache:
+                - CONFIG_NOCACHE
+            X-Content-Type-Options:
+                - nosniff
+            X-Ms-Correlation-Request-Id:
+                - ccff656cd76d1ff0c01d882ee8902dc7
             X-Ms-Ratelimit-Remaining-Subscription-Reads:
                 - "1099"
             X-Ms-Request-Id:
-<<<<<<< HEAD
-                - 2d1804b0-e2ce-47f8-afbb-1d808c1b10cb
-            X-Ms-Routing-Request-Id:
-                - WESTUS2:20241104T184443Z:2d1804b0-e2ce-47f8-afbb-1d808c1b10cb
-            X-Msedge-Ref:
-                - 'Ref A: 46D491FD5DDD467BB7BDFE3AB299F754 Ref B: CO6AA3150219025 Ref C: 2024-11-04T18:44:43Z'
-        status: 200 OK
-        code: 200
-        duration: 214.2331ms
+                - eabd183b-ef0c-4de5-9a5f-d1e89220f72f
+            X-Ms-Routing-Request-Id:
+                - WESTUS2:20240823T001850Z:eabd183b-ef0c-4de5-9a5f-d1e89220f72f
+            X-Msedge-Ref:
+                - 'Ref A: 94352944423945779C994AED93A7A3C5 Ref B: CO6AA3150219053 Ref C: 2024-08-23T00:18:50Z'
+        status: 200 OK
+        code: 200
+        duration: 219.5633ms
 ---
-env_name: azdtest-w9d007a
+env_name: azdtest-w4e8d44
 subscription_id: faa080af-c1d8-40ad-9cce-e1a450ca5b57
-time: "1730745624"
-=======
-                - 6a60dfa0-5595-4ec0-9507-103d1194eef2
-            X-Ms-Routing-Request-Id:
-                - WESTUS2:20250205T031706Z:6a60dfa0-5595-4ec0-9507-103d1194eef2
-            X-Msedge-Ref:
-                - 'Ref A: 3183D80EDC8B4B4599B19392E4A870F9 Ref B: CO6AA3150218045 Ref C: 2025-02-05T03:17:06Z'
-        status: 200 OK
-        code: 200
-        duration: 335.988382ms
----
-env_name: azdtest-lb582c8
-subscription_id: faa080af-c1d8-40ad-9cce-e1a450ca5b57
-time: "1738725223"
->>>>>>> e63055e1
+time: "1724372038"