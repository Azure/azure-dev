---
version: 2
interactions:
    - id: 0
      request:
        proto: HTTP/1.1
        proto_major: 1
        proto_minor: 1
        content_length: 0
        transfer_encoding: []
        trailer: {}
        host: management.azure.com
        remote_addr: ""
        request_uri: ""
        body: ""
        form: {}
        headers:
            Accept:
                - application/json
            Accept-Encoding:
                - gzip
            Authorization:
                - SANITIZED
            User-Agent:
<<<<<<< HEAD
                - azsdk-go-armsubscriptions/v1.0.0 (go1.24.0; linux),azdev/0.0.0-dev.0 (Go go1.24.0; linux/amd64)
=======
                - azsdk-go-armsubscriptions/v1.0.0 (go1.23.2; Windows_NT),azdev/0.0.0-dev.0 (Go go1.23.2; windows/amd64)
>>>>>>> 37baa781
            X-Ms-Correlation-Request-Id:
                - 9fbd7db624e1fcc7e5678da5a55df79f
        url: https://management.azure.com:443/subscriptions/faa080af-c1d8-40ad-9cce-e1a450ca5b57/locations?api-version=2021-01-01
        method: GET
      response:
        proto: HTTP/2.0
        proto_major: 2
        proto_minor: 0
        transfer_encoding: []
        trailer: {}
        content_length: 35781
        uncompressed: false
        body: '{"value":[{"id":"/subscriptions/faa080af-c1d8-40ad-9cce-e1a450ca5b57/locations/eastus","name":"eastus","type":"Region","displayName":"East US","regionalDisplayName":"(US) East US","metadata":{"regionType":"Physical","regionCategory":"Recommended","geographyGroup":"US","longitude":"-79.8164","latitude":"37.3719","physicalLocation":"Virginia","pairedRegion":[{"name":"westus","id":"/subscriptions/faa080af-c1d8-40ad-9cce-e1a450ca5b57/locations/westus"}]}},{"id":"/subscriptions/faa080af-c1d8-40ad-9cce-e1a450ca5b57/locations/southcentralus","name":"southcentralus","type":"Region","displayName":"South Central US","regionalDisplayName":"(US) South Central US","metadata":{"regionType":"Physical","regionCategory":"Recommended","geographyGroup":"US","longitude":"-98.5","latitude":"29.4167","physicalLocation":"Texas","pairedRegion":[{"name":"northcentralus","id":"/subscriptions/faa080af-c1d8-40ad-9cce-e1a450ca5b57/locations/northcentralus"}]}},{"id":"/subscriptions/faa080af-c1d8-40ad-9cce-e1a450ca5b57/locations/westus2","name":"westus2","type":"Region","displayName":"West US 2","regionalDisplayName":"(US) West US 2","metadata":{"regionType":"Physical","regionCategory":"Recommended","geographyGroup":"US","longitude":"-119.852","latitude":"47.233","physicalLocation":"Washington","pairedRegion":[{"name":"westcentralus","id":"/subscriptions/faa080af-c1d8-40ad-9cce-e1a450ca5b57/locations/westcentralus"}]}},{"id":"/subscriptions/faa080af-c1d8-40ad-9cce-e1a450ca5b57/locations/westus3","name":"westus3","type":"Region","displayName":"West US 3","regionalDisplayName":"(US) West US 3","metadata":{"regionType":"Physical","regionCategory":"Recommended","geographyGroup":"US","longitude":"-112.074036","latitude":"33.448376","physicalLocation":"Phoenix","pairedRegion":[{"name":"eastus","id":"/subscriptions/faa080af-c1d8-40ad-9cce-e1a450ca5b57/locations/eastus"}]}},{"id":"/subscriptions/faa080af-c1d8-40ad-9cce-e1a450ca5b57/locations/australiaeast","name":"australiaeast","type":"Region","displayName":"Australia East","regionalDisplayName":"(Asia Pacific) Australia East","metadata":{"regionType":"Physical","regionCategory":"Recommended","geographyGroup":"Asia Pacific","longitude":"151.2094","latitude":"-33.86","physicalLocation":"New South Wales","pairedRegion":[{"name":"australiasoutheast","id":"/subscriptions/faa080af-c1d8-40ad-9cce-e1a450ca5b57/locations/australiasoutheast"}]}},{"id":"/subscriptions/faa080af-c1d8-40ad-9cce-e1a450ca5b57/locations/southeastasia","name":"southeastasia","type":"Region","displayName":"Southeast Asia","regionalDisplayName":"(Asia Pacific) Southeast Asia","metadata":{"regionType":"Physical","regionCategory":"Recommended","geographyGroup":"Asia Pacific","longitude":"103.833","latitude":"1.283","physicalLocation":"Singapore","pairedRegion":[{"name":"eastasia","id":"/subscriptions/faa080af-c1d8-40ad-9cce-e1a450ca5b57/locations/eastasia"}]}},{"id":"/subscriptions/faa080af-c1d8-40ad-9cce-e1a450ca5b57/locations/northeurope","name":"northeurope","type":"Region","displayName":"North Europe","regionalDisplayName":"(Europe) North Europe","metadata":{"regionType":"Physical","regionCategory":"Recommended","geographyGroup":"Europe","longitude":"-6.2597","latitude":"53.3478","physicalLocation":"Ireland","pairedRegion":[{"name":"westeurope","id":"/subscriptions/faa080af-c1d8-40ad-9cce-e1a450ca5b57/locations/westeurope"}]}},{"id":"/subscriptions/faa080af-c1d8-40ad-9cce-e1a450ca5b57/locations/swedencentral","name":"swedencentral","type":"Region","displayName":"Sweden Central","regionalDisplayName":"(Europe) Sweden Central","metadata":{"regionType":"Physical","regionCategory":"Recommended","geographyGroup":"Europe","longitude":"17.14127","latitude":"60.67488","physicalLocation":"Gävle","pairedRegion":[{"name":"swedensouth","id":"/subscriptions/faa080af-c1d8-40ad-9cce-e1a450ca5b57/locations/swedensouth"}]}},{"id":"/subscriptions/faa080af-c1d8-40ad-9cce-e1a450ca5b57/locations/uksouth","name":"uksouth","type":"Region","displayName":"UK South","regionalDisplayName":"(Europe) UK South","metadata":{"regionType":"Physical","regionCategory":"Recommended","geographyGroup":"Europe","longitude":"-0.799","latitude":"50.941","physicalLocation":"London","pairedRegion":[{"name":"ukwest","id":"/subscriptions/faa080af-c1d8-40ad-9cce-e1a450ca5b57/locations/ukwest"}]}},{"id":"/subscriptions/faa080af-c1d8-40ad-9cce-e1a450ca5b57/locations/westeurope","name":"westeurope","type":"Region","displayName":"West Europe","regionalDisplayName":"(Europe) West Europe","metadata":{"regionType":"Physical","regionCategory":"Recommended","geographyGroup":"Europe","longitude":"4.9","latitude":"52.3667","physicalLocation":"Netherlands","pairedRegion":[{"name":"northeurope","id":"/subscriptions/faa080af-c1d8-40ad-9cce-e1a450ca5b57/locations/northeurope"}]}},{"id":"/subscriptions/faa080af-c1d8-40ad-9cce-e1a450ca5b57/locations/centralus","name":"centralus","type":"Region","displayName":"Central US","regionalDisplayName":"(US) Central US","metadata":{"regionType":"Physical","regionCategory":"Recommended","geographyGroup":"US","longitude":"-93.6208","latitude":"41.5908","physicalLocation":"Iowa","pairedRegion":[{"name":"eastus2","id":"/subscriptions/faa080af-c1d8-40ad-9cce-e1a450ca5b57/locations/eastus2"}]}},{"id":"/subscriptions/faa080af-c1d8-40ad-9cce-e1a450ca5b57/locations/southafricanorth","name":"southafricanorth","type":"Region","displayName":"South Africa North","regionalDisplayName":"(Africa) South Africa North","metadata":{"regionType":"Physical","regionCategory":"Recommended","geographyGroup":"Africa","longitude":"28.21837","latitude":"-25.73134","physicalLocation":"Johannesburg","pairedRegion":[{"name":"southafricawest","id":"/subscriptions/faa080af-c1d8-40ad-9cce-e1a450ca5b57/locations/southafricawest"}]}},{"id":"/subscriptions/faa080af-c1d8-40ad-9cce-e1a450ca5b57/locations/centralindia","name":"centralindia","type":"Region","displayName":"Central India","regionalDisplayName":"(Asia Pacific) Central India","metadata":{"regionType":"Physical","regionCategory":"Recommended","geographyGroup":"Asia Pacific","longitude":"73.9197","latitude":"18.5822","physicalLocation":"Pune","pairedRegion":[{"name":"southindia","id":"/subscriptions/faa080af-c1d8-40ad-9cce-e1a450ca5b57/locations/southindia"}]}},{"id":"/subscriptions/faa080af-c1d8-40ad-9cce-e1a450ca5b57/locations/eastasia","name":"eastasia","type":"Region","displayName":"East Asia","regionalDisplayName":"(Asia Pacific) East Asia","metadata":{"regionType":"Physical","regionCategory":"Recommended","geographyGroup":"Asia Pacific","longitude":"114.188","latitude":"22.267","physicalLocation":"Hong Kong","pairedRegion":[{"name":"southeastasia","id":"/subscriptions/faa080af-c1d8-40ad-9cce-e1a450ca5b57/locations/southeastasia"}]}},{"id":"/subscriptions/faa080af-c1d8-40ad-9cce-e1a450ca5b57/locations/japaneast","name":"japaneast","type":"Region","displayName":"Japan East","regionalDisplayName":"(Asia Pacific) Japan East","metadata":{"regionType":"Physical","regionCategory":"Recommended","geographyGroup":"Asia Pacific","longitude":"139.77","latitude":"35.68","physicalLocation":"Tokyo, Saitama","pairedRegion":[{"name":"japanwest","id":"/subscriptions/faa080af-c1d8-40ad-9cce-e1a450ca5b57/locations/japanwest"}]}},{"id":"/subscriptions/faa080af-c1d8-40ad-9cce-e1a450ca5b57/locations/koreacentral","name":"koreacentral","type":"Region","displayName":"Korea Central","regionalDisplayName":"(Asia Pacific) Korea Central","metadata":{"regionType":"Physical","regionCategory":"Recommended","geographyGroup":"Asia Pacific","longitude":"126.978","latitude":"37.5665","physicalLocation":"Seoul","pairedRegion":[{"name":"koreasouth","id":"/subscriptions/faa080af-c1d8-40ad-9cce-e1a450ca5b57/locations/koreasouth"}]}},{"id":"/subscriptions/faa080af-c1d8-40ad-9cce-e1a450ca5b57/locations/newzealandnorth","name":"newzealandnorth","type":"Region","displayName":"New Zealand North","regionalDisplayName":"(Asia Pacific) New Zealand North","metadata":{"regionType":"Physical","regionCategory":"Recommended","geographyGroup":"Asia Pacific","longitude":"174.76349","latitude":"-36.84853","physicalLocation":"Auckland","pairedRegion":[]}},{"id":"/subscriptions/faa080af-c1d8-40ad-9cce-e1a450ca5b57/locations/canadacentral","name":"canadacentral","type":"Region","displayName":"Canada Central","regionalDisplayName":"(Canada) Canada Central","metadata":{"regionType":"Physical","regionCategory":"Recommended","geographyGroup":"Canada","longitude":"-79.383","latitude":"43.653","physicalLocation":"Toronto","pairedRegion":[{"name":"canadaeast","id":"/subscriptions/faa080af-c1d8-40ad-9cce-e1a450ca5b57/locations/canadaeast"}]}},{"id":"/subscriptions/faa080af-c1d8-40ad-9cce-e1a450ca5b57/locations/francecentral","name":"francecentral","type":"Region","displayName":"France Central","regionalDisplayName":"(Europe) France Central","metadata":{"regionType":"Physical","regionCategory":"Recommended","geographyGroup":"Europe","longitude":"2.373","latitude":"46.3772","physicalLocation":"Paris","pairedRegion":[{"name":"francesouth","id":"/subscriptions/faa080af-c1d8-40ad-9cce-e1a450ca5b57/locations/francesouth"}]}},{"id":"/subscriptions/faa080af-c1d8-40ad-9cce-e1a450ca5b57/locations/germanywestcentral","name":"germanywestcentral","type":"Region","displayName":"Germany West Central","regionalDisplayName":"(Europe) Germany West Central","metadata":{"regionType":"Physical","regionCategory":"Recommended","geographyGroup":"Europe","longitude":"8.682127","latitude":"50.110924","physicalLocation":"Frankfurt","pairedRegion":[{"name":"germanynorth","id":"/subscriptions/faa080af-c1d8-40ad-9cce-e1a450ca5b57/locations/germanynorth"}]}},{"id":"/subscriptions/faa080af-c1d8-40ad-9cce-e1a450ca5b57/locations/italynorth","name":"italynorth","type":"Region","displayName":"Italy North","regionalDisplayName":"(Europe) Italy North","metadata":{"regionType":"Physical","regionCategory":"Recommended","geographyGroup":"Europe","longitude":"9.18109","latitude":"45.46888","physicalLocation":"Milan","pairedRegion":[]}},{"id":"/subscriptions/faa080af-c1d8-40ad-9cce-e1a450ca5b57/locations/norwayeast","name":"norwayeast","type":"Region","displayName":"Norway East","regionalDisplayName":"(Europe) Norway East","metadata":{"regionType":"Physical","regionCategory":"Recommended","geographyGroup":"Europe","longitude":"10.752245","latitude":"59.913868","physicalLocation":"Norway","pairedRegion":[{"name":"norwaywest","id":"/subscriptions/faa080af-c1d8-40ad-9cce-e1a450ca5b57/locations/norwaywest"}]}},{"id":"/subscriptions/faa080af-c1d8-40ad-9cce-e1a450ca5b57/locations/polandcentral","name":"polandcentral","type":"Region","displayName":"Poland Central","regionalDisplayName":"(Europe) Poland Central","metadata":{"regionType":"Physical","regionCategory":"Recommended","geographyGroup":"Europe","longitude":"21.01666","latitude":"52.23334","physicalLocation":"Warsaw","pairedRegion":[]}},{"id":"/subscriptions/faa080af-c1d8-40ad-9cce-e1a450ca5b57/locations/spaincentral","name":"spaincentral","type":"Region","displayName":"Spain Central","regionalDisplayName":"(Europe) Spain Central","metadata":{"regionType":"Physical","regionCategory":"Recommended","geographyGroup":"Europe","longitude":"3.4209","latitude":"40.4259","physicalLocation":"Madrid","pairedRegion":[]}},{"id":"/subscriptions/faa080af-c1d8-40ad-9cce-e1a450ca5b57/locations/switzerlandnorth","name":"switzerlandnorth","type":"Region","displayName":"Switzerland North","regionalDisplayName":"(Europe) Switzerland North","metadata":{"regionType":"Physical","regionCategory":"Recommended","geographyGroup":"Europe","longitude":"8.564572","latitude":"47.451542","physicalLocation":"Zurich","pairedRegion":[{"name":"switzerlandwest","id":"/subscriptions/faa080af-c1d8-40ad-9cce-e1a450ca5b57/locations/switzerlandwest"}]}},{"id":"/subscriptions/faa080af-c1d8-40ad-9cce-e1a450ca5b57/locations/mexicocentral","name":"mexicocentral","type":"Region","displayName":"Mexico Central","regionalDisplayName":"(Mexico) Mexico Central","metadata":{"regionType":"Physical","regionCategory":"Recommended","geographyGroup":"Mexico","longitude":"-100.389888","latitude":"20.588818","physicalLocation":"Querétaro State","pairedRegion":[]}},{"id":"/subscriptions/faa080af-c1d8-40ad-9cce-e1a450ca5b57/locations/uaenorth","name":"uaenorth","type":"Region","displayName":"UAE North","regionalDisplayName":"(Middle East) UAE North","metadata":{"regionType":"Physical","regionCategory":"Recommended","geographyGroup":"Middle East","longitude":"55.316666","latitude":"25.266666","physicalLocation":"Dubai","pairedRegion":[{"name":"uaecentral","id":"/subscriptions/faa080af-c1d8-40ad-9cce-e1a450ca5b57/locations/uaecentral"}]}},{"id":"/subscriptions/faa080af-c1d8-40ad-9cce-e1a450ca5b57/locations/brazilsouth","name":"brazilsouth","type":"Region","displayName":"Brazil South","regionalDisplayName":"(South America) Brazil South","metadata":{"regionType":"Physical","regionCategory":"Recommended","geographyGroup":"South America","longitude":"-46.633","latitude":"-23.55","physicalLocation":"Sao Paulo State","pairedRegion":[{"name":"southcentralus","id":"/subscriptions/faa080af-c1d8-40ad-9cce-e1a450ca5b57/locations/southcentralus"}]}},{"id":"/subscriptions/faa080af-c1d8-40ad-9cce-e1a450ca5b57/locations/israelcentral","name":"israelcentral","type":"Region","displayName":"Israel Central","regionalDisplayName":"(Middle East) Israel Central","metadata":{"regionType":"Physical","regionCategory":"Recommended","geographyGroup":"Middle East","longitude":"33.4506633","latitude":"31.2655698","physicalLocation":"Israel","pairedRegion":[]}},{"id":"/subscriptions/faa080af-c1d8-40ad-9cce-e1a450ca5b57/locations/qatarcentral","name":"qatarcentral","type":"Region","displayName":"Qatar Central","regionalDisplayName":"(Middle East) Qatar Central","metadata":{"regionType":"Physical","regionCategory":"Recommended","geographyGroup":"Middle East","longitude":"51.439327","latitude":"25.551462","physicalLocation":"Doha","pairedRegion":[]}},{"id":"/subscriptions/faa080af-c1d8-40ad-9cce-e1a450ca5b57/locations/centralusstage","name":"centralusstage","type":"Region","displayName":"Central US (Stage)","regionalDisplayName":"(US) Central US (Stage)","metadata":{"regionType":"Logical","regionCategory":"Other","geographyGroup":"US"}},{"id":"/subscriptions/faa080af-c1d8-40ad-9cce-e1a450ca5b57/locations/eastusstage","name":"eastusstage","type":"Region","displayName":"East US (Stage)","regionalDisplayName":"(US) East US (Stage)","metadata":{"regionType":"Logical","regionCategory":"Other","geographyGroup":"US"}},{"id":"/subscriptions/faa080af-c1d8-40ad-9cce-e1a450ca5b57/locations/eastus2stage","name":"eastus2stage","type":"Region","displayName":"East US 2 (Stage)","regionalDisplayName":"(US) East US 2 (Stage)","metadata":{"regionType":"Logical","regionCategory":"Other","geographyGroup":"US"}},{"id":"/subscriptions/faa080af-c1d8-40ad-9cce-e1a450ca5b57/locations/northcentralusstage","name":"northcentralusstage","type":"Region","displayName":"North Central US (Stage)","regionalDisplayName":"(US) North Central US (Stage)","metadata":{"regionType":"Logical","regionCategory":"Other","geographyGroup":"US"}},{"id":"/subscriptions/faa080af-c1d8-40ad-9cce-e1a450ca5b57/locations/southcentralusstage","name":"southcentralusstage","type":"Region","displayName":"South Central US (Stage)","regionalDisplayName":"(US) South Central US (Stage)","metadata":{"regionType":"Logical","regionCategory":"Other","geographyGroup":"US"}},{"id":"/subscriptions/faa080af-c1d8-40ad-9cce-e1a450ca5b57/locations/westusstage","name":"westusstage","type":"Region","displayName":"West US (Stage)","regionalDisplayName":"(US) West US (Stage)","metadata":{"regionType":"Logical","regionCategory":"Other","geographyGroup":"US"}},{"id":"/subscriptions/faa080af-c1d8-40ad-9cce-e1a450ca5b57/locations/westus2stage","name":"westus2stage","type":"Region","displayName":"West US 2 (Stage)","regionalDisplayName":"(US) West US 2 (Stage)","metadata":{"regionType":"Logical","regionCategory":"Other","geographyGroup":"US"}},{"id":"/subscriptions/faa080af-c1d8-40ad-9cce-e1a450ca5b57/locations/asia","name":"asia","type":"Region","displayName":"Asia","regionalDisplayName":"Asia","metadata":{"regionType":"Logical","regionCategory":"Other"}},{"id":"/subscriptions/faa080af-c1d8-40ad-9cce-e1a450ca5b57/locations/asiapacific","name":"asiapacific","type":"Region","displayName":"Asia Pacific","regionalDisplayName":"Asia Pacific","metadata":{"regionType":"Logical","regionCategory":"Other"}},{"id":"/subscriptions/faa080af-c1d8-40ad-9cce-e1a450ca5b57/locations/australia","name":"australia","type":"Region","displayName":"Australia","regionalDisplayName":"Australia","metadata":{"regionType":"Logical","regionCategory":"Other"}},{"id":"/subscriptions/faa080af-c1d8-40ad-9cce-e1a450ca5b57/locations/brazil","name":"brazil","type":"Region","displayName":"Brazil","regionalDisplayName":"Brazil","metadata":{"regionType":"Logical","regionCategory":"Other"}},{"id":"/subscriptions/faa080af-c1d8-40ad-9cce-e1a450ca5b57/locations/canada","name":"canada","type":"Region","displayName":"Canada","regionalDisplayName":"Canada","metadata":{"regionType":"Logical","regionCategory":"Other"}},{"id":"/subscriptions/faa080af-c1d8-40ad-9cce-e1a450ca5b57/locations/europe","name":"europe","type":"Region","displayName":"Europe","regionalDisplayName":"Europe","metadata":{"regionType":"Logical","regionCategory":"Other"}},{"id":"/subscriptions/faa080af-c1d8-40ad-9cce-e1a450ca5b57/locations/france","name":"france","type":"Region","displayName":"France","regionalDisplayName":"France","metadata":{"regionType":"Logical","regionCategory":"Other"}},{"id":"/subscriptions/faa080af-c1d8-40ad-9cce-e1a450ca5b57/locations/germany","name":"germany","type":"Region","displayName":"Germany","regionalDisplayName":"Germany","metadata":{"regionType":"Logical","regionCategory":"Other"}},{"id":"/subscriptions/faa080af-c1d8-40ad-9cce-e1a450ca5b57/locations/global","name":"global","type":"Region","displayName":"Global","regionalDisplayName":"Global","metadata":{"regionType":"Logical","regionCategory":"Other"}},{"id":"/subscriptions/faa080af-c1d8-40ad-9cce-e1a450ca5b57/locations/india","name":"india","type":"Region","displayName":"India","regionalDisplayName":"India","metadata":{"regionType":"Logical","regionCategory":"Other"}},{"id":"/subscriptions/faa080af-c1d8-40ad-9cce-e1a450ca5b57/locations/israel","name":"israel","type":"Region","displayName":"Israel","regionalDisplayName":"Israel","metadata":{"regionType":"Logical","regionCategory":"Other"}},{"id":"/subscriptions/faa080af-c1d8-40ad-9cce-e1a450ca5b57/locations/italy","name":"italy","type":"Region","displayName":"Italy","regionalDisplayName":"Italy","metadata":{"regionType":"Logical","regionCategory":"Other"}},{"id":"/subscriptions/faa080af-c1d8-40ad-9cce-e1a450ca5b57/locations/japan","name":"japan","type":"Region","displayName":"Japan","regionalDisplayName":"Japan","metadata":{"regionType":"Logical","regionCategory":"Other"}},{"id":"/subscriptions/faa080af-c1d8-40ad-9cce-e1a450ca5b57/locations/korea","name":"korea","type":"Region","displayName":"Korea","regionalDisplayName":"Korea","metadata":{"regionType":"Logical","regionCategory":"Other"}},{"id":"/subscriptions/faa080af-c1d8-40ad-9cce-e1a450ca5b57/locations/newzealand","name":"newzealand","type":"Region","displayName":"New Zealand","regionalDisplayName":"New Zealand","metadata":{"regionType":"Logical","regionCategory":"Other"}},{"id":"/subscriptions/faa080af-c1d8-40ad-9cce-e1a450ca5b57/locations/norway","name":"norway","type":"Region","displayName":"Norway","regionalDisplayName":"Norway","metadata":{"regionType":"Logical","regionCategory":"Other"}},{"id":"/subscriptions/faa080af-c1d8-40ad-9cce-e1a450ca5b57/locations/poland","name":"poland","type":"Region","displayName":"Poland","regionalDisplayName":"Poland","metadata":{"regionType":"Logical","regionCategory":"Other"}},{"id":"/subscriptions/faa080af-c1d8-40ad-9cce-e1a450ca5b57/locations/qatar","name":"qatar","type":"Region","displayName":"Qatar","regionalDisplayName":"Qatar","metadata":{"regionType":"Logical","regionCategory":"Other"}},{"id":"/subscriptions/faa080af-c1d8-40ad-9cce-e1a450ca5b57/locations/singapore","name":"singapore","type":"Region","displayName":"Singapore","regionalDisplayName":"Singapore","metadata":{"regionType":"Logical","regionCategory":"Other"}},{"id":"/subscriptions/faa080af-c1d8-40ad-9cce-e1a450ca5b57/locations/southafrica","name":"southafrica","type":"Region","displayName":"South Africa","regionalDisplayName":"South Africa","metadata":{"regionType":"Logical","regionCategory":"Other"}},{"id":"/subscriptions/faa080af-c1d8-40ad-9cce-e1a450ca5b57/locations/sweden","name":"sweden","type":"Region","displayName":"Sweden","regionalDisplayName":"Sweden","metadata":{"regionType":"Logical","regionCategory":"Other"}},{"id":"/subscriptions/faa080af-c1d8-40ad-9cce-e1a450ca5b57/locations/switzerland","name":"switzerland","type":"Region","displayName":"Switzerland","regionalDisplayName":"Switzerland","metadata":{"regionType":"Logical","regionCategory":"Other"}},{"id":"/subscriptions/faa080af-c1d8-40ad-9cce-e1a450ca5b57/locations/uae","name":"uae","type":"Region","displayName":"United Arab Emirates","regionalDisplayName":"United Arab Emirates","metadata":{"regionType":"Logical","regionCategory":"Other"}},{"id":"/subscriptions/faa080af-c1d8-40ad-9cce-e1a450ca5b57/locations/uk","name":"uk","type":"Region","displayName":"United Kingdom","regionalDisplayName":"United Kingdom","metadata":{"regionType":"Logical","regionCategory":"Other"}},{"id":"/subscriptions/faa080af-c1d8-40ad-9cce-e1a450ca5b57/locations/unitedstates","name":"unitedstates","type":"Region","displayName":"United States","regionalDisplayName":"United States","metadata":{"regionType":"Logical","regionCategory":"Other"}},{"id":"/subscriptions/faa080af-c1d8-40ad-9cce-e1a450ca5b57/locations/unitedstateseuap","name":"unitedstateseuap","type":"Region","displayName":"United States EUAP","regionalDisplayName":"United States EUAP","metadata":{"regionType":"Logical","regionCategory":"Other"}},{"id":"/subscriptions/faa080af-c1d8-40ad-9cce-e1a450ca5b57/locations/eastasiastage","name":"eastasiastage","type":"Region","displayName":"East Asia (Stage)","regionalDisplayName":"(Asia Pacific) East Asia (Stage)","metadata":{"regionType":"Logical","regionCategory":"Other","geographyGroup":"Asia Pacific"}},{"id":"/subscriptions/faa080af-c1d8-40ad-9cce-e1a450ca5b57/locations/southeastasiastage","name":"southeastasiastage","type":"Region","displayName":"Southeast Asia (Stage)","regionalDisplayName":"(Asia Pacific) Southeast Asia (Stage)","metadata":{"regionType":"Logical","regionCategory":"Other","geographyGroup":"Asia Pacific"}},{"id":"/subscriptions/faa080af-c1d8-40ad-9cce-e1a450ca5b57/locations/brazilus","name":"brazilus","type":"Region","displayName":"Brazil US","regionalDisplayName":"(South America) Brazil US","metadata":{"regionType":"Physical","regionCategory":"Other","geographyGroup":"South America","longitude":"0","latitude":"0","physicalLocation":"","pairedRegion":[{"name":"brazilsoutheast","id":"/subscriptions/faa080af-c1d8-40ad-9cce-e1a450ca5b57/locations/brazilsoutheast"}]}},{"id":"/subscriptions/faa080af-c1d8-40ad-9cce-e1a450ca5b57/locations/eastus2","name":"eastus2","type":"Region","displayName":"East US 2","regionalDisplayName":"(US) East US 2","metadata":{"regionType":"Physical","regionCategory":"Other","geographyGroup":"US","longitude":"-78.3889","latitude":"36.6681","physicalLocation":"Virginia","pairedRegion":[{"name":"centralus","id":"/subscriptions/faa080af-c1d8-40ad-9cce-e1a450ca5b57/locations/centralus"}]}},{"id":"/subscriptions/faa080af-c1d8-40ad-9cce-e1a450ca5b57/locations/eastusstg","name":"eastusstg","type":"Region","displayName":"East US STG","regionalDisplayName":"(US) East US STG","metadata":{"regionType":"Physical","regionCategory":"Other","geographyGroup":"US","longitude":"-79.8164","latitude":"37.3719","physicalLocation":"Virginia","pairedRegion":[{"name":"southcentralusstg","id":"/subscriptions/faa080af-c1d8-40ad-9cce-e1a450ca5b57/locations/southcentralusstg"}]}},{"id":"/subscriptions/faa080af-c1d8-40ad-9cce-e1a450ca5b57/locations/northcentralus","name":"northcentralus","type":"Region","displayName":"North Central US","regionalDisplayName":"(US) North Central US","metadata":{"regionType":"Physical","regionCategory":"Other","geographyGroup":"US","longitude":"-87.6278","latitude":"41.8819","physicalLocation":"Illinois","pairedRegion":[{"name":"southcentralus","id":"/subscriptions/faa080af-c1d8-40ad-9cce-e1a450ca5b57/locations/southcentralus"}]}},{"id":"/subscriptions/faa080af-c1d8-40ad-9cce-e1a450ca5b57/locations/westus","name":"westus","type":"Region","displayName":"West US","regionalDisplayName":"(US) West US","metadata":{"regionType":"Physical","regionCategory":"Other","geographyGroup":"US","longitude":"-122.417","latitude":"37.783","physicalLocation":"California","pairedRegion":[{"name":"eastus","id":"/subscriptions/faa080af-c1d8-40ad-9cce-e1a450ca5b57/locations/eastus"}]}},{"id":"/subscriptions/faa080af-c1d8-40ad-9cce-e1a450ca5b57/locations/japanwest","name":"japanwest","type":"Region","displayName":"Japan West","regionalDisplayName":"(Asia Pacific) Japan West","metadata":{"regionType":"Physical","regionCategory":"Other","geographyGroup":"Asia Pacific","longitude":"135.5022","latitude":"34.6939","physicalLocation":"Osaka","pairedRegion":[{"name":"japaneast","id":"/subscriptions/faa080af-c1d8-40ad-9cce-e1a450ca5b57/locations/japaneast"}]}},{"id":"/subscriptions/faa080af-c1d8-40ad-9cce-e1a450ca5b57/locations/jioindiawest","name":"jioindiawest","type":"Region","displayName":"Jio India West","regionalDisplayName":"(Asia Pacific) Jio India West","metadata":{"regionType":"Physical","regionCategory":"Other","geographyGroup":"Asia Pacific","longitude":"70.05773","latitude":"22.470701","physicalLocation":"Jamnagar","pairedRegion":[{"name":"jioindiacentral","id":"/subscriptions/faa080af-c1d8-40ad-9cce-e1a450ca5b57/locations/jioindiacentral"}]}},{"id":"/subscriptions/faa080af-c1d8-40ad-9cce-e1a450ca5b57/locations/centraluseuap","name":"centraluseuap","type":"Region","displayName":"Central US EUAP","regionalDisplayName":"(US) Central US EUAP","metadata":{"regionType":"Physical","regionCategory":"Other","geographyGroup":"US","longitude":"-93.6208","latitude":"41.5908","physicalLocation":"","pairedRegion":[{"name":"eastus2euap","id":"/subscriptions/faa080af-c1d8-40ad-9cce-e1a450ca5b57/locations/eastus2euap"}]}},{"id":"/subscriptions/faa080af-c1d8-40ad-9cce-e1a450ca5b57/locations/eastus2euap","name":"eastus2euap","type":"Region","displayName":"East US 2 EUAP","regionalDisplayName":"(US) East US 2 EUAP","metadata":{"regionType":"Physical","regionCategory":"Other","geographyGroup":"US","longitude":"-78.3889","latitude":"36.6681","physicalLocation":"","pairedRegion":[{"name":"centraluseuap","id":"/subscriptions/faa080af-c1d8-40ad-9cce-e1a450ca5b57/locations/centraluseuap"}]}},{"id":"/subscriptions/faa080af-c1d8-40ad-9cce-e1a450ca5b57/locations/southcentralusstg","name":"southcentralusstg","type":"Region","displayName":"South Central US STG","regionalDisplayName":"(US) South Central US STG","metadata":{"regionType":"Physical","regionCategory":"Other","geographyGroup":"US","longitude":"-98.5","latitude":"29.4167","physicalLocation":"Texas","pairedRegion":[{"name":"eastusstg","id":"/subscriptions/faa080af-c1d8-40ad-9cce-e1a450ca5b57/locations/eastusstg"}]}},{"id":"/subscriptions/faa080af-c1d8-40ad-9cce-e1a450ca5b57/locations/westcentralus","name":"westcentralus","type":"Region","displayName":"West Central US","regionalDisplayName":"(US) West Central US","metadata":{"regionType":"Physical","regionCategory":"Other","geographyGroup":"US","longitude":"-110.234","latitude":"40.89","physicalLocation":"Wyoming","pairedRegion":[{"name":"westus2","id":"/subscriptions/faa080af-c1d8-40ad-9cce-e1a450ca5b57/locations/westus2"}]}},{"id":"/subscriptions/faa080af-c1d8-40ad-9cce-e1a450ca5b57/locations/southafricawest","name":"southafricawest","type":"Region","displayName":"South Africa West","regionalDisplayName":"(Africa) South Africa West","metadata":{"regionType":"Physical","regionCategory":"Other","geographyGroup":"Africa","longitude":"18.843266","latitude":"-34.075691","physicalLocation":"Cape Town","pairedRegion":[{"name":"southafricanorth","id":"/subscriptions/faa080af-c1d8-40ad-9cce-e1a450ca5b57/locations/southafricanorth"}]}},{"id":"/subscriptions/faa080af-c1d8-40ad-9cce-e1a450ca5b57/locations/australiacentral","name":"australiacentral","type":"Region","displayName":"Australia Central","regionalDisplayName":"(Asia Pacific) Australia Central","metadata":{"regionType":"Physical","regionCategory":"Other","geographyGroup":"Asia Pacific","longitude":"149.1244","latitude":"-35.3075","physicalLocation":"Canberra","pairedRegion":[{"name":"australiacentral2","id":"/subscriptions/faa080af-c1d8-40ad-9cce-e1a450ca5b57/locations/australiacentral2"}]}},{"id":"/subscriptions/faa080af-c1d8-40ad-9cce-e1a450ca5b57/locations/australiacentral2","name":"australiacentral2","type":"Region","displayName":"Australia Central 2","regionalDisplayName":"(Asia Pacific) Australia Central 2","metadata":{"regionType":"Physical","regionCategory":"Other","geographyGroup":"Asia Pacific","longitude":"149.1244","latitude":"-35.3075","physicalLocation":"Canberra","pairedRegion":[{"name":"australiacentral","id":"/subscriptions/faa080af-c1d8-40ad-9cce-e1a450ca5b57/locations/australiacentral"}]}},{"id":"/subscriptions/faa080af-c1d8-40ad-9cce-e1a450ca5b57/locations/australiasoutheast","name":"australiasoutheast","type":"Region","displayName":"Australia Southeast","regionalDisplayName":"(Asia Pacific) Australia Southeast","metadata":{"regionType":"Physical","regionCategory":"Other","geographyGroup":"Asia Pacific","longitude":"144.9631","latitude":"-37.8136","physicalLocation":"Victoria","pairedRegion":[{"name":"australiaeast","id":"/subscriptions/faa080af-c1d8-40ad-9cce-e1a450ca5b57/locations/australiaeast"}]}},{"id":"/subscriptions/faa080af-c1d8-40ad-9cce-e1a450ca5b57/locations/jioindiacentral","name":"jioindiacentral","type":"Region","displayName":"Jio India Central","regionalDisplayName":"(Asia Pacific) Jio India Central","metadata":{"regionType":"Physical","regionCategory":"Other","geographyGroup":"Asia Pacific","longitude":"79.08886","latitude":"21.146633","physicalLocation":"Nagpur","pairedRegion":[{"name":"jioindiawest","id":"/subscriptions/faa080af-c1d8-40ad-9cce-e1a450ca5b57/locations/jioindiawest"}]}},{"id":"/subscriptions/faa080af-c1d8-40ad-9cce-e1a450ca5b57/locations/koreasouth","name":"koreasouth","type":"Region","displayName":"Korea South","regionalDisplayName":"(Asia Pacific) Korea South","metadata":{"regionType":"Physical","regionCategory":"Other","geographyGroup":"Asia Pacific","longitude":"129.0756","latitude":"35.1796","physicalLocation":"Busan","pairedRegion":[{"name":"koreacentral","id":"/subscriptions/faa080af-c1d8-40ad-9cce-e1a450ca5b57/locations/koreacentral"}]}},{"id":"/subscriptions/faa080af-c1d8-40ad-9cce-e1a450ca5b57/locations/southindia","name":"southindia","type":"Region","displayName":"South India","regionalDisplayName":"(Asia Pacific) South India","metadata":{"regionType":"Physical","regionCategory":"Other","geographyGroup":"Asia Pacific","longitude":"80.1636","latitude":"12.9822","physicalLocation":"Chennai","pairedRegion":[{"name":"centralindia","id":"/subscriptions/faa080af-c1d8-40ad-9cce-e1a450ca5b57/locations/centralindia"}]}},{"id":"/subscriptions/faa080af-c1d8-40ad-9cce-e1a450ca5b57/locations/westindia","name":"westindia","type":"Region","displayName":"West India","regionalDisplayName":"(Asia Pacific) West India","metadata":{"regionType":"Physical","regionCategory":"Other","geographyGroup":"Asia Pacific","longitude":"72.868","latitude":"19.088","physicalLocation":"Mumbai","pairedRegion":[{"name":"southindia","id":"/subscriptions/faa080af-c1d8-40ad-9cce-e1a450ca5b57/locations/southindia"}]}},{"id":"/subscriptions/faa080af-c1d8-40ad-9cce-e1a450ca5b57/locations/canadaeast","name":"canadaeast","type":"Region","displayName":"Canada East","regionalDisplayName":"(Canada) Canada East","metadata":{"regionType":"Physical","regionCategory":"Other","geographyGroup":"Canada","longitude":"-71.217","latitude":"46.817","physicalLocation":"Quebec","pairedRegion":[{"name":"canadacentral","id":"/subscriptions/faa080af-c1d8-40ad-9cce-e1a450ca5b57/locations/canadacentral"}]}},{"id":"/subscriptions/faa080af-c1d8-40ad-9cce-e1a450ca5b57/locations/francesouth","name":"francesouth","type":"Region","displayName":"France South","regionalDisplayName":"(Europe) France South","metadata":{"regionType":"Physical","regionCategory":"Other","geographyGroup":"Europe","longitude":"2.1972","latitude":"43.8345","physicalLocation":"Marseille","pairedRegion":[{"name":"francecentral","id":"/subscriptions/faa080af-c1d8-40ad-9cce-e1a450ca5b57/locations/francecentral"}]}},{"id":"/subscriptions/faa080af-c1d8-40ad-9cce-e1a450ca5b57/locations/germanynorth","name":"germanynorth","type":"Region","displayName":"Germany North","regionalDisplayName":"(Europe) Germany North","metadata":{"regionType":"Physical","regionCategory":"Other","geographyGroup":"Europe","longitude":"8.806422","latitude":"53.073635","physicalLocation":"Berlin","pairedRegion":[{"name":"germanywestcentral","id":"/subscriptions/faa080af-c1d8-40ad-9cce-e1a450ca5b57/locations/germanywestcentral"}]}},{"id":"/subscriptions/faa080af-c1d8-40ad-9cce-e1a450ca5b57/locations/norwaywest","name":"norwaywest","type":"Region","displayName":"Norway West","regionalDisplayName":"(Europe) Norway West","metadata":{"regionType":"Physical","regionCategory":"Other","geographyGroup":"Europe","longitude":"5.733107","latitude":"58.969975","physicalLocation":"Norway","pairedRegion":[{"name":"norwayeast","id":"/subscriptions/faa080af-c1d8-40ad-9cce-e1a450ca5b57/locations/norwayeast"}]}},{"id":"/subscriptions/faa080af-c1d8-40ad-9cce-e1a450ca5b57/locations/switzerlandwest","name":"switzerlandwest","type":"Region","displayName":"Switzerland West","regionalDisplayName":"(Europe) Switzerland West","metadata":{"regionType":"Physical","regionCategory":"Other","geographyGroup":"Europe","longitude":"6.143158","latitude":"46.204391","physicalLocation":"Geneva","pairedRegion":[{"name":"switzerlandnorth","id":"/subscriptions/faa080af-c1d8-40ad-9cce-e1a450ca5b57/locations/switzerlandnorth"}]}},{"id":"/subscriptions/faa080af-c1d8-40ad-9cce-e1a450ca5b57/locations/ukwest","name":"ukwest","type":"Region","displayName":"UK West","regionalDisplayName":"(Europe) UK West","metadata":{"regionType":"Physical","regionCategory":"Other","geographyGroup":"Europe","longitude":"-3.084","latitude":"53.427","physicalLocation":"Cardiff","pairedRegion":[{"name":"uksouth","id":"/subscriptions/faa080af-c1d8-40ad-9cce-e1a450ca5b57/locations/uksouth"}]}},{"id":"/subscriptions/faa080af-c1d8-40ad-9cce-e1a450ca5b57/locations/uaecentral","name":"uaecentral","type":"Region","displayName":"UAE Central","regionalDisplayName":"(Middle East) UAE Central","metadata":{"regionType":"Physical","regionCategory":"Other","geographyGroup":"Middle East","longitude":"54.366669","latitude":"24.466667","physicalLocation":"Abu Dhabi","pairedRegion":[{"name":"uaenorth","id":"/subscriptions/faa080af-c1d8-40ad-9cce-e1a450ca5b57/locations/uaenorth"}]}},{"id":"/subscriptions/faa080af-c1d8-40ad-9cce-e1a450ca5b57/locations/brazilsoutheast","name":"brazilsoutheast","type":"Region","displayName":"Brazil Southeast","regionalDisplayName":"(South America) Brazil Southeast","metadata":{"regionType":"Physical","regionCategory":"Other","geographyGroup":"South America","longitude":"-43.2075","latitude":"-22.90278","physicalLocation":"Rio","pairedRegion":[{"name":"brazilsouth","id":"/subscriptions/faa080af-c1d8-40ad-9cce-e1a450ca5b57/locations/brazilsouth"}]}}]}'
        headers:
            Cache-Control:
                - no-cache
            Content-Length:
                - "35781"
            Content-Type:
                - application/json; charset=utf-8
            Date:
                - Wed, 05 Mar 2025 22:08:14 GMT
            Expires:
                - "-1"
            Pragma:
                - no-cache
            Strict-Transport-Security:
                - max-age=31536000; includeSubDomains
            X-Cache:
                - CONFIG_NOCACHE
            X-Content-Type-Options:
                - nosniff
            X-Ms-Correlation-Request-Id:
                - 9fbd7db624e1fcc7e5678da5a55df79f
            X-Ms-Ratelimit-Remaining-Subscription-Global-Reads:
                - "16499"
            X-Ms-Ratelimit-Remaining-Subscription-Reads:
                - "1099"
            X-Ms-Request-Id:
                - 6f635a9a-0a52-4261-be2f-7c096e7332a2
            X-Ms-Routing-Request-Id:
                - WESTUS2:20250305T220815Z:6f635a9a-0a52-4261-be2f-7c096e7332a2
            X-Msedge-Ref:
                - 'Ref A: 4AAD9E1E9D924C118B186CE7FCE35D07 Ref B: CO6AA3150218017 Ref C: 2025-03-05T22:08:12Z'
        status: 200 OK
        code: 200
        duration: 3.2703599s
    - id: 1
      request:
        proto: HTTP/1.1
        proto_major: 1
        proto_minor: 1
        content_length: 0
        transfer_encoding: []
        trailer: {}
        host: management.azure.com
        remote_addr: ""
        request_uri: ""
        body: ""
        form: {}
        headers:
            Accept:
                - application/json
            Accept-Encoding:
                - gzip
            Authorization:
                - SANITIZED
            User-Agent:
<<<<<<< HEAD
                - azsdk-go-armresources.DeploymentsClient/v1.1.1 (go1.24.0; linux),azdev/0.0.0-dev.0 (Go go1.24.0; linux/amd64)
=======
                - azsdk-go-armresources.DeploymentsClient/v1.1.1 (go1.23.2; Windows_NT),azdev/0.0.0-dev.0 (Go go1.23.2; windows/amd64)
>>>>>>> 37baa781
            X-Ms-Correlation-Request-Id:
                - 9fbd7db624e1fcc7e5678da5a55df79f
        url: https://management.azure.com:443/subscriptions/faa080af-c1d8-40ad-9cce-e1a450ca5b57/providers/Microsoft.Resources/deployments/?api-version=2021-04-01
        method: GET
      response:
        proto: HTTP/2.0
        proto_major: 2
        proto_minor: 0
        transfer_encoding: []
        trailer: {}
        content_length: 854524
        uncompressed: false
        body: '{"nextLink":"https://management.azure.com/subscriptions/faa080af-c1d8-40ad-9cce-e1a450ca5b57/providers/Microsoft.Resources/deployments/?api-version=2021-04-01\u0026%24skiptoken=3ZLRboIwFIafxV5r0qox0zvYKQm4FiltDbsz6BasgWRjAWp891F0L6C7WHbV%2fuecJt%2f%2fn55RXpV1UX7t6qIqZWUO5SdandGWplKlU3ctD2292X3UhZtYHzq0QmT0NOIya5nNJmg8TIiq%2bemRBR4JE%2fgM3ptEvQJTyZyD7ws4QYJ1wBTFXPqQSP3M5f5NEB6%2fpLiJQfVzWRdLM2U273pNYpnPWIcxN4nd0ggUVJ3QUaDs7cRLrQy%2f6qCv37Qg0UZrb8GMauJjRLl7B05rEEaH6DJG1HvA4%2fwhjy2XYdMn2HCbTdmREt6RRJnlWiiuHC%2bToR2Y6T7RA7vYuLpUpziVzgudcfD6zDLLJJ04P9edze7bGZ7%2fws4M5hBaBhSzglChyMDMZG57zpZB%2fw%2b8ycB6zf4%2b1D8b%2fT%2bxc7l8Aw%3d%3d","value":[]}'
        headers:
            Cache-Control:
                - no-cache
            Content-Length:
                - "854524"
            Content-Type:
                - application/json; charset=utf-8
            Date:
                - Wed, 05 Mar 2025 22:08:19 GMT
            Expires:
                - "-1"
            Pragma:
                - no-cache
            Strict-Transport-Security:
                - max-age=31536000; includeSubDomains
            X-Cache:
                - CONFIG_NOCACHE
            X-Content-Type-Options:
                - nosniff
            X-Ms-Correlation-Request-Id:
                - 9fbd7db624e1fcc7e5678da5a55df79f
            X-Ms-Ratelimit-Remaining-Subscription-Global-Reads:
                - "16499"
            X-Ms-Ratelimit-Remaining-Subscription-Reads:
                - "1099"
            X-Ms-Request-Id:
                - 6fac5a4e-55f2-45d0-9852-db8137167559
            X-Ms-Routing-Request-Id:
                - WESTUS:20250305T220819Z:6fac5a4e-55f2-45d0-9852-db8137167559
            X-Msedge-Ref:
                - 'Ref A: 1CDECDD5FC83467BA050E4F92FD31543 Ref B: CO6AA3150218017 Ref C: 2025-03-05T22:08:15Z'
        status: 200 OK
        code: 200
        duration: 4.7574982s
    - id: 2
      request:
        proto: HTTP/1.1
        proto_major: 1
        proto_minor: 1
        content_length: 0
        transfer_encoding: []
        trailer: {}
        host: management.azure.com
        remote_addr: ""
        request_uri: ""
        body: ""
        form: {}
        headers:
            Accept-Encoding:
                - gzip
            Authorization:
                - SANITIZED
            User-Agent:
                - azsdk-go-armresources.DeploymentsClient/v1.1.1 (go1.23.2; Windows_NT),azdev/0.0.0-dev.0 (Go go1.23.2; windows/amd64)
            X-Ms-Correlation-Request-Id:
                - 9fbd7db624e1fcc7e5678da5a55df79f
        url: https://management.azure.com:443/subscriptions/faa080af-c1d8-40ad-9cce-e1a450ca5b57/providers/Microsoft.Resources/deployments/?api-version=2021-04-01&%24skiptoken=3ZLRboIwFIafxV5r0qox0zvYKQm4FiltDbsz6BasgWRjAWp891F0L6C7WHbV%2fuecJt%2f%2fn55RXpV1UX7t6qIqZWUO5SdandGWplKlU3ctD2292X3UhZtYHzq0QmT0NOIya5nNJmg8TIiq%2bemRBR4JE%2fgM3ptEvQJTyZyD7ws4QYJ1wBTFXPqQSP3M5f5NEB6%2fpLiJQfVzWRdLM2U273pNYpnPWIcxN4nd0ggUVJ3QUaDs7cRLrQy%2f6qCv37Qg0UZrb8GMauJjRLl7B05rEEaH6DJG1HvA4%2fwhjy2XYdMn2HCbTdmREt6RRJnlWiiuHC%2bToR2Y6T7RA7vYuLpUpziVzgudcfD6zDLLJJ04P9edze7bGZ7%2fws4M5hBaBhSzglChyMDMZG57zpZB%2fw%2b8ycB6zf4%2b1D8b%2fT%2bxc7l8Aw%3d%3d
        method: GET
      response:
        proto: HTTP/2.0
        proto_major: 2
        proto_minor: 0
        transfer_encoding: []
        trailer: {}
        content_length: 1228215
        uncompressed: false
        body: '{"nextLink":"https://management.azure.com/subscriptions/faa080af-c1d8-40ad-9cce-e1a450ca5b57/providers/Microsoft.Resources/deployments/?api-version=2021-04-01\u0026%24skiptoken=1Y%2fdCoIwGIavxe%2fYYMuK8Cz7DKK2NbcVdhZlIsqEMrTEe%2b%2bHOugO6vD9g%2bdtYV%2faKrOXXZWVVpd5Ys%2fgt7AJlTaqD769FIUL4eQtW7BJU612pyp7DhbJFXygztjhOm7YLe6B%2b2pEZf3JKCFOlM8ChmktzRaZkQOOQRBhgZKsZ8yEhOsApV5PuT4cI8rFUpFaoHn04ivHORUYDgTKh5f2haJc4XzEctnwGxsynTYMjQed%2b8b2vrGff%2f6A%2bscxu%2b4O","value":[]}'
        headers:
            Cache-Control:
                - no-cache
            Content-Length:
                - "1228215"
            Content-Type:
                - application/json; charset=utf-8
            Date:
                - Wed, 05 Mar 2025 22:08:26 GMT
            Expires:
                - "-1"
            Pragma:
                - no-cache
            Strict-Transport-Security:
                - max-age=31536000; includeSubDomains
            X-Cache:
                - CONFIG_NOCACHE
            X-Content-Type-Options:
                - nosniff
            X-Ms-Correlation-Request-Id:
                - 9fbd7db624e1fcc7e5678da5a55df79f
            X-Ms-Ratelimit-Remaining-Subscription-Global-Reads:
                - "16500"
            X-Ms-Ratelimit-Remaining-Subscription-Reads:
                - "1100"
            X-Ms-Request-Id:
                - d4551309-0c76-46c8-87f6-981c4613f887
            X-Ms-Routing-Request-Id:
                - WESTUS2:20250305T220827Z:d4551309-0c76-46c8-87f6-981c4613f887
            X-Msedge-Ref:
                - 'Ref A: 84F0440EE2F64813B59CAE75A3668564 Ref B: CO6AA3150218017 Ref C: 2025-03-05T22:08:20Z'
        status: 200 OK
        code: 200
        duration: 6.8521965s
    - id: 3
      request:
        proto: HTTP/1.1
        proto_major: 1
        proto_minor: 1
        content_length: 0
        transfer_encoding: []
        trailer: {}
        host: management.azure.com
        remote_addr: ""
        request_uri: ""
        body: ""
        form: {}
        headers:
            Accept-Encoding:
                - gzip
            Authorization:
                - SANITIZED
            User-Agent:
                - azsdk-go-armresources.DeploymentsClient/v1.1.1 (go1.23.2; Windows_NT),azdev/0.0.0-dev.0 (Go go1.23.2; windows/amd64)
            X-Ms-Correlation-Request-Id:
                - 9fbd7db624e1fcc7e5678da5a55df79f
        url: https://management.azure.com:443/subscriptions/faa080af-c1d8-40ad-9cce-e1a450ca5b57/providers/Microsoft.Resources/deployments/?api-version=2021-04-01&%24skiptoken=1Y%2fdCoIwGIavxe%2fYYMuK8Cz7DKK2NbcVdhZlIsqEMrTEe%2b%2bHOugO6vD9g%2bdtYV%2faKrOXXZWVVpd5Ys%2fgt7AJlTaqD769FIUL4eQtW7BJU612pyp7DhbJFXygztjhOm7YLe6B%2b2pEZf3JKCFOlM8ChmktzRaZkQOOQRBhgZKsZ8yEhOsApV5PuT4cI8rFUpFaoHn04ivHORUYDgTKh5f2haJc4XzEctnwGxsynTYMjQed%2b8b2vrGff%2f6A%2bscxu%2b4O
        method: GET
      response:
        proto: HTTP/2.0
        proto_major: 2
        proto_minor: 0
        transfer_encoding: []
        trailer: {}
        content_length: 543303
        uncompressed: false
        body: '{"nextLink":"https://management.azure.com/subscriptions/faa080af-c1d8-40ad-9cce-e1a450ca5b57/providers/Microsoft.Resources/deployments/?api-version=2021-04-01\u0026%24skiptoken=q1ZKzs8rycwrTSzJzM8Lyc9OzStWsqpWcnUMDgkNNlKyyivNydGBcmG8cFeQJIwX6h3sHxriAeMG%2bPs4%2brk4u%2fqFBDn6wAQhOuDGQbjGENnaWgA%3d","value":[]}'
        headers:
            Cache-Control:
                - no-cache
            Content-Length:
                - "543303"
            Content-Type:
                - application/json; charset=utf-8
            Date:
                - Wed, 05 Mar 2025 22:08:29 GMT
            Expires:
                - "-1"
            Pragma:
                - no-cache
            Strict-Transport-Security:
                - max-age=31536000; includeSubDomains
            X-Cache:
                - CONFIG_NOCACHE
            X-Content-Type-Options:
                - nosniff
            X-Ms-Correlation-Request-Id:
                - 9fbd7db624e1fcc7e5678da5a55df79f
            X-Ms-Ratelimit-Remaining-Subscription-Global-Reads:
                - "16499"
            X-Ms-Ratelimit-Remaining-Subscription-Reads:
                - "1099"
            X-Ms-Request-Id:
                - a0511096-00a3-44d5-94eb-91493aad1256
            X-Ms-Routing-Request-Id:
                - WESTUS:20250305T220829Z:a0511096-00a3-44d5-94eb-91493aad1256
            X-Msedge-Ref:
                - 'Ref A: 8FC8EF1D44304AFB895F051ECADE0865 Ref B: CO6AA3150218017 Ref C: 2025-03-05T22:08:27Z'
        status: 200 OK
        code: 200
        duration: 2.3813425s
    - id: 4
      request:
        proto: HTTP/1.1
        proto_major: 1
        proto_minor: 1
        content_length: 0
        transfer_encoding: []
        trailer: {}
        host: management.azure.com
        remote_addr: ""
        request_uri: ""
        body: ""
        form: {}
        headers:
            Accept-Encoding:
                - gzip
            Authorization:
                - SANITIZED
            User-Agent:
                - azsdk-go-armresources.DeploymentsClient/v1.1.1 (go1.23.2; Windows_NT),azdev/0.0.0-dev.0 (Go go1.23.2; windows/amd64)
            X-Ms-Correlation-Request-Id:
                - 9fbd7db624e1fcc7e5678da5a55df79f
        url: https://management.azure.com:443/subscriptions/faa080af-c1d8-40ad-9cce-e1a450ca5b57/providers/Microsoft.Resources/deployments/?api-version=2021-04-01&%24skiptoken=q1ZKzs8rycwrTSzJzM8Lyc9OzStWsqpWcnUMDgkNNlKyyivNydGBcmG8cFeQJIwX6h3sHxriAeMG%2bPs4%2brk4u%2fqFBDn6wAQhOuDGQbjGENnaWgA%3d
        method: GET
      response:
        proto: HTTP/2.0
        proto_major: 2
        proto_minor: 0
        transfer_encoding: []
        trailer: {}
        content_length: 37877
        uncompressed: false
        body: '{"value":[]}'
        headers:
            Cache-Control:
                - no-cache
            Content-Length:
                - "37877"
            Content-Type:
                - application/json; charset=utf-8
            Date:
                - Wed, 05 Mar 2025 22:08:30 GMT
            Expires:
                - "-1"
            Pragma:
                - no-cache
            Strict-Transport-Security:
                - max-age=31536000; includeSubDomains
            X-Cache:
                - CONFIG_NOCACHE
            X-Content-Type-Options:
                - nosniff
            X-Ms-Correlation-Request-Id:
                - 9fbd7db624e1fcc7e5678da5a55df79f
            X-Ms-Ratelimit-Remaining-Subscription-Global-Reads:
                - "16499"
            X-Ms-Ratelimit-Remaining-Subscription-Reads:
                - "1099"
            X-Ms-Request-Id:
                - 8039fc1a-3123-4c50-b6ed-00d0a3122f9c
            X-Ms-Routing-Request-Id:
                - WESTUS:20250305T220830Z:8039fc1a-3123-4c50-b6ed-00d0a3122f9c
            X-Msedge-Ref:
                - 'Ref A: 9C982BBC12304FC8A12B375ED8BD6A0B Ref B: CO6AA3150218017 Ref C: 2025-03-05T22:08:29Z'
        status: 200 OK
        code: 200
        duration: 1.194737s
    - id: 5
      request:
        proto: HTTP/1.1
        proto_major: 1
        proto_minor: 1
        content_length: 4425
        transfer_encoding: []
        trailer: {}
        host: management.azure.com
        remote_addr: ""
        request_uri: ""
        body: '{"location":"eastus2","properties":{"mode":"Incremental","parameters":{"boolTagValue":{"value":false,"reference":null},"environmentName":{"value":"azdtest-wda75bd","reference":null},"intTagValue":{"value":678,"reference":null},"location":{"value":"eastus2","reference":null}},"template":{"$schema":"https://schema.management.azure.com/schemas/2018-05-01/subscriptionDeploymentTemplate.json#","contentVersion":"1.0.0.0","metadata":{"_generator":{"name":"bicep","version":"0.33.93.31351","templateHash":"4228670153622330352"}},"parameters":{"environmentName":{"type":"string","minLength":1,"maxLength":64,"metadata":{"description":"Name of the the environment which is used to generate a short unique hash used in all resources."}},"location":{"type":"string","metadata":{"description":"Primary location for all resources"}},"deleteAfterTime":{"type":"string","defaultValue":"[dateTimeAdd(utcNow(''o''), ''PT1H'')]","metadata":{"description":"A time to mark on created resource groups, so they can be cleaned up via an automated process."}},"intTagValue":{"type":"int","metadata":{"description":"Test parameter for int-typed values."}},"boolTagValue":{"type":"bool","metadata":{"description":"Test parameter for bool-typed values."}}},"variables":{"tags":{"azd-env-name":"[parameters(''environmentName'')]","DeleteAfter":"[parameters(''deleteAfterTime'')]","IntTag":"[string(parameters(''intTagValue''))]","BoolTag":"[string(parameters(''boolTagValue''))]"}},"resources":[{"type":"Microsoft.Resources/resourceGroups","apiVersion":"2021-04-01","name":"[format(''rg-{0}'', parameters(''environmentName''))]","location":"[parameters(''location'')]","tags":"[variables(''tags'')]"},{"type":"Microsoft.Resources/deployments","apiVersion":"2022-09-01","name":"resources","resourceGroup":"[format(''rg-{0}'', parameters(''environmentName''))]","properties":{"expressionEvaluationOptions":{"scope":"inner"},"mode":"Incremental","parameters":{"environmentName":{"value":"[parameters(''environmentName'')]"},"location":{"value":"[parameters(''location'')]"}},"template":{"$schema":"https://schema.management.azure.com/schemas/2019-04-01/deploymentTemplate.json#","contentVersion":"1.0.0.0","metadata":{"_generator":{"name":"bicep","version":"0.33.93.31351","templateHash":"5767758576906504008"}},"parameters":{"environmentName":{"type":"string"},"location":{"type":"string","defaultValue":"[resourceGroup().location]"}},"variables":{"tags":{"azd-env-name":"[parameters(''environmentName'')]"},"resourceToken":"[toLower(uniqueString(subscription().id, parameters(''environmentName''), parameters(''location'')))]"},"resources":[{"type":"Microsoft.Storage/storageAccounts","apiVersion":"2022-05-01","name":"[format(''st{0}'', variables(''resourceToken''))]","location":"[parameters(''location'')]","tags":"[variables(''tags'')]","kind":"StorageV2","sku":{"name":"Standard_LRS"},"properties":{"allowSharedKeyAccess":false}}],"outputs":{"AZURE_STORAGE_ACCOUNT_ID":{"type":"string","value":"[resourceId(''Microsoft.Storage/storageAccounts'', format(''st{0}'', variables(''resourceToken'')))]"},"AZURE_STORAGE_ACCOUNT_NAME":{"type":"string","value":"[format(''st{0}'', variables(''resourceToken''))]"}}}},"dependsOn":["[subscriptionResourceId(''Microsoft.Resources/resourceGroups'', format(''rg-{0}'', parameters(''environmentName'')))]"]}],"outputs":{"AZURE_STORAGE_ACCOUNT_ID":{"type":"string","value":"[reference(extensionResourceId(format(''/subscriptions/{0}/resourceGroups/{1}'', subscription().subscriptionId, format(''rg-{0}'', parameters(''environmentName''))), ''Microsoft.Resources/deployments'', ''resources''), ''2022-09-01'').outputs.AZURE_STORAGE_ACCOUNT_ID.value]"},"AZURE_STORAGE_ACCOUNT_NAME":{"type":"string","value":"[reference(extensionResourceId(format(''/subscriptions/{0}/resourceGroups/{1}'', subscription().subscriptionId, format(''rg-{0}'', parameters(''environmentName''))), ''Microsoft.Resources/deployments'', ''resources''), ''2022-09-01'').outputs.AZURE_STORAGE_ACCOUNT_NAME.value]"},"STRING":{"type":"string","value":"abc"},"BOOL":{"type":"bool","value":true},"INT":{"type":"int","value":1234},"ARRAY":{"type":"array","value":[true,"abc",1234]},"ARRAY_INT":{"type":"array","value":[1,2,3]},"ARRAY_STRING":{"type":"array","value":["elem1","elem2","elem3"]},"OBJECT":{"type":"object","value":{"foo":"bar","inner":{"foo":"bar"},"array":[true,"abc",1234]}}}}},"tags":{"azd-env-name":"azdtest-wda75bd","azd-provision-param-hash":"d3cfd84cea3136bcabf1651f91499a7169797533e74e0540f02e3ebf41c60d05"}}'
        form: {}
        headers:
            Accept:
                - application/json
            Accept-Encoding:
                - gzip
            Authorization:
                - SANITIZED
            Content-Length:
                - "4425"
            Content-Type:
                - application/json
            User-Agent:
                - azsdk-go-armresources.DeploymentsClient/v1.1.1 (go1.23.2; Windows_NT),azdev/0.0.0-dev.0 (Go go1.23.2; windows/amd64)
            X-Ms-Correlation-Request-Id:
                - 9fbd7db624e1fcc7e5678da5a55df79f
        url: https://management.azure.com:443/subscriptions/faa080af-c1d8-40ad-9cce-e1a450ca5b57/providers/Microsoft.Resources/deployments/azdtest-wda75bd-1741212484/validate?api-version=2021-04-01
        method: POST
      response:
        proto: HTTP/2.0
        proto_major: 2
        proto_minor: 0
        transfer_encoding: []
        trailer: {}
        content_length: 1912
        uncompressed: false
        body: '{"id":"/subscriptions/faa080af-c1d8-40ad-9cce-e1a450ca5b57/providers/Microsoft.Resources/deployments/azdtest-wda75bd-1741212484","name":"azdtest-wda75bd-1741212484","type":"Microsoft.Resources/deployments","location":"eastus2","tags":{"azd-env-name":"azdtest-wda75bd","azd-provision-param-hash":"d3cfd84cea3136bcabf1651f91499a7169797533e74e0540f02e3ebf41c60d05"},"properties":{"templateHash":"4228670153622330352","parameters":{"environmentName":{"type":"String","value":"azdtest-wda75bd"},"location":{"type":"String","value":"eastus2"},"deleteAfterTime":{"type":"String","value":"2025-03-05T23:08:31Z"},"intTagValue":{"type":"Int","value":678},"boolTagValue":{"type":"Bool","value":false}},"mode":"Incremental","provisioningState":"Succeeded","timestamp":"2025-03-05T22:08:31.6661977Z","duration":"-P739314DT22H8M31.6661977S","correlationId":"9fbd7db624e1fcc7e5678da5a55df79f","providers":[{"namespace":"Microsoft.Resources","resourceTypes":[{"resourceType":"resourceGroups","locations":["eastus2"]},{"resourceType":"deployments","locations":[null]}]}],"dependencies":[{"dependsOn":[{"id":"/subscriptions/faa080af-c1d8-40ad-9cce-e1a450ca5b57/resourceGroups/rg-azdtest-wda75bd","resourceType":"Microsoft.Resources/resourceGroups","resourceName":"rg-azdtest-wda75bd"}],"id":"/subscriptions/faa080af-c1d8-40ad-9cce-e1a450ca5b57/resourceGroups/rg-azdtest-wda75bd/providers/Microsoft.Resources/deployments/resources","resourceType":"Microsoft.Resources/deployments","resourceName":"resources"}],"validatedResources":[{"id":"/subscriptions/faa080af-c1d8-40ad-9cce-e1a450ca5b57/resourceGroups/rg-azdtest-wda75bd"},{"id":"/subscriptions/faa080af-c1d8-40ad-9cce-e1a450ca5b57/resourceGroups/rg-azdtest-wda75bd/providers/Microsoft.Resources/deployments/resources"},{"id":"/subscriptions/faa080af-c1d8-40ad-9cce-e1a450ca5b57/resourceGroups/rg-azdtest-wda75bd/providers/Microsoft.Storage/storageAccounts/stulkznde5kew34"}]}}'
        headers:
            Cache-Control:
                - no-cache
            Content-Length:
                - "1912"
            Content-Type:
                - application/json; charset=utf-8
            Date:
                - Wed, 05 Mar 2025 22:08:33 GMT
            Expires:
                - "-1"
            Pragma:
                - no-cache
            Strict-Transport-Security:
                - max-age=31536000; includeSubDomains
            X-Cache:
                - CONFIG_NOCACHE
            X-Content-Type-Options:
                - nosniff
            X-Ms-Correlation-Request-Id:
                - 9fbd7db624e1fcc7e5678da5a55df79f
            X-Ms-Ratelimit-Remaining-Subscription-Global-Writes:
                - "11999"
            X-Ms-Ratelimit-Remaining-Subscription-Writes:
                - "799"
            X-Ms-Request-Id:
                - 07ae9dc9-4b68-4a45-93e8-ac7018200de6
            X-Ms-Routing-Request-Id:
                - WESTUS:20250305T220833Z:07ae9dc9-4b68-4a45-93e8-ac7018200de6
            X-Msedge-Ref:
                - 'Ref A: 978C87890A564AC2BA2B0BF022245513 Ref B: CO6AA3150218017 Ref C: 2025-03-05T22:08:30Z'
        status: 200 OK
        code: 200
        duration: 2.6702412s
    - id: 6
      request:
        proto: HTTP/1.1
        proto_major: 1
        proto_minor: 1
        content_length: 4425
        transfer_encoding: []
        trailer: {}
        host: management.azure.com
        remote_addr: ""
        request_uri: ""
        body: '{"location":"eastus2","properties":{"mode":"Incremental","parameters":{"boolTagValue":{"value":false,"reference":null},"environmentName":{"value":"azdtest-wda75bd","reference":null},"intTagValue":{"value":678,"reference":null},"location":{"value":"eastus2","reference":null}},"template":{"$schema":"https://schema.management.azure.com/schemas/2018-05-01/subscriptionDeploymentTemplate.json#","contentVersion":"1.0.0.0","metadata":{"_generator":{"name":"bicep","version":"0.33.93.31351","templateHash":"4228670153622330352"}},"parameters":{"environmentName":{"type":"string","minLength":1,"maxLength":64,"metadata":{"description":"Name of the the environment which is used to generate a short unique hash used in all resources."}},"location":{"type":"string","metadata":{"description":"Primary location for all resources"}},"deleteAfterTime":{"type":"string","defaultValue":"[dateTimeAdd(utcNow(''o''), ''PT1H'')]","metadata":{"description":"A time to mark on created resource groups, so they can be cleaned up via an automated process."}},"intTagValue":{"type":"int","metadata":{"description":"Test parameter for int-typed values."}},"boolTagValue":{"type":"bool","metadata":{"description":"Test parameter for bool-typed values."}}},"variables":{"tags":{"azd-env-name":"[parameters(''environmentName'')]","DeleteAfter":"[parameters(''deleteAfterTime'')]","IntTag":"[string(parameters(''intTagValue''))]","BoolTag":"[string(parameters(''boolTagValue''))]"}},"resources":[{"type":"Microsoft.Resources/resourceGroups","apiVersion":"2021-04-01","name":"[format(''rg-{0}'', parameters(''environmentName''))]","location":"[parameters(''location'')]","tags":"[variables(''tags'')]"},{"type":"Microsoft.Resources/deployments","apiVersion":"2022-09-01","name":"resources","resourceGroup":"[format(''rg-{0}'', parameters(''environmentName''))]","properties":{"expressionEvaluationOptions":{"scope":"inner"},"mode":"Incremental","parameters":{"environmentName":{"value":"[parameters(''environmentName'')]"},"location":{"value":"[parameters(''location'')]"}},"template":{"$schema":"https://schema.management.azure.com/schemas/2019-04-01/deploymentTemplate.json#","contentVersion":"1.0.0.0","metadata":{"_generator":{"name":"bicep","version":"0.33.93.31351","templateHash":"5767758576906504008"}},"parameters":{"environmentName":{"type":"string"},"location":{"type":"string","defaultValue":"[resourceGroup().location]"}},"variables":{"tags":{"azd-env-name":"[parameters(''environmentName'')]"},"resourceToken":"[toLower(uniqueString(subscription().id, parameters(''environmentName''), parameters(''location'')))]"},"resources":[{"type":"Microsoft.Storage/storageAccounts","apiVersion":"2022-05-01","name":"[format(''st{0}'', variables(''resourceToken''))]","location":"[parameters(''location'')]","tags":"[variables(''tags'')]","kind":"StorageV2","sku":{"name":"Standard_LRS"},"properties":{"allowSharedKeyAccess":false}}],"outputs":{"AZURE_STORAGE_ACCOUNT_ID":{"type":"string","value":"[resourceId(''Microsoft.Storage/storageAccounts'', format(''st{0}'', variables(''resourceToken'')))]"},"AZURE_STORAGE_ACCOUNT_NAME":{"type":"string","value":"[format(''st{0}'', variables(''resourceToken''))]"}}}},"dependsOn":["[subscriptionResourceId(''Microsoft.Resources/resourceGroups'', format(''rg-{0}'', parameters(''environmentName'')))]"]}],"outputs":{"AZURE_STORAGE_ACCOUNT_ID":{"type":"string","value":"[reference(extensionResourceId(format(''/subscriptions/{0}/resourceGroups/{1}'', subscription().subscriptionId, format(''rg-{0}'', parameters(''environmentName''))), ''Microsoft.Resources/deployments'', ''resources''), ''2022-09-01'').outputs.AZURE_STORAGE_ACCOUNT_ID.value]"},"AZURE_STORAGE_ACCOUNT_NAME":{"type":"string","value":"[reference(extensionResourceId(format(''/subscriptions/{0}/resourceGroups/{1}'', subscription().subscriptionId, format(''rg-{0}'', parameters(''environmentName''))), ''Microsoft.Resources/deployments'', ''resources''), ''2022-09-01'').outputs.AZURE_STORAGE_ACCOUNT_NAME.value]"},"STRING":{"type":"string","value":"abc"},"BOOL":{"type":"bool","value":true},"INT":{"type":"int","value":1234},"ARRAY":{"type":"array","value":[true,"abc",1234]},"ARRAY_INT":{"type":"array","value":[1,2,3]},"ARRAY_STRING":{"type":"array","value":["elem1","elem2","elem3"]},"OBJECT":{"type":"object","value":{"foo":"bar","inner":{"foo":"bar"},"array":[true,"abc",1234]}}}}},"tags":{"azd-env-name":"azdtest-wda75bd","azd-provision-param-hash":"d3cfd84cea3136bcabf1651f91499a7169797533e74e0540f02e3ebf41c60d05"}}'
        form: {}
        headers:
            Accept:
                - application/json
            Accept-Encoding:
                - gzip
            Authorization:
                - SANITIZED
            Content-Length:
                - "4425"
            Content-Type:
                - application/json
            User-Agent:
                - azsdk-go-armresources.DeploymentsClient/v1.1.1 (go1.23.2; Windows_NT),azdev/0.0.0-dev.0 (Go go1.23.2; windows/amd64)
            X-Ms-Correlation-Request-Id:
                - 9fbd7db624e1fcc7e5678da5a55df79f
        url: https://management.azure.com:443/subscriptions/faa080af-c1d8-40ad-9cce-e1a450ca5b57/providers/Microsoft.Resources/deployments/azdtest-wda75bd-1741212484?api-version=2021-04-01
        method: PUT
      response:
        proto: HTTP/2.0
        proto_major: 2
        proto_minor: 0
        transfer_encoding: []
        trailer: {}
        content_length: 1477
        uncompressed: false
        body: '{"id":"/subscriptions/faa080af-c1d8-40ad-9cce-e1a450ca5b57/providers/Microsoft.Resources/deployments/azdtest-wda75bd-1741212484","name":"azdtest-wda75bd-1741212484","type":"Microsoft.Resources/deployments","location":"eastus2","tags":{"azd-env-name":"azdtest-wda75bd","azd-provision-param-hash":"d3cfd84cea3136bcabf1651f91499a7169797533e74e0540f02e3ebf41c60d05"},"properties":{"templateHash":"4228670153622330352","parameters":{"environmentName":{"type":"String","value":"azdtest-wda75bd"},"location":{"type":"String","value":"eastus2"},"deleteAfterTime":{"type":"String","value":"2025-03-05T23:08:33Z"},"intTagValue":{"type":"Int","value":678},"boolTagValue":{"type":"Bool","value":false}},"mode":"Incremental","provisioningState":"Accepted","timestamp":"2025-03-05T22:08:34.0495584Z","duration":"PT2.2006867S","correlationId":"9fbd7db624e1fcc7e5678da5a55df79f","providers":[{"namespace":"Microsoft.Resources","resourceTypes":[{"resourceType":"resourceGroups","locations":["eastus2"]},{"resourceType":"deployments","locations":[null]}]}],"dependencies":[{"dependsOn":[{"id":"/subscriptions/faa080af-c1d8-40ad-9cce-e1a450ca5b57/resourceGroups/rg-azdtest-wda75bd","resourceType":"Microsoft.Resources/resourceGroups","resourceName":"rg-azdtest-wda75bd"}],"id":"/subscriptions/faa080af-c1d8-40ad-9cce-e1a450ca5b57/resourceGroups/rg-azdtest-wda75bd/providers/Microsoft.Resources/deployments/resources","resourceType":"Microsoft.Resources/deployments","resourceName":"resources"}]}}'
        headers:
            Azure-Asyncoperation:
                - https://management.azure.com/subscriptions/faa080af-c1d8-40ad-9cce-e1a450ca5b57/providers/Microsoft.Resources/deployments/azdtest-wda75bd-1741212484/operationStatuses/08584603943714156690?api-version=2021-04-01&t=638768093166435801&c=MIIHhzCCBm-gAwIBAgITfAaTiaklTwdb3CiPmAAABpOJqTANBgkqhkiG9w0BAQsFADBEMRMwEQYKCZImiZPyLGQBGRYDR0JMMRMwEQYKCZImiZPyLGQBGRYDQU1FMRgwFgYDVQQDEw9BTUUgSW5mcmEgQ0EgMDUwHhcNMjUwMTIxMjI0MTE0WhcNMjUwNzIwMjI0MTE0WjBAMT4wPAYDVQQDEzVhc3luY29wZXJhdGlvbnNpZ25pbmdjZXJ0aWZpY2F0ZS5tYW5hZ2VtZW50LmF6dXJlLmNvbTCCASIwDQYJKoZIhvcNAQEBBQADggEPADCCAQoCggEBAOmbUr8nPmMTJCdlYtukpEJEQ6NI5er-Vfsp5MRwIESjPj6gQ9NC4czYZZZ3dm1Hp85y0l3ZlFsYoTHzzHaj2ZqWW0V97CbxFcGqXohbDUnk9dpmspwGy2SiEGYseXIea4nHCbGLZQy9h7EC74uBI6WqsfoFLCnIiUvBkXQsneM4Y__PD4oGkBE3QX-BFjX1GvNN4lO26JmdnJujHiuGiY_Xdzy4wfChN8m2A3NuGFRyygED5SOQHVAaJaNpxoOgPvS98XVyKf7SpVpY3Edx8OwdSXVus6lL9Lu14CF30haHpRpV2zE3G5nevFwh9XSquojKUfYLTq1ohD1mxiznhm0CAwEAAaOCBHQwggRwMCcGCSsGAQQBgjcVCgQaMBgwCgYIKwYBBQUHAwEwCgYIKwYBBQUHAwIwPQYJKwYBBAGCNxUHBDAwLgYmKwYBBAGCNxUIhpDjDYTVtHiE8Ys-hZvdFs6dEoFghfmRS4WsmTQCAWQCAQcwggHLBggrBgEFBQcBAQSCAb0wggG5MGMGCCsGAQUFBzAChldodHRwOi8vY3JsLm1pY3Jvc29mdC5jb20vcGtpaW5mcmEvQ2VydHMvQ08xUEtJSU5UQ0EwMS5BTUUuR0JMX0FNRSUyMEluZnJhJTIwQ0ElMjAwNS5jcnQwUwYIKwYBBQUHMAKGR2h0dHA6Ly9jcmwxLmFtZS5nYmwvYWlhL0NPMVBLSUlOVENBMDEuQU1FLkdCTF9BTUUlMjBJbmZyYSUyMENBJTIwMDUuY3J0MFMGCCsGAQUFBzAChkdodHRwOi8vY3JsMi5hbWUuZ2JsL2FpYS9DTzFQS0lJTlRDQTAxLkFNRS5HQkxfQU1FJTIwSW5mcmElMjBDQSUyMDA1LmNydDBTBggrBgEFBQcwAoZHaHR0cDovL2NybDMuYW1lLmdibC9haWEvQ08xUEtJSU5UQ0EwMS5BTUUuR0JMX0FNRSUyMEluZnJhJTIwQ0ElMjAwNS5jcnQwUwYIKwYBBQUHMAKGR2h0dHA6Ly9jcmw0LmFtZS5nYmwvYWlhL0NPMVBLSUlOVENBMDEuQU1FLkdCTF9BTUUlMjBJbmZyYSUyMENBJTIwMDUuY3J0MB0GA1UdDgQWBBT870AQV-Tgc57mnegK8TIGwtH2xzAOBgNVHQ8BAf8EBAMCBaAwggEmBgNVHR8EggEdMIIBGTCCARWgggERoIIBDYY_aHR0cDovL2NybC5taWNyb3NvZnQuY29tL3BraWluZnJhL0NSTC9BTUUlMjBJbmZyYSUyMENBJTIwMDUuY3JshjFodHRwOi8vY3JsMS5hbWUuZ2JsL2NybC9BTUUlMjBJbmZyYSUyMENBJTIwMDUuY3JshjFodHRwOi8vY3JsMi5hbWUuZ2JsL2NybC9BTUUlMjBJbmZyYSUyMENBJTIwMDUuY3JshjFodHRwOi8vY3JsMy5hbWUuZ2JsL2NybC9BTUUlMjBJbmZyYSUyMENBJTIwMDUuY3JshjFodHRwOi8vY3JsNC5hbWUuZ2JsL2NybC9BTUUlMjBJbmZyYSUyMENBJTIwMDUuY3JsMIGdBgNVHSAEgZUwgZIwDAYKKwYBBAGCN3sBATBmBgorBgEEAYI3ewICMFgwVgYIKwYBBQUHAgIwSh5IADMAMwBlADAAMQA5ADIAMQAtADQAZAA2ADQALQA0AGYAOABjAC0AYQAwADUANQAtADUAYgBkAGEAZgBmAGQANQBlADMAMwBkMAwGCisGAQQBgjd7AwIwDAYKKwYBBAGCN3sEAjAfBgNVHSMEGDAWgBR61hmFKHlscXYeYPjzS--iBUIWHTAdBgNVHSUEFjAUBggrBgEFBQcDAQYIKwYBBQUHAwIwDQYJKoZIhvcNAQELBQADggEBAKt7SAWtCzPHMRCbBGIjKD-lleovshqUK-Rpyq5vsIWLLfzY9HZVzLgVMKYbI7sfGu8DGG2Q_AYLZ-pfZV8p9Q47EY_5LhruBCZDg9158kT335PwQ3aMdnE2cA0Cvkk18UEDWTaXZd0binxFy4dzOklmsDsb8VU-3A3KZfsL6RN_v-i0iw2KaT2zhGu59LdeqtDyBxefzHUHFT00QtVqDQRbq7FOMr-tYyBmUYS_9c8LHvmr0yNHtGH_Vqj7QZa8xYQPBrS-rRnWVDrS3v_xqv-9QxowrZKWmtYYqQakuTuGBh2DYpRjKeyGhNc1DssNE2AJp2l-xShy3IY2Rk24bYE&s=xZubhuyzvq-vQ3ornGxYgqxwTNIqS9wSyOXmA5cq6UtjgKJIQm6PTvMiWGNceDMZrR9q7rwCZ-e51pnZvekAccS_d71oCeulq2Iz3TCyzdGXu9h9EEW-WRxKcidyE_feD5EMJAbMpHlWexRVPnCg9m1X9JZ0xa5rsnUHmW8A3z6UKoiSK0o5l-4qYGrglykyqV1TjqGuUianNs2M-HD4t8mJaS50s2zH8Tz5C0iJsv9YbfQK5R89T4fsHLXJ4QbbqU5nhS7bWTx9Kk0516BCuXro61D06aLuNA9_OxdukehQ25M924_t_GYxXlaR2N4qXki9ELvJg6xaMubykYL-Jg&h=QkCGLzzXpNXD5B31T4bNhEK6nfyQBiki3MRwYtyd2PQ
            Cache-Control:
                - no-cache
            Content-Length:
                - "1477"
            Content-Type:
                - application/json; charset=utf-8
            Date:
                - Wed, 05 Mar 2025 22:08:36 GMT
            Expires:
                - "-1"
            Pragma:
                - no-cache
            Strict-Transport-Security:
                - max-age=31536000; includeSubDomains
            X-Cache:
                - CONFIG_NOCACHE
            X-Content-Type-Options:
                - nosniff
            X-Ms-Correlation-Request-Id:
                - 9fbd7db624e1fcc7e5678da5a55df79f
            X-Ms-Deployment-Engine-Version:
                - 1.245.0
            X-Ms-Ratelimit-Remaining-Subscription-Global-Writes:
                - "11999"
            X-Ms-Ratelimit-Remaining-Subscription-Writes:
                - "799"
            X-Ms-Request-Id:
                - 45cfce27-56bd-4225-a741-3b9c1e04e653
            X-Ms-Routing-Request-Id:
                - WESTUS:20250305T220836Z:45cfce27-56bd-4225-a741-3b9c1e04e653
            X-Msedge-Ref:
                - 'Ref A: 4F528AA8EBD0493792B61F17F55FDC2D Ref B: CO6AA3150218017 Ref C: 2025-03-05T22:08:33Z'
        status: 201 Created
        code: 201
        duration: 3.0468127s
    - id: 7
      request:
        proto: HTTP/1.1
        proto_major: 1
        proto_minor: 1
        content_length: 0
        transfer_encoding: []
        trailer: {}
        host: management.azure.com
        remote_addr: ""
        request_uri: ""
        body: ""
        form: {}
        headers:
            Accept-Encoding:
                - gzip
            Authorization:
                - SANITIZED
            User-Agent:
                - azsdk-go-armresources.DeploymentsClient/v1.1.1 (go1.23.2; Windows_NT),azdev/0.0.0-dev.0 (Go go1.23.2; windows/amd64)
            X-Ms-Correlation-Request-Id:
                - 9fbd7db624e1fcc7e5678da5a55df79f
        url: https://management.azure.com:443/subscriptions/faa080af-c1d8-40ad-9cce-e1a450ca5b57/providers/Microsoft.Resources/deployments/azdtest-wda75bd-1741212484/operationStatuses/08584603943714156690?api-version=2021-04-01&t=638768093166435801&c=MIIHhzCCBm-gAwIBAgITfAaTiaklTwdb3CiPmAAABpOJqTANBgkqhkiG9w0BAQsFADBEMRMwEQYKCZImiZPyLGQBGRYDR0JMMRMwEQYKCZImiZPyLGQBGRYDQU1FMRgwFgYDVQQDEw9BTUUgSW5mcmEgQ0EgMDUwHhcNMjUwMTIxMjI0MTE0WhcNMjUwNzIwMjI0MTE0WjBAMT4wPAYDVQQDEzVhc3luY29wZXJhdGlvbnNpZ25pbmdjZXJ0aWZpY2F0ZS5tYW5hZ2VtZW50LmF6dXJlLmNvbTCCASIwDQYJKoZIhvcNAQEBBQADggEPADCCAQoCggEBAOmbUr8nPmMTJCdlYtukpEJEQ6NI5er-Vfsp5MRwIESjPj6gQ9NC4czYZZZ3dm1Hp85y0l3ZlFsYoTHzzHaj2ZqWW0V97CbxFcGqXohbDUnk9dpmspwGy2SiEGYseXIea4nHCbGLZQy9h7EC74uBI6WqsfoFLCnIiUvBkXQsneM4Y__PD4oGkBE3QX-BFjX1GvNN4lO26JmdnJujHiuGiY_Xdzy4wfChN8m2A3NuGFRyygED5SOQHVAaJaNpxoOgPvS98XVyKf7SpVpY3Edx8OwdSXVus6lL9Lu14CF30haHpRpV2zE3G5nevFwh9XSquojKUfYLTq1ohD1mxiznhm0CAwEAAaOCBHQwggRwMCcGCSsGAQQBgjcVCgQaMBgwCgYIKwYBBQUHAwEwCgYIKwYBBQUHAwIwPQYJKwYBBAGCNxUHBDAwLgYmKwYBBAGCNxUIhpDjDYTVtHiE8Ys-hZvdFs6dEoFghfmRS4WsmTQCAWQCAQcwggHLBggrBgEFBQcBAQSCAb0wggG5MGMGCCsGAQUFBzAChldodHRwOi8vY3JsLm1pY3Jvc29mdC5jb20vcGtpaW5mcmEvQ2VydHMvQ08xUEtJSU5UQ0EwMS5BTUUuR0JMX0FNRSUyMEluZnJhJTIwQ0ElMjAwNS5jcnQwUwYIKwYBBQUHMAKGR2h0dHA6Ly9jcmwxLmFtZS5nYmwvYWlhL0NPMVBLSUlOVENBMDEuQU1FLkdCTF9BTUUlMjBJbmZyYSUyMENBJTIwMDUuY3J0MFMGCCsGAQUFBzAChkdodHRwOi8vY3JsMi5hbWUuZ2JsL2FpYS9DTzFQS0lJTlRDQTAxLkFNRS5HQkxfQU1FJTIwSW5mcmElMjBDQSUyMDA1LmNydDBTBggrBgEFBQcwAoZHaHR0cDovL2NybDMuYW1lLmdibC9haWEvQ08xUEtJSU5UQ0EwMS5BTUUuR0JMX0FNRSUyMEluZnJhJTIwQ0ElMjAwNS5jcnQwUwYIKwYBBQUHMAKGR2h0dHA6Ly9jcmw0LmFtZS5nYmwvYWlhL0NPMVBLSUlOVENBMDEuQU1FLkdCTF9BTUUlMjBJbmZyYSUyMENBJTIwMDUuY3J0MB0GA1UdDgQWBBT870AQV-Tgc57mnegK8TIGwtH2xzAOBgNVHQ8BAf8EBAMCBaAwggEmBgNVHR8EggEdMIIBGTCCARWgggERoIIBDYY_aHR0cDovL2NybC5taWNyb3NvZnQuY29tL3BraWluZnJhL0NSTC9BTUUlMjBJbmZyYSUyMENBJTIwMDUuY3JshjFodHRwOi8vY3JsMS5hbWUuZ2JsL2NybC9BTUUlMjBJbmZyYSUyMENBJTIwMDUuY3JshjFodHRwOi8vY3JsMi5hbWUuZ2JsL2NybC9BTUUlMjBJbmZyYSUyMENBJTIwMDUuY3JshjFodHRwOi8vY3JsMy5hbWUuZ2JsL2NybC9BTUUlMjBJbmZyYSUyMENBJTIwMDUuY3JshjFodHRwOi8vY3JsNC5hbWUuZ2JsL2NybC9BTUUlMjBJbmZyYSUyMENBJTIwMDUuY3JsMIGdBgNVHSAEgZUwgZIwDAYKKwYBBAGCN3sBATBmBgorBgEEAYI3ewICMFgwVgYIKwYBBQUHAgIwSh5IADMAMwBlADAAMQA5ADIAMQAtADQAZAA2ADQALQA0AGYAOABjAC0AYQAwADUANQAtADUAYgBkAGEAZgBmAGQANQBlADMAMwBkMAwGCisGAQQBgjd7AwIwDAYKKwYBBAGCN3sEAjAfBgNVHSMEGDAWgBR61hmFKHlscXYeYPjzS--iBUIWHTAdBgNVHSUEFjAUBggrBgEFBQcDAQYIKwYBBQUHAwIwDQYJKoZIhvcNAQELBQADggEBAKt7SAWtCzPHMRCbBGIjKD-lleovshqUK-Rpyq5vsIWLLfzY9HZVzLgVMKYbI7sfGu8DGG2Q_AYLZ-pfZV8p9Q47EY_5LhruBCZDg9158kT335PwQ3aMdnE2cA0Cvkk18UEDWTaXZd0binxFy4dzOklmsDsb8VU-3A3KZfsL6RN_v-i0iw2KaT2zhGu59LdeqtDyBxefzHUHFT00QtVqDQRbq7FOMr-tYyBmUYS_9c8LHvmr0yNHtGH_Vqj7QZa8xYQPBrS-rRnWVDrS3v_xqv-9QxowrZKWmtYYqQakuTuGBh2DYpRjKeyGhNc1DssNE2AJp2l-xShy3IY2Rk24bYE&s=xZubhuyzvq-vQ3ornGxYgqxwTNIqS9wSyOXmA5cq6UtjgKJIQm6PTvMiWGNceDMZrR9q7rwCZ-e51pnZvekAccS_d71oCeulq2Iz3TCyzdGXu9h9EEW-WRxKcidyE_feD5EMJAbMpHlWexRVPnCg9m1X9JZ0xa5rsnUHmW8A3z6UKoiSK0o5l-4qYGrglykyqV1TjqGuUianNs2M-HD4t8mJaS50s2zH8Tz5C0iJsv9YbfQK5R89T4fsHLXJ4QbbqU5nhS7bWTx9Kk0516BCuXro61D06aLuNA9_OxdukehQ25M924_t_GYxXlaR2N4qXki9ELvJg6xaMubykYL-Jg&h=QkCGLzzXpNXD5B31T4bNhEK6nfyQBiki3MRwYtyd2PQ
        method: GET
      response:
        proto: HTTP/2.0
        proto_major: 2
        proto_minor: 0
        transfer_encoding: []
        trailer: {}
        content_length: 22
        uncompressed: false
        body: '{"status":"Succeeded"}'
        headers:
            Cache-Control:
                - no-cache
            Content-Length:
                - "22"
            Content-Type:
                - application/json; charset=utf-8
            Date:
                - Wed, 05 Mar 2025 22:09:06 GMT
            Expires:
                - "-1"
            Pragma:
                - no-cache
            Strict-Transport-Security:
                - max-age=31536000; includeSubDomains
            X-Cache:
                - CONFIG_NOCACHE
            X-Content-Type-Options:
                - nosniff
            X-Ms-Correlation-Request-Id:
                - 9fbd7db624e1fcc7e5678da5a55df79f
            X-Ms-Ratelimit-Remaining-Subscription-Global-Reads:
                - "16498"
            X-Ms-Ratelimit-Remaining-Subscription-Reads:
                - "1098"
            X-Ms-Request-Id:
                - fa0f0f10-0d6f-484c-b847-6e5f493940a4
            X-Ms-Routing-Request-Id:
                - WESTUS:20250305T220907Z:fa0f0f10-0d6f-484c-b847-6e5f493940a4
            X-Msedge-Ref:
                - 'Ref A: E3F672C77C5C4FCC9211C65E41CAE288 Ref B: CO6AA3150218017 Ref C: 2025-03-05T22:09:06Z'
        status: 200 OK
        code: 200
        duration: 212.0078ms
    - id: 8
      request:
        proto: HTTP/1.1
        proto_major: 1
        proto_minor: 1
        content_length: 0
        transfer_encoding: []
        trailer: {}
        host: management.azure.com
        remote_addr: ""
        request_uri: ""
        body: ""
        form: {}
        headers:
            Accept-Encoding:
                - gzip
            Authorization:
                - SANITIZED
            User-Agent:
                - azsdk-go-armresources.DeploymentsClient/v1.1.1 (go1.23.2; Windows_NT),azdev/0.0.0-dev.0 (Go go1.23.2; windows/amd64)
            X-Ms-Correlation-Request-Id:
                - 9fbd7db624e1fcc7e5678da5a55df79f
        url: https://management.azure.com:443/subscriptions/faa080af-c1d8-40ad-9cce-e1a450ca5b57/providers/Microsoft.Resources/deployments/azdtest-wda75bd-1741212484?api-version=2021-04-01
        method: GET
      response:
        proto: HTTP/2.0
        proto_major: 2
        proto_minor: 0
        transfer_encoding: []
        trailer: {}
        content_length: 2405
        uncompressed: false
        body: '{"id":"/subscriptions/faa080af-c1d8-40ad-9cce-e1a450ca5b57/providers/Microsoft.Resources/deployments/azdtest-wda75bd-1741212484","name":"azdtest-wda75bd-1741212484","type":"Microsoft.Resources/deployments","location":"eastus2","tags":{"azd-env-name":"azdtest-wda75bd","azd-provision-param-hash":"d3cfd84cea3136bcabf1651f91499a7169797533e74e0540f02e3ebf41c60d05"},"properties":{"templateHash":"4228670153622330352","parameters":{"environmentName":{"type":"String","value":"azdtest-wda75bd"},"location":{"type":"String","value":"eastus2"},"deleteAfterTime":{"type":"String","value":"2025-03-05T23:08:33Z"},"intTagValue":{"type":"Int","value":678},"boolTagValue":{"type":"Bool","value":false}},"mode":"Incremental","provisioningState":"Succeeded","timestamp":"2025-03-05T22:09:03.9800173Z","duration":"PT27.7299496S","correlationId":"9fbd7db624e1fcc7e5678da5a55df79f","providers":[{"namespace":"Microsoft.Resources","resourceTypes":[{"resourceType":"resourceGroups","locations":["eastus2"]},{"resourceType":"deployments","locations":[null]}]}],"dependencies":[{"dependsOn":[{"id":"/subscriptions/faa080af-c1d8-40ad-9cce-e1a450ca5b57/resourceGroups/rg-azdtest-wda75bd","resourceType":"Microsoft.Resources/resourceGroups","resourceName":"rg-azdtest-wda75bd"}],"id":"/subscriptions/faa080af-c1d8-40ad-9cce-e1a450ca5b57/resourceGroups/rg-azdtest-wda75bd/providers/Microsoft.Resources/deployments/resources","resourceType":"Microsoft.Resources/deployments","resourceName":"resources"}],"outputs":{"azurE_STORAGE_ACCOUNT_ID":{"type":"String","value":"/subscriptions/faa080af-c1d8-40ad-9cce-e1a450ca5b57/resourceGroups/rg-azdtest-wda75bd/providers/Microsoft.Storage/storageAccounts/stulkznde5kew34"},"azurE_STORAGE_ACCOUNT_NAME":{"type":"String","value":"stulkznde5kew34"},"string":{"type":"String","value":"abc"},"bool":{"type":"Bool","value":true},"int":{"type":"Int","value":1234},"array":{"type":"Array","value":[true,"abc",1234]},"arraY_INT":{"type":"Array","value":[1,2,3]},"arraY_STRING":{"type":"Array","value":["elem1","elem2","elem3"]},"object":{"type":"Object","value":{"foo":"bar","inner":{"foo":"bar"},"array":[true,"abc",1234]}}},"outputResources":[{"id":"/subscriptions/faa080af-c1d8-40ad-9cce-e1a450ca5b57/resourceGroups/rg-azdtest-wda75bd"},{"id":"/subscriptions/faa080af-c1d8-40ad-9cce-e1a450ca5b57/resourceGroups/rg-azdtest-wda75bd/providers/Microsoft.Storage/storageAccounts/stulkznde5kew34"}]}}'
        headers:
            Cache-Control:
                - no-cache
            Content-Length:
                - "2405"
            Content-Type:
                - application/json; charset=utf-8
            Date:
                - Wed, 05 Mar 2025 22:09:07 GMT
            Expires:
                - "-1"
            Pragma:
                - no-cache
            Strict-Transport-Security:
                - max-age=31536000; includeSubDomains
            X-Cache:
                - CONFIG_NOCACHE
            X-Content-Type-Options:
                - nosniff
            X-Ms-Correlation-Request-Id:
                - 9fbd7db624e1fcc7e5678da5a55df79f
            X-Ms-Ratelimit-Remaining-Subscription-Global-Reads:
                - "16499"
            X-Ms-Ratelimit-Remaining-Subscription-Reads:
                - "1099"
            X-Ms-Request-Id:
                - 8e7f502b-1d09-430e-ab55-2da63078ef1b
            X-Ms-Routing-Request-Id:
                - WESTUS:20250305T220907Z:8e7f502b-1d09-430e-ab55-2da63078ef1b
            X-Msedge-Ref:
                - 'Ref A: 7006925CE79B434B814FA540C0FB4992 Ref B: CO6AA3150218017 Ref C: 2025-03-05T22:09:07Z'
        status: 200 OK
        code: 200
        duration: 346.3185ms
    - id: 9
      request:
        proto: HTTP/1.1
        proto_major: 1
        proto_minor: 1
        content_length: 0
        transfer_encoding: []
        trailer: {}
        host: management.azure.com
        remote_addr: ""
        request_uri: ""
        body: ""
        form: {}
        headers:
            Accept:
                - application/json
            Accept-Encoding:
                - gzip
            Authorization:
                - SANITIZED
            User-Agent:
                - azsdk-go-armresources.DeploymentsClient/v1.1.1 (go1.23.2; Windows_NT),azdev/0.0.0-dev.0 (Go go1.23.2; windows/amd64)
            X-Ms-Correlation-Request-Id:
                - 9fbd7db624e1fcc7e5678da5a55df79f
        url: https://management.azure.com:443/subscriptions/faa080af-c1d8-40ad-9cce-e1a450ca5b57/providers/Microsoft.Resources/deployments/?api-version=2021-04-01
        method: GET
      response:
        proto: HTTP/2.0
        proto_major: 2
        proto_minor: 0
        transfer_encoding: []
        trailer: {}
        content_length: 873417
        uncompressed: false
        body: '{"nextLink":"https://management.azure.com/subscriptions/faa080af-c1d8-40ad-9cce-e1a450ca5b57/providers/Microsoft.Resources/deployments/?api-version=2021-04-01\u0026%24skiptoken=3ZDBboMwDIafhZyLlLQctt5gTiXWJWmCw8RuVcsmSgXSxgSk4t0HVHuB9bLtZFv%2bZX%2f%2ffyGHumqK6nPfFHWFdZlXH2R9Ic88QZssp7bKu2a3f2%2bKSbHNe7ImzLvzJGadcJlPFrPC1O33jtHAM%2bUmEvDWavsCwupAQhQZOIOm6UZYTiVGoDF9kHh8NUyqp4S2Cuyoy3qF5VK4kkqInQBORcG4sWynTo9c4MEpGD%2fDeDP0fTIsCA9vYA3oLaydxLgdk2ily5bixJnsmbbl%2fdZYaa%2b8sZNQ94YfdTpVMLMPtGeV4DTzlYRw9J45gXz2c81%2b9Yey%2fxnqr43%2bn9gZhi8%3d","value":[{"id":"/subscriptions/faa080af-c1d8-40ad-9cce-e1a450ca5b57/providers/Microsoft.Resources/deployments/azdtest-wda75bd-1741212484","location":"eastus2","name":"azdtest-wda75bd-1741212484","properties":{"correlationId":"9fbd7db624e1fcc7e5678da5a55df79f","dependencies":[{"dependsOn":[{"id":"/subscriptions/faa080af-c1d8-40ad-9cce-e1a450ca5b57/resourceGroups/rg-azdtest-wda75bd","resourceName":"rg-azdtest-wda75bd","resourceType":"Microsoft.Resources/resourceGroups"}],"id":"/subscriptions/faa080af-c1d8-40ad-9cce-e1a450ca5b57/resourceGroups/rg-azdtest-wda75bd/providers/Microsoft.Resources/deployments/resources","resourceName":"resources","resourceType":"Microsoft.Resources/deployments"}],"duration":"PT27.7299496S","mode":"Incremental","outputResources":[{"id":"/subscriptions/faa080af-c1d8-40ad-9cce-e1a450ca5b57/resourceGroups/rg-azdtest-wda75bd"},{"id":"/subscriptions/faa080af-c1d8-40ad-9cce-e1a450ca5b57/resourceGroups/rg-azdtest-wda75bd/providers/Microsoft.Storage/storageAccounts/stulkznde5kew34"}],"outputs":{"arraY_INT":{"type":"Array","value":[1,2,3]},"arraY_STRING":{"type":"Array","value":["elem1","elem2","elem3"]},"array":{"type":"Array","value":[true,"abc",1234]},"azurE_STORAGE_ACCOUNT_ID":{"type":"String","value":"/subscriptions/faa080af-c1d8-40ad-9cce-e1a450ca5b57/resourceGroups/rg-azdtest-wda75bd/providers/Microsoft.Storage/storageAccounts/stulkznde5kew34"},"azurE_STORAGE_ACCOUNT_NAME":{"type":"String","value":"stulkznde5kew34"},"bool":{"type":"Bool","value":true},"int":{"type":"Int","value":1234},"object":{"type":"Object","value":{"array":[true,"abc",1234],"foo":"bar","inner":{"foo":"bar"}}},"string":{"type":"String","value":"abc"}},"parameters":{"boolTagValue":{"type":"Bool","value":false},"deleteAfterTime":{"type":"String","value":"2025-03-05T23:08:33Z"},"environmentName":{"type":"String","value":"azdtest-wda75bd"},"intTagValue":{"type":"Int","value":678},"location":{"type":"String","value":"eastus2"}},"providers":[{"namespace":"Microsoft.Resources","resourceTypes":[{"locations":["eastus2"],"resourceType":"resourceGroups"},{"locations":[null],"resourceType":"deployments"}]}],"provisioningState":"Succeeded","templateHash":"4228670153622330352","timestamp":"2025-03-05T22:09:03.9800173Z"},"tags":{"azd-env-name":"azdtest-wda75bd","azd-provision-param-hash":"d3cfd84cea3136bcabf1651f91499a7169797533e74e0540f02e3ebf41c60d05"},"type":"Microsoft.Resources/deployments"}]}'
        headers:
            Cache-Control:
                - no-cache
            Content-Length:
                - "873417"
            Content-Type:
                - application/json; charset=utf-8
            Date:
                - Wed, 05 Mar 2025 22:09:12 GMT
            Expires:
                - "-1"
            Pragma:
                - no-cache
            Strict-Transport-Security:
                - max-age=31536000; includeSubDomains
            X-Cache:
                - CONFIG_NOCACHE
            X-Content-Type-Options:
                - nosniff
            X-Ms-Correlation-Request-Id:
                - 9fbd7db624e1fcc7e5678da5a55df79f
            X-Ms-Ratelimit-Remaining-Subscription-Global-Reads:
                - "16500"
            X-Ms-Ratelimit-Remaining-Subscription-Reads:
                - "1100"
            X-Ms-Request-Id:
                - 9a6facac-e161-430d-b0ae-ce983ba12a3a
            X-Ms-Routing-Request-Id:
                - WESTUS:20250305T220912Z:9a6facac-e161-430d-b0ae-ce983ba12a3a
            X-Msedge-Ref:
                - 'Ref A: D643C53739284B26B3E788B35E6927A4 Ref B: CO6AA3150218017 Ref C: 2025-03-05T22:09:07Z'
        status: 200 OK
        code: 200
        duration: 5.3747569s
    - id: 10
      request:
        proto: HTTP/1.1
        proto_major: 1
        proto_minor: 1
        content_length: 0
        transfer_encoding: []
        trailer: {}
        host: management.azure.com
        remote_addr: ""
        request_uri: ""
        body: ""
        form: {}
        headers:
            Accept-Encoding:
                - gzip
            Authorization:
                - SANITIZED
            User-Agent:
<<<<<<< HEAD
                - azsdk-go-armresources.DeploymentsClient/v1.1.1 (go1.24.0; linux),azdev/0.0.0-dev.0 (Go go1.24.0; linux/amd64)
=======
                - azsdk-go-armresources.DeploymentsClient/v1.1.1 (go1.23.2; Windows_NT),azdev/0.0.0-dev.0 (Go go1.23.2; windows/amd64)
>>>>>>> 37baa781
            X-Ms-Correlation-Request-Id:
                - 9fbd7db624e1fcc7e5678da5a55df79f
        url: https://management.azure.com:443/subscriptions/faa080af-c1d8-40ad-9cce-e1a450ca5b57/providers/Microsoft.Resources/deployments/?api-version=2021-04-01&%24skiptoken=3ZDBboMwDIafhZyLlLQctt5gTiXWJWmCw8RuVcsmSgXSxgSk4t0HVHuB9bLtZFv%2bZX%2f%2ffyGHumqK6nPfFHWFdZlXH2R9Ic88QZssp7bKu2a3f2%2bKSbHNe7ImzLvzJGadcJlPFrPC1O33jtHAM%2bUmEvDWavsCwupAQhQZOIOm6UZYTiVGoDF9kHh8NUyqp4S2Cuyoy3qF5VK4kkqInQBORcG4sWynTo9c4MEpGD%2fDeDP0fTIsCA9vYA3oLaydxLgdk2ily5bixJnsmbbl%2fdZYaa%2b8sZNQ94YfdTpVMLMPtGeV4DTzlYRw9J45gXz2c81%2b9Yey%2fxnqr43%2bn9gZhi8%3d
        method: GET
      response:
        proto: HTTP/2.0
        proto_major: 2
        proto_minor: 0
        transfer_encoding: []
        trailer: {}
        content_length: 1226276
        uncompressed: false
        body: '{"nextLink":"https://management.azure.com/subscriptions/faa080af-c1d8-40ad-9cce-e1a450ca5b57/providers/Microsoft.Resources/deployments/?api-version=2021-04-01\u0026%24skiptoken=1Y%2fdCoIwGIavxe%2fYYMuK8Cz7DKK2NbcVdhZlIsqEMrTEe%2b%2bHOugO6vD9g%2bdtYV%2faKrOXXZWVVpd5Ys%2fgt7AJlTaqD769FIUL4eQtW7BJU612pyp7DhbJFXygztjhOm7YLe6B%2b2pEZf3JKCFOlM8ChmktzRaZkQOOQRBhgZKsZ8yEhOsApV5PuT4cI8rFUpFaoHn04ivHORUYDgTKh5f2haJc4XzEctnwGxsynTYMjQed%2b8b2vrGff%2f6A%2bscxu%2b4O","value":[]}'
        headers:
            Cache-Control:
                - no-cache
            Content-Length:
                - "1226276"
            Content-Type:
                - application/json; charset=utf-8
            Date:
                - Wed, 05 Mar 2025 22:09:20 GMT
            Expires:
                - "-1"
            Pragma:
                - no-cache
            Strict-Transport-Security:
                - max-age=31536000; includeSubDomains
            X-Cache:
                - CONFIG_NOCACHE
            X-Content-Type-Options:
                - nosniff
            X-Ms-Correlation-Request-Id:
                - 9fbd7db624e1fcc7e5678da5a55df79f
            X-Ms-Ratelimit-Remaining-Subscription-Global-Reads:
                - "16500"
            X-Ms-Ratelimit-Remaining-Subscription-Reads:
                - "1100"
            X-Ms-Request-Id:
                - 5ee02838-3f1f-41ed-93f8-42263646af47
            X-Ms-Routing-Request-Id:
                - WESTUS:20250305T220920Z:5ee02838-3f1f-41ed-93f8-42263646af47
            X-Msedge-Ref:
                - 'Ref A: A817B26B30B143F5A0DC493662234B87 Ref B: CO6AA3150218017 Ref C: 2025-03-05T22:09:13Z'
        status: 200 OK
        code: 200
        duration: 7.6188891s
    - id: 11
      request:
        proto: HTTP/1.1
        proto_major: 1
        proto_minor: 1
        content_length: 0
        transfer_encoding: []
        trailer: {}
        host: management.azure.com
        remote_addr: ""
        request_uri: ""
        body: ""
        form: {}
        headers:
            Accept-Encoding:
                - gzip
            Authorization:
                - SANITIZED
            User-Agent:
<<<<<<< HEAD
                - azsdk-go-armresources.DeploymentsClient/v1.1.1 (go1.24.0; linux),azdev/0.0.0-dev.0 (Go go1.24.0; linux/amd64)
=======
                - azsdk-go-armresources.DeploymentsClient/v1.1.1 (go1.23.2; Windows_NT),azdev/0.0.0-dev.0 (Go go1.23.2; windows/amd64)
>>>>>>> 37baa781
            X-Ms-Correlation-Request-Id:
                - 9fbd7db624e1fcc7e5678da5a55df79f
        url: https://management.azure.com:443/subscriptions/faa080af-c1d8-40ad-9cce-e1a450ca5b57/providers/Microsoft.Resources/deployments/?api-version=2021-04-01&%24skiptoken=1Y%2fdCoIwGIavxe%2fYYMuK8Cz7DKK2NbcVdhZlIsqEMrTEe%2b%2bHOugO6vD9g%2bdtYV%2faKrOXXZWVVpd5Ys%2fgt7AJlTaqD769FIUL4eQtW7BJU612pyp7DhbJFXygztjhOm7YLe6B%2b2pEZf3JKCFOlM8ChmktzRaZkQOOQRBhgZKsZ8yEhOsApV5PuT4cI8rFUpFaoHn04ivHORUYDgTKh5f2haJc4XzEctnwGxsynTYMjQed%2b8b2vrGff%2f6A%2bscxu%2b4O
        method: GET
      response:
        proto: HTTP/2.0
        proto_major: 2
        proto_minor: 0
        transfer_encoding: []
        trailer: {}
        content_length: 543303
        uncompressed: false
        body: '{"nextLink":"https://management.azure.com/subscriptions/faa080af-c1d8-40ad-9cce-e1a450ca5b57/providers/Microsoft.Resources/deployments/?api-version=2021-04-01\u0026%24skiptoken=q1ZKzs8rycwrTSzJzM8Lyc9OzStWsqpWcnUMDgkNNlKyyivNydGBcmG8cFeQJIwX6h3sHxriAeMG%2bPs4%2brk4u%2fqFBDn6wAQhOuDGQbjGENnaWgA%3d","value":[]}'
        headers:
            Cache-Control:
                - no-cache
            Content-Length:
                - "543303"
            Content-Type:
                - application/json; charset=utf-8
            Date:
                - Wed, 05 Mar 2025 22:09:22 GMT
            Expires:
                - "-1"
            Pragma:
                - no-cache
            Strict-Transport-Security:
                - max-age=31536000; includeSubDomains
            X-Cache:
                - CONFIG_NOCACHE
            X-Content-Type-Options:
                - nosniff
            X-Ms-Correlation-Request-Id:
                - 9fbd7db624e1fcc7e5678da5a55df79f
            X-Ms-Ratelimit-Remaining-Subscription-Global-Reads:
                - "16499"
            X-Ms-Ratelimit-Remaining-Subscription-Reads:
                - "1099"
            X-Ms-Request-Id:
                - fb3d3f82-baa4-470e-bc68-b869abb6ce3d
            X-Ms-Routing-Request-Id:
                - WESTUS:20250305T220923Z:fb3d3f82-baa4-470e-bc68-b869abb6ce3d
            X-Msedge-Ref:
                - 'Ref A: 0EFAC6732AE442238DE168B354C6E85B Ref B: CO6AA3150218017 Ref C: 2025-03-05T22:09:20Z'
        status: 200 OK
        code: 200
        duration: 2.1091144s
    - id: 12
      request:
        proto: HTTP/1.1
        proto_major: 1
        proto_minor: 1
        content_length: 0
        transfer_encoding: []
        trailer: {}
        host: management.azure.com
        remote_addr: ""
        request_uri: ""
        body: ""
        form: {}
        headers:
            Accept-Encoding:
                - gzip
            Authorization:
                - SANITIZED
            User-Agent:
<<<<<<< HEAD
                - azsdk-go-armresources.DeploymentsClient/v1.1.1 (go1.24.0; linux),azdev/0.0.0-dev.0 (Go go1.24.0; linux/amd64)
=======
                - azsdk-go-armresources.DeploymentsClient/v1.1.1 (go1.23.2; Windows_NT),azdev/0.0.0-dev.0 (Go go1.23.2; windows/amd64)
>>>>>>> 37baa781
            X-Ms-Correlation-Request-Id:
                - 9fbd7db624e1fcc7e5678da5a55df79f
        url: https://management.azure.com:443/subscriptions/faa080af-c1d8-40ad-9cce-e1a450ca5b57/providers/Microsoft.Resources/deployments/?api-version=2021-04-01&%24skiptoken=q1ZKzs8rycwrTSzJzM8Lyc9OzStWsqpWcnUMDgkNNlKyyivNydGBcmG8cFeQJIwX6h3sHxriAeMG%2bPs4%2brk4u%2fqFBDn6wAQhOuDGQbjGENnaWgA%3d
        method: GET
      response:
        proto: HTTP/2.0
        proto_major: 2
        proto_minor: 0
        transfer_encoding: []
        trailer: {}
        content_length: 37877
        uncompressed: false
        body: '{"value":[]}'
        headers:
            Cache-Control:
                - no-cache
            Content-Length:
                - "37877"
            Content-Type:
                - application/json; charset=utf-8
            Date:
                - Wed, 05 Mar 2025 22:09:24 GMT
            Expires:
                - "-1"
            Pragma:
                - no-cache
            Strict-Transport-Security:
                - max-age=31536000; includeSubDomains
            X-Cache:
                - CONFIG_NOCACHE
            X-Content-Type-Options:
                - nosniff
            X-Ms-Correlation-Request-Id:
                - 9fbd7db624e1fcc7e5678da5a55df79f
            X-Ms-Ratelimit-Remaining-Subscription-Global-Reads:
                - "16499"
            X-Ms-Ratelimit-Remaining-Subscription-Reads:
                - "1099"
            X-Ms-Request-Id:
                - b57085c0-e71e-4c03-9a62-bdb5e30aca16
            X-Ms-Routing-Request-Id:
                - WESTUS:20250305T220924Z:b57085c0-e71e-4c03-9a62-bdb5e30aca16
            X-Msedge-Ref:
                - 'Ref A: 5E32A0210C0943BE9AD49E392AE84BDB Ref B: CO6AA3150218017 Ref C: 2025-03-05T22:09:23Z'
        status: 200 OK
        code: 200
        duration: 1.799952s
    - id: 13
      request:
        proto: HTTP/1.1
        proto_major: 1
        proto_minor: 1
        content_length: 0
        transfer_encoding: []
        trailer: {}
        host: management.azure.com
        remote_addr: ""
        request_uri: ""
        body: ""
        form: {}
        headers:
            Accept:
                - application/json
            Accept-Encoding:
                - gzip
            Authorization:
                - SANITIZED
            User-Agent:
<<<<<<< HEAD
                - azsdk-go-armresources.DeploymentsClient/v1.1.1 (go1.24.0; linux),azdev/0.0.0-dev.0 (Go go1.24.0; linux/amd64)
=======
                - azsdk-go-armresources.DeploymentsClient/v1.1.1 (go1.23.2; Windows_NT),azdev/0.0.0-dev.0 (Go go1.23.2; windows/amd64)
>>>>>>> 37baa781
            X-Ms-Correlation-Request-Id:
                - 9fbd7db624e1fcc7e5678da5a55df79f
        url: https://management.azure.com:443/subscriptions/faa080af-c1d8-40ad-9cce-e1a450ca5b57/providers/Microsoft.Resources/deployments/azdtest-wda75bd-1741212484?api-version=2021-04-01
        method: GET
      response:
        proto: HTTP/2.0
        proto_major: 2
        proto_minor: 0
        transfer_encoding: []
        trailer: {}
        content_length: 2405
        uncompressed: false
        body: '{"id":"/subscriptions/faa080af-c1d8-40ad-9cce-e1a450ca5b57/providers/Microsoft.Resources/deployments/azdtest-wda75bd-1741212484","name":"azdtest-wda75bd-1741212484","type":"Microsoft.Resources/deployments","location":"eastus2","tags":{"azd-env-name":"azdtest-wda75bd","azd-provision-param-hash":"d3cfd84cea3136bcabf1651f91499a7169797533e74e0540f02e3ebf41c60d05"},"properties":{"templateHash":"4228670153622330352","parameters":{"environmentName":{"type":"String","value":"azdtest-wda75bd"},"location":{"type":"String","value":"eastus2"},"deleteAfterTime":{"type":"String","value":"2025-03-05T23:08:33Z"},"intTagValue":{"type":"Int","value":678},"boolTagValue":{"type":"Bool","value":false}},"mode":"Incremental","provisioningState":"Succeeded","timestamp":"2025-03-05T22:09:03.9800173Z","duration":"PT27.7299496S","correlationId":"9fbd7db624e1fcc7e5678da5a55df79f","providers":[{"namespace":"Microsoft.Resources","resourceTypes":[{"resourceType":"resourceGroups","locations":["eastus2"]},{"resourceType":"deployments","locations":[null]}]}],"dependencies":[{"dependsOn":[{"id":"/subscriptions/faa080af-c1d8-40ad-9cce-e1a450ca5b57/resourceGroups/rg-azdtest-wda75bd","resourceType":"Microsoft.Resources/resourceGroups","resourceName":"rg-azdtest-wda75bd"}],"id":"/subscriptions/faa080af-c1d8-40ad-9cce-e1a450ca5b57/resourceGroups/rg-azdtest-wda75bd/providers/Microsoft.Resources/deployments/resources","resourceType":"Microsoft.Resources/deployments","resourceName":"resources"}],"outputs":{"azurE_STORAGE_ACCOUNT_ID":{"type":"String","value":"/subscriptions/faa080af-c1d8-40ad-9cce-e1a450ca5b57/resourceGroups/rg-azdtest-wda75bd/providers/Microsoft.Storage/storageAccounts/stulkznde5kew34"},"azurE_STORAGE_ACCOUNT_NAME":{"type":"String","value":"stulkznde5kew34"},"string":{"type":"String","value":"abc"},"bool":{"type":"Bool","value":true},"int":{"type":"Int","value":1234},"array":{"type":"Array","value":[true,"abc",1234]},"arraY_INT":{"type":"Array","value":[1,2,3]},"arraY_STRING":{"type":"Array","value":["elem1","elem2","elem3"]},"object":{"type":"Object","value":{"foo":"bar","inner":{"foo":"bar"},"array":[true,"abc",1234]}}},"outputResources":[{"id":"/subscriptions/faa080af-c1d8-40ad-9cce-e1a450ca5b57/resourceGroups/rg-azdtest-wda75bd"},{"id":"/subscriptions/faa080af-c1d8-40ad-9cce-e1a450ca5b57/resourceGroups/rg-azdtest-wda75bd/providers/Microsoft.Storage/storageAccounts/stulkznde5kew34"}]}}'
        headers:
            Cache-Control:
                - no-cache
            Content-Length:
                - "2405"
            Content-Type:
                - application/json; charset=utf-8
            Date:
                - Wed, 05 Mar 2025 22:09:24 GMT
            Expires:
                - "-1"
            Pragma:
                - no-cache
            Strict-Transport-Security:
                - max-age=31536000; includeSubDomains
            X-Cache:
                - CONFIG_NOCACHE
            X-Content-Type-Options:
                - nosniff
            X-Ms-Correlation-Request-Id:
                - 9fbd7db624e1fcc7e5678da5a55df79f
            X-Ms-Ratelimit-Remaining-Subscription-Global-Reads:
                - "16499"
            X-Ms-Ratelimit-Remaining-Subscription-Reads:
                - "1099"
            X-Ms-Request-Id:
                - d0bd29cd-afec-4d91-b0f6-fb8a5b4da027
            X-Ms-Routing-Request-Id:
                - WESTUS:20250305T220925Z:d0bd29cd-afec-4d91-b0f6-fb8a5b4da027
            X-Msedge-Ref:
                - 'Ref A: AA1D6E22C1554BCB8F132299D2006EB6 Ref B: CO6AA3150218017 Ref C: 2025-03-05T22:09:24Z'
        status: 200 OK
        code: 200
        duration: 298.596ms
    - id: 14
      request:
        proto: HTTP/1.1
        proto_major: 1
        proto_minor: 1
        content_length: 0
        transfer_encoding: []
        trailer: {}
        host: management.azure.com
        remote_addr: ""
        request_uri: ""
        body: ""
        form: {}
        headers:
            Accept:
                - application/json
            Accept-Encoding:
                - gzip
            Authorization:
                - SANITIZED
            User-Agent:
<<<<<<< HEAD
                - azsdk-go-armresources.DeploymentsClient/v1.1.1 (go1.24.0; linux),azdev/0.0.0-dev.0 (Go go1.24.0; linux/amd64)
=======
                - azsdk-go-armresources.DeploymentsClient/v1.1.1 (go1.23.2; Windows_NT),azdev/0.0.0-dev.0 (Go go1.23.2; windows/amd64)
            X-Ms-Correlation-Request-Id:
                - a182c7a508fb3a9b9d7504459849ad7d
        url: https://management.azure.com:443/subscriptions/faa080af-c1d8-40ad-9cce-e1a450ca5b57/providers/Microsoft.Resources/deployments/?api-version=2021-04-01
        method: GET
      response:
        proto: HTTP/2.0
        proto_major: 2
        proto_minor: 0
        transfer_encoding: []
        trailer: {}
        content_length: 870068
        uncompressed: false
        body: '{"nextLink":"https://management.azure.com/subscriptions/faa080af-c1d8-40ad-9cce-e1a450ca5b57/providers/Microsoft.Resources/deployments/?api-version=2021-04-01\u0026%24skiptoken=3ZJBa8JAEIV%2fi3uusKtBWm%2bms4K1MzGbnbTpTdRKjCTQpsSs%2bN%2b7UQqe66k97cA%2bZt77eEexqso6L7%2bWdV6Vtio25acYH8WLTiwng24sN4d6sfyo804x37RiLFTvvkc2O6DL%2buLurDBV8%2fOnZNAzxTRE2DYxvwFyHBCEoYE9xDKdImtJNoTYpo9k1%2b9GUfScyCYC9rqsjWwxQFdIgplD0BJzpQ2rRbR70mhXLgJ%2fGfzOSb8vTndCT27wqka3eD2Q1QHZlaLOr2NJuXo1vMeE5QgLwyYlxl3VGtBDgonPuPX58Oz7wnj4hxj%2fzmogb0Q8a3zZGnLZAHdaUatiLh7mhokvlZg5Ao9Yr%2bO0e8Gcq2J5HyX2Gn3m0Oor9P8kzun0DQ%3d%3d","value":[{"id":"/subscriptions/faa080af-c1d8-40ad-9cce-e1a450ca5b57/providers/Microsoft.Resources/deployments/azdtest-wda75bd-1741212484","location":"eastus2","name":"azdtest-wda75bd-1741212484","properties":{"correlationId":"9fbd7db624e1fcc7e5678da5a55df79f","dependencies":[{"dependsOn":[{"id":"/subscriptions/faa080af-c1d8-40ad-9cce-e1a450ca5b57/resourceGroups/rg-azdtest-wda75bd","resourceName":"rg-azdtest-wda75bd","resourceType":"Microsoft.Resources/resourceGroups"}],"id":"/subscriptions/faa080af-c1d8-40ad-9cce-e1a450ca5b57/resourceGroups/rg-azdtest-wda75bd/providers/Microsoft.Resources/deployments/resources","resourceName":"resources","resourceType":"Microsoft.Resources/deployments"}],"duration":"PT27.7299496S","mode":"Incremental","outputResources":[{"id":"/subscriptions/faa080af-c1d8-40ad-9cce-e1a450ca5b57/resourceGroups/rg-azdtest-wda75bd"},{"id":"/subscriptions/faa080af-c1d8-40ad-9cce-e1a450ca5b57/resourceGroups/rg-azdtest-wda75bd/providers/Microsoft.Storage/storageAccounts/stulkznde5kew34"}],"outputs":{"arraY_INT":{"type":"Array","value":[1,2,3]},"arraY_STRING":{"type":"Array","value":["elem1","elem2","elem3"]},"array":{"type":"Array","value":[true,"abc",1234]},"azurE_STORAGE_ACCOUNT_ID":{"type":"String","value":"/subscriptions/faa080af-c1d8-40ad-9cce-e1a450ca5b57/resourceGroups/rg-azdtest-wda75bd/providers/Microsoft.Storage/storageAccounts/stulkznde5kew34"},"azurE_STORAGE_ACCOUNT_NAME":{"type":"String","value":"stulkznde5kew34"},"bool":{"type":"Bool","value":true},"int":{"type":"Int","value":1234},"object":{"type":"Object","value":{"array":[true,"abc",1234],"foo":"bar","inner":{"foo":"bar"}}},"string":{"type":"String","value":"abc"}},"parameters":{"boolTagValue":{"type":"Bool","value":false},"deleteAfterTime":{"type":"String","value":"2025-03-05T23:08:33Z"},"environmentName":{"type":"String","value":"azdtest-wda75bd"},"intTagValue":{"type":"Int","value":678},"location":{"type":"String","value":"eastus2"}},"providers":[{"namespace":"Microsoft.Resources","resourceTypes":[{"locations":["eastus2"],"resourceType":"resourceGroups"},{"locations":[null],"resourceType":"deployments"}]}],"provisioningState":"Succeeded","templateHash":"4228670153622330352","timestamp":"2025-03-05T22:09:03.9800173Z"},"tags":{"azd-env-name":"azdtest-wda75bd","azd-provision-param-hash":"d3cfd84cea3136bcabf1651f91499a7169797533e74e0540f02e3ebf41c60d05"},"type":"Microsoft.Resources/deployments"}]}'
        headers:
            Cache-Control:
                - no-cache
            Content-Length:
                - "870068"
            Content-Type:
                - application/json; charset=utf-8
            Date:
                - Wed, 05 Mar 2025 22:09:43 GMT
            Expires:
                - "-1"
            Pragma:
                - no-cache
            Strict-Transport-Security:
                - max-age=31536000; includeSubDomains
            X-Cache:
                - CONFIG_NOCACHE
            X-Content-Type-Options:
                - nosniff
            X-Ms-Correlation-Request-Id:
                - a182c7a508fb3a9b9d7504459849ad7d
            X-Ms-Ratelimit-Remaining-Subscription-Global-Reads:
                - "16500"
            X-Ms-Ratelimit-Remaining-Subscription-Reads:
                - "1100"
            X-Ms-Request-Id:
                - d162a176-9f5f-4025-8d20-1d79ed747927
            X-Ms-Routing-Request-Id:
                - WESTUS2:20250305T220943Z:d162a176-9f5f-4025-8d20-1d79ed747927
            X-Msedge-Ref:
                - 'Ref A: 90F4A5AD267F4718ADA4B46EFF5955E7 Ref B: CO6AA3150218017 Ref C: 2025-03-05T22:09:29Z'
        status: 200 OK
        code: 200
        duration: 14.9548648s
    - id: 15
      request:
        proto: HTTP/1.1
        proto_major: 1
        proto_minor: 1
        content_length: 0
        transfer_encoding: []
        trailer: {}
        host: management.azure.com
        remote_addr: ""
        request_uri: ""
        body: ""
        form: {}
        headers:
            Accept-Encoding:
                - gzip
            Authorization:
                - SANITIZED
            User-Agent:
                - azsdk-go-armresources.DeploymentsClient/v1.1.1 (go1.23.2; Windows_NT),azdev/0.0.0-dev.0 (Go go1.23.2; windows/amd64)
>>>>>>> 37baa781
            X-Ms-Correlation-Request-Id:
                - a182c7a508fb3a9b9d7504459849ad7d
        url: https://management.azure.com:443/subscriptions/faa080af-c1d8-40ad-9cce-e1a450ca5b57/providers/Microsoft.Resources/deployments/?api-version=2021-04-01&%24skiptoken=3ZJBa8JAEIV%2fi3uusKtBWm%2bms4K1MzGbnbTpTdRKjCTQpsSs%2bN%2b7UQqe66k97cA%2bZt77eEexqso6L7%2bWdV6Vtio25acYH8WLTiwng24sN4d6sfyo804x37RiLFTvvkc2O6DL%2buLurDBV8%2fOnZNAzxTRE2DYxvwFyHBCEoYE9xDKdImtJNoTYpo9k1%2b9GUfScyCYC9rqsjWwxQFdIgplD0BJzpQ2rRbR70mhXLgJ%2fGfzOSb8vTndCT27wqka3eD2Q1QHZlaLOr2NJuXo1vMeE5QgLwyYlxl3VGtBDgonPuPX58Oz7wnj4hxj%2fzmogb0Q8a3zZGnLZAHdaUatiLh7mhokvlZg5Ao9Yr%2bO0e8Gcq2J5HyX2Gn3m0Oor9P8kzun0DQ%3d%3d
        method: GET
      response:
        proto: HTTP/2.0
        proto_major: 2
        proto_minor: 0
        transfer_encoding: []
        trailer: {}
        content_length: 1227411
        uncompressed: false
        body: '{"nextLink":"https://management.azure.com/subscriptions/faa080af-c1d8-40ad-9cce-e1a450ca5b57/providers/Microsoft.Resources/deployments/?api-version=2021-04-01\u0026%24skiptoken=zc9La4NAFAXg3%2bKsDTgaS3BXeycg6Z3p6EyK3QVrxAcjtAZf%2bN9rSkrptt10ebnnwHdmkrWmK83l1JWtUW2dm3cSzOSZJUonLgnMpWlswu5v50xMPnRPp7euvBYO%2bUgCQq2dxVU64JRuiP2ZiNv%2b60ednRXX%2bxCh6KV%2bAdRyyyEMY2hAOsc9auZwFYJUxweuXs8x5eIxcXoBes2lI06Zj1Xk8wp9AdEkEirlmsGK9RraMQbm4VSPWGUuh2JDFvvG937yr7t%2boXf%2bpOcQUQFsK0Cuiwp31fMEojus5cAn9FEVA4L2vtX%2fnLksHw%3d%3d","value":[]}'
        headers:
            Cache-Control:
                - no-cache
            Content-Length:
                - "1227411"
            Content-Type:
                - application/json; charset=utf-8
            Date:
                - Wed, 05 Mar 2025 22:09:50 GMT
            Expires:
                - "-1"
            Pragma:
                - no-cache
            Strict-Transport-Security:
                - max-age=31536000; includeSubDomains
            X-Cache:
                - CONFIG_NOCACHE
            X-Content-Type-Options:
                - nosniff
            X-Ms-Correlation-Request-Id:
                - a182c7a508fb3a9b9d7504459849ad7d
            X-Ms-Ratelimit-Remaining-Subscription-Global-Reads:
                - "16499"
            X-Ms-Ratelimit-Remaining-Subscription-Reads:
                - "1099"
            X-Ms-Request-Id:
                - 12eba9cb-8c71-4800-94a4-2d77a1583b43
            X-Ms-Routing-Request-Id:
                - WESTUS2:20250305T220950Z:12eba9cb-8c71-4800-94a4-2d77a1583b43
            X-Msedge-Ref:
                - 'Ref A: D824B8BAA98D40F5A30B28655831D8DC Ref B: CO6AA3150218017 Ref C: 2025-03-05T22:09:44Z'
        status: 200 OK
        code: 200
        duration: 6.4510789s
    - id: 16
      request:
        proto: HTTP/1.1
        proto_major: 1
        proto_minor: 1
        content_length: 0
        transfer_encoding: []
        trailer: {}
        host: management.azure.com
        remote_addr: ""
        request_uri: ""
        body: ""
        form: {}
        headers:
            Accept-Encoding:
                - gzip
            Authorization:
                - SANITIZED
            User-Agent:
<<<<<<< HEAD
                - azsdk-go-armresources.DeploymentsClient/v1.1.1 (go1.24.0; linux),azdev/0.0.0-dev.0 (Go go1.24.0; linux/amd64)
=======
                - azsdk-go-armresources.DeploymentsClient/v1.1.1 (go1.23.2; Windows_NT),azdev/0.0.0-dev.0 (Go go1.23.2; windows/amd64)
>>>>>>> 37baa781
            X-Ms-Correlation-Request-Id:
                - a182c7a508fb3a9b9d7504459849ad7d
        url: https://management.azure.com:443/subscriptions/faa080af-c1d8-40ad-9cce-e1a450ca5b57/providers/Microsoft.Resources/deployments/?api-version=2021-04-01&%24skiptoken=zc9La4NAFAXg3%2bKsDTgaS3BXeycg6Z3p6EyK3QVrxAcjtAZf%2bN9rSkrptt10ebnnwHdmkrWmK83l1JWtUW2dm3cSzOSZJUonLgnMpWlswu5v50xMPnRPp7euvBYO%2bUgCQq2dxVU64JRuiP2ZiNv%2b60ednRXX%2bxCh6KV%2bAdRyyyEMY2hAOsc9auZwFYJUxweuXs8x5eIxcXoBes2lI06Zj1Xk8wp9AdEkEirlmsGK9RraMQbm4VSPWGUuh2JDFvvG937yr7t%2boXf%2bpOcQUQFsK0Cuiwp31fMEojus5cAn9FEVA4L2vtX%2fnLksHw%3d%3d
        method: GET
      response:
        proto: HTTP/2.0
        proto_major: 2
        proto_minor: 0
        transfer_encoding: []
        trailer: {}
        content_length: 547592
        uncompressed: false
        body: '{"nextLink":"https://management.azure.com/subscriptions/faa080af-c1d8-40ad-9cce-e1a450ca5b57/providers/Microsoft.Resources/deployments/?api-version=2021-04-01\u0026%24skiptoken=q1ZKzs8rycwrTSzJzM8Lyc9OzStWsqpWcnUMDgkNNlKyyivNydGBcmG8cFeQJIwX6h3sHxriAeMG%2bPs4%2brk4u%2fqFBDn6wAQhOuDGQbjGENnaWgA%3d","value":[]}'
        headers:
            Cache-Control:
                - no-cache
            Content-Length:
                - "547592"
            Content-Type:
                - application/json; charset=utf-8
            Date:
                - Wed, 05 Mar 2025 22:09:53 GMT
            Expires:
                - "-1"
            Pragma:
                - no-cache
            Strict-Transport-Security:
                - max-age=31536000; includeSubDomains
            X-Cache:
                - CONFIG_NOCACHE
            X-Content-Type-Options:
                - nosniff
            X-Ms-Correlation-Request-Id:
                - a182c7a508fb3a9b9d7504459849ad7d
            X-Ms-Ratelimit-Remaining-Subscription-Global-Reads:
                - "16499"
            X-Ms-Ratelimit-Remaining-Subscription-Reads:
                - "1099"
            X-Ms-Request-Id:
                - 96bde1c0-9a86-4884-b24b-c9752779d125
            X-Ms-Routing-Request-Id:
                - WESTUS2:20250305T220953Z:96bde1c0-9a86-4884-b24b-c9752779d125
            X-Msedge-Ref:
                - 'Ref A: 4DF2949BD2684D2B8EE9433BBCE3F98A Ref B: CO6AA3150218017 Ref C: 2025-03-05T22:09:50Z'
        status: 200 OK
        code: 200
        duration: 2.4829613s
    - id: 17
      request:
        proto: HTTP/1.1
        proto_major: 1
        proto_minor: 1
        content_length: 0
        transfer_encoding: []
        trailer: {}
        host: management.azure.com
        remote_addr: ""
        request_uri: ""
        body: ""
        form: {}
        headers:
            Accept-Encoding:
                - gzip
            Authorization:
                - SANITIZED
            User-Agent:
                - azsdk-go-armresources.DeploymentsClient/v1.1.1 (go1.23.2; Windows_NT),azdev/0.0.0-dev.0 (Go go1.23.2; windows/amd64)
            X-Ms-Correlation-Request-Id:
                - a182c7a508fb3a9b9d7504459849ad7d
        url: https://management.azure.com:443/subscriptions/faa080af-c1d8-40ad-9cce-e1a450ca5b57/providers/Microsoft.Resources/deployments/?api-version=2021-04-01&%24skiptoken=q1ZKzs8rycwrTSzJzM8Lyc9OzStWsqpWcnUMDgkNNlKyyivNydGBcmG8cFeQJIwX6h3sHxriAeMG%2bPs4%2brk4u%2fqFBDn6wAQhOuDGQbjGENnaWgA%3d
        method: GET
      response:
        proto: HTTP/2.0
        proto_major: 2
        proto_minor: 0
        transfer_encoding: []
        trailer: {}
        content_length: 37877
        uncompressed: false
        body: '{"value":[]}'
        headers:
            Cache-Control:
                - no-cache
            Content-Length:
                - "37877"
            Content-Type:
                - application/json; charset=utf-8
            Date:
                - Wed, 05 Mar 2025 22:09:54 GMT
            Expires:
                - "-1"
            Pragma:
                - no-cache
            Strict-Transport-Security:
                - max-age=31536000; includeSubDomains
            X-Cache:
                - CONFIG_NOCACHE
            X-Content-Type-Options:
                - nosniff
            X-Ms-Correlation-Request-Id:
                - a182c7a508fb3a9b9d7504459849ad7d
            X-Ms-Ratelimit-Remaining-Subscription-Global-Reads:
                - "16499"
            X-Ms-Ratelimit-Remaining-Subscription-Reads:
                - "1099"
            X-Ms-Request-Id:
                - e0af08e6-bd80-4e00-80fe-5322710b81fe
            X-Ms-Routing-Request-Id:
                - WESTUS2:20250305T220954Z:e0af08e6-bd80-4e00-80fe-5322710b81fe
            X-Msedge-Ref:
                - 'Ref A: 81CFBB1924C9417EB9F2D602B9105BC7 Ref B: CO6AA3150218017 Ref C: 2025-03-05T22:09:53Z'
        status: 200 OK
        code: 200
        duration: 1.5539119s
    - id: 18
      request:
        proto: HTTP/1.1
        proto_major: 1
        proto_minor: 1
        content_length: 0
        transfer_encoding: []
        trailer: {}
        host: management.azure.com
        remote_addr: ""
        request_uri: ""
        body: ""
        form: {}
        headers:
            Accept:
                - application/json
            Accept-Encoding:
                - gzip
            Authorization:
                - SANITIZED
            User-Agent:
<<<<<<< HEAD
                - azsdk-go-armresources.DeploymentsClient/v1.1.1 (go1.24.0; linux),azdev/0.0.0-dev.0 (Go go1.24.0; linux/amd64)
=======
                - azsdk-go-armresources.DeploymentsClient/v1.1.1 (go1.23.2; Windows_NT),azdev/0.0.0-dev.0 (Go go1.23.2; windows/amd64)
>>>>>>> 37baa781
            X-Ms-Correlation-Request-Id:
                - a182c7a508fb3a9b9d7504459849ad7d
        url: https://management.azure.com:443/subscriptions/faa080af-c1d8-40ad-9cce-e1a450ca5b57/providers/Microsoft.Resources/deployments/azdtest-wda75bd-1741212484?api-version=2021-04-01
        method: GET
      response:
        proto: HTTP/2.0
        proto_major: 2
        proto_minor: 0
        transfer_encoding: []
        trailer: {}
        content_length: 2405
        uncompressed: false
        body: '{"id":"/subscriptions/faa080af-c1d8-40ad-9cce-e1a450ca5b57/providers/Microsoft.Resources/deployments/azdtest-wda75bd-1741212484","name":"azdtest-wda75bd-1741212484","type":"Microsoft.Resources/deployments","location":"eastus2","tags":{"azd-env-name":"azdtest-wda75bd","azd-provision-param-hash":"d3cfd84cea3136bcabf1651f91499a7169797533e74e0540f02e3ebf41c60d05"},"properties":{"templateHash":"4228670153622330352","parameters":{"environmentName":{"type":"String","value":"azdtest-wda75bd"},"location":{"type":"String","value":"eastus2"},"deleteAfterTime":{"type":"String","value":"2025-03-05T23:08:33Z"},"intTagValue":{"type":"Int","value":678},"boolTagValue":{"type":"Bool","value":false}},"mode":"Incremental","provisioningState":"Succeeded","timestamp":"2025-03-05T22:09:03.9800173Z","duration":"PT27.7299496S","correlationId":"9fbd7db624e1fcc7e5678da5a55df79f","providers":[{"namespace":"Microsoft.Resources","resourceTypes":[{"resourceType":"resourceGroups","locations":["eastus2"]},{"resourceType":"deployments","locations":[null]}]}],"dependencies":[{"dependsOn":[{"id":"/subscriptions/faa080af-c1d8-40ad-9cce-e1a450ca5b57/resourceGroups/rg-azdtest-wda75bd","resourceType":"Microsoft.Resources/resourceGroups","resourceName":"rg-azdtest-wda75bd"}],"id":"/subscriptions/faa080af-c1d8-40ad-9cce-e1a450ca5b57/resourceGroups/rg-azdtest-wda75bd/providers/Microsoft.Resources/deployments/resources","resourceType":"Microsoft.Resources/deployments","resourceName":"resources"}],"outputs":{"azurE_STORAGE_ACCOUNT_ID":{"type":"String","value":"/subscriptions/faa080af-c1d8-40ad-9cce-e1a450ca5b57/resourceGroups/rg-azdtest-wda75bd/providers/Microsoft.Storage/storageAccounts/stulkznde5kew34"},"azurE_STORAGE_ACCOUNT_NAME":{"type":"String","value":"stulkznde5kew34"},"string":{"type":"String","value":"abc"},"bool":{"type":"Bool","value":true},"int":{"type":"Int","value":1234},"array":{"type":"Array","value":[true,"abc",1234]},"arraY_INT":{"type":"Array","value":[1,2,3]},"arraY_STRING":{"type":"Array","value":["elem1","elem2","elem3"]},"object":{"type":"Object","value":{"foo":"bar","inner":{"foo":"bar"},"array":[true,"abc",1234]}}},"outputResources":[{"id":"/subscriptions/faa080af-c1d8-40ad-9cce-e1a450ca5b57/resourceGroups/rg-azdtest-wda75bd"},{"id":"/subscriptions/faa080af-c1d8-40ad-9cce-e1a450ca5b57/resourceGroups/rg-azdtest-wda75bd/providers/Microsoft.Storage/storageAccounts/stulkznde5kew34"}]}}'
        headers:
            Cache-Control:
                - no-cache
            Content-Length:
                - "2405"
            Content-Type:
                - application/json; charset=utf-8
            Date:
                - Wed, 05 Mar 2025 22:09:55 GMT
            Expires:
                - "-1"
            Pragma:
                - no-cache
            Strict-Transport-Security:
                - max-age=31536000; includeSubDomains
            X-Cache:
                - CONFIG_NOCACHE
            X-Content-Type-Options:
                - nosniff
            X-Ms-Correlation-Request-Id:
                - a182c7a508fb3a9b9d7504459849ad7d
            X-Ms-Ratelimit-Remaining-Subscription-Global-Reads:
                - "16499"
            X-Ms-Ratelimit-Remaining-Subscription-Reads:
                - "1099"
            X-Ms-Request-Id:
                - b8ec7866-6d14-44a6-af16-1100d4f79a92
            X-Ms-Routing-Request-Id:
                - WESTUS2:20250305T220955Z:b8ec7866-6d14-44a6-af16-1100d4f79a92
            X-Msedge-Ref:
                - 'Ref A: 83B69E520CF44F0081E3F0482B4AF73A Ref B: CO6AA3150218017 Ref C: 2025-03-05T22:09:54Z'
        status: 200 OK
        code: 200
        duration: 320.5661ms
    - id: 19
      request:
        proto: HTTP/1.1
        proto_major: 1
        proto_minor: 1
        content_length: 0
        transfer_encoding: []
        trailer: {}
        host: management.azure.com
        remote_addr: ""
        request_uri: ""
        body: ""
        form: {}
        headers:
            Accept:
                - application/json
            Accept-Encoding:
                - gzip
            Authorization:
                - SANITIZED
            User-Agent:
<<<<<<< HEAD
                - azsdk-go-armresources.ResourceGroupsClient/v1.1.1 (go1.24.0; linux),azdev/0.0.0-dev.0 (Go go1.24.0; linux/amd64)
=======
                - azsdk-go-armresources.ResourceGroupsClient/v1.1.1 (go1.23.2; Windows_NT),azdev/0.0.0-dev.0 (Go go1.23.2; windows/amd64)
>>>>>>> 37baa781
            X-Ms-Correlation-Request-Id:
                - a182c7a508fb3a9b9d7504459849ad7d
        url: https://management.azure.com:443/subscriptions/faa080af-c1d8-40ad-9cce-e1a450ca5b57/resourcegroups?%24filter=tagName+eq+%27azd-env-name%27+and+tagValue+eq+%27azdtest-wda75bd%27&api-version=2021-04-01
        method: GET
      response:
        proto: HTTP/2.0
        proto_major: 2
        proto_minor: 0
        transfer_encoding: []
        trailer: {}
        content_length: 358
        uncompressed: false
        body: '{"value":[{"id":"/subscriptions/faa080af-c1d8-40ad-9cce-e1a450ca5b57/resourceGroups/rg-azdtest-wda75bd","name":"rg-azdtest-wda75bd","type":"Microsoft.Resources/resourceGroups","location":"eastus2","tags":{"azd-env-name":"azdtest-wda75bd","DeleteAfter":"2025-03-05T23:08:33Z","IntTag":"678","BoolTag":"False"},"properties":{"provisioningState":"Succeeded"}}]}'
        headers:
            Cache-Control:
                - no-cache
            Content-Length:
                - "358"
            Content-Type:
                - application/json; charset=utf-8
            Date:
                - Wed, 05 Mar 2025 22:09:55 GMT
            Expires:
                - "-1"
            Pragma:
                - no-cache
            Strict-Transport-Security:
                - max-age=31536000; includeSubDomains
            X-Cache:
                - CONFIG_NOCACHE
            X-Content-Type-Options:
                - nosniff
            X-Ms-Correlation-Request-Id:
                - a182c7a508fb3a9b9d7504459849ad7d
            X-Ms-Ratelimit-Remaining-Subscription-Global-Reads:
                - "16499"
            X-Ms-Ratelimit-Remaining-Subscription-Reads:
                - "1099"
            X-Ms-Request-Id:
                - ae592923-33d7-4207-91df-904f226ba179
            X-Ms-Routing-Request-Id:
                - WESTUS2:20250305T220955Z:ae592923-33d7-4207-91df-904f226ba179
            X-Msedge-Ref:
                - 'Ref A: 003004FC1680457EB0E8AD5024C581EB Ref B: CO6AA3150218017 Ref C: 2025-03-05T22:09:55Z'
        status: 200 OK
        code: 200
        duration: 52.4853ms
    - id: 20
      request:
        proto: HTTP/1.1
        proto_major: 1
        proto_minor: 1
        content_length: 0
        transfer_encoding: []
        trailer: {}
        host: management.azure.com
        remote_addr: ""
        request_uri: ""
        body: ""
        form: {}
        headers:
            Accept:
                - application/json
            Accept-Encoding:
                - gzip
            Authorization:
                - SANITIZED
            User-Agent:
<<<<<<< HEAD
                - azsdk-go-armresources.Client/v1.1.1 (go1.24.0; linux),azdev/0.0.0-dev.0 (Go go1.24.0; linux/amd64)
=======
                - azsdk-go-armresources.Client/v1.1.1 (go1.23.2; Windows_NT),azdev/0.0.0-dev.0 (Go go1.23.2; windows/amd64)
>>>>>>> 37baa781
            X-Ms-Correlation-Request-Id:
                - a182c7a508fb3a9b9d7504459849ad7d
        url: https://management.azure.com:443/subscriptions/faa080af-c1d8-40ad-9cce-e1a450ca5b57/resourceGroups/rg-azdtest-wda75bd/resources?api-version=2021-04-01
        method: GET
      response:
        proto: HTTP/2.0
        proto_major: 2
        proto_minor: 0
        transfer_encoding: []
        trailer: {}
        content_length: 364
        uncompressed: false
        body: '{"value":[{"id":"/subscriptions/faa080af-c1d8-40ad-9cce-e1a450ca5b57/resourceGroups/rg-azdtest-wda75bd/providers/Microsoft.Storage/storageAccounts/stulkznde5kew34","name":"stulkznde5kew34","type":"Microsoft.Storage/storageAccounts","sku":{"name":"Standard_LRS","tier":"Standard"},"kind":"StorageV2","location":"eastus2","tags":{"azd-env-name":"azdtest-wda75bd"}}]}'
        headers:
            Cache-Control:
                - no-cache
            Content-Length:
                - "364"
            Content-Type:
                - application/json; charset=utf-8
            Date:
                - Wed, 05 Mar 2025 22:09:55 GMT
            Expires:
                - "-1"
            Pragma:
                - no-cache
            Strict-Transport-Security:
                - max-age=31536000; includeSubDomains
            X-Cache:
                - CONFIG_NOCACHE
            X-Content-Type-Options:
                - nosniff
            X-Ms-Correlation-Request-Id:
                - a182c7a508fb3a9b9d7504459849ad7d
            X-Ms-Ratelimit-Remaining-Subscription-Global-Reads:
                - "16499"
            X-Ms-Ratelimit-Remaining-Subscription-Reads:
                - "1099"
            X-Ms-Request-Id:
                - 897e1ad5-5d24-4ff5-b665-fa895f8c3fd0
            X-Ms-Routing-Request-Id:
                - WESTUS2:20250305T220955Z:897e1ad5-5d24-4ff5-b665-fa895f8c3fd0
            X-Msedge-Ref:
                - 'Ref A: 7DAF14E79EF14DBEB2F74085F2AA263E Ref B: CO6AA3150218017 Ref C: 2025-03-05T22:09:55Z'
        status: 200 OK
        code: 200
        duration: 176.9224ms
    - id: 21
      request:
        proto: HTTP/1.1
        proto_major: 1
        proto_minor: 1
        content_length: 0
        transfer_encoding: []
        trailer: {}
        host: management.azure.com
        remote_addr: ""
        request_uri: ""
        body: ""
        form: {}
        headers:
            Accept:
                - application/json
            Accept-Encoding:
                - gzip
            Authorization:
                - SANITIZED
            User-Agent:
<<<<<<< HEAD
                - azsdk-go-armresources.DeploymentsClient/v1.1.1 (go1.24.0; linux),azdev/0.0.0-dev.0 (Go go1.24.0; linux/amd64)
=======
                - azsdk-go-armresources.DeploymentsClient/v1.1.1 (go1.23.2; Windows_NT),azdev/0.0.0-dev.0 (Go go1.23.2; windows/amd64)
>>>>>>> 37baa781
            X-Ms-Correlation-Request-Id:
                - a182c7a508fb3a9b9d7504459849ad7d
        url: https://management.azure.com:443/subscriptions/faa080af-c1d8-40ad-9cce-e1a450ca5b57/providers/Microsoft.Resources/deployments/azdtest-wda75bd-1741212484?api-version=2021-04-01
        method: GET
      response:
        proto: HTTP/2.0
        proto_major: 2
        proto_minor: 0
        transfer_encoding: []
        trailer: {}
        content_length: 2405
        uncompressed: false
        body: '{"id":"/subscriptions/faa080af-c1d8-40ad-9cce-e1a450ca5b57/providers/Microsoft.Resources/deployments/azdtest-wda75bd-1741212484","name":"azdtest-wda75bd-1741212484","type":"Microsoft.Resources/deployments","location":"eastus2","tags":{"azd-env-name":"azdtest-wda75bd","azd-provision-param-hash":"d3cfd84cea3136bcabf1651f91499a7169797533e74e0540f02e3ebf41c60d05"},"properties":{"templateHash":"4228670153622330352","parameters":{"environmentName":{"type":"String","value":"azdtest-wda75bd"},"location":{"type":"String","value":"eastus2"},"deleteAfterTime":{"type":"String","value":"2025-03-05T23:08:33Z"},"intTagValue":{"type":"Int","value":678},"boolTagValue":{"type":"Bool","value":false}},"mode":"Incremental","provisioningState":"Succeeded","timestamp":"2025-03-05T22:09:03.9800173Z","duration":"PT27.7299496S","correlationId":"9fbd7db624e1fcc7e5678da5a55df79f","providers":[{"namespace":"Microsoft.Resources","resourceTypes":[{"resourceType":"resourceGroups","locations":["eastus2"]},{"resourceType":"deployments","locations":[null]}]}],"dependencies":[{"dependsOn":[{"id":"/subscriptions/faa080af-c1d8-40ad-9cce-e1a450ca5b57/resourceGroups/rg-azdtest-wda75bd","resourceType":"Microsoft.Resources/resourceGroups","resourceName":"rg-azdtest-wda75bd"}],"id":"/subscriptions/faa080af-c1d8-40ad-9cce-e1a450ca5b57/resourceGroups/rg-azdtest-wda75bd/providers/Microsoft.Resources/deployments/resources","resourceType":"Microsoft.Resources/deployments","resourceName":"resources"}],"outputs":{"azurE_STORAGE_ACCOUNT_ID":{"type":"String","value":"/subscriptions/faa080af-c1d8-40ad-9cce-e1a450ca5b57/resourceGroups/rg-azdtest-wda75bd/providers/Microsoft.Storage/storageAccounts/stulkznde5kew34"},"azurE_STORAGE_ACCOUNT_NAME":{"type":"String","value":"stulkznde5kew34"},"string":{"type":"String","value":"abc"},"bool":{"type":"Bool","value":true},"int":{"type":"Int","value":1234},"array":{"type":"Array","value":[true,"abc",1234]},"arraY_INT":{"type":"Array","value":[1,2,3]},"arraY_STRING":{"type":"Array","value":["elem1","elem2","elem3"]},"object":{"type":"Object","value":{"foo":"bar","inner":{"foo":"bar"},"array":[true,"abc",1234]}}},"outputResources":[{"id":"/subscriptions/faa080af-c1d8-40ad-9cce-e1a450ca5b57/resourceGroups/rg-azdtest-wda75bd"},{"id":"/subscriptions/faa080af-c1d8-40ad-9cce-e1a450ca5b57/resourceGroups/rg-azdtest-wda75bd/providers/Microsoft.Storage/storageAccounts/stulkznde5kew34"}]}}'
        headers:
            Cache-Control:
                - no-cache
            Content-Length:
                - "2405"
            Content-Type:
                - application/json; charset=utf-8
            Date:
                - Wed, 05 Mar 2025 22:09:55 GMT
            Expires:
                - "-1"
            Pragma:
                - no-cache
            Strict-Transport-Security:
                - max-age=31536000; includeSubDomains
            X-Cache:
                - CONFIG_NOCACHE
            X-Content-Type-Options:
                - nosniff
            X-Ms-Correlation-Request-Id:
                - a182c7a508fb3a9b9d7504459849ad7d
            X-Ms-Ratelimit-Remaining-Subscription-Global-Reads:
                - "16499"
            X-Ms-Ratelimit-Remaining-Subscription-Reads:
                - "1099"
            X-Ms-Request-Id:
                - 233a6421-d4ac-4790-9c12-595bba54497f
            X-Ms-Routing-Request-Id:
                - WESTUS2:20250305T220955Z:233a6421-d4ac-4790-9c12-595bba54497f
            X-Msedge-Ref:
                - 'Ref A: 09EE238315F048CBA23D7BA396A4BA59 Ref B: CO6AA3150218017 Ref C: 2025-03-05T22:09:55Z'
        status: 200 OK
        code: 200
        duration: 190.1893ms
    - id: 22
      request:
        proto: HTTP/1.1
        proto_major: 1
        proto_minor: 1
        content_length: 0
        transfer_encoding: []
        trailer: {}
        host: management.azure.com
        remote_addr: ""
        request_uri: ""
        body: ""
        form: {}
        headers:
            Accept:
                - application/json
            Accept-Encoding:
                - gzip
            Authorization:
                - SANITIZED
            User-Agent:
<<<<<<< HEAD
                - azsdk-go-armresources.ResourceGroupsClient/v1.1.1 (go1.24.0; linux),azdev/0.0.0-dev.0 (Go go1.24.0; linux/amd64)
=======
                - azsdk-go-armresources.ResourceGroupsClient/v1.1.1 (go1.23.2; Windows_NT),azdev/0.0.0-dev.0 (Go go1.23.2; windows/amd64)
>>>>>>> 37baa781
            X-Ms-Correlation-Request-Id:
                - a182c7a508fb3a9b9d7504459849ad7d
        url: https://management.azure.com:443/subscriptions/faa080af-c1d8-40ad-9cce-e1a450ca5b57/resourcegroups?%24filter=tagName+eq+%27azd-env-name%27+and+tagValue+eq+%27azdtest-wda75bd%27&api-version=2021-04-01
        method: GET
      response:
        proto: HTTP/2.0
        proto_major: 2
        proto_minor: 0
        transfer_encoding: []
        trailer: {}
        content_length: 358
        uncompressed: false
        body: '{"value":[{"id":"/subscriptions/faa080af-c1d8-40ad-9cce-e1a450ca5b57/resourceGroups/rg-azdtest-wda75bd","name":"rg-azdtest-wda75bd","type":"Microsoft.Resources/resourceGroups","location":"eastus2","tags":{"azd-env-name":"azdtest-wda75bd","DeleteAfter":"2025-03-05T23:08:33Z","IntTag":"678","BoolTag":"False"},"properties":{"provisioningState":"Succeeded"}}]}'
        headers:
            Cache-Control:
                - no-cache
            Content-Length:
                - "358"
            Content-Type:
                - application/json; charset=utf-8
            Date:
                - Wed, 05 Mar 2025 22:09:55 GMT
            Expires:
                - "-1"
            Pragma:
                - no-cache
            Strict-Transport-Security:
                - max-age=31536000; includeSubDomains
            X-Cache:
                - CONFIG_NOCACHE
            X-Content-Type-Options:
                - nosniff
            X-Ms-Correlation-Request-Id:
                - a182c7a508fb3a9b9d7504459849ad7d
            X-Ms-Ratelimit-Remaining-Subscription-Global-Reads:
                - "16499"
            X-Ms-Ratelimit-Remaining-Subscription-Reads:
                - "1099"
            X-Ms-Request-Id:
                - c0b79ff8-6e8a-47e5-a209-a73be380b0cd
            X-Ms-Routing-Request-Id:
                - WESTUS2:20250305T220955Z:c0b79ff8-6e8a-47e5-a209-a73be380b0cd
            X-Msedge-Ref:
                - 'Ref A: 9173111CE3FB4598B5CAF79161F2CAE0 Ref B: CO6AA3150218017 Ref C: 2025-03-05T22:09:55Z'
        status: 200 OK
        code: 200
        duration: 72.7996ms
    - id: 23
      request:
        proto: HTTP/1.1
        proto_major: 1
        proto_minor: 1
        content_length: 0
        transfer_encoding: []
        trailer: {}
        host: management.azure.com
        remote_addr: ""
        request_uri: ""
        body: ""
        form: {}
        headers:
            Accept:
                - application/json
            Accept-Encoding:
                - gzip
            Authorization:
                - SANITIZED
            User-Agent:
<<<<<<< HEAD
                - azsdk-go-armresources.Client/v1.1.1 (go1.24.0; linux),azdev/0.0.0-dev.0 (Go go1.24.0; linux/amd64)
=======
                - azsdk-go-armresources.Client/v1.1.1 (go1.23.2; Windows_NT),azdev/0.0.0-dev.0 (Go go1.23.2; windows/amd64)
>>>>>>> 37baa781
            X-Ms-Correlation-Request-Id:
                - a182c7a508fb3a9b9d7504459849ad7d
        url: https://management.azure.com:443/subscriptions/faa080af-c1d8-40ad-9cce-e1a450ca5b57/resourceGroups/rg-azdtest-wda75bd/resources?api-version=2021-04-01
        method: GET
      response:
        proto: HTTP/2.0
        proto_major: 2
        proto_minor: 0
        transfer_encoding: []
        trailer: {}
        content_length: 364
        uncompressed: false
        body: '{"value":[{"id":"/subscriptions/faa080af-c1d8-40ad-9cce-e1a450ca5b57/resourceGroups/rg-azdtest-wda75bd/providers/Microsoft.Storage/storageAccounts/stulkznde5kew34","name":"stulkznde5kew34","type":"Microsoft.Storage/storageAccounts","sku":{"name":"Standard_LRS","tier":"Standard"},"kind":"StorageV2","location":"eastus2","tags":{"azd-env-name":"azdtest-wda75bd"}}]}'
        headers:
            Cache-Control:
                - no-cache
            Content-Length:
                - "364"
            Content-Type:
                - application/json; charset=utf-8
            Date:
                - Wed, 05 Mar 2025 22:09:55 GMT
            Expires:
                - "-1"
            Pragma:
                - no-cache
            Strict-Transport-Security:
                - max-age=31536000; includeSubDomains
            X-Cache:
                - CONFIG_NOCACHE
            X-Content-Type-Options:
                - nosniff
            X-Ms-Correlation-Request-Id:
                - a182c7a508fb3a9b9d7504459849ad7d
            X-Ms-Ratelimit-Remaining-Subscription-Global-Reads:
                - "16499"
            X-Ms-Ratelimit-Remaining-Subscription-Reads:
                - "1099"
            X-Ms-Request-Id:
                - 6a6c8895-204d-4af8-9d17-fbc3288864e7
            X-Ms-Routing-Request-Id:
                - WESTUS2:20250305T220956Z:6a6c8895-204d-4af8-9d17-fbc3288864e7
            X-Msedge-Ref:
                - 'Ref A: ED56DBC5CC704DA0A784BAF893009565 Ref B: CO6AA3150218017 Ref C: 2025-03-05T22:09:55Z'
        status: 200 OK
        code: 200
        duration: 195.9249ms
    - id: 24
      request:
        proto: HTTP/1.1
        proto_major: 1
        proto_minor: 1
        content_length: 0
        transfer_encoding: []
        trailer: {}
        host: management.azure.com
        remote_addr: ""
        request_uri: ""
        body: ""
        form: {}
        headers:
            Accept:
                - application/json
            Accept-Encoding:
                - gzip
            Authorization:
                - SANITIZED
            User-Agent:
<<<<<<< HEAD
                - azsdk-go-armresources.ResourceGroupsClient/v1.1.1 (go1.24.0; linux),azdev/0.0.0-dev.0 (Go go1.24.0; linux/amd64)
=======
                - azsdk-go-armresources.ResourceGroupsClient/v1.1.1 (go1.23.2; Windows_NT),azdev/0.0.0-dev.0 (Go go1.23.2; windows/amd64)
>>>>>>> 37baa781
            X-Ms-Correlation-Request-Id:
                - a182c7a508fb3a9b9d7504459849ad7d
        url: https://management.azure.com:443/subscriptions/faa080af-c1d8-40ad-9cce-e1a450ca5b57/resourcegroups/rg-azdtest-wda75bd?api-version=2021-04-01
        method: DELETE
      response:
        proto: HTTP/2.0
        proto_major: 2
        proto_minor: 0
        transfer_encoding: []
        trailer: {}
        content_length: 0
        uncompressed: false
        body: ""
        headers:
            Cache-Control:
                - no-cache
            Content-Length:
                - "0"
            Date:
                - Wed, 05 Mar 2025 22:09:56 GMT
            Expires:
                - "-1"
            Location:
                - https://management.azure.com/subscriptions/faa080af-c1d8-40ad-9cce-e1a450ca5b57/operationresults/eyJqb2JJZCI6IlJFU09VUkNFR1JPVVBERUxFVElPTkpPQi1SRzoyREFaRFRFU1Q6MkRXREE3NUJELUVBU1RVUzIiLCJqb2JMb2NhdGlvbiI6ImVhc3R1czIifQ?api-version=2021-04-01&t=638768094585437290&c=MIIHpTCCBo2gAwIBAgITfwTYu0qoRwcN0bP8jwAEBNi7SjANBgkqhkiG9w0BAQsFADBEMRMwEQYKCZImiZPyLGQBGRYDR0JMMRMwEQYKCZImiZPyLGQBGRYDQU1FMRgwFgYDVQQDEw9BTUUgSW5mcmEgQ0EgMDIwHhcNMjUwMTIzMjA0ODUxWhcNMjUwNzIyMjA0ODUxWjBAMT4wPAYDVQQDEzVhc3luY29wZXJhdGlvbnNpZ25pbmdjZXJ0aWZpY2F0ZS5tYW5hZ2VtZW50LmF6dXJlLmNvbTCCASIwDQYJKoZIhvcNAQEBBQADggEPADCCAQoCggEBALJiyUikcpMswfhvdsI_rXYHu5usdpZW7yAqWPwx7nyvDBbA6tYMOwIWDF3lmy48lA46kFg2__zl_gVcj_Jw_2ue8USufQFsjmlCYmhbryemgmCuZucLrVs0nOW_5HVAX7QY9eBRWotqXIDJPTRyoGqWrXm2qO_sMjVacTB19-WMO5gHXKvOrm3HRspddB5sJUi15aHoSTlGgepJ8Bc6vMEFWUSNkkRqGt-EtMDQGAf2PFA2rkeizLvEPyGwqA04f56eXcnvVc-9t6jGFggfFusEW3_EaE1CqF_Aemzi9kaAhLfj5fOyZHybExiqyzL3WDGLAe-mC9uhOggcp5HjtKECAwEAAaOCBJIwggSOMCcGCSsGAQQBgjcVCgQaMBgwCgYIKwYBBQUHAwEwCgYIKwYBBQUHAwIwPQYJKwYBBAGCNxUHBDAwLgYmKwYBBAGCNxUIhpDjDYTVtHiE8Ys-hZvdFs6dEoFghfmRS4WsmTQCAWQCAQcwggHaBggrBgEFBQcBAQSCAcwwggHIMGYGCCsGAQUFBzAChlpodHRwOi8vY3JsLm1pY3Jvc29mdC5jb20vcGtpaW5mcmEvQ2VydHMvQkwyUEtJSU5UQ0EwMS5BTUUuR0JMX0FNRSUyMEluZnJhJTIwQ0ElMjAwMig0KS5jcnQwVgYIKwYBBQUHMAKGSmh0dHA6Ly9jcmwxLmFtZS5nYmwvYWlhL0JMMlBLSUlOVENBMDEuQU1FLkdCTF9BTUUlMjBJbmZyYSUyMENBJTIwMDIoNCkuY3J0MFYGCCsGAQUFBzAChkpodHRwOi8vY3JsMi5hbWUuZ2JsL2FpYS9CTDJQS0lJTlRDQTAxLkFNRS5HQkxfQU1FJTIwSW5mcmElMjBDQSUyMDAyKDQpLmNydDBWBggrBgEFBQcwAoZKaHR0cDovL2NybDMuYW1lLmdibC9haWEvQkwyUEtJSU5UQ0EwMS5BTUUuR0JMX0FNRSUyMEluZnJhJTIwQ0ElMjAwMig0KS5jcnQwVgYIKwYBBQUHMAKGSmh0dHA6Ly9jcmw0LmFtZS5nYmwvYWlhL0JMMlBLSUlOVENBMDEuQU1FLkdCTF9BTUUlMjBJbmZyYSUyMENBJTIwMDIoNCkuY3J0MB0GA1UdDgQWBBTFiuatBch4getEuR5ddJpfuPsJ8DAOBgNVHQ8BAf8EBAMCBaAwggE1BgNVHR8EggEsMIIBKDCCASSgggEgoIIBHIZCaHR0cDovL2NybC5taWNyb3NvZnQuY29tL3BraWluZnJhL0NSTC9BTUUlMjBJbmZyYSUyMENBJTIwMDIoNCkuY3JshjRodHRwOi8vY3JsMS5hbWUuZ2JsL2NybC9BTUUlMjBJbmZyYSUyMENBJTIwMDIoNCkuY3JshjRodHRwOi8vY3JsMi5hbWUuZ2JsL2NybC9BTUUlMjBJbmZyYSUyMENBJTIwMDIoNCkuY3JshjRodHRwOi8vY3JsMy5hbWUuZ2JsL2NybC9BTUUlMjBJbmZyYSUyMENBJTIwMDIoNCkuY3JshjRodHRwOi8vY3JsNC5hbWUuZ2JsL2NybC9BTUUlMjBJbmZyYSUyMENBJTIwMDIoNCkuY3JsMIGdBgNVHSAEgZUwgZIwDAYKKwYBBAGCN3sBATBmBgorBgEEAYI3ewICMFgwVgYIKwYBBQUHAgIwSh5IADMAMwBlADAAMQA5ADIAMQAtADQAZAA2ADQALQA0AGYAOABjAC0AYQAwADUANQAtADUAYgBkAGEAZgBmAGQANQBlADMAMwBkMAwGCisGAQQBgjd7AwIwDAYKKwYBBAGCN3sEAjAfBgNVHSMEGDAWgBSuecJrXSWIEwb2BwnDl3x7l48dVTAdBgNVHSUEFjAUBggrBgEFBQcDAQYIKwYBBQUHAwIwDQYJKoZIhvcNAQELBQADggEBAIxmxJ5xNUiG8PRXsUSme6IbA37JinZso0lwEjfgtHmK1DZhhGugl-cdjEw10JLCVwaiKd-q2yljbccx_MpSj2rx5yGUNb32Cv2p40-HWzxtYMw0j9JGcrJWoP_apkjIELce110mKIOL4dJ3r8N5cXuhEatDvAPjNYjdG9YgGTE1s1CLy9MvJsLRVQnWtxDWlWsj_XgzlBhvgxwXILR7A48GZLe9ENWEJwEl_AmMGT_o5kKmBfcKl6mjYWjCchXL5bHKE5dnl9X3W2eQTdqqGqh2z2KAUwyCu2xOV5xh6Zjg6SDEuPHvcBqAHqMgqi3E38hUBBXw4AXVsmQhz5FyOg8&s=clE2dHyRf0p1Q8T4vj5thaCg-5ORvlEG7NhUuVBR7hvWZrAShA31joT-Y357vDDUD6T2iTUI-hstidISamZ8oNUmLZ69-O16kWow8GhNoteg6tS_Bcuw3_gRhnbI4zzkeY6WDi6wG_xLsrl7TNEI3Q4jEDQuM6ZjEn3l8Mutj9bd-T7bGXuBd6gBwA2iR4T31aoCvdTQGvXJwjEcV_kirUp8ZxubXd_M0GmXMkC2-0EU7lVs99XxbWj4eeUIOfADI32cx7v79DtRIH63uTjMewCKmCbitf17s-2Tg2yqy8ve-7hyxSjELZQ91vO7CEyiSpJlehOC2BXd_pXVc3KQUw&h=TtfddH-0YNCIOIv8GqVV9ildcv3Dg0d1CpVS5dqdgi4
            Pragma:
                - no-cache
            Retry-After:
                - "0"
            Strict-Transport-Security:
                - max-age=31536000; includeSubDomains
            X-Cache:
                - CONFIG_NOCACHE
            X-Content-Type-Options:
                - nosniff
            X-Ms-Correlation-Request-Id:
                - a182c7a508fb3a9b9d7504459849ad7d
            X-Ms-Ratelimit-Remaining-Subscription-Deletes:
                - "799"
            X-Ms-Ratelimit-Remaining-Subscription-Global-Deletes:
                - "11999"
            X-Ms-Request-Id:
                - 89fed18e-61ca-48f3-8f11-c252ad1f8fc6
            X-Ms-Routing-Request-Id:
                - WESTUS2:20250305T220957Z:89fed18e-61ca-48f3-8f11-c252ad1f8fc6
            X-Msedge-Ref:
                - 'Ref A: 3BFE1B74CD484B8BA8E2DA451A16BD60 Ref B: CO6AA3150218017 Ref C: 2025-03-05T22:09:56Z'
        status: 202 Accepted
        code: 202
        duration: 1.0392686s
    - id: 25
      request:
        proto: HTTP/1.1
        proto_major: 1
        proto_minor: 1
        content_length: 0
        transfer_encoding: []
        trailer: {}
        host: management.azure.com
        remote_addr: ""
        request_uri: ""
        body: ""
        form: {}
        headers:
            Accept-Encoding:
                - gzip
            Authorization:
                - SANITIZED
            User-Agent:
<<<<<<< HEAD
                - azsdk-go-armresources.ResourceGroupsClient/v1.1.1 (go1.24.0; linux),azdev/0.0.0-dev.0 (Go go1.24.0; linux/amd64)
=======
                - azsdk-go-armresources.ResourceGroupsClient/v1.1.1 (go1.23.2; Windows_NT),azdev/0.0.0-dev.0 (Go go1.23.2; windows/amd64)
>>>>>>> 37baa781
            X-Ms-Correlation-Request-Id:
                - a182c7a508fb3a9b9d7504459849ad7d
        url: https://management.azure.com:443/subscriptions/faa080af-c1d8-40ad-9cce-e1a450ca5b57/operationresults/eyJqb2JJZCI6IlJFU09VUkNFR1JPVVBERUxFVElPTkpPQi1SRzoyREFaRFRFU1Q6MkRXREE3NUJELUVBU1RVUzIiLCJqb2JMb2NhdGlvbiI6ImVhc3R1czIifQ?api-version=2021-04-01&t=638768094585437290&c=MIIHpTCCBo2gAwIBAgITfwTYu0qoRwcN0bP8jwAEBNi7SjANBgkqhkiG9w0BAQsFADBEMRMwEQYKCZImiZPyLGQBGRYDR0JMMRMwEQYKCZImiZPyLGQBGRYDQU1FMRgwFgYDVQQDEw9BTUUgSW5mcmEgQ0EgMDIwHhcNMjUwMTIzMjA0ODUxWhcNMjUwNzIyMjA0ODUxWjBAMT4wPAYDVQQDEzVhc3luY29wZXJhdGlvbnNpZ25pbmdjZXJ0aWZpY2F0ZS5tYW5hZ2VtZW50LmF6dXJlLmNvbTCCASIwDQYJKoZIhvcNAQEBBQADggEPADCCAQoCggEBALJiyUikcpMswfhvdsI_rXYHu5usdpZW7yAqWPwx7nyvDBbA6tYMOwIWDF3lmy48lA46kFg2__zl_gVcj_Jw_2ue8USufQFsjmlCYmhbryemgmCuZucLrVs0nOW_5HVAX7QY9eBRWotqXIDJPTRyoGqWrXm2qO_sMjVacTB19-WMO5gHXKvOrm3HRspddB5sJUi15aHoSTlGgepJ8Bc6vMEFWUSNkkRqGt-EtMDQGAf2PFA2rkeizLvEPyGwqA04f56eXcnvVc-9t6jGFggfFusEW3_EaE1CqF_Aemzi9kaAhLfj5fOyZHybExiqyzL3WDGLAe-mC9uhOggcp5HjtKECAwEAAaOCBJIwggSOMCcGCSsGAQQBgjcVCgQaMBgwCgYIKwYBBQUHAwEwCgYIKwYBBQUHAwIwPQYJKwYBBAGCNxUHBDAwLgYmKwYBBAGCNxUIhpDjDYTVtHiE8Ys-hZvdFs6dEoFghfmRS4WsmTQCAWQCAQcwggHaBggrBgEFBQcBAQSCAcwwggHIMGYGCCsGAQUFBzAChlpodHRwOi8vY3JsLm1pY3Jvc29mdC5jb20vcGtpaW5mcmEvQ2VydHMvQkwyUEtJSU5UQ0EwMS5BTUUuR0JMX0FNRSUyMEluZnJhJTIwQ0ElMjAwMig0KS5jcnQwVgYIKwYBBQUHMAKGSmh0dHA6Ly9jcmwxLmFtZS5nYmwvYWlhL0JMMlBLSUlOVENBMDEuQU1FLkdCTF9BTUUlMjBJbmZyYSUyMENBJTIwMDIoNCkuY3J0MFYGCCsGAQUFBzAChkpodHRwOi8vY3JsMi5hbWUuZ2JsL2FpYS9CTDJQS0lJTlRDQTAxLkFNRS5HQkxfQU1FJTIwSW5mcmElMjBDQSUyMDAyKDQpLmNydDBWBggrBgEFBQcwAoZKaHR0cDovL2NybDMuYW1lLmdibC9haWEvQkwyUEtJSU5UQ0EwMS5BTUUuR0JMX0FNRSUyMEluZnJhJTIwQ0ElMjAwMig0KS5jcnQwVgYIKwYBBQUHMAKGSmh0dHA6Ly9jcmw0LmFtZS5nYmwvYWlhL0JMMlBLSUlOVENBMDEuQU1FLkdCTF9BTUUlMjBJbmZyYSUyMENBJTIwMDIoNCkuY3J0MB0GA1UdDgQWBBTFiuatBch4getEuR5ddJpfuPsJ8DAOBgNVHQ8BAf8EBAMCBaAwggE1BgNVHR8EggEsMIIBKDCCASSgggEgoIIBHIZCaHR0cDovL2NybC5taWNyb3NvZnQuY29tL3BraWluZnJhL0NSTC9BTUUlMjBJbmZyYSUyMENBJTIwMDIoNCkuY3JshjRodHRwOi8vY3JsMS5hbWUuZ2JsL2NybC9BTUUlMjBJbmZyYSUyMENBJTIwMDIoNCkuY3JshjRodHRwOi8vY3JsMi5hbWUuZ2JsL2NybC9BTUUlMjBJbmZyYSUyMENBJTIwMDIoNCkuY3JshjRodHRwOi8vY3JsMy5hbWUuZ2JsL2NybC9BTUUlMjBJbmZyYSUyMENBJTIwMDIoNCkuY3JshjRodHRwOi8vY3JsNC5hbWUuZ2JsL2NybC9BTUUlMjBJbmZyYSUyMENBJTIwMDIoNCkuY3JsMIGdBgNVHSAEgZUwgZIwDAYKKwYBBAGCN3sBATBmBgorBgEEAYI3ewICMFgwVgYIKwYBBQUHAgIwSh5IADMAMwBlADAAMQA5ADIAMQAtADQAZAA2ADQALQA0AGYAOABjAC0AYQAwADUANQAtADUAYgBkAGEAZgBmAGQANQBlADMAMwBkMAwGCisGAQQBgjd7AwIwDAYKKwYBBAGCN3sEAjAfBgNVHSMEGDAWgBSuecJrXSWIEwb2BwnDl3x7l48dVTAdBgNVHSUEFjAUBggrBgEFBQcDAQYIKwYBBQUHAwIwDQYJKoZIhvcNAQELBQADggEBAIxmxJ5xNUiG8PRXsUSme6IbA37JinZso0lwEjfgtHmK1DZhhGugl-cdjEw10JLCVwaiKd-q2yljbccx_MpSj2rx5yGUNb32Cv2p40-HWzxtYMw0j9JGcrJWoP_apkjIELce110mKIOL4dJ3r8N5cXuhEatDvAPjNYjdG9YgGTE1s1CLy9MvJsLRVQnWtxDWlWsj_XgzlBhvgxwXILR7A48GZLe9ENWEJwEl_AmMGT_o5kKmBfcKl6mjYWjCchXL5bHKE5dnl9X3W2eQTdqqGqh2z2KAUwyCu2xOV5xh6Zjg6SDEuPHvcBqAHqMgqi3E38hUBBXw4AXVsmQhz5FyOg8&s=clE2dHyRf0p1Q8T4vj5thaCg-5ORvlEG7NhUuVBR7hvWZrAShA31joT-Y357vDDUD6T2iTUI-hstidISamZ8oNUmLZ69-O16kWow8GhNoteg6tS_Bcuw3_gRhnbI4zzkeY6WDi6wG_xLsrl7TNEI3Q4jEDQuM6ZjEn3l8Mutj9bd-T7bGXuBd6gBwA2iR4T31aoCvdTQGvXJwjEcV_kirUp8ZxubXd_M0GmXMkC2-0EU7lVs99XxbWj4eeUIOfADI32cx7v79DtRIH63uTjMewCKmCbitf17s-2Tg2yqy8ve-7hyxSjELZQ91vO7CEyiSpJlehOC2BXd_pXVc3KQUw&h=TtfddH-0YNCIOIv8GqVV9ildcv3Dg0d1CpVS5dqdgi4
        method: GET
      response:
        proto: HTTP/2.0
        proto_major: 2
        proto_minor: 0
        transfer_encoding: []
        trailer: {}
        content_length: 0
        uncompressed: false
        body: ""
        headers:
            Cache-Control:
                - no-cache
            Content-Length:
                - "0"
            Date:
                - Wed, 05 Mar 2025 22:11:13 GMT
            Expires:
                - "-1"
            Pragma:
                - no-cache
            Strict-Transport-Security:
                - max-age=31536000; includeSubDomains
            X-Cache:
                - CONFIG_NOCACHE
            X-Content-Type-Options:
                - nosniff
            X-Ms-Correlation-Request-Id:
                - a182c7a508fb3a9b9d7504459849ad7d
            X-Ms-Ratelimit-Remaining-Subscription-Global-Reads:
                - "16499"
            X-Ms-Ratelimit-Remaining-Subscription-Reads:
                - "1099"
            X-Ms-Request-Id:
                - ed791c94-4a2d-4b36-b423-05277b46389f
            X-Ms-Routing-Request-Id:
                - WESTUS2:20250305T221113Z:ed791c94-4a2d-4b36-b423-05277b46389f
            X-Msedge-Ref:
                - 'Ref A: 181FBBCDC0514219815034AB5E261F7D Ref B: CO6AA3150218017 Ref C: 2025-03-05T22:11:13Z'
        status: 200 OK
        code: 200
        duration: 330.2109ms
    - id: 26
      request:
        proto: HTTP/1.1
        proto_major: 1
        proto_minor: 1
        content_length: 0
        transfer_encoding: []
        trailer: {}
        host: management.azure.com
        remote_addr: ""
        request_uri: ""
        body: ""
        form: {}
        headers:
            Accept:
                - application/json
            Accept-Encoding:
                - gzip
            Authorization:
                - SANITIZED
            User-Agent:
<<<<<<< HEAD
                - azsdk-go-armresources.DeploymentsClient/v1.1.1 (go1.24.0; linux),azdev/0.0.0-dev.0 (Go go1.24.0; linux/amd64)
=======
                - azsdk-go-armresources.DeploymentsClient/v1.1.1 (go1.23.2; Windows_NT),azdev/0.0.0-dev.0 (Go go1.23.2; windows/amd64)
>>>>>>> 37baa781
            X-Ms-Correlation-Request-Id:
                - a182c7a508fb3a9b9d7504459849ad7d
        url: https://management.azure.com:443/subscriptions/faa080af-c1d8-40ad-9cce-e1a450ca5b57/providers/Microsoft.Resources/deployments/azdtest-wda75bd-1741212484?api-version=2021-04-01
        method: GET
      response:
        proto: HTTP/2.0
        proto_major: 2
        proto_minor: 0
        transfer_encoding: []
        trailer: {}
        content_length: 2405
        uncompressed: false
        body: '{"id":"/subscriptions/faa080af-c1d8-40ad-9cce-e1a450ca5b57/providers/Microsoft.Resources/deployments/azdtest-wda75bd-1741212484","name":"azdtest-wda75bd-1741212484","type":"Microsoft.Resources/deployments","location":"eastus2","tags":{"azd-env-name":"azdtest-wda75bd","azd-provision-param-hash":"d3cfd84cea3136bcabf1651f91499a7169797533e74e0540f02e3ebf41c60d05"},"properties":{"templateHash":"4228670153622330352","parameters":{"environmentName":{"type":"String","value":"azdtest-wda75bd"},"location":{"type":"String","value":"eastus2"},"deleteAfterTime":{"type":"String","value":"2025-03-05T23:08:33Z"},"intTagValue":{"type":"Int","value":678},"boolTagValue":{"type":"Bool","value":false}},"mode":"Incremental","provisioningState":"Succeeded","timestamp":"2025-03-05T22:09:03.9800173Z","duration":"PT27.7299496S","correlationId":"9fbd7db624e1fcc7e5678da5a55df79f","providers":[{"namespace":"Microsoft.Resources","resourceTypes":[{"resourceType":"resourceGroups","locations":["eastus2"]},{"resourceType":"deployments","locations":[null]}]}],"dependencies":[{"dependsOn":[{"id":"/subscriptions/faa080af-c1d8-40ad-9cce-e1a450ca5b57/resourceGroups/rg-azdtest-wda75bd","resourceType":"Microsoft.Resources/resourceGroups","resourceName":"rg-azdtest-wda75bd"}],"id":"/subscriptions/faa080af-c1d8-40ad-9cce-e1a450ca5b57/resourceGroups/rg-azdtest-wda75bd/providers/Microsoft.Resources/deployments/resources","resourceType":"Microsoft.Resources/deployments","resourceName":"resources"}],"outputs":{"azurE_STORAGE_ACCOUNT_ID":{"type":"String","value":"/subscriptions/faa080af-c1d8-40ad-9cce-e1a450ca5b57/resourceGroups/rg-azdtest-wda75bd/providers/Microsoft.Storage/storageAccounts/stulkznde5kew34"},"azurE_STORAGE_ACCOUNT_NAME":{"type":"String","value":"stulkznde5kew34"},"string":{"type":"String","value":"abc"},"bool":{"type":"Bool","value":true},"int":{"type":"Int","value":1234},"array":{"type":"Array","value":[true,"abc",1234]},"arraY_INT":{"type":"Array","value":[1,2,3]},"arraY_STRING":{"type":"Array","value":["elem1","elem2","elem3"]},"object":{"type":"Object","value":{"foo":"bar","inner":{"foo":"bar"},"array":[true,"abc",1234]}}},"outputResources":[{"id":"/subscriptions/faa080af-c1d8-40ad-9cce-e1a450ca5b57/resourceGroups/rg-azdtest-wda75bd"},{"id":"/subscriptions/faa080af-c1d8-40ad-9cce-e1a450ca5b57/resourceGroups/rg-azdtest-wda75bd/providers/Microsoft.Storage/storageAccounts/stulkznde5kew34"}]}}'
        headers:
            Cache-Control:
                - no-cache
            Content-Length:
                - "2405"
            Content-Type:
                - application/json; charset=utf-8
            Date:
                - Wed, 05 Mar 2025 22:11:13 GMT
            Expires:
                - "-1"
            Pragma:
                - no-cache
            Strict-Transport-Security:
                - max-age=31536000; includeSubDomains
            X-Cache:
                - CONFIG_NOCACHE
            X-Content-Type-Options:
                - nosniff
            X-Ms-Correlation-Request-Id:
                - a182c7a508fb3a9b9d7504459849ad7d
            X-Ms-Ratelimit-Remaining-Subscription-Global-Reads:
                - "16499"
            X-Ms-Ratelimit-Remaining-Subscription-Reads:
                - "1099"
            X-Ms-Request-Id:
                - e0eafe45-6ad0-4aab-ba5e-00dcfbdd3646
            X-Ms-Routing-Request-Id:
                - WESTUS2:20250305T221114Z:e0eafe45-6ad0-4aab-ba5e-00dcfbdd3646
            X-Msedge-Ref:
                - 'Ref A: 10A6689F8A6E4C58A07BB1C063A6E744 Ref B: CO6AA3150218017 Ref C: 2025-03-05T22:11:13Z'
        status: 200 OK
        code: 200
        duration: 290.7485ms
    - id: 27
      request:
        proto: HTTP/1.1
        proto_major: 1
        proto_minor: 1
        content_length: 346
        transfer_encoding: []
        trailer: {}
        host: management.azure.com
        remote_addr: ""
        request_uri: ""
        body: '{"location":"eastus2","properties":{"mode":"Incremental","parameters":{},"template":{"$schema":"https://schema.management.azure.com/schemas/2018-05-01/subscriptionDeploymentTemplate.json#","contentVersion":"1.0.0.0","parameters":{},"variables":{},"resources":[],"outputs":{}}},"tags":{"azd-deploy-reason":"down","azd-env-name":"azdtest-wda75bd"}}'
        form: {}
        headers:
            Accept:
                - application/json
            Accept-Encoding:
                - gzip
            Authorization:
                - SANITIZED
            Content-Length:
                - "346"
            Content-Type:
                - application/json
            User-Agent:
<<<<<<< HEAD
                - azsdk-go-armresources.DeploymentsClient/v1.1.1 (go1.24.0; linux),azdev/0.0.0-dev.0 (Go go1.24.0; linux/amd64)
=======
                - azsdk-go-armresources.DeploymentsClient/v1.1.1 (go1.23.2; Windows_NT),azdev/0.0.0-dev.0 (Go go1.23.2; windows/amd64)
>>>>>>> 37baa781
            X-Ms-Correlation-Request-Id:
                - a182c7a508fb3a9b9d7504459849ad7d
        url: https://management.azure.com:443/subscriptions/faa080af-c1d8-40ad-9cce-e1a450ca5b57/providers/Microsoft.Resources/deployments/azdtest-wda75bd-1741212484?api-version=2021-04-01
        method: PUT
      response:
        proto: HTTP/2.0
        proto_major: 2
        proto_minor: 0
        transfer_encoding: []
        trailer: {}
        content_length: 570
        uncompressed: false
        body: '{"id":"/subscriptions/faa080af-c1d8-40ad-9cce-e1a450ca5b57/providers/Microsoft.Resources/deployments/azdtest-wda75bd-1741212484","name":"azdtest-wda75bd-1741212484","type":"Microsoft.Resources/deployments","location":"eastus2","tags":{"azd-deploy-reason":"down","azd-env-name":"azdtest-wda75bd"},"properties":{"templateHash":"14737569621737367585","parameters":{},"mode":"Incremental","provisioningState":"Accepted","timestamp":"2025-03-05T22:11:16.0784766Z","duration":"PT5.2535869S","correlationId":"a182c7a508fb3a9b9d7504459849ad7d","providers":[],"dependencies":[]}}'
        headers:
            Azure-Asyncoperation:
                - https://management.azure.com/subscriptions/faa080af-c1d8-40ad-9cce-e1a450ca5b57/providers/Microsoft.Resources/deployments/azdtest-wda75bd-1741212484/operationStatuses/08584603942093960597?api-version=2021-04-01&t=638768094818597089&c=MIIHpTCCBo2gAwIBAgITfwTYu0qoRwcN0bP8jwAEBNi7SjANBgkqhkiG9w0BAQsFADBEMRMwEQYKCZImiZPyLGQBGRYDR0JMMRMwEQYKCZImiZPyLGQBGRYDQU1FMRgwFgYDVQQDEw9BTUUgSW5mcmEgQ0EgMDIwHhcNMjUwMTIzMjA0ODUxWhcNMjUwNzIyMjA0ODUxWjBAMT4wPAYDVQQDEzVhc3luY29wZXJhdGlvbnNpZ25pbmdjZXJ0aWZpY2F0ZS5tYW5hZ2VtZW50LmF6dXJlLmNvbTCCASIwDQYJKoZIhvcNAQEBBQADggEPADCCAQoCggEBALJiyUikcpMswfhvdsI_rXYHu5usdpZW7yAqWPwx7nyvDBbA6tYMOwIWDF3lmy48lA46kFg2__zl_gVcj_Jw_2ue8USufQFsjmlCYmhbryemgmCuZucLrVs0nOW_5HVAX7QY9eBRWotqXIDJPTRyoGqWrXm2qO_sMjVacTB19-WMO5gHXKvOrm3HRspddB5sJUi15aHoSTlGgepJ8Bc6vMEFWUSNkkRqGt-EtMDQGAf2PFA2rkeizLvEPyGwqA04f56eXcnvVc-9t6jGFggfFusEW3_EaE1CqF_Aemzi9kaAhLfj5fOyZHybExiqyzL3WDGLAe-mC9uhOggcp5HjtKECAwEAAaOCBJIwggSOMCcGCSsGAQQBgjcVCgQaMBgwCgYIKwYBBQUHAwEwCgYIKwYBBQUHAwIwPQYJKwYBBAGCNxUHBDAwLgYmKwYBBAGCNxUIhpDjDYTVtHiE8Ys-hZvdFs6dEoFghfmRS4WsmTQCAWQCAQcwggHaBggrBgEFBQcBAQSCAcwwggHIMGYGCCsGAQUFBzAChlpodHRwOi8vY3JsLm1pY3Jvc29mdC5jb20vcGtpaW5mcmEvQ2VydHMvQkwyUEtJSU5UQ0EwMS5BTUUuR0JMX0FNRSUyMEluZnJhJTIwQ0ElMjAwMig0KS5jcnQwVgYIKwYBBQUHMAKGSmh0dHA6Ly9jcmwxLmFtZS5nYmwvYWlhL0JMMlBLSUlOVENBMDEuQU1FLkdCTF9BTUUlMjBJbmZyYSUyMENBJTIwMDIoNCkuY3J0MFYGCCsGAQUFBzAChkpodHRwOi8vY3JsMi5hbWUuZ2JsL2FpYS9CTDJQS0lJTlRDQTAxLkFNRS5HQkxfQU1FJTIwSW5mcmElMjBDQSUyMDAyKDQpLmNydDBWBggrBgEFBQcwAoZKaHR0cDovL2NybDMuYW1lLmdibC9haWEvQkwyUEtJSU5UQ0EwMS5BTUUuR0JMX0FNRSUyMEluZnJhJTIwQ0ElMjAwMig0KS5jcnQwVgYIKwYBBQUHMAKGSmh0dHA6Ly9jcmw0LmFtZS5nYmwvYWlhL0JMMlBLSUlOVENBMDEuQU1FLkdCTF9BTUUlMjBJbmZyYSUyMENBJTIwMDIoNCkuY3J0MB0GA1UdDgQWBBTFiuatBch4getEuR5ddJpfuPsJ8DAOBgNVHQ8BAf8EBAMCBaAwggE1BgNVHR8EggEsMIIBKDCCASSgggEgoIIBHIZCaHR0cDovL2NybC5taWNyb3NvZnQuY29tL3BraWluZnJhL0NSTC9BTUUlMjBJbmZyYSUyMENBJTIwMDIoNCkuY3JshjRodHRwOi8vY3JsMS5hbWUuZ2JsL2NybC9BTUUlMjBJbmZyYSUyMENBJTIwMDIoNCkuY3JshjRodHRwOi8vY3JsMi5hbWUuZ2JsL2NybC9BTUUlMjBJbmZyYSUyMENBJTIwMDIoNCkuY3JshjRodHRwOi8vY3JsMy5hbWUuZ2JsL2NybC9BTUUlMjBJbmZyYSUyMENBJTIwMDIoNCkuY3JshjRodHRwOi8vY3JsNC5hbWUuZ2JsL2NybC9BTUUlMjBJbmZyYSUyMENBJTIwMDIoNCkuY3JsMIGdBgNVHSAEgZUwgZIwDAYKKwYBBAGCN3sBATBmBgorBgEEAYI3ewICMFgwVgYIKwYBBQUHAgIwSh5IADMAMwBlADAAMQA5ADIAMQAtADQAZAA2ADQALQA0AGYAOABjAC0AYQAwADUANQAtADUAYgBkAGEAZgBmAGQANQBlADMAMwBkMAwGCisGAQQBgjd7AwIwDAYKKwYBBAGCN3sEAjAfBgNVHSMEGDAWgBSuecJrXSWIEwb2BwnDl3x7l48dVTAdBgNVHSUEFjAUBggrBgEFBQcDAQYIKwYBBQUHAwIwDQYJKoZIhvcNAQELBQADggEBAIxmxJ5xNUiG8PRXsUSme6IbA37JinZso0lwEjfgtHmK1DZhhGugl-cdjEw10JLCVwaiKd-q2yljbccx_MpSj2rx5yGUNb32Cv2p40-HWzxtYMw0j9JGcrJWoP_apkjIELce110mKIOL4dJ3r8N5cXuhEatDvAPjNYjdG9YgGTE1s1CLy9MvJsLRVQnWtxDWlWsj_XgzlBhvgxwXILR7A48GZLe9ENWEJwEl_AmMGT_o5kKmBfcKl6mjYWjCchXL5bHKE5dnl9X3W2eQTdqqGqh2z2KAUwyCu2xOV5xh6Zjg6SDEuPHvcBqAHqMgqi3E38hUBBXw4AXVsmQhz5FyOg8&s=L9sWf8NCzwonC-Q7We9ps70PIZ_Kfqgco9heE4PKfOg0Eh565ruesHwJUkz1LKSBzCggi83vlBBuPAUCj-RdhcuzDFpS6eI-JeUREq6BuQtqrfxuKoh43gB8XkuuCTIVV2pvScuJprWMzCP-Bq2myVuYaW1xH4ijTmP0XCA097xc0ONTAR6pR0YmhecOf4_zlfkmT_-cpjS1UQD8Lf5dHyDokrSCzi0b_qb4255DojSonnOl8WaymceKQkQBI9SOtfa8-WrrSP2J_mPlLeSCHcqoHsdFcHjLSUi-Oh68ZdsV1ZgMkZHHKTIGBVe2CHuopMswxc-2EujDGUXl79wRGw&h=vj7pJQfjFj5QHWz5QyA4SCl0RGd5KM-fKlhZNyQoRvU
            Cache-Control:
                - no-cache
            Content-Length:
                - "570"
            Content-Type:
                - application/json; charset=utf-8
            Date:
                - Wed, 05 Mar 2025 22:11:21 GMT
            Expires:
                - "-1"
            Pragma:
                - no-cache
            Strict-Transport-Security:
                - max-age=31536000; includeSubDomains
            X-Cache:
                - CONFIG_NOCACHE
            X-Content-Type-Options:
                - nosniff
            X-Ms-Correlation-Request-Id:
                - a182c7a508fb3a9b9d7504459849ad7d
            X-Ms-Deployment-Engine-Version:
                - 1.245.0
            X-Ms-Ratelimit-Remaining-Subscription-Global-Writes:
                - "12000"
            X-Ms-Ratelimit-Remaining-Subscription-Writes:
                - "800"
            X-Ms-Request-Id:
                - 600946e3-2f41-4fc4-acdc-ac6c0f91edbd
            X-Ms-Routing-Request-Id:
                - WESTUS2:20250305T221121Z:600946e3-2f41-4fc4-acdc-ac6c0f91edbd
            X-Msedge-Ref:
                - 'Ref A: 53BB5A52FAE040D0AF0496D7CF951316 Ref B: CO6AA3150218017 Ref C: 2025-03-05T22:11:14Z'
        status: 200 OK
        code: 200
        duration: 7.6975556s
    - id: 28
      request:
        proto: HTTP/1.1
        proto_major: 1
        proto_minor: 1
        content_length: 0
        transfer_encoding: []
        trailer: {}
        host: management.azure.com
        remote_addr: ""
        request_uri: ""
        body: ""
        form: {}
        headers:
            Accept-Encoding:
                - gzip
            Authorization:
                - SANITIZED
            User-Agent:
<<<<<<< HEAD
                - azsdk-go-armresources.DeploymentsClient/v1.1.1 (go1.24.0; linux),azdev/0.0.0-dev.0 (Go go1.24.0; linux/amd64)
=======
                - azsdk-go-armresources.DeploymentsClient/v1.1.1 (go1.23.2; Windows_NT),azdev/0.0.0-dev.0 (Go go1.23.2; windows/amd64)
>>>>>>> 37baa781
            X-Ms-Correlation-Request-Id:
                - a182c7a508fb3a9b9d7504459849ad7d
        url: https://management.azure.com:443/subscriptions/faa080af-c1d8-40ad-9cce-e1a450ca5b57/providers/Microsoft.Resources/deployments/azdtest-wda75bd-1741212484/operationStatuses/08584603942093960597?api-version=2021-04-01&t=638768094818597089&c=MIIHpTCCBo2gAwIBAgITfwTYu0qoRwcN0bP8jwAEBNi7SjANBgkqhkiG9w0BAQsFADBEMRMwEQYKCZImiZPyLGQBGRYDR0JMMRMwEQYKCZImiZPyLGQBGRYDQU1FMRgwFgYDVQQDEw9BTUUgSW5mcmEgQ0EgMDIwHhcNMjUwMTIzMjA0ODUxWhcNMjUwNzIyMjA0ODUxWjBAMT4wPAYDVQQDEzVhc3luY29wZXJhdGlvbnNpZ25pbmdjZXJ0aWZpY2F0ZS5tYW5hZ2VtZW50LmF6dXJlLmNvbTCCASIwDQYJKoZIhvcNAQEBBQADggEPADCCAQoCggEBALJiyUikcpMswfhvdsI_rXYHu5usdpZW7yAqWPwx7nyvDBbA6tYMOwIWDF3lmy48lA46kFg2__zl_gVcj_Jw_2ue8USufQFsjmlCYmhbryemgmCuZucLrVs0nOW_5HVAX7QY9eBRWotqXIDJPTRyoGqWrXm2qO_sMjVacTB19-WMO5gHXKvOrm3HRspddB5sJUi15aHoSTlGgepJ8Bc6vMEFWUSNkkRqGt-EtMDQGAf2PFA2rkeizLvEPyGwqA04f56eXcnvVc-9t6jGFggfFusEW3_EaE1CqF_Aemzi9kaAhLfj5fOyZHybExiqyzL3WDGLAe-mC9uhOggcp5HjtKECAwEAAaOCBJIwggSOMCcGCSsGAQQBgjcVCgQaMBgwCgYIKwYBBQUHAwEwCgYIKwYBBQUHAwIwPQYJKwYBBAGCNxUHBDAwLgYmKwYBBAGCNxUIhpDjDYTVtHiE8Ys-hZvdFs6dEoFghfmRS4WsmTQCAWQCAQcwggHaBggrBgEFBQcBAQSCAcwwggHIMGYGCCsGAQUFBzAChlpodHRwOi8vY3JsLm1pY3Jvc29mdC5jb20vcGtpaW5mcmEvQ2VydHMvQkwyUEtJSU5UQ0EwMS5BTUUuR0JMX0FNRSUyMEluZnJhJTIwQ0ElMjAwMig0KS5jcnQwVgYIKwYBBQUHMAKGSmh0dHA6Ly9jcmwxLmFtZS5nYmwvYWlhL0JMMlBLSUlOVENBMDEuQU1FLkdCTF9BTUUlMjBJbmZyYSUyMENBJTIwMDIoNCkuY3J0MFYGCCsGAQUFBzAChkpodHRwOi8vY3JsMi5hbWUuZ2JsL2FpYS9CTDJQS0lJTlRDQTAxLkFNRS5HQkxfQU1FJTIwSW5mcmElMjBDQSUyMDAyKDQpLmNydDBWBggrBgEFBQcwAoZKaHR0cDovL2NybDMuYW1lLmdibC9haWEvQkwyUEtJSU5UQ0EwMS5BTUUuR0JMX0FNRSUyMEluZnJhJTIwQ0ElMjAwMig0KS5jcnQwVgYIKwYBBQUHMAKGSmh0dHA6Ly9jcmw0LmFtZS5nYmwvYWlhL0JMMlBLSUlOVENBMDEuQU1FLkdCTF9BTUUlMjBJbmZyYSUyMENBJTIwMDIoNCkuY3J0MB0GA1UdDgQWBBTFiuatBch4getEuR5ddJpfuPsJ8DAOBgNVHQ8BAf8EBAMCBaAwggE1BgNVHR8EggEsMIIBKDCCASSgggEgoIIBHIZCaHR0cDovL2NybC5taWNyb3NvZnQuY29tL3BraWluZnJhL0NSTC9BTUUlMjBJbmZyYSUyMENBJTIwMDIoNCkuY3JshjRodHRwOi8vY3JsMS5hbWUuZ2JsL2NybC9BTUUlMjBJbmZyYSUyMENBJTIwMDIoNCkuY3JshjRodHRwOi8vY3JsMi5hbWUuZ2JsL2NybC9BTUUlMjBJbmZyYSUyMENBJTIwMDIoNCkuY3JshjRodHRwOi8vY3JsMy5hbWUuZ2JsL2NybC9BTUUlMjBJbmZyYSUyMENBJTIwMDIoNCkuY3JshjRodHRwOi8vY3JsNC5hbWUuZ2JsL2NybC9BTUUlMjBJbmZyYSUyMENBJTIwMDIoNCkuY3JsMIGdBgNVHSAEgZUwgZIwDAYKKwYBBAGCN3sBATBmBgorBgEEAYI3ewICMFgwVgYIKwYBBQUHAgIwSh5IADMAMwBlADAAMQA5ADIAMQAtADQAZAA2ADQALQA0AGYAOABjAC0AYQAwADUANQAtADUAYgBkAGEAZgBmAGQANQBlADMAMwBkMAwGCisGAQQBgjd7AwIwDAYKKwYBBAGCN3sEAjAfBgNVHSMEGDAWgBSuecJrXSWIEwb2BwnDl3x7l48dVTAdBgNVHSUEFjAUBggrBgEFBQcDAQYIKwYBBQUHAwIwDQYJKoZIhvcNAQELBQADggEBAIxmxJ5xNUiG8PRXsUSme6IbA37JinZso0lwEjfgtHmK1DZhhGugl-cdjEw10JLCVwaiKd-q2yljbccx_MpSj2rx5yGUNb32Cv2p40-HWzxtYMw0j9JGcrJWoP_apkjIELce110mKIOL4dJ3r8N5cXuhEatDvAPjNYjdG9YgGTE1s1CLy9MvJsLRVQnWtxDWlWsj_XgzlBhvgxwXILR7A48GZLe9ENWEJwEl_AmMGT_o5kKmBfcKl6mjYWjCchXL5bHKE5dnl9X3W2eQTdqqGqh2z2KAUwyCu2xOV5xh6Zjg6SDEuPHvcBqAHqMgqi3E38hUBBXw4AXVsmQhz5FyOg8&s=L9sWf8NCzwonC-Q7We9ps70PIZ_Kfqgco9heE4PKfOg0Eh565ruesHwJUkz1LKSBzCggi83vlBBuPAUCj-RdhcuzDFpS6eI-JeUREq6BuQtqrfxuKoh43gB8XkuuCTIVV2pvScuJprWMzCP-Bq2myVuYaW1xH4ijTmP0XCA097xc0ONTAR6pR0YmhecOf4_zlfkmT_-cpjS1UQD8Lf5dHyDokrSCzi0b_qb4255DojSonnOl8WaymceKQkQBI9SOtfa8-WrrSP2J_mPlLeSCHcqoHsdFcHjLSUi-Oh68ZdsV1ZgMkZHHKTIGBVe2CHuopMswxc-2EujDGUXl79wRGw&h=vj7pJQfjFj5QHWz5QyA4SCl0RGd5KM-fKlhZNyQoRvU
        method: GET
      response:
        proto: HTTP/2.0
        proto_major: 2
        proto_minor: 0
        transfer_encoding: []
        trailer: {}
        content_length: 22
        uncompressed: false
        body: '{"status":"Succeeded"}'
        headers:
            Cache-Control:
                - no-cache
            Content-Length:
                - "22"
            Content-Type:
                - application/json; charset=utf-8
            Date:
                - Wed, 05 Mar 2025 22:11:51 GMT
            Expires:
                - "-1"
            Pragma:
                - no-cache
            Strict-Transport-Security:
                - max-age=31536000; includeSubDomains
            X-Cache:
                - CONFIG_NOCACHE
            X-Content-Type-Options:
                - nosniff
            X-Ms-Correlation-Request-Id:
                - a182c7a508fb3a9b9d7504459849ad7d
            X-Ms-Ratelimit-Remaining-Subscription-Global-Reads:
                - "16499"
            X-Ms-Ratelimit-Remaining-Subscription-Reads:
                - "1099"
            X-Ms-Request-Id:
                - e362c19e-eddf-498a-afbf-66ef951e543b
            X-Ms-Routing-Request-Id:
                - WESTUS2:20250305T221152Z:e362c19e-eddf-498a-afbf-66ef951e543b
            X-Msedge-Ref:
                - 'Ref A: B56D1A0D4C6C4DFB843E44649EE4A614 Ref B: CO6AA3150218017 Ref C: 2025-03-05T22:11:52Z'
        status: 200 OK
        code: 200
        duration: 186.7613ms
    - id: 29
      request:
        proto: HTTP/1.1
        proto_major: 1
        proto_minor: 1
        content_length: 0
        transfer_encoding: []
        trailer: {}
        host: management.azure.com
        remote_addr: ""
        request_uri: ""
        body: ""
        form: {}
        headers:
            Accept-Encoding:
                - gzip
            Authorization:
                - SANITIZED
            User-Agent:
<<<<<<< HEAD
                - azsdk-go-armresources.DeploymentsClient/v1.1.1 (go1.24.0; linux),azdev/0.0.0-dev.0 (Go go1.24.0; linux/amd64)
=======
                - azsdk-go-armresources.DeploymentsClient/v1.1.1 (go1.23.2; Windows_NT),azdev/0.0.0-dev.0 (Go go1.23.2; windows/amd64)
>>>>>>> 37baa781
            X-Ms-Correlation-Request-Id:
                - a182c7a508fb3a9b9d7504459849ad7d
        url: https://management.azure.com:443/subscriptions/faa080af-c1d8-40ad-9cce-e1a450ca5b57/providers/Microsoft.Resources/deployments/azdtest-wda75bd-1741212484?api-version=2021-04-01
        method: GET
      response:
        proto: HTTP/2.0
        proto_major: 2
        proto_minor: 0
        transfer_encoding: []
        trailer: {}
        content_length: 605
        uncompressed: false
        body: '{"id":"/subscriptions/faa080af-c1d8-40ad-9cce-e1a450ca5b57/providers/Microsoft.Resources/deployments/azdtest-wda75bd-1741212484","name":"azdtest-wda75bd-1741212484","type":"Microsoft.Resources/deployments","location":"eastus2","tags":{"azd-deploy-reason":"down","azd-env-name":"azdtest-wda75bd"},"properties":{"templateHash":"14737569621737367585","parameters":{},"mode":"Incremental","provisioningState":"Succeeded","timestamp":"2025-03-05T22:11:22.2145226Z","duration":"PT0.8825767S","correlationId":"a182c7a508fb3a9b9d7504459849ad7d","providers":[],"dependencies":[],"outputs":{},"outputResources":[]}}'
        headers:
            Cache-Control:
                - no-cache
            Content-Length:
                - "605"
            Content-Type:
                - application/json; charset=utf-8
            Date:
                - Wed, 05 Mar 2025 22:11:52 GMT
            Expires:
                - "-1"
            Pragma:
                - no-cache
            Strict-Transport-Security:
                - max-age=31536000; includeSubDomains
            X-Cache:
                - CONFIG_NOCACHE
            X-Content-Type-Options:
                - nosniff
            X-Ms-Correlation-Request-Id:
                - a182c7a508fb3a9b9d7504459849ad7d
            X-Ms-Ratelimit-Remaining-Subscription-Global-Reads:
                - "16499"
            X-Ms-Ratelimit-Remaining-Subscription-Reads:
                - "1099"
            X-Ms-Request-Id:
                - 8a0ab349-5d4d-4db6-8b9d-57a04fbaf242
            X-Ms-Routing-Request-Id:
                - WESTUS2:20250305T221152Z:8a0ab349-5d4d-4db6-8b9d-57a04fbaf242
            X-Msedge-Ref:
                - 'Ref A: 3FD20E3378414FB89B03B8DDB17D91A1 Ref B: CO6AA3150218017 Ref C: 2025-03-05T22:11:52Z'
        status: 200 OK
        code: 200
        duration: 237.2664ms
---
env_name: azdtest-wda75bd
subscription_id: faa080af-c1d8-40ad-9cce-e1a450ca5b57
time: "1741212484"<|MERGE_RESOLUTION|>--- conflicted
+++ resolved
@@ -22,11 +22,7 @@
             Authorization:
                 - SANITIZED
             User-Agent:
-<<<<<<< HEAD
-                - azsdk-go-armsubscriptions/v1.0.0 (go1.24.0; linux),azdev/0.0.0-dev.0 (Go go1.24.0; linux/amd64)
-=======
                 - azsdk-go-armsubscriptions/v1.0.0 (go1.23.2; Windows_NT),azdev/0.0.0-dev.0 (Go go1.23.2; windows/amd64)
->>>>>>> 37baa781
             X-Ms-Correlation-Request-Id:
                 - 9fbd7db624e1fcc7e5678da5a55df79f
         url: https://management.azure.com:443/subscriptions/faa080af-c1d8-40ad-9cce-e1a450ca5b57/locations?api-version=2021-01-01
@@ -95,11 +91,7 @@
             Authorization:
                 - SANITIZED
             User-Agent:
-<<<<<<< HEAD
-                - azsdk-go-armresources.DeploymentsClient/v1.1.1 (go1.24.0; linux),azdev/0.0.0-dev.0 (Go go1.24.0; linux/amd64)
-=======
-                - azsdk-go-armresources.DeploymentsClient/v1.1.1 (go1.23.2; Windows_NT),azdev/0.0.0-dev.0 (Go go1.23.2; windows/amd64)
->>>>>>> 37baa781
+                - azsdk-go-armresources.DeploymentsClient/v1.1.1 (go1.23.2; Windows_NT),azdev/0.0.0-dev.0 (Go go1.23.2; windows/amd64)
             X-Ms-Correlation-Request-Id:
                 - 9fbd7db624e1fcc7e5678da5a55df79f
         url: https://management.azure.com:443/subscriptions/faa080af-c1d8-40ad-9cce-e1a450ca5b57/providers/Microsoft.Resources/deployments/?api-version=2021-04-01
@@ -720,11 +712,7 @@
             Authorization:
                 - SANITIZED
             User-Agent:
-<<<<<<< HEAD
-                - azsdk-go-armresources.DeploymentsClient/v1.1.1 (go1.24.0; linux),azdev/0.0.0-dev.0 (Go go1.24.0; linux/amd64)
-=======
-                - azsdk-go-armresources.DeploymentsClient/v1.1.1 (go1.23.2; Windows_NT),azdev/0.0.0-dev.0 (Go go1.23.2; windows/amd64)
->>>>>>> 37baa781
+                - azsdk-go-armresources.DeploymentsClient/v1.1.1 (go1.23.2; Windows_NT),azdev/0.0.0-dev.0 (Go go1.23.2; windows/amd64)
             X-Ms-Correlation-Request-Id:
                 - 9fbd7db624e1fcc7e5678da5a55df79f
         url: https://management.azure.com:443/subscriptions/faa080af-c1d8-40ad-9cce-e1a450ca5b57/providers/Microsoft.Resources/deployments/?api-version=2021-04-01&%24skiptoken=3ZDBboMwDIafhZyLlLQctt5gTiXWJWmCw8RuVcsmSgXSxgSk4t0HVHuB9bLtZFv%2bZX%2f%2ffyGHumqK6nPfFHWFdZlXH2R9Ic88QZssp7bKu2a3f2%2bKSbHNe7ImzLvzJGadcJlPFrPC1O33jtHAM%2bUmEvDWavsCwupAQhQZOIOm6UZYTiVGoDF9kHh8NUyqp4S2Cuyoy3qF5VK4kkqInQBORcG4sWynTo9c4MEpGD%2fDeDP0fTIsCA9vYA3oLaydxLgdk2ily5bixJnsmbbl%2fdZYaa%2b8sZNQ94YfdTpVMLMPtGeV4DTzlYRw9J45gXz2c81%2b9Yey%2fxnqr43%2bn9gZhi8%3d
@@ -791,11 +779,7 @@
             Authorization:
                 - SANITIZED
             User-Agent:
-<<<<<<< HEAD
-                - azsdk-go-armresources.DeploymentsClient/v1.1.1 (go1.24.0; linux),azdev/0.0.0-dev.0 (Go go1.24.0; linux/amd64)
-=======
-                - azsdk-go-armresources.DeploymentsClient/v1.1.1 (go1.23.2; Windows_NT),azdev/0.0.0-dev.0 (Go go1.23.2; windows/amd64)
->>>>>>> 37baa781
+                - azsdk-go-armresources.DeploymentsClient/v1.1.1 (go1.23.2; Windows_NT),azdev/0.0.0-dev.0 (Go go1.23.2; windows/amd64)
             X-Ms-Correlation-Request-Id:
                 - 9fbd7db624e1fcc7e5678da5a55df79f
         url: https://management.azure.com:443/subscriptions/faa080af-c1d8-40ad-9cce-e1a450ca5b57/providers/Microsoft.Resources/deployments/?api-version=2021-04-01&%24skiptoken=1Y%2fdCoIwGIavxe%2fYYMuK8Cz7DKK2NbcVdhZlIsqEMrTEe%2b%2bHOugO6vD9g%2bdtYV%2faKrOXXZWVVpd5Ys%2fgt7AJlTaqD769FIUL4eQtW7BJU612pyp7DhbJFXygztjhOm7YLe6B%2b2pEZf3JKCFOlM8ChmktzRaZkQOOQRBhgZKsZ8yEhOsApV5PuT4cI8rFUpFaoHn04ivHORUYDgTKh5f2haJc4XzEctnwGxsynTYMjQed%2b8b2vrGff%2f6A%2bscxu%2b4O
@@ -862,11 +846,7 @@
             Authorization:
                 - SANITIZED
             User-Agent:
-<<<<<<< HEAD
-                - azsdk-go-armresources.DeploymentsClient/v1.1.1 (go1.24.0; linux),azdev/0.0.0-dev.0 (Go go1.24.0; linux/amd64)
-=======
-                - azsdk-go-armresources.DeploymentsClient/v1.1.1 (go1.23.2; Windows_NT),azdev/0.0.0-dev.0 (Go go1.23.2; windows/amd64)
->>>>>>> 37baa781
+                - azsdk-go-armresources.DeploymentsClient/v1.1.1 (go1.23.2; Windows_NT),azdev/0.0.0-dev.0 (Go go1.23.2; windows/amd64)
             X-Ms-Correlation-Request-Id:
                 - 9fbd7db624e1fcc7e5678da5a55df79f
         url: https://management.azure.com:443/subscriptions/faa080af-c1d8-40ad-9cce-e1a450ca5b57/providers/Microsoft.Resources/deployments/?api-version=2021-04-01&%24skiptoken=q1ZKzs8rycwrTSzJzM8Lyc9OzStWsqpWcnUMDgkNNlKyyivNydGBcmG8cFeQJIwX6h3sHxriAeMG%2bPs4%2brk4u%2fqFBDn6wAQhOuDGQbjGENnaWgA%3d
@@ -935,11 +915,7 @@
             Authorization:
                 - SANITIZED
             User-Agent:
-<<<<<<< HEAD
-                - azsdk-go-armresources.DeploymentsClient/v1.1.1 (go1.24.0; linux),azdev/0.0.0-dev.0 (Go go1.24.0; linux/amd64)
-=======
-                - azsdk-go-armresources.DeploymentsClient/v1.1.1 (go1.23.2; Windows_NT),azdev/0.0.0-dev.0 (Go go1.23.2; windows/amd64)
->>>>>>> 37baa781
+                - azsdk-go-armresources.DeploymentsClient/v1.1.1 (go1.23.2; Windows_NT),azdev/0.0.0-dev.0 (Go go1.23.2; windows/amd64)
             X-Ms-Correlation-Request-Id:
                 - 9fbd7db624e1fcc7e5678da5a55df79f
         url: https://management.azure.com:443/subscriptions/faa080af-c1d8-40ad-9cce-e1a450ca5b57/providers/Microsoft.Resources/deployments/azdtest-wda75bd-1741212484?api-version=2021-04-01
@@ -1008,9 +984,6 @@
             Authorization:
                 - SANITIZED
             User-Agent:
-<<<<<<< HEAD
-                - azsdk-go-armresources.DeploymentsClient/v1.1.1 (go1.24.0; linux),azdev/0.0.0-dev.0 (Go go1.24.0; linux/amd64)
-=======
                 - azsdk-go-armresources.DeploymentsClient/v1.1.1 (go1.23.2; Windows_NT),azdev/0.0.0-dev.0 (Go go1.23.2; windows/amd64)
             X-Ms-Correlation-Request-Id:
                 - a182c7a508fb3a9b9d7504459849ad7d
@@ -1079,7 +1052,6 @@
                 - SANITIZED
             User-Agent:
                 - azsdk-go-armresources.DeploymentsClient/v1.1.1 (go1.23.2; Windows_NT),azdev/0.0.0-dev.0 (Go go1.23.2; windows/amd64)
->>>>>>> 37baa781
             X-Ms-Correlation-Request-Id:
                 - a182c7a508fb3a9b9d7504459849ad7d
         url: https://management.azure.com:443/subscriptions/faa080af-c1d8-40ad-9cce-e1a450ca5b57/providers/Microsoft.Resources/deployments/?api-version=2021-04-01&%24skiptoken=3ZJBa8JAEIV%2fi3uusKtBWm%2bms4K1MzGbnbTpTdRKjCTQpsSs%2bN%2b7UQqe66k97cA%2bZt77eEexqso6L7%2bWdV6Vtio25acYH8WLTiwng24sN4d6sfyo804x37RiLFTvvkc2O6DL%2buLurDBV8%2fOnZNAzxTRE2DYxvwFyHBCEoYE9xDKdImtJNoTYpo9k1%2b9GUfScyCYC9rqsjWwxQFdIgplD0BJzpQ2rRbR70mhXLgJ%2fGfzOSb8vTndCT27wqka3eD2Q1QHZlaLOr2NJuXo1vMeE5QgLwyYlxl3VGtBDgonPuPX58Oz7wnj4hxj%2fzmogb0Q8a3zZGnLZAHdaUatiLh7mhokvlZg5Ao9Yr%2bO0e8Gcq2J5HyX2Gn3m0Oor9P8kzun0DQ%3d%3d
@@ -1146,11 +1118,7 @@
             Authorization:
                 - SANITIZED
             User-Agent:
-<<<<<<< HEAD
-                - azsdk-go-armresources.DeploymentsClient/v1.1.1 (go1.24.0; linux),azdev/0.0.0-dev.0 (Go go1.24.0; linux/amd64)
-=======
-                - azsdk-go-armresources.DeploymentsClient/v1.1.1 (go1.23.2; Windows_NT),azdev/0.0.0-dev.0 (Go go1.23.2; windows/amd64)
->>>>>>> 37baa781
+                - azsdk-go-armresources.DeploymentsClient/v1.1.1 (go1.23.2; Windows_NT),azdev/0.0.0-dev.0 (Go go1.23.2; windows/amd64)
             X-Ms-Correlation-Request-Id:
                 - a182c7a508fb3a9b9d7504459849ad7d
         url: https://management.azure.com:443/subscriptions/faa080af-c1d8-40ad-9cce-e1a450ca5b57/providers/Microsoft.Resources/deployments/?api-version=2021-04-01&%24skiptoken=zc9La4NAFAXg3%2bKsDTgaS3BXeycg6Z3p6EyK3QVrxAcjtAZf%2bN9rSkrptt10ebnnwHdmkrWmK83l1JWtUW2dm3cSzOSZJUonLgnMpWlswu5v50xMPnRPp7euvBYO%2bUgCQq2dxVU64JRuiP2ZiNv%2b60ednRXX%2bxCh6KV%2bAdRyyyEMY2hAOsc9auZwFYJUxweuXs8x5eIxcXoBes2lI06Zj1Xk8wp9AdEkEirlmsGK9RraMQbm4VSPWGUuh2JDFvvG937yr7t%2boXf%2bpOcQUQFsK0Cuiwp31fMEojus5cAn9FEVA4L2vtX%2fnLksHw%3d%3d
@@ -1286,11 +1254,7 @@
             Authorization:
                 - SANITIZED
             User-Agent:
-<<<<<<< HEAD
-                - azsdk-go-armresources.DeploymentsClient/v1.1.1 (go1.24.0; linux),azdev/0.0.0-dev.0 (Go go1.24.0; linux/amd64)
-=======
-                - azsdk-go-armresources.DeploymentsClient/v1.1.1 (go1.23.2; Windows_NT),azdev/0.0.0-dev.0 (Go go1.23.2; windows/amd64)
->>>>>>> 37baa781
+                - azsdk-go-armresources.DeploymentsClient/v1.1.1 (go1.23.2; Windows_NT),azdev/0.0.0-dev.0 (Go go1.23.2; windows/amd64)
             X-Ms-Correlation-Request-Id:
                 - a182c7a508fb3a9b9d7504459849ad7d
         url: https://management.azure.com:443/subscriptions/faa080af-c1d8-40ad-9cce-e1a450ca5b57/providers/Microsoft.Resources/deployments/azdtest-wda75bd-1741212484?api-version=2021-04-01
@@ -1359,11 +1323,7 @@
             Authorization:
                 - SANITIZED
             User-Agent:
-<<<<<<< HEAD
-                - azsdk-go-armresources.ResourceGroupsClient/v1.1.1 (go1.24.0; linux),azdev/0.0.0-dev.0 (Go go1.24.0; linux/amd64)
-=======
                 - azsdk-go-armresources.ResourceGroupsClient/v1.1.1 (go1.23.2; Windows_NT),azdev/0.0.0-dev.0 (Go go1.23.2; windows/amd64)
->>>>>>> 37baa781
             X-Ms-Correlation-Request-Id:
                 - a182c7a508fb3a9b9d7504459849ad7d
         url: https://management.azure.com:443/subscriptions/faa080af-c1d8-40ad-9cce-e1a450ca5b57/resourcegroups?%24filter=tagName+eq+%27azd-env-name%27+and+tagValue+eq+%27azdtest-wda75bd%27&api-version=2021-04-01
@@ -1432,11 +1392,7 @@
             Authorization:
                 - SANITIZED
             User-Agent:
-<<<<<<< HEAD
-                - azsdk-go-armresources.Client/v1.1.1 (go1.24.0; linux),azdev/0.0.0-dev.0 (Go go1.24.0; linux/amd64)
-=======
                 - azsdk-go-armresources.Client/v1.1.1 (go1.23.2; Windows_NT),azdev/0.0.0-dev.0 (Go go1.23.2; windows/amd64)
->>>>>>> 37baa781
             X-Ms-Correlation-Request-Id:
                 - a182c7a508fb3a9b9d7504459849ad7d
         url: https://management.azure.com:443/subscriptions/faa080af-c1d8-40ad-9cce-e1a450ca5b57/resourceGroups/rg-azdtest-wda75bd/resources?api-version=2021-04-01
@@ -1505,11 +1461,7 @@
             Authorization:
                 - SANITIZED
             User-Agent:
-<<<<<<< HEAD
-                - azsdk-go-armresources.DeploymentsClient/v1.1.1 (go1.24.0; linux),azdev/0.0.0-dev.0 (Go go1.24.0; linux/amd64)
-=======
-                - azsdk-go-armresources.DeploymentsClient/v1.1.1 (go1.23.2; Windows_NT),azdev/0.0.0-dev.0 (Go go1.23.2; windows/amd64)
->>>>>>> 37baa781
+                - azsdk-go-armresources.DeploymentsClient/v1.1.1 (go1.23.2; Windows_NT),azdev/0.0.0-dev.0 (Go go1.23.2; windows/amd64)
             X-Ms-Correlation-Request-Id:
                 - a182c7a508fb3a9b9d7504459849ad7d
         url: https://management.azure.com:443/subscriptions/faa080af-c1d8-40ad-9cce-e1a450ca5b57/providers/Microsoft.Resources/deployments/azdtest-wda75bd-1741212484?api-version=2021-04-01
@@ -1578,11 +1530,7 @@
             Authorization:
                 - SANITIZED
             User-Agent:
-<<<<<<< HEAD
-                - azsdk-go-armresources.ResourceGroupsClient/v1.1.1 (go1.24.0; linux),azdev/0.0.0-dev.0 (Go go1.24.0; linux/amd64)
-=======
                 - azsdk-go-armresources.ResourceGroupsClient/v1.1.1 (go1.23.2; Windows_NT),azdev/0.0.0-dev.0 (Go go1.23.2; windows/amd64)
->>>>>>> 37baa781
             X-Ms-Correlation-Request-Id:
                 - a182c7a508fb3a9b9d7504459849ad7d
         url: https://management.azure.com:443/subscriptions/faa080af-c1d8-40ad-9cce-e1a450ca5b57/resourcegroups?%24filter=tagName+eq+%27azd-env-name%27+and+tagValue+eq+%27azdtest-wda75bd%27&api-version=2021-04-01
@@ -1651,11 +1599,7 @@
             Authorization:
                 - SANITIZED
             User-Agent:
-<<<<<<< HEAD
-                - azsdk-go-armresources.Client/v1.1.1 (go1.24.0; linux),azdev/0.0.0-dev.0 (Go go1.24.0; linux/amd64)
-=======
                 - azsdk-go-armresources.Client/v1.1.1 (go1.23.2; Windows_NT),azdev/0.0.0-dev.0 (Go go1.23.2; windows/amd64)
->>>>>>> 37baa781
             X-Ms-Correlation-Request-Id:
                 - a182c7a508fb3a9b9d7504459849ad7d
         url: https://management.azure.com:443/subscriptions/faa080af-c1d8-40ad-9cce-e1a450ca5b57/resourceGroups/rg-azdtest-wda75bd/resources?api-version=2021-04-01
@@ -1724,11 +1668,7 @@
             Authorization:
                 - SANITIZED
             User-Agent:
-<<<<<<< HEAD
-                - azsdk-go-armresources.ResourceGroupsClient/v1.1.1 (go1.24.0; linux),azdev/0.0.0-dev.0 (Go go1.24.0; linux/amd64)
-=======
                 - azsdk-go-armresources.ResourceGroupsClient/v1.1.1 (go1.23.2; Windows_NT),azdev/0.0.0-dev.0 (Go go1.23.2; windows/amd64)
->>>>>>> 37baa781
             X-Ms-Correlation-Request-Id:
                 - a182c7a508fb3a9b9d7504459849ad7d
         url: https://management.azure.com:443/subscriptions/faa080af-c1d8-40ad-9cce-e1a450ca5b57/resourcegroups/rg-azdtest-wda75bd?api-version=2021-04-01
@@ -1797,11 +1737,7 @@
             Authorization:
                 - SANITIZED
             User-Agent:
-<<<<<<< HEAD
-                - azsdk-go-armresources.ResourceGroupsClient/v1.1.1 (go1.24.0; linux),azdev/0.0.0-dev.0 (Go go1.24.0; linux/amd64)
-=======
                 - azsdk-go-armresources.ResourceGroupsClient/v1.1.1 (go1.23.2; Windows_NT),azdev/0.0.0-dev.0 (Go go1.23.2; windows/amd64)
->>>>>>> 37baa781
             X-Ms-Correlation-Request-Id:
                 - a182c7a508fb3a9b9d7504459849ad7d
         url: https://management.azure.com:443/subscriptions/faa080af-c1d8-40ad-9cce-e1a450ca5b57/operationresults/eyJqb2JJZCI6IlJFU09VUkNFR1JPVVBERUxFVElPTkpPQi1SRzoyREFaRFRFU1Q6MkRXREE3NUJELUVBU1RVUzIiLCJqb2JMb2NhdGlvbiI6ImVhc3R1czIifQ?api-version=2021-04-01&t=638768094585437290&c=MIIHpTCCBo2gAwIBAgITfwTYu0qoRwcN0bP8jwAEBNi7SjANBgkqhkiG9w0BAQsFADBEMRMwEQYKCZImiZPyLGQBGRYDR0JMMRMwEQYKCZImiZPyLGQBGRYDQU1FMRgwFgYDVQQDEw9BTUUgSW5mcmEgQ0EgMDIwHhcNMjUwMTIzMjA0ODUxWhcNMjUwNzIyMjA0ODUxWjBAMT4wPAYDVQQDEzVhc3luY29wZXJhdGlvbnNpZ25pbmdjZXJ0aWZpY2F0ZS5tYW5hZ2VtZW50LmF6dXJlLmNvbTCCASIwDQYJKoZIhvcNAQEBBQADggEPADCCAQoCggEBALJiyUikcpMswfhvdsI_rXYHu5usdpZW7yAqWPwx7nyvDBbA6tYMOwIWDF3lmy48lA46kFg2__zl_gVcj_Jw_2ue8USufQFsjmlCYmhbryemgmCuZucLrVs0nOW_5HVAX7QY9eBRWotqXIDJPTRyoGqWrXm2qO_sMjVacTB19-WMO5gHXKvOrm3HRspddB5sJUi15aHoSTlGgepJ8Bc6vMEFWUSNkkRqGt-EtMDQGAf2PFA2rkeizLvEPyGwqA04f56eXcnvVc-9t6jGFggfFusEW3_EaE1CqF_Aemzi9kaAhLfj5fOyZHybExiqyzL3WDGLAe-mC9uhOggcp5HjtKECAwEAAaOCBJIwggSOMCcGCSsGAQQBgjcVCgQaMBgwCgYIKwYBBQUHAwEwCgYIKwYBBQUHAwIwPQYJKwYBBAGCNxUHBDAwLgYmKwYBBAGCNxUIhpDjDYTVtHiE8Ys-hZvdFs6dEoFghfmRS4WsmTQCAWQCAQcwggHaBggrBgEFBQcBAQSCAcwwggHIMGYGCCsGAQUFBzAChlpodHRwOi8vY3JsLm1pY3Jvc29mdC5jb20vcGtpaW5mcmEvQ2VydHMvQkwyUEtJSU5UQ0EwMS5BTUUuR0JMX0FNRSUyMEluZnJhJTIwQ0ElMjAwMig0KS5jcnQwVgYIKwYBBQUHMAKGSmh0dHA6Ly9jcmwxLmFtZS5nYmwvYWlhL0JMMlBLSUlOVENBMDEuQU1FLkdCTF9BTUUlMjBJbmZyYSUyMENBJTIwMDIoNCkuY3J0MFYGCCsGAQUFBzAChkpodHRwOi8vY3JsMi5hbWUuZ2JsL2FpYS9CTDJQS0lJTlRDQTAxLkFNRS5HQkxfQU1FJTIwSW5mcmElMjBDQSUyMDAyKDQpLmNydDBWBggrBgEFBQcwAoZKaHR0cDovL2NybDMuYW1lLmdibC9haWEvQkwyUEtJSU5UQ0EwMS5BTUUuR0JMX0FNRSUyMEluZnJhJTIwQ0ElMjAwMig0KS5jcnQwVgYIKwYBBQUHMAKGSmh0dHA6Ly9jcmw0LmFtZS5nYmwvYWlhL0JMMlBLSUlOVENBMDEuQU1FLkdCTF9BTUUlMjBJbmZyYSUyMENBJTIwMDIoNCkuY3J0MB0GA1UdDgQWBBTFiuatBch4getEuR5ddJpfuPsJ8DAOBgNVHQ8BAf8EBAMCBaAwggE1BgNVHR8EggEsMIIBKDCCASSgggEgoIIBHIZCaHR0cDovL2NybC5taWNyb3NvZnQuY29tL3BraWluZnJhL0NSTC9BTUUlMjBJbmZyYSUyMENBJTIwMDIoNCkuY3JshjRodHRwOi8vY3JsMS5hbWUuZ2JsL2NybC9BTUUlMjBJbmZyYSUyMENBJTIwMDIoNCkuY3JshjRodHRwOi8vY3JsMi5hbWUuZ2JsL2NybC9BTUUlMjBJbmZyYSUyMENBJTIwMDIoNCkuY3JshjRodHRwOi8vY3JsMy5hbWUuZ2JsL2NybC9BTUUlMjBJbmZyYSUyMENBJTIwMDIoNCkuY3JshjRodHRwOi8vY3JsNC5hbWUuZ2JsL2NybC9BTUUlMjBJbmZyYSUyMENBJTIwMDIoNCkuY3JsMIGdBgNVHSAEgZUwgZIwDAYKKwYBBAGCN3sBATBmBgorBgEEAYI3ewICMFgwVgYIKwYBBQUHAgIwSh5IADMAMwBlADAAMQA5ADIAMQAtADQAZAA2ADQALQA0AGYAOABjAC0AYQAwADUANQAtADUAYgBkAGEAZgBmAGQANQBlADMAMwBkMAwGCisGAQQBgjd7AwIwDAYKKwYBBAGCN3sEAjAfBgNVHSMEGDAWgBSuecJrXSWIEwb2BwnDl3x7l48dVTAdBgNVHSUEFjAUBggrBgEFBQcDAQYIKwYBBQUHAwIwDQYJKoZIhvcNAQELBQADggEBAIxmxJ5xNUiG8PRXsUSme6IbA37JinZso0lwEjfgtHmK1DZhhGugl-cdjEw10JLCVwaiKd-q2yljbccx_MpSj2rx5yGUNb32Cv2p40-HWzxtYMw0j9JGcrJWoP_apkjIELce110mKIOL4dJ3r8N5cXuhEatDvAPjNYjdG9YgGTE1s1CLy9MvJsLRVQnWtxDWlWsj_XgzlBhvgxwXILR7A48GZLe9ENWEJwEl_AmMGT_o5kKmBfcKl6mjYWjCchXL5bHKE5dnl9X3W2eQTdqqGqh2z2KAUwyCu2xOV5xh6Zjg6SDEuPHvcBqAHqMgqi3E38hUBBXw4AXVsmQhz5FyOg8&s=clE2dHyRf0p1Q8T4vj5thaCg-5ORvlEG7NhUuVBR7hvWZrAShA31joT-Y357vDDUD6T2iTUI-hstidISamZ8oNUmLZ69-O16kWow8GhNoteg6tS_Bcuw3_gRhnbI4zzkeY6WDi6wG_xLsrl7TNEI3Q4jEDQuM6ZjEn3l8Mutj9bd-T7bGXuBd6gBwA2iR4T31aoCvdTQGvXJwjEcV_kirUp8ZxubXd_M0GmXMkC2-0EU7lVs99XxbWj4eeUIOfADI32cx7v79DtRIH63uTjMewCKmCbitf17s-2Tg2yqy8ve-7hyxSjELZQ91vO7CEyiSpJlehOC2BXd_pXVc3KQUw&h=TtfddH-0YNCIOIv8GqVV9ildcv3Dg0d1CpVS5dqdgi4
@@ -1868,11 +1804,7 @@
             Authorization:
                 - SANITIZED
             User-Agent:
-<<<<<<< HEAD
-                - azsdk-go-armresources.DeploymentsClient/v1.1.1 (go1.24.0; linux),azdev/0.0.0-dev.0 (Go go1.24.0; linux/amd64)
-=======
-                - azsdk-go-armresources.DeploymentsClient/v1.1.1 (go1.23.2; Windows_NT),azdev/0.0.0-dev.0 (Go go1.23.2; windows/amd64)
->>>>>>> 37baa781
+                - azsdk-go-armresources.DeploymentsClient/v1.1.1 (go1.23.2; Windows_NT),azdev/0.0.0-dev.0 (Go go1.23.2; windows/amd64)
             X-Ms-Correlation-Request-Id:
                 - a182c7a508fb3a9b9d7504459849ad7d
         url: https://management.azure.com:443/subscriptions/faa080af-c1d8-40ad-9cce-e1a450ca5b57/providers/Microsoft.Resources/deployments/azdtest-wda75bd-1741212484?api-version=2021-04-01
@@ -1945,11 +1877,7 @@
             Content-Type:
                 - application/json
             User-Agent:
-<<<<<<< HEAD
-                - azsdk-go-armresources.DeploymentsClient/v1.1.1 (go1.24.0; linux),azdev/0.0.0-dev.0 (Go go1.24.0; linux/amd64)
-=======
-                - azsdk-go-armresources.DeploymentsClient/v1.1.1 (go1.23.2; Windows_NT),azdev/0.0.0-dev.0 (Go go1.23.2; windows/amd64)
->>>>>>> 37baa781
+                - azsdk-go-armresources.DeploymentsClient/v1.1.1 (go1.23.2; Windows_NT),azdev/0.0.0-dev.0 (Go go1.23.2; windows/amd64)
             X-Ms-Correlation-Request-Id:
                 - a182c7a508fb3a9b9d7504459849ad7d
         url: https://management.azure.com:443/subscriptions/faa080af-c1d8-40ad-9cce-e1a450ca5b57/providers/Microsoft.Resources/deployments/azdtest-wda75bd-1741212484?api-version=2021-04-01
@@ -2020,11 +1948,7 @@
             Authorization:
                 - SANITIZED
             User-Agent:
-<<<<<<< HEAD
-                - azsdk-go-armresources.DeploymentsClient/v1.1.1 (go1.24.0; linux),azdev/0.0.0-dev.0 (Go go1.24.0; linux/amd64)
-=======
-                - azsdk-go-armresources.DeploymentsClient/v1.1.1 (go1.23.2; Windows_NT),azdev/0.0.0-dev.0 (Go go1.23.2; windows/amd64)
->>>>>>> 37baa781
+                - azsdk-go-armresources.DeploymentsClient/v1.1.1 (go1.23.2; Windows_NT),azdev/0.0.0-dev.0 (Go go1.23.2; windows/amd64)
             X-Ms-Correlation-Request-Id:
                 - a182c7a508fb3a9b9d7504459849ad7d
         url: https://management.azure.com:443/subscriptions/faa080af-c1d8-40ad-9cce-e1a450ca5b57/providers/Microsoft.Resources/deployments/azdtest-wda75bd-1741212484/operationStatuses/08584603942093960597?api-version=2021-04-01&t=638768094818597089&c=MIIHpTCCBo2gAwIBAgITfwTYu0qoRwcN0bP8jwAEBNi7SjANBgkqhkiG9w0BAQsFADBEMRMwEQYKCZImiZPyLGQBGRYDR0JMMRMwEQYKCZImiZPyLGQBGRYDQU1FMRgwFgYDVQQDEw9BTUUgSW5mcmEgQ0EgMDIwHhcNMjUwMTIzMjA0ODUxWhcNMjUwNzIyMjA0ODUxWjBAMT4wPAYDVQQDEzVhc3luY29wZXJhdGlvbnNpZ25pbmdjZXJ0aWZpY2F0ZS5tYW5hZ2VtZW50LmF6dXJlLmNvbTCCASIwDQYJKoZIhvcNAQEBBQADggEPADCCAQoCggEBALJiyUikcpMswfhvdsI_rXYHu5usdpZW7yAqWPwx7nyvDBbA6tYMOwIWDF3lmy48lA46kFg2__zl_gVcj_Jw_2ue8USufQFsjmlCYmhbryemgmCuZucLrVs0nOW_5HVAX7QY9eBRWotqXIDJPTRyoGqWrXm2qO_sMjVacTB19-WMO5gHXKvOrm3HRspddB5sJUi15aHoSTlGgepJ8Bc6vMEFWUSNkkRqGt-EtMDQGAf2PFA2rkeizLvEPyGwqA04f56eXcnvVc-9t6jGFggfFusEW3_EaE1CqF_Aemzi9kaAhLfj5fOyZHybExiqyzL3WDGLAe-mC9uhOggcp5HjtKECAwEAAaOCBJIwggSOMCcGCSsGAQQBgjcVCgQaMBgwCgYIKwYBBQUHAwEwCgYIKwYBBQUHAwIwPQYJKwYBBAGCNxUHBDAwLgYmKwYBBAGCNxUIhpDjDYTVtHiE8Ys-hZvdFs6dEoFghfmRS4WsmTQCAWQCAQcwggHaBggrBgEFBQcBAQSCAcwwggHIMGYGCCsGAQUFBzAChlpodHRwOi8vY3JsLm1pY3Jvc29mdC5jb20vcGtpaW5mcmEvQ2VydHMvQkwyUEtJSU5UQ0EwMS5BTUUuR0JMX0FNRSUyMEluZnJhJTIwQ0ElMjAwMig0KS5jcnQwVgYIKwYBBQUHMAKGSmh0dHA6Ly9jcmwxLmFtZS5nYmwvYWlhL0JMMlBLSUlOVENBMDEuQU1FLkdCTF9BTUUlMjBJbmZyYSUyMENBJTIwMDIoNCkuY3J0MFYGCCsGAQUFBzAChkpodHRwOi8vY3JsMi5hbWUuZ2JsL2FpYS9CTDJQS0lJTlRDQTAxLkFNRS5HQkxfQU1FJTIwSW5mcmElMjBDQSUyMDAyKDQpLmNydDBWBggrBgEFBQcwAoZKaHR0cDovL2NybDMuYW1lLmdibC9haWEvQkwyUEtJSU5UQ0EwMS5BTUUuR0JMX0FNRSUyMEluZnJhJTIwQ0ElMjAwMig0KS5jcnQwVgYIKwYBBQUHMAKGSmh0dHA6Ly9jcmw0LmFtZS5nYmwvYWlhL0JMMlBLSUlOVENBMDEuQU1FLkdCTF9BTUUlMjBJbmZyYSUyMENBJTIwMDIoNCkuY3J0MB0GA1UdDgQWBBTFiuatBch4getEuR5ddJpfuPsJ8DAOBgNVHQ8BAf8EBAMCBaAwggE1BgNVHR8EggEsMIIBKDCCASSgggEgoIIBHIZCaHR0cDovL2NybC5taWNyb3NvZnQuY29tL3BraWluZnJhL0NSTC9BTUUlMjBJbmZyYSUyMENBJTIwMDIoNCkuY3JshjRodHRwOi8vY3JsMS5hbWUuZ2JsL2NybC9BTUUlMjBJbmZyYSUyMENBJTIwMDIoNCkuY3JshjRodHRwOi8vY3JsMi5hbWUuZ2JsL2NybC9BTUUlMjBJbmZyYSUyMENBJTIwMDIoNCkuY3JshjRodHRwOi8vY3JsMy5hbWUuZ2JsL2NybC9BTUUlMjBJbmZyYSUyMENBJTIwMDIoNCkuY3JshjRodHRwOi8vY3JsNC5hbWUuZ2JsL2NybC9BTUUlMjBJbmZyYSUyMENBJTIwMDIoNCkuY3JsMIGdBgNVHSAEgZUwgZIwDAYKKwYBBAGCN3sBATBmBgorBgEEAYI3ewICMFgwVgYIKwYBBQUHAgIwSh5IADMAMwBlADAAMQA5ADIAMQAtADQAZAA2ADQALQA0AGYAOABjAC0AYQAwADUANQAtADUAYgBkAGEAZgBmAGQANQBlADMAMwBkMAwGCisGAQQBgjd7AwIwDAYKKwYBBAGCN3sEAjAfBgNVHSMEGDAWgBSuecJrXSWIEwb2BwnDl3x7l48dVTAdBgNVHSUEFjAUBggrBgEFBQcDAQYIKwYBBQUHAwIwDQYJKoZIhvcNAQELBQADggEBAIxmxJ5xNUiG8PRXsUSme6IbA37JinZso0lwEjfgtHmK1DZhhGugl-cdjEw10JLCVwaiKd-q2yljbccx_MpSj2rx5yGUNb32Cv2p40-HWzxtYMw0j9JGcrJWoP_apkjIELce110mKIOL4dJ3r8N5cXuhEatDvAPjNYjdG9YgGTE1s1CLy9MvJsLRVQnWtxDWlWsj_XgzlBhvgxwXILR7A48GZLe9ENWEJwEl_AmMGT_o5kKmBfcKl6mjYWjCchXL5bHKE5dnl9X3W2eQTdqqGqh2z2KAUwyCu2xOV5xh6Zjg6SDEuPHvcBqAHqMgqi3E38hUBBXw4AXVsmQhz5FyOg8&s=L9sWf8NCzwonC-Q7We9ps70PIZ_Kfqgco9heE4PKfOg0Eh565ruesHwJUkz1LKSBzCggi83vlBBuPAUCj-RdhcuzDFpS6eI-JeUREq6BuQtqrfxuKoh43gB8XkuuCTIVV2pvScuJprWMzCP-Bq2myVuYaW1xH4ijTmP0XCA097xc0ONTAR6pR0YmhecOf4_zlfkmT_-cpjS1UQD8Lf5dHyDokrSCzi0b_qb4255DojSonnOl8WaymceKQkQBI9SOtfa8-WrrSP2J_mPlLeSCHcqoHsdFcHjLSUi-Oh68ZdsV1ZgMkZHHKTIGBVe2CHuopMswxc-2EujDGUXl79wRGw&h=vj7pJQfjFj5QHWz5QyA4SCl0RGd5KM-fKlhZNyQoRvU
@@ -2091,11 +2015,7 @@
             Authorization:
                 - SANITIZED
             User-Agent:
-<<<<<<< HEAD
-                - azsdk-go-armresources.DeploymentsClient/v1.1.1 (go1.24.0; linux),azdev/0.0.0-dev.0 (Go go1.24.0; linux/amd64)
-=======
-                - azsdk-go-armresources.DeploymentsClient/v1.1.1 (go1.23.2; Windows_NT),azdev/0.0.0-dev.0 (Go go1.23.2; windows/amd64)
->>>>>>> 37baa781
+                - azsdk-go-armresources.DeploymentsClient/v1.1.1 (go1.23.2; Windows_NT),azdev/0.0.0-dev.0 (Go go1.23.2; windows/amd64)
             X-Ms-Correlation-Request-Id:
                 - a182c7a508fb3a9b9d7504459849ad7d
         url: https://management.azure.com:443/subscriptions/faa080af-c1d8-40ad-9cce-e1a450ca5b57/providers/Microsoft.Resources/deployments/azdtest-wda75bd-1741212484?api-version=2021-04-01
