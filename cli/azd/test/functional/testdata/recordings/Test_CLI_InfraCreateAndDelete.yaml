---
version: 2
interactions:
    - id: 0
      request:
        proto: HTTP/1.1
        proto_major: 1
        proto_minor: 1
        content_length: 0
        transfer_encoding: []
        trailer: {}
        host: management.azure.com
        remote_addr: ""
        request_uri: ""
        body: ""
        form: {}
        headers:
            Accept:
                - application/json
            Accept-Encoding:
                - gzip
            Authorization:
                - SANITIZED
            User-Agent:
<<<<<<< HEAD
                - azsdk-go-armsubscriptions/v1.0.0 (go1.24.0; linux),azdev/0.0.0-dev.0 (Go go1.24.0; linux/amd64)
=======
                - azsdk-go-armsubscriptions/v1.0.0 (go1.23.2; Windows_NT),azdev/0.0.0-dev.0 (Go go1.23.2; windows/amd64)
>>>>>>> 37baa781
            X-Ms-Correlation-Request-Id:
                - e8096ac0bc5046fd40933fadce1a70f5
        url: https://management.azure.com:443/subscriptions/faa080af-c1d8-40ad-9cce-e1a450ca5b57/locations?api-version=2021-01-01
        method: GET
      response:
        proto: HTTP/2.0
        proto_major: 2
        proto_minor: 0
        transfer_encoding: []
        trailer: {}
        content_length: 35781
        uncompressed: false
        body: '{"value":[{"id":"/subscriptions/faa080af-c1d8-40ad-9cce-e1a450ca5b57/locations/eastus","name":"eastus","type":"Region","displayName":"East US","regionalDisplayName":"(US) East US","metadata":{"regionType":"Physical","regionCategory":"Recommended","geographyGroup":"US","longitude":"-79.8164","latitude":"37.3719","physicalLocation":"Virginia","pairedRegion":[{"name":"westus","id":"/subscriptions/faa080af-c1d8-40ad-9cce-e1a450ca5b57/locations/westus"}]}},{"id":"/subscriptions/faa080af-c1d8-40ad-9cce-e1a450ca5b57/locations/southcentralus","name":"southcentralus","type":"Region","displayName":"South Central US","regionalDisplayName":"(US) South Central US","metadata":{"regionType":"Physical","regionCategory":"Recommended","geographyGroup":"US","longitude":"-98.5","latitude":"29.4167","physicalLocation":"Texas","pairedRegion":[{"name":"northcentralus","id":"/subscriptions/faa080af-c1d8-40ad-9cce-e1a450ca5b57/locations/northcentralus"}]}},{"id":"/subscriptions/faa080af-c1d8-40ad-9cce-e1a450ca5b57/locations/westus2","name":"westus2","type":"Region","displayName":"West US 2","regionalDisplayName":"(US) West US 2","metadata":{"regionType":"Physical","regionCategory":"Recommended","geographyGroup":"US","longitude":"-119.852","latitude":"47.233","physicalLocation":"Washington","pairedRegion":[{"name":"westcentralus","id":"/subscriptions/faa080af-c1d8-40ad-9cce-e1a450ca5b57/locations/westcentralus"}]}},{"id":"/subscriptions/faa080af-c1d8-40ad-9cce-e1a450ca5b57/locations/westus3","name":"westus3","type":"Region","displayName":"West US 3","regionalDisplayName":"(US) West US 3","metadata":{"regionType":"Physical","regionCategory":"Recommended","geographyGroup":"US","longitude":"-112.074036","latitude":"33.448376","physicalLocation":"Phoenix","pairedRegion":[{"name":"eastus","id":"/subscriptions/faa080af-c1d8-40ad-9cce-e1a450ca5b57/locations/eastus"}]}},{"id":"/subscriptions/faa080af-c1d8-40ad-9cce-e1a450ca5b57/locations/australiaeast","name":"australiaeast","type":"Region","displayName":"Australia East","regionalDisplayName":"(Asia Pacific) Australia East","metadata":{"regionType":"Physical","regionCategory":"Recommended","geographyGroup":"Asia Pacific","longitude":"151.2094","latitude":"-33.86","physicalLocation":"New South Wales","pairedRegion":[{"name":"australiasoutheast","id":"/subscriptions/faa080af-c1d8-40ad-9cce-e1a450ca5b57/locations/australiasoutheast"}]}},{"id":"/subscriptions/faa080af-c1d8-40ad-9cce-e1a450ca5b57/locations/southeastasia","name":"southeastasia","type":"Region","displayName":"Southeast Asia","regionalDisplayName":"(Asia Pacific) Southeast Asia","metadata":{"regionType":"Physical","regionCategory":"Recommended","geographyGroup":"Asia Pacific","longitude":"103.833","latitude":"1.283","physicalLocation":"Singapore","pairedRegion":[{"name":"eastasia","id":"/subscriptions/faa080af-c1d8-40ad-9cce-e1a450ca5b57/locations/eastasia"}]}},{"id":"/subscriptions/faa080af-c1d8-40ad-9cce-e1a450ca5b57/locations/northeurope","name":"northeurope","type":"Region","displayName":"North Europe","regionalDisplayName":"(Europe) North Europe","metadata":{"regionType":"Physical","regionCategory":"Recommended","geographyGroup":"Europe","longitude":"-6.2597","latitude":"53.3478","physicalLocation":"Ireland","pairedRegion":[{"name":"westeurope","id":"/subscriptions/faa080af-c1d8-40ad-9cce-e1a450ca5b57/locations/westeurope"}]}},{"id":"/subscriptions/faa080af-c1d8-40ad-9cce-e1a450ca5b57/locations/swedencentral","name":"swedencentral","type":"Region","displayName":"Sweden Central","regionalDisplayName":"(Europe) Sweden Central","metadata":{"regionType":"Physical","regionCategory":"Recommended","geographyGroup":"Europe","longitude":"17.14127","latitude":"60.67488","physicalLocation":"Gävle","pairedRegion":[{"name":"swedensouth","id":"/subscriptions/faa080af-c1d8-40ad-9cce-e1a450ca5b57/locations/swedensouth"}]}},{"id":"/subscriptions/faa080af-c1d8-40ad-9cce-e1a450ca5b57/locations/uksouth","name":"uksouth","type":"Region","displayName":"UK South","regionalDisplayName":"(Europe) UK South","metadata":{"regionType":"Physical","regionCategory":"Recommended","geographyGroup":"Europe","longitude":"-0.799","latitude":"50.941","physicalLocation":"London","pairedRegion":[{"name":"ukwest","id":"/subscriptions/faa080af-c1d8-40ad-9cce-e1a450ca5b57/locations/ukwest"}]}},{"id":"/subscriptions/faa080af-c1d8-40ad-9cce-e1a450ca5b57/locations/westeurope","name":"westeurope","type":"Region","displayName":"West Europe","regionalDisplayName":"(Europe) West Europe","metadata":{"regionType":"Physical","regionCategory":"Recommended","geographyGroup":"Europe","longitude":"4.9","latitude":"52.3667","physicalLocation":"Netherlands","pairedRegion":[{"name":"northeurope","id":"/subscriptions/faa080af-c1d8-40ad-9cce-e1a450ca5b57/locations/northeurope"}]}},{"id":"/subscriptions/faa080af-c1d8-40ad-9cce-e1a450ca5b57/locations/centralus","name":"centralus","type":"Region","displayName":"Central US","regionalDisplayName":"(US) Central US","metadata":{"regionType":"Physical","regionCategory":"Recommended","geographyGroup":"US","longitude":"-93.6208","latitude":"41.5908","physicalLocation":"Iowa","pairedRegion":[{"name":"eastus2","id":"/subscriptions/faa080af-c1d8-40ad-9cce-e1a450ca5b57/locations/eastus2"}]}},{"id":"/subscriptions/faa080af-c1d8-40ad-9cce-e1a450ca5b57/locations/southafricanorth","name":"southafricanorth","type":"Region","displayName":"South Africa North","regionalDisplayName":"(Africa) South Africa North","metadata":{"regionType":"Physical","regionCategory":"Recommended","geographyGroup":"Africa","longitude":"28.21837","latitude":"-25.73134","physicalLocation":"Johannesburg","pairedRegion":[{"name":"southafricawest","id":"/subscriptions/faa080af-c1d8-40ad-9cce-e1a450ca5b57/locations/southafricawest"}]}},{"id":"/subscriptions/faa080af-c1d8-40ad-9cce-e1a450ca5b57/locations/centralindia","name":"centralindia","type":"Region","displayName":"Central India","regionalDisplayName":"(Asia Pacific) Central India","metadata":{"regionType":"Physical","regionCategory":"Recommended","geographyGroup":"Asia Pacific","longitude":"73.9197","latitude":"18.5822","physicalLocation":"Pune","pairedRegion":[{"name":"southindia","id":"/subscriptions/faa080af-c1d8-40ad-9cce-e1a450ca5b57/locations/southindia"}]}},{"id":"/subscriptions/faa080af-c1d8-40ad-9cce-e1a450ca5b57/locations/eastasia","name":"eastasia","type":"Region","displayName":"East Asia","regionalDisplayName":"(Asia Pacific) East Asia","metadata":{"regionType":"Physical","regionCategory":"Recommended","geographyGroup":"Asia Pacific","longitude":"114.188","latitude":"22.267","physicalLocation":"Hong Kong","pairedRegion":[{"name":"southeastasia","id":"/subscriptions/faa080af-c1d8-40ad-9cce-e1a450ca5b57/locations/southeastasia"}]}},{"id":"/subscriptions/faa080af-c1d8-40ad-9cce-e1a450ca5b57/locations/japaneast","name":"japaneast","type":"Region","displayName":"Japan East","regionalDisplayName":"(Asia Pacific) Japan East","metadata":{"regionType":"Physical","regionCategory":"Recommended","geographyGroup":"Asia Pacific","longitude":"139.77","latitude":"35.68","physicalLocation":"Tokyo, Saitama","pairedRegion":[{"name":"japanwest","id":"/subscriptions/faa080af-c1d8-40ad-9cce-e1a450ca5b57/locations/japanwest"}]}},{"id":"/subscriptions/faa080af-c1d8-40ad-9cce-e1a450ca5b57/locations/koreacentral","name":"koreacentral","type":"Region","displayName":"Korea Central","regionalDisplayName":"(Asia Pacific) Korea Central","metadata":{"regionType":"Physical","regionCategory":"Recommended","geographyGroup":"Asia Pacific","longitude":"126.978","latitude":"37.5665","physicalLocation":"Seoul","pairedRegion":[{"name":"koreasouth","id":"/subscriptions/faa080af-c1d8-40ad-9cce-e1a450ca5b57/locations/koreasouth"}]}},{"id":"/subscriptions/faa080af-c1d8-40ad-9cce-e1a450ca5b57/locations/newzealandnorth","name":"newzealandnorth","type":"Region","displayName":"New Zealand North","regionalDisplayName":"(Asia Pacific) New Zealand North","metadata":{"regionType":"Physical","regionCategory":"Recommended","geographyGroup":"Asia Pacific","longitude":"174.76349","latitude":"-36.84853","physicalLocation":"Auckland","pairedRegion":[]}},{"id":"/subscriptions/faa080af-c1d8-40ad-9cce-e1a450ca5b57/locations/canadacentral","name":"canadacentral","type":"Region","displayName":"Canada Central","regionalDisplayName":"(Canada) Canada Central","metadata":{"regionType":"Physical","regionCategory":"Recommended","geographyGroup":"Canada","longitude":"-79.383","latitude":"43.653","physicalLocation":"Toronto","pairedRegion":[{"name":"canadaeast","id":"/subscriptions/faa080af-c1d8-40ad-9cce-e1a450ca5b57/locations/canadaeast"}]}},{"id":"/subscriptions/faa080af-c1d8-40ad-9cce-e1a450ca5b57/locations/francecentral","name":"francecentral","type":"Region","displayName":"France Central","regionalDisplayName":"(Europe) France Central","metadata":{"regionType":"Physical","regionCategory":"Recommended","geographyGroup":"Europe","longitude":"2.373","latitude":"46.3772","physicalLocation":"Paris","pairedRegion":[{"name":"francesouth","id":"/subscriptions/faa080af-c1d8-40ad-9cce-e1a450ca5b57/locations/francesouth"}]}},{"id":"/subscriptions/faa080af-c1d8-40ad-9cce-e1a450ca5b57/locations/germanywestcentral","name":"germanywestcentral","type":"Region","displayName":"Germany West Central","regionalDisplayName":"(Europe) Germany West Central","metadata":{"regionType":"Physical","regionCategory":"Recommended","geographyGroup":"Europe","longitude":"8.682127","latitude":"50.110924","physicalLocation":"Frankfurt","pairedRegion":[{"name":"germanynorth","id":"/subscriptions/faa080af-c1d8-40ad-9cce-e1a450ca5b57/locations/germanynorth"}]}},{"id":"/subscriptions/faa080af-c1d8-40ad-9cce-e1a450ca5b57/locations/italynorth","name":"italynorth","type":"Region","displayName":"Italy North","regionalDisplayName":"(Europe) Italy North","metadata":{"regionType":"Physical","regionCategory":"Recommended","geographyGroup":"Europe","longitude":"9.18109","latitude":"45.46888","physicalLocation":"Milan","pairedRegion":[]}},{"id":"/subscriptions/faa080af-c1d8-40ad-9cce-e1a450ca5b57/locations/norwayeast","name":"norwayeast","type":"Region","displayName":"Norway East","regionalDisplayName":"(Europe) Norway East","metadata":{"regionType":"Physical","regionCategory":"Recommended","geographyGroup":"Europe","longitude":"10.752245","latitude":"59.913868","physicalLocation":"Norway","pairedRegion":[{"name":"norwaywest","id":"/subscriptions/faa080af-c1d8-40ad-9cce-e1a450ca5b57/locations/norwaywest"}]}},{"id":"/subscriptions/faa080af-c1d8-40ad-9cce-e1a450ca5b57/locations/polandcentral","name":"polandcentral","type":"Region","displayName":"Poland Central","regionalDisplayName":"(Europe) Poland Central","metadata":{"regionType":"Physical","regionCategory":"Recommended","geographyGroup":"Europe","longitude":"21.01666","latitude":"52.23334","physicalLocation":"Warsaw","pairedRegion":[]}},{"id":"/subscriptions/faa080af-c1d8-40ad-9cce-e1a450ca5b57/locations/spaincentral","name":"spaincentral","type":"Region","displayName":"Spain Central","regionalDisplayName":"(Europe) Spain Central","metadata":{"regionType":"Physical","regionCategory":"Recommended","geographyGroup":"Europe","longitude":"3.4209","latitude":"40.4259","physicalLocation":"Madrid","pairedRegion":[]}},{"id":"/subscriptions/faa080af-c1d8-40ad-9cce-e1a450ca5b57/locations/switzerlandnorth","name":"switzerlandnorth","type":"Region","displayName":"Switzerland North","regionalDisplayName":"(Europe) Switzerland North","metadata":{"regionType":"Physical","regionCategory":"Recommended","geographyGroup":"Europe","longitude":"8.564572","latitude":"47.451542","physicalLocation":"Zurich","pairedRegion":[{"name":"switzerlandwest","id":"/subscriptions/faa080af-c1d8-40ad-9cce-e1a450ca5b57/locations/switzerlandwest"}]}},{"id":"/subscriptions/faa080af-c1d8-40ad-9cce-e1a450ca5b57/locations/mexicocentral","name":"mexicocentral","type":"Region","displayName":"Mexico Central","regionalDisplayName":"(Mexico) Mexico Central","metadata":{"regionType":"Physical","regionCategory":"Recommended","geographyGroup":"Mexico","longitude":"-100.389888","latitude":"20.588818","physicalLocation":"Querétaro State","pairedRegion":[]}},{"id":"/subscriptions/faa080af-c1d8-40ad-9cce-e1a450ca5b57/locations/uaenorth","name":"uaenorth","type":"Region","displayName":"UAE North","regionalDisplayName":"(Middle East) UAE North","metadata":{"regionType":"Physical","regionCategory":"Recommended","geographyGroup":"Middle East","longitude":"55.316666","latitude":"25.266666","physicalLocation":"Dubai","pairedRegion":[{"name":"uaecentral","id":"/subscriptions/faa080af-c1d8-40ad-9cce-e1a450ca5b57/locations/uaecentral"}]}},{"id":"/subscriptions/faa080af-c1d8-40ad-9cce-e1a450ca5b57/locations/brazilsouth","name":"brazilsouth","type":"Region","displayName":"Brazil South","regionalDisplayName":"(South America) Brazil South","metadata":{"regionType":"Physical","regionCategory":"Recommended","geographyGroup":"South America","longitude":"-46.633","latitude":"-23.55","physicalLocation":"Sao Paulo State","pairedRegion":[{"name":"southcentralus","id":"/subscriptions/faa080af-c1d8-40ad-9cce-e1a450ca5b57/locations/southcentralus"}]}},{"id":"/subscriptions/faa080af-c1d8-40ad-9cce-e1a450ca5b57/locations/israelcentral","name":"israelcentral","type":"Region","displayName":"Israel Central","regionalDisplayName":"(Middle East) Israel Central","metadata":{"regionType":"Physical","regionCategory":"Recommended","geographyGroup":"Middle East","longitude":"33.4506633","latitude":"31.2655698","physicalLocation":"Israel","pairedRegion":[]}},{"id":"/subscriptions/faa080af-c1d8-40ad-9cce-e1a450ca5b57/locations/qatarcentral","name":"qatarcentral","type":"Region","displayName":"Qatar Central","regionalDisplayName":"(Middle East) Qatar Central","metadata":{"regionType":"Physical","regionCategory":"Recommended","geographyGroup":"Middle East","longitude":"51.439327","latitude":"25.551462","physicalLocation":"Doha","pairedRegion":[]}},{"id":"/subscriptions/faa080af-c1d8-40ad-9cce-e1a450ca5b57/locations/centralusstage","name":"centralusstage","type":"Region","displayName":"Central US (Stage)","regionalDisplayName":"(US) Central US (Stage)","metadata":{"regionType":"Logical","regionCategory":"Other","geographyGroup":"US"}},{"id":"/subscriptions/faa080af-c1d8-40ad-9cce-e1a450ca5b57/locations/eastusstage","name":"eastusstage","type":"Region","displayName":"East US (Stage)","regionalDisplayName":"(US) East US (Stage)","metadata":{"regionType":"Logical","regionCategory":"Other","geographyGroup":"US"}},{"id":"/subscriptions/faa080af-c1d8-40ad-9cce-e1a450ca5b57/locations/eastus2stage","name":"eastus2stage","type":"Region","displayName":"East US 2 (Stage)","regionalDisplayName":"(US) East US 2 (Stage)","metadata":{"regionType":"Logical","regionCategory":"Other","geographyGroup":"US"}},{"id":"/subscriptions/faa080af-c1d8-40ad-9cce-e1a450ca5b57/locations/northcentralusstage","name":"northcentralusstage","type":"Region","displayName":"North Central US (Stage)","regionalDisplayName":"(US) North Central US (Stage)","metadata":{"regionType":"Logical","regionCategory":"Other","geographyGroup":"US"}},{"id":"/subscriptions/faa080af-c1d8-40ad-9cce-e1a450ca5b57/locations/southcentralusstage","name":"southcentralusstage","type":"Region","displayName":"South Central US (Stage)","regionalDisplayName":"(US) South Central US (Stage)","metadata":{"regionType":"Logical","regionCategory":"Other","geographyGroup":"US"}},{"id":"/subscriptions/faa080af-c1d8-40ad-9cce-e1a450ca5b57/locations/westusstage","name":"westusstage","type":"Region","displayName":"West US (Stage)","regionalDisplayName":"(US) West US (Stage)","metadata":{"regionType":"Logical","regionCategory":"Other","geographyGroup":"US"}},{"id":"/subscriptions/faa080af-c1d8-40ad-9cce-e1a450ca5b57/locations/westus2stage","name":"westus2stage","type":"Region","displayName":"West US 2 (Stage)","regionalDisplayName":"(US) West US 2 (Stage)","metadata":{"regionType":"Logical","regionCategory":"Other","geographyGroup":"US"}},{"id":"/subscriptions/faa080af-c1d8-40ad-9cce-e1a450ca5b57/locations/asia","name":"asia","type":"Region","displayName":"Asia","regionalDisplayName":"Asia","metadata":{"regionType":"Logical","regionCategory":"Other"}},{"id":"/subscriptions/faa080af-c1d8-40ad-9cce-e1a450ca5b57/locations/asiapacific","name":"asiapacific","type":"Region","displayName":"Asia Pacific","regionalDisplayName":"Asia Pacific","metadata":{"regionType":"Logical","regionCategory":"Other"}},{"id":"/subscriptions/faa080af-c1d8-40ad-9cce-e1a450ca5b57/locations/australia","name":"australia","type":"Region","displayName":"Australia","regionalDisplayName":"Australia","metadata":{"regionType":"Logical","regionCategory":"Other"}},{"id":"/subscriptions/faa080af-c1d8-40ad-9cce-e1a450ca5b57/locations/brazil","name":"brazil","type":"Region","displayName":"Brazil","regionalDisplayName":"Brazil","metadata":{"regionType":"Logical","regionCategory":"Other"}},{"id":"/subscriptions/faa080af-c1d8-40ad-9cce-e1a450ca5b57/locations/canada","name":"canada","type":"Region","displayName":"Canada","regionalDisplayName":"Canada","metadata":{"regionType":"Logical","regionCategory":"Other"}},{"id":"/subscriptions/faa080af-c1d8-40ad-9cce-e1a450ca5b57/locations/europe","name":"europe","type":"Region","displayName":"Europe","regionalDisplayName":"Europe","metadata":{"regionType":"Logical","regionCategory":"Other"}},{"id":"/subscriptions/faa080af-c1d8-40ad-9cce-e1a450ca5b57/locations/france","name":"france","type":"Region","displayName":"France","regionalDisplayName":"France","metadata":{"regionType":"Logical","regionCategory":"Other"}},{"id":"/subscriptions/faa080af-c1d8-40ad-9cce-e1a450ca5b57/locations/germany","name":"germany","type":"Region","displayName":"Germany","regionalDisplayName":"Germany","metadata":{"regionType":"Logical","regionCategory":"Other"}},{"id":"/subscriptions/faa080af-c1d8-40ad-9cce-e1a450ca5b57/locations/global","name":"global","type":"Region","displayName":"Global","regionalDisplayName":"Global","metadata":{"regionType":"Logical","regionCategory":"Other"}},{"id":"/subscriptions/faa080af-c1d8-40ad-9cce-e1a450ca5b57/locations/india","name":"india","type":"Region","displayName":"India","regionalDisplayName":"India","metadata":{"regionType":"Logical","regionCategory":"Other"}},{"id":"/subscriptions/faa080af-c1d8-40ad-9cce-e1a450ca5b57/locations/israel","name":"israel","type":"Region","displayName":"Israel","regionalDisplayName":"Israel","metadata":{"regionType":"Logical","regionCategory":"Other"}},{"id":"/subscriptions/faa080af-c1d8-40ad-9cce-e1a450ca5b57/locations/italy","name":"italy","type":"Region","displayName":"Italy","regionalDisplayName":"Italy","metadata":{"regionType":"Logical","regionCategory":"Other"}},{"id":"/subscriptions/faa080af-c1d8-40ad-9cce-e1a450ca5b57/locations/japan","name":"japan","type":"Region","displayName":"Japan","regionalDisplayName":"Japan","metadata":{"regionType":"Logical","regionCategory":"Other"}},{"id":"/subscriptions/faa080af-c1d8-40ad-9cce-e1a450ca5b57/locations/korea","name":"korea","type":"Region","displayName":"Korea","regionalDisplayName":"Korea","metadata":{"regionType":"Logical","regionCategory":"Other"}},{"id":"/subscriptions/faa080af-c1d8-40ad-9cce-e1a450ca5b57/locations/newzealand","name":"newzealand","type":"Region","displayName":"New Zealand","regionalDisplayName":"New Zealand","metadata":{"regionType":"Logical","regionCategory":"Other"}},{"id":"/subscriptions/faa080af-c1d8-40ad-9cce-e1a450ca5b57/locations/norway","name":"norway","type":"Region","displayName":"Norway","regionalDisplayName":"Norway","metadata":{"regionType":"Logical","regionCategory":"Other"}},{"id":"/subscriptions/faa080af-c1d8-40ad-9cce-e1a450ca5b57/locations/poland","name":"poland","type":"Region","displayName":"Poland","regionalDisplayName":"Poland","metadata":{"regionType":"Logical","regionCategory":"Other"}},{"id":"/subscriptions/faa080af-c1d8-40ad-9cce-e1a450ca5b57/locations/qatar","name":"qatar","type":"Region","displayName":"Qatar","regionalDisplayName":"Qatar","metadata":{"regionType":"Logical","regionCategory":"Other"}},{"id":"/subscriptions/faa080af-c1d8-40ad-9cce-e1a450ca5b57/locations/singapore","name":"singapore","type":"Region","displayName":"Singapore","regionalDisplayName":"Singapore","metadata":{"regionType":"Logical","regionCategory":"Other"}},{"id":"/subscriptions/faa080af-c1d8-40ad-9cce-e1a450ca5b57/locations/southafrica","name":"southafrica","type":"Region","displayName":"South Africa","regionalDisplayName":"South Africa","metadata":{"regionType":"Logical","regionCategory":"Other"}},{"id":"/subscriptions/faa080af-c1d8-40ad-9cce-e1a450ca5b57/locations/sweden","name":"sweden","type":"Region","displayName":"Sweden","regionalDisplayName":"Sweden","metadata":{"regionType":"Logical","regionCategory":"Other"}},{"id":"/subscriptions/faa080af-c1d8-40ad-9cce-e1a450ca5b57/locations/switzerland","name":"switzerland","type":"Region","displayName":"Switzerland","regionalDisplayName":"Switzerland","metadata":{"regionType":"Logical","regionCategory":"Other"}},{"id":"/subscriptions/faa080af-c1d8-40ad-9cce-e1a450ca5b57/locations/uae","name":"uae","type":"Region","displayName":"United Arab Emirates","regionalDisplayName":"United Arab Emirates","metadata":{"regionType":"Logical","regionCategory":"Other"}},{"id":"/subscriptions/faa080af-c1d8-40ad-9cce-e1a450ca5b57/locations/uk","name":"uk","type":"Region","displayName":"United Kingdom","regionalDisplayName":"United Kingdom","metadata":{"regionType":"Logical","regionCategory":"Other"}},{"id":"/subscriptions/faa080af-c1d8-40ad-9cce-e1a450ca5b57/locations/unitedstates","name":"unitedstates","type":"Region","displayName":"United States","regionalDisplayName":"United States","metadata":{"regionType":"Logical","regionCategory":"Other"}},{"id":"/subscriptions/faa080af-c1d8-40ad-9cce-e1a450ca5b57/locations/unitedstateseuap","name":"unitedstateseuap","type":"Region","displayName":"United States EUAP","regionalDisplayName":"United States EUAP","metadata":{"regionType":"Logical","regionCategory":"Other"}},{"id":"/subscriptions/faa080af-c1d8-40ad-9cce-e1a450ca5b57/locations/eastasiastage","name":"eastasiastage","type":"Region","displayName":"East Asia (Stage)","regionalDisplayName":"(Asia Pacific) East Asia (Stage)","metadata":{"regionType":"Logical","regionCategory":"Other","geographyGroup":"Asia Pacific"}},{"id":"/subscriptions/faa080af-c1d8-40ad-9cce-e1a450ca5b57/locations/southeastasiastage","name":"southeastasiastage","type":"Region","displayName":"Southeast Asia (Stage)","regionalDisplayName":"(Asia Pacific) Southeast Asia (Stage)","metadata":{"regionType":"Logical","regionCategory":"Other","geographyGroup":"Asia Pacific"}},{"id":"/subscriptions/faa080af-c1d8-40ad-9cce-e1a450ca5b57/locations/brazilus","name":"brazilus","type":"Region","displayName":"Brazil US","regionalDisplayName":"(South America) Brazil US","metadata":{"regionType":"Physical","regionCategory":"Other","geographyGroup":"South America","longitude":"0","latitude":"0","physicalLocation":"","pairedRegion":[{"name":"brazilsoutheast","id":"/subscriptions/faa080af-c1d8-40ad-9cce-e1a450ca5b57/locations/brazilsoutheast"}]}},{"id":"/subscriptions/faa080af-c1d8-40ad-9cce-e1a450ca5b57/locations/eastus2","name":"eastus2","type":"Region","displayName":"East US 2","regionalDisplayName":"(US) East US 2","metadata":{"regionType":"Physical","regionCategory":"Other","geographyGroup":"US","longitude":"-78.3889","latitude":"36.6681","physicalLocation":"Virginia","pairedRegion":[{"name":"centralus","id":"/subscriptions/faa080af-c1d8-40ad-9cce-e1a450ca5b57/locations/centralus"}]}},{"id":"/subscriptions/faa080af-c1d8-40ad-9cce-e1a450ca5b57/locations/eastusstg","name":"eastusstg","type":"Region","displayName":"East US STG","regionalDisplayName":"(US) East US STG","metadata":{"regionType":"Physical","regionCategory":"Other","geographyGroup":"US","longitude":"-79.8164","latitude":"37.3719","physicalLocation":"Virginia","pairedRegion":[{"name":"southcentralusstg","id":"/subscriptions/faa080af-c1d8-40ad-9cce-e1a450ca5b57/locations/southcentralusstg"}]}},{"id":"/subscriptions/faa080af-c1d8-40ad-9cce-e1a450ca5b57/locations/northcentralus","name":"northcentralus","type":"Region","displayName":"North Central US","regionalDisplayName":"(US) North Central US","metadata":{"regionType":"Physical","regionCategory":"Other","geographyGroup":"US","longitude":"-87.6278","latitude":"41.8819","physicalLocation":"Illinois","pairedRegion":[{"name":"southcentralus","id":"/subscriptions/faa080af-c1d8-40ad-9cce-e1a450ca5b57/locations/southcentralus"}]}},{"id":"/subscriptions/faa080af-c1d8-40ad-9cce-e1a450ca5b57/locations/westus","name":"westus","type":"Region","displayName":"West US","regionalDisplayName":"(US) West US","metadata":{"regionType":"Physical","regionCategory":"Other","geographyGroup":"US","longitude":"-122.417","latitude":"37.783","physicalLocation":"California","pairedRegion":[{"name":"eastus","id":"/subscriptions/faa080af-c1d8-40ad-9cce-e1a450ca5b57/locations/eastus"}]}},{"id":"/subscriptions/faa080af-c1d8-40ad-9cce-e1a450ca5b57/locations/japanwest","name":"japanwest","type":"Region","displayName":"Japan West","regionalDisplayName":"(Asia Pacific) Japan West","metadata":{"regionType":"Physical","regionCategory":"Other","geographyGroup":"Asia Pacific","longitude":"135.5022","latitude":"34.6939","physicalLocation":"Osaka","pairedRegion":[{"name":"japaneast","id":"/subscriptions/faa080af-c1d8-40ad-9cce-e1a450ca5b57/locations/japaneast"}]}},{"id":"/subscriptions/faa080af-c1d8-40ad-9cce-e1a450ca5b57/locations/jioindiawest","name":"jioindiawest","type":"Region","displayName":"Jio India West","regionalDisplayName":"(Asia Pacific) Jio India West","metadata":{"regionType":"Physical","regionCategory":"Other","geographyGroup":"Asia Pacific","longitude":"70.05773","latitude":"22.470701","physicalLocation":"Jamnagar","pairedRegion":[{"name":"jioindiacentral","id":"/subscriptions/faa080af-c1d8-40ad-9cce-e1a450ca5b57/locations/jioindiacentral"}]}},{"id":"/subscriptions/faa080af-c1d8-40ad-9cce-e1a450ca5b57/locations/centraluseuap","name":"centraluseuap","type":"Region","displayName":"Central US EUAP","regionalDisplayName":"(US) Central US EUAP","metadata":{"regionType":"Physical","regionCategory":"Other","geographyGroup":"US","longitude":"-93.6208","latitude":"41.5908","physicalLocation":"","pairedRegion":[{"name":"eastus2euap","id":"/subscriptions/faa080af-c1d8-40ad-9cce-e1a450ca5b57/locations/eastus2euap"}]}},{"id":"/subscriptions/faa080af-c1d8-40ad-9cce-e1a450ca5b57/locations/eastus2euap","name":"eastus2euap","type":"Region","displayName":"East US 2 EUAP","regionalDisplayName":"(US) East US 2 EUAP","metadata":{"regionType":"Physical","regionCategory":"Other","geographyGroup":"US","longitude":"-78.3889","latitude":"36.6681","physicalLocation":"","pairedRegion":[{"name":"centraluseuap","id":"/subscriptions/faa080af-c1d8-40ad-9cce-e1a450ca5b57/locations/centraluseuap"}]}},{"id":"/subscriptions/faa080af-c1d8-40ad-9cce-e1a450ca5b57/locations/southcentralusstg","name":"southcentralusstg","type":"Region","displayName":"South Central US STG","regionalDisplayName":"(US) South Central US STG","metadata":{"regionType":"Physical","regionCategory":"Other","geographyGroup":"US","longitude":"-98.5","latitude":"29.4167","physicalLocation":"Texas","pairedRegion":[{"name":"eastusstg","id":"/subscriptions/faa080af-c1d8-40ad-9cce-e1a450ca5b57/locations/eastusstg"}]}},{"id":"/subscriptions/faa080af-c1d8-40ad-9cce-e1a450ca5b57/locations/westcentralus","name":"westcentralus","type":"Region","displayName":"West Central US","regionalDisplayName":"(US) West Central US","metadata":{"regionType":"Physical","regionCategory":"Other","geographyGroup":"US","longitude":"-110.234","latitude":"40.89","physicalLocation":"Wyoming","pairedRegion":[{"name":"westus2","id":"/subscriptions/faa080af-c1d8-40ad-9cce-e1a450ca5b57/locations/westus2"}]}},{"id":"/subscriptions/faa080af-c1d8-40ad-9cce-e1a450ca5b57/locations/southafricawest","name":"southafricawest","type":"Region","displayName":"South Africa West","regionalDisplayName":"(Africa) South Africa West","metadata":{"regionType":"Physical","regionCategory":"Other","geographyGroup":"Africa","longitude":"18.843266","latitude":"-34.075691","physicalLocation":"Cape Town","pairedRegion":[{"name":"southafricanorth","id":"/subscriptions/faa080af-c1d8-40ad-9cce-e1a450ca5b57/locations/southafricanorth"}]}},{"id":"/subscriptions/faa080af-c1d8-40ad-9cce-e1a450ca5b57/locations/australiacentral","name":"australiacentral","type":"Region","displayName":"Australia Central","regionalDisplayName":"(Asia Pacific) Australia Central","metadata":{"regionType":"Physical","regionCategory":"Other","geographyGroup":"Asia Pacific","longitude":"149.1244","latitude":"-35.3075","physicalLocation":"Canberra","pairedRegion":[{"name":"australiacentral2","id":"/subscriptions/faa080af-c1d8-40ad-9cce-e1a450ca5b57/locations/australiacentral2"}]}},{"id":"/subscriptions/faa080af-c1d8-40ad-9cce-e1a450ca5b57/locations/australiacentral2","name":"australiacentral2","type":"Region","displayName":"Australia Central 2","regionalDisplayName":"(Asia Pacific) Australia Central 2","metadata":{"regionType":"Physical","regionCategory":"Other","geographyGroup":"Asia Pacific","longitude":"149.1244","latitude":"-35.3075","physicalLocation":"Canberra","pairedRegion":[{"name":"australiacentral","id":"/subscriptions/faa080af-c1d8-40ad-9cce-e1a450ca5b57/locations/australiacentral"}]}},{"id":"/subscriptions/faa080af-c1d8-40ad-9cce-e1a450ca5b57/locations/australiasoutheast","name":"australiasoutheast","type":"Region","displayName":"Australia Southeast","regionalDisplayName":"(Asia Pacific) Australia Southeast","metadata":{"regionType":"Physical","regionCategory":"Other","geographyGroup":"Asia Pacific","longitude":"144.9631","latitude":"-37.8136","physicalLocation":"Victoria","pairedRegion":[{"name":"australiaeast","id":"/subscriptions/faa080af-c1d8-40ad-9cce-e1a450ca5b57/locations/australiaeast"}]}},{"id":"/subscriptions/faa080af-c1d8-40ad-9cce-e1a450ca5b57/locations/jioindiacentral","name":"jioindiacentral","type":"Region","displayName":"Jio India Central","regionalDisplayName":"(Asia Pacific) Jio India Central","metadata":{"regionType":"Physical","regionCategory":"Other","geographyGroup":"Asia Pacific","longitude":"79.08886","latitude":"21.146633","physicalLocation":"Nagpur","pairedRegion":[{"name":"jioindiawest","id":"/subscriptions/faa080af-c1d8-40ad-9cce-e1a450ca5b57/locations/jioindiawest"}]}},{"id":"/subscriptions/faa080af-c1d8-40ad-9cce-e1a450ca5b57/locations/koreasouth","name":"koreasouth","type":"Region","displayName":"Korea South","regionalDisplayName":"(Asia Pacific) Korea South","metadata":{"regionType":"Physical","regionCategory":"Other","geographyGroup":"Asia Pacific","longitude":"129.0756","latitude":"35.1796","physicalLocation":"Busan","pairedRegion":[{"name":"koreacentral","id":"/subscriptions/faa080af-c1d8-40ad-9cce-e1a450ca5b57/locations/koreacentral"}]}},{"id":"/subscriptions/faa080af-c1d8-40ad-9cce-e1a450ca5b57/locations/southindia","name":"southindia","type":"Region","displayName":"South India","regionalDisplayName":"(Asia Pacific) South India","metadata":{"regionType":"Physical","regionCategory":"Other","geographyGroup":"Asia Pacific","longitude":"80.1636","latitude":"12.9822","physicalLocation":"Chennai","pairedRegion":[{"name":"centralindia","id":"/subscriptions/faa080af-c1d8-40ad-9cce-e1a450ca5b57/locations/centralindia"}]}},{"id":"/subscriptions/faa080af-c1d8-40ad-9cce-e1a450ca5b57/locations/westindia","name":"westindia","type":"Region","displayName":"West India","regionalDisplayName":"(Asia Pacific) West India","metadata":{"regionType":"Physical","regionCategory":"Other","geographyGroup":"Asia Pacific","longitude":"72.868","latitude":"19.088","physicalLocation":"Mumbai","pairedRegion":[{"name":"southindia","id":"/subscriptions/faa080af-c1d8-40ad-9cce-e1a450ca5b57/locations/southindia"}]}},{"id":"/subscriptions/faa080af-c1d8-40ad-9cce-e1a450ca5b57/locations/canadaeast","name":"canadaeast","type":"Region","displayName":"Canada East","regionalDisplayName":"(Canada) Canada East","metadata":{"regionType":"Physical","regionCategory":"Other","geographyGroup":"Canada","longitude":"-71.217","latitude":"46.817","physicalLocation":"Quebec","pairedRegion":[{"name":"canadacentral","id":"/subscriptions/faa080af-c1d8-40ad-9cce-e1a450ca5b57/locations/canadacentral"}]}},{"id":"/subscriptions/faa080af-c1d8-40ad-9cce-e1a450ca5b57/locations/francesouth","name":"francesouth","type":"Region","displayName":"France South","regionalDisplayName":"(Europe) France South","metadata":{"regionType":"Physical","regionCategory":"Other","geographyGroup":"Europe","longitude":"2.1972","latitude":"43.8345","physicalLocation":"Marseille","pairedRegion":[{"name":"francecentral","id":"/subscriptions/faa080af-c1d8-40ad-9cce-e1a450ca5b57/locations/francecentral"}]}},{"id":"/subscriptions/faa080af-c1d8-40ad-9cce-e1a450ca5b57/locations/germanynorth","name":"germanynorth","type":"Region","displayName":"Germany North","regionalDisplayName":"(Europe) Germany North","metadata":{"regionType":"Physical","regionCategory":"Other","geographyGroup":"Europe","longitude":"8.806422","latitude":"53.073635","physicalLocation":"Berlin","pairedRegion":[{"name":"germanywestcentral","id":"/subscriptions/faa080af-c1d8-40ad-9cce-e1a450ca5b57/locations/germanywestcentral"}]}},{"id":"/subscriptions/faa080af-c1d8-40ad-9cce-e1a450ca5b57/locations/norwaywest","name":"norwaywest","type":"Region","displayName":"Norway West","regionalDisplayName":"(Europe) Norway West","metadata":{"regionType":"Physical","regionCategory":"Other","geographyGroup":"Europe","longitude":"5.733107","latitude":"58.969975","physicalLocation":"Norway","pairedRegion":[{"name":"norwayeast","id":"/subscriptions/faa080af-c1d8-40ad-9cce-e1a450ca5b57/locations/norwayeast"}]}},{"id":"/subscriptions/faa080af-c1d8-40ad-9cce-e1a450ca5b57/locations/switzerlandwest","name":"switzerlandwest","type":"Region","displayName":"Switzerland West","regionalDisplayName":"(Europe) Switzerland West","metadata":{"regionType":"Physical","regionCategory":"Other","geographyGroup":"Europe","longitude":"6.143158","latitude":"46.204391","physicalLocation":"Geneva","pairedRegion":[{"name":"switzerlandnorth","id":"/subscriptions/faa080af-c1d8-40ad-9cce-e1a450ca5b57/locations/switzerlandnorth"}]}},{"id":"/subscriptions/faa080af-c1d8-40ad-9cce-e1a450ca5b57/locations/ukwest","name":"ukwest","type":"Region","displayName":"UK West","regionalDisplayName":"(Europe) UK West","metadata":{"regionType":"Physical","regionCategory":"Other","geographyGroup":"Europe","longitude":"-3.084","latitude":"53.427","physicalLocation":"Cardiff","pairedRegion":[{"name":"uksouth","id":"/subscriptions/faa080af-c1d8-40ad-9cce-e1a450ca5b57/locations/uksouth"}]}},{"id":"/subscriptions/faa080af-c1d8-40ad-9cce-e1a450ca5b57/locations/uaecentral","name":"uaecentral","type":"Region","displayName":"UAE Central","regionalDisplayName":"(Middle East) UAE Central","metadata":{"regionType":"Physical","regionCategory":"Other","geographyGroup":"Middle East","longitude":"54.366669","latitude":"24.466667","physicalLocation":"Abu Dhabi","pairedRegion":[{"name":"uaenorth","id":"/subscriptions/faa080af-c1d8-40ad-9cce-e1a450ca5b57/locations/uaenorth"}]}},{"id":"/subscriptions/faa080af-c1d8-40ad-9cce-e1a450ca5b57/locations/brazilsoutheast","name":"brazilsoutheast","type":"Region","displayName":"Brazil Southeast","regionalDisplayName":"(South America) Brazil Southeast","metadata":{"regionType":"Physical","regionCategory":"Other","geographyGroup":"South America","longitude":"-43.2075","latitude":"-22.90278","physicalLocation":"Rio","pairedRegion":[{"name":"brazilsouth","id":"/subscriptions/faa080af-c1d8-40ad-9cce-e1a450ca5b57/locations/brazilsouth"}]}}]}'
        headers:
            Cache-Control:
                - no-cache
            Content-Length:
                - "35781"
            Content-Type:
                - application/json; charset=utf-8
            Date:
                - Wed, 05 Mar 2025 22:08:14 GMT
            Expires:
                - "-1"
            Pragma:
                - no-cache
            Strict-Transport-Security:
                - max-age=31536000; includeSubDomains
            X-Cache:
                - CONFIG_NOCACHE
            X-Content-Type-Options:
                - nosniff
            X-Ms-Correlation-Request-Id:
                - e8096ac0bc5046fd40933fadce1a70f5
            X-Ms-Ratelimit-Remaining-Subscription-Global-Reads:
                - "16499"
            X-Ms-Ratelimit-Remaining-Subscription-Reads:
                - "1099"
            X-Ms-Request-Id:
                - 961ba874-6c41-40af-84d8-03b3d41a5600
            X-Ms-Routing-Request-Id:
                - WESTUS:20250305T220814Z:961ba874-6c41-40af-84d8-03b3d41a5600
            X-Msedge-Ref:
                - 'Ref A: B4F03036BEF3429E90897ED2A452E698 Ref B: CO6AA3150217035 Ref C: 2025-03-05T22:08:11Z'
        status: 200 OK
        code: 200
        duration: 3.2057486s
    - id: 1
      request:
        proto: HTTP/1.1
        proto_major: 1
        proto_minor: 1
        content_length: 0
        transfer_encoding: []
        trailer: {}
        host: management.azure.com
        remote_addr: ""
        request_uri: ""
        body: ""
        form: {}
        headers:
            Accept:
                - application/json
            Accept-Encoding:
                - gzip
            Authorization:
                - SANITIZED
            User-Agent:
<<<<<<< HEAD
                - azsdk-go-armresources.DeploymentsClient/v1.1.1 (go1.24.0; linux),azdev/0.0.0-dev.0 (Go go1.24.0; linux/amd64)
=======
                - azsdk-go-armresources.DeploymentsClient/v1.1.1 (go1.23.2; Windows_NT),azdev/0.0.0-dev.0 (Go go1.23.2; windows/amd64)
>>>>>>> 37baa781
            X-Ms-Correlation-Request-Id:
                - e8096ac0bc5046fd40933fadce1a70f5
        url: https://management.azure.com:443/subscriptions/faa080af-c1d8-40ad-9cce-e1a450ca5b57/providers/Microsoft.Resources/deployments/?api-version=2021-04-01
        method: GET
      response:
        proto: HTTP/2.0
        proto_major: 2
        proto_minor: 0
        transfer_encoding: []
        trailer: {}
        content_length: 854524
        uncompressed: false
        body: '{"nextLink":"https://management.azure.com/subscriptions/faa080af-c1d8-40ad-9cce-e1a450ca5b57/providers/Microsoft.Resources/deployments/?api-version=2021-04-01\u0026%24skiptoken=3ZLRboIwFIafxV5r0qox0zvYKQm4FiltDbsz6BasgWRjAWp891F0L6C7WHbV%2fuecJt%2f%2fn55RXpV1UX7t6qIqZWUO5SdandGWplKlU3ctD2292X3UhZtYHzq0QmT0NOIya5nNJmg8TIiq%2bemRBR4JE%2fgM3ptEvQJTyZyD7ws4QYJ1wBTFXPqQSP3M5f5NEB6%2fpLiJQfVzWRdLM2U273pNYpnPWIcxN4nd0ggUVJ3QUaDs7cRLrQy%2f6qCv37Qg0UZrb8GMauJjRLl7B05rEEaH6DJG1HvA4%2fwhjy2XYdMn2HCbTdmREt6RRJnlWiiuHC%2bToR2Y6T7RA7vYuLpUpziVzgudcfD6zDLLJJ04P9edze7bGZ7%2fws4M5hBaBhSzglChyMDMZG57zpZB%2fw%2b8ycB6zf4%2b1D8b%2fT%2bxc7l8Aw%3d%3d","value":[]}'
        headers:
            Cache-Control:
                - no-cache
            Content-Length:
                - "854524"
            Content-Type:
                - application/json; charset=utf-8
            Date:
                - Wed, 05 Mar 2025 22:08:19 GMT
            Expires:
                - "-1"
            Pragma:
                - no-cache
            Strict-Transport-Security:
                - max-age=31536000; includeSubDomains
            X-Cache:
                - CONFIG_NOCACHE
            X-Content-Type-Options:
                - nosniff
            X-Ms-Correlation-Request-Id:
                - e8096ac0bc5046fd40933fadce1a70f5
            X-Ms-Ratelimit-Remaining-Subscription-Global-Reads:
                - "16499"
            X-Ms-Ratelimit-Remaining-Subscription-Reads:
                - "1099"
            X-Ms-Request-Id:
                - 70cfc740-5034-4a80-b1b1-cecee691fd6b
            X-Ms-Routing-Request-Id:
                - WESTUS2:20250305T220819Z:70cfc740-5034-4a80-b1b1-cecee691fd6b
            X-Msedge-Ref:
                - 'Ref A: F6C4F89FECDB4096A299CF0DA5117B37 Ref B: CO6AA3150217035 Ref C: 2025-03-05T22:08:15Z'
        status: 200 OK
        code: 200
        duration: 4.8445341s
    - id: 2
      request:
        proto: HTTP/1.1
        proto_major: 1
        proto_minor: 1
        content_length: 0
        transfer_encoding: []
        trailer: {}
        host: management.azure.com
        remote_addr: ""
        request_uri: ""
        body: ""
        form: {}
        headers:
            Accept-Encoding:
                - gzip
            Authorization:
                - SANITIZED
            User-Agent:
                - azsdk-go-armresources.DeploymentsClient/v1.1.1 (go1.23.2; Windows_NT),azdev/0.0.0-dev.0 (Go go1.23.2; windows/amd64)
            X-Ms-Correlation-Request-Id:
                - e8096ac0bc5046fd40933fadce1a70f5
        url: https://management.azure.com:443/subscriptions/faa080af-c1d8-40ad-9cce-e1a450ca5b57/providers/Microsoft.Resources/deployments/?api-version=2021-04-01&%24skiptoken=3ZLRboIwFIafxV5r0qox0zvYKQm4FiltDbsz6BasgWRjAWp891F0L6C7WHbV%2fuecJt%2f%2fn55RXpV1UX7t6qIqZWUO5SdandGWplKlU3ctD2292X3UhZtYHzq0QmT0NOIya5nNJmg8TIiq%2bemRBR4JE%2fgM3ptEvQJTyZyD7ws4QYJ1wBTFXPqQSP3M5f5NEB6%2fpLiJQfVzWRdLM2U273pNYpnPWIcxN4nd0ggUVJ3QUaDs7cRLrQy%2f6qCv37Qg0UZrb8GMauJjRLl7B05rEEaH6DJG1HvA4%2fwhjy2XYdMn2HCbTdmREt6RRJnlWiiuHC%2bToR2Y6T7RA7vYuLpUpziVzgudcfD6zDLLJJ04P9edze7bGZ7%2fws4M5hBaBhSzglChyMDMZG57zpZB%2fw%2b8ycB6zf4%2b1D8b%2fT%2bxc7l8Aw%3d%3d
        method: GET
      response:
        proto: HTTP/2.0
        proto_major: 2
        proto_minor: 0
        transfer_encoding: []
        trailer: {}
        content_length: 1228215
        uncompressed: false
        body: '{"nextLink":"https://management.azure.com/subscriptions/faa080af-c1d8-40ad-9cce-e1a450ca5b57/providers/Microsoft.Resources/deployments/?api-version=2021-04-01\u0026%24skiptoken=1Y%2fdCoIwGIavxe%2fYYMuK8Cz7DKK2NbcVdhZlIsqEMrTEe%2b%2bHOugO6vD9g%2bdtYV%2faKrOXXZWVVpd5Ys%2fgt7AJlTaqD769FIUL4eQtW7BJU612pyp7DhbJFXygztjhOm7YLe6B%2b2pEZf3JKCFOlM8ChmktzRaZkQOOQRBhgZKsZ8yEhOsApV5PuT4cI8rFUpFaoHn04ivHORUYDgTKh5f2haJc4XzEctnwGxsynTYMjQed%2b8b2vrGff%2f6A%2bscxu%2b4O","value":[]}'
        headers:
            Cache-Control:
                - no-cache
            Content-Length:
                - "1228215"
            Content-Type:
                - application/json; charset=utf-8
            Date:
                - Wed, 05 Mar 2025 22:08:24 GMT
            Expires:
                - "-1"
            Pragma:
                - no-cache
            Strict-Transport-Security:
                - max-age=31536000; includeSubDomains
            X-Cache:
                - CONFIG_NOCACHE
            X-Content-Type-Options:
                - nosniff
            X-Ms-Correlation-Request-Id:
                - e8096ac0bc5046fd40933fadce1a70f5
            X-Ms-Ratelimit-Remaining-Subscription-Global-Reads:
                - "16499"
            X-Ms-Ratelimit-Remaining-Subscription-Reads:
                - "1099"
            X-Ms-Request-Id:
                - 862d3f15-bb8d-4df2-b8f9-c959ac5f44c7
            X-Ms-Routing-Request-Id:
                - WESTUS2:20250305T220824Z:862d3f15-bb8d-4df2-b8f9-c959ac5f44c7
            X-Msedge-Ref:
                - 'Ref A: 10C28DDF780846D18D09F087458F4B32 Ref B: CO6AA3150217035 Ref C: 2025-03-05T22:08:19Z'
        status: 200 OK
        code: 200
        duration: 4.8590741s
    - id: 3
      request:
        proto: HTTP/1.1
        proto_major: 1
        proto_minor: 1
        content_length: 0
        transfer_encoding: []
        trailer: {}
        host: management.azure.com
        remote_addr: ""
        request_uri: ""
        body: ""
        form: {}
        headers:
            Accept-Encoding:
                - gzip
            Authorization:
                - SANITIZED
            User-Agent:
                - azsdk-go-armresources.DeploymentsClient/v1.1.1 (go1.23.2; Windows_NT),azdev/0.0.0-dev.0 (Go go1.23.2; windows/amd64)
            X-Ms-Correlation-Request-Id:
                - e8096ac0bc5046fd40933fadce1a70f5
        url: https://management.azure.com:443/subscriptions/faa080af-c1d8-40ad-9cce-e1a450ca5b57/providers/Microsoft.Resources/deployments/?api-version=2021-04-01&%24skiptoken=1Y%2fdCoIwGIavxe%2fYYMuK8Cz7DKK2NbcVdhZlIsqEMrTEe%2b%2bHOugO6vD9g%2bdtYV%2faKrOXXZWVVpd5Ys%2fgt7AJlTaqD769FIUL4eQtW7BJU612pyp7DhbJFXygztjhOm7YLe6B%2b2pEZf3JKCFOlM8ChmktzRaZkQOOQRBhgZKsZ8yEhOsApV5PuT4cI8rFUpFaoHn04ivHORUYDgTKh5f2haJc4XzEctnwGxsynTYMjQed%2b8b2vrGff%2f6A%2bscxu%2b4O
        method: GET
      response:
        proto: HTTP/2.0
        proto_major: 2
        proto_minor: 0
        transfer_encoding: []
        trailer: {}
        content_length: 543303
        uncompressed: false
        body: '{"nextLink":"https://management.azure.com/subscriptions/faa080af-c1d8-40ad-9cce-e1a450ca5b57/providers/Microsoft.Resources/deployments/?api-version=2021-04-01\u0026%24skiptoken=q1ZKzs8rycwrTSzJzM8Lyc9OzStWsqpWcnUMDgkNNlKyyivNydGBcmG8cFeQJIwX6h3sHxriAeMG%2bPs4%2brk4u%2fqFBDn6wAQhOuDGQbjGENnaWgA%3d","value":[]}'
        headers:
            Cache-Control:
                - no-cache
            Content-Length:
                - "543303"
            Content-Type:
                - application/json; charset=utf-8
            Date:
                - Wed, 05 Mar 2025 22:08:27 GMT
            Expires:
                - "-1"
            Pragma:
                - no-cache
            Strict-Transport-Security:
                - max-age=31536000; includeSubDomains
            X-Cache:
                - CONFIG_NOCACHE
            X-Content-Type-Options:
                - nosniff
            X-Ms-Correlation-Request-Id:
                - e8096ac0bc5046fd40933fadce1a70f5
            X-Ms-Ratelimit-Remaining-Subscription-Global-Reads:
                - "16499"
            X-Ms-Ratelimit-Remaining-Subscription-Reads:
                - "1099"
            X-Ms-Request-Id:
                - 6d5961ba-eccf-4b78-a287-d4d1d35f7bb6
            X-Ms-Routing-Request-Id:
                - WESTUS2:20250305T220827Z:6d5961ba-eccf-4b78-a287-d4d1d35f7bb6
            X-Msedge-Ref:
                - 'Ref A: 47D286988E17439E9A1C4D09EE2C29EB Ref B: CO6AA3150217035 Ref C: 2025-03-05T22:08:24Z'
        status: 200 OK
        code: 200
        duration: 2.3806609s
    - id: 4
      request:
        proto: HTTP/1.1
        proto_major: 1
        proto_minor: 1
        content_length: 0
        transfer_encoding: []
        trailer: {}
        host: management.azure.com
        remote_addr: ""
        request_uri: ""
        body: ""
        form: {}
        headers:
            Accept-Encoding:
                - gzip
            Authorization:
                - SANITIZED
            User-Agent:
                - azsdk-go-armresources.DeploymentsClient/v1.1.1 (go1.23.2; Windows_NT),azdev/0.0.0-dev.0 (Go go1.23.2; windows/amd64)
            X-Ms-Correlation-Request-Id:
                - e8096ac0bc5046fd40933fadce1a70f5
        url: https://management.azure.com:443/subscriptions/faa080af-c1d8-40ad-9cce-e1a450ca5b57/providers/Microsoft.Resources/deployments/?api-version=2021-04-01&%24skiptoken=q1ZKzs8rycwrTSzJzM8Lyc9OzStWsqpWcnUMDgkNNlKyyivNydGBcmG8cFeQJIwX6h3sHxriAeMG%2bPs4%2brk4u%2fqFBDn6wAQhOuDGQbjGENnaWgA%3d
        method: GET
      response:
        proto: HTTP/2.0
        proto_major: 2
        proto_minor: 0
        transfer_encoding: []
        trailer: {}
        content_length: 37877
        uncompressed: false
        body: '{"value":[]}'
        headers:
            Cache-Control:
                - no-cache
            Content-Length:
                - "37877"
            Content-Type:
                - application/json; charset=utf-8
            Date:
                - Wed, 05 Mar 2025 22:08:29 GMT
            Expires:
                - "-1"
            Pragma:
                - no-cache
            Strict-Transport-Security:
                - max-age=31536000; includeSubDomains
            X-Cache:
                - CONFIG_NOCACHE
            X-Content-Type-Options:
                - nosniff
            X-Ms-Correlation-Request-Id:
                - e8096ac0bc5046fd40933fadce1a70f5
            X-Ms-Ratelimit-Remaining-Subscription-Global-Reads:
                - "16499"
            X-Ms-Ratelimit-Remaining-Subscription-Reads:
                - "1099"
            X-Ms-Request-Id:
                - f0f8c150-a9c2-4cad-b2f2-f76d240bcaa8
            X-Ms-Routing-Request-Id:
                - WESTUS2:20250305T220829Z:f0f8c150-a9c2-4cad-b2f2-f76d240bcaa8
            X-Msedge-Ref:
                - 'Ref A: B9D82C388B61457D8AFE305312339A02 Ref B: CO6AA3150217035 Ref C: 2025-03-05T22:08:27Z'
        status: 200 OK
        code: 200
        duration: 1.7031211s
    - id: 5
      request:
        proto: HTTP/1.1
        proto_major: 1
        proto_minor: 1
        content_length: 4494
        transfer_encoding: []
        trailer: {}
        host: management.azure.com
        remote_addr: ""
        request_uri: ""
        body: '{"location":"eastus2","properties":{"mode":"Incremental","parameters":{"boolTagValue":{"value":false,"reference":null},"environmentName":{"value":"azdtest-wa9b56b","reference":null},"intTagValue":{"value":678,"reference":null},"location":{"value":"eastus2","reference":null},"secureValue":{"value":"","reference":null}},"template":{"$schema":"https://schema.management.azure.com/schemas/2018-05-01/subscriptionDeploymentTemplate.json#","languageVersion":"2.0","contentVersion":"1.0.0.0","metadata":{"_generator":{"name":"bicep","version":"0.33.93.31351","templateHash":"11064734108664627865"}},"parameters":{"environmentName":{"type":"string","minLength":1,"maxLength":64,"metadata":{"description":"Name of the the environment which is used to generate a short unique hash used in all resources."}},"location":{"type":"string","metadata":{"description":"Primary location for all resources"}},"deleteAfterTime":{"type":"string","defaultValue":"[dateTimeAdd(utcNow(''o''), ''PT1H'')]","metadata":{"description":"A time to mark on created resource groups, so they can be cleaned up via an automated process."}},"intTagValue":{"type":"int","metadata":{"description":"Test parameter for int-typed values."}},"boolTagValue":{"type":"bool","metadata":{"description":"Test parameter for bool-typed values."}},"secureValue":{"type":"securestring","metadata":{"description":"Test parameter for secureString-typed values."}},"secureObject":{"type":"secureObject","defaultValue":{},"metadata":{"description":"Test parameter for secureObject-typed values."}},"nullableParam":{"type":"string","nullable":true}},"variables":{"tags":{"azd-env-name":"[parameters(''environmentName'')]","DeleteAfter":"[parameters(''deleteAfterTime'')]","IntTag":"[string(parameters(''intTagValue''))]","BoolTag":"[string(parameters(''boolTagValue''))]","SecureTag":"[parameters(''secureValue'')]","SecureObjectTag":"[string(parameters(''secureObject''))]"}},"resources":{"rg":{"type":"Microsoft.Resources/resourceGroups","apiVersion":"2021-04-01","name":"[format(''rg-{0}'', parameters(''environmentName''))]","location":"[parameters(''location'')]","tags":"[variables(''tags'')]"},"resources":{"type":"Microsoft.Resources/deployments","apiVersion":"2022-09-01","name":"resources","resourceGroup":"[format(''rg-{0}'', parameters(''environmentName''))]","properties":{"expressionEvaluationOptions":{"scope":"inner"},"mode":"Incremental","parameters":{"environmentName":{"value":"[parameters(''environmentName'')]"},"location":{"value":"[parameters(''location'')]"}},"template":{"$schema":"https://schema.management.azure.com/schemas/2019-04-01/deploymentTemplate.json#","contentVersion":"1.0.0.0","metadata":{"_generator":{"name":"bicep","version":"0.33.93.31351","templateHash":"5767758576906504008"}},"parameters":{"environmentName":{"type":"string"},"location":{"type":"string","defaultValue":"[resourceGroup().location]"}},"variables":{"tags":{"azd-env-name":"[parameters(''environmentName'')]"},"resourceToken":"[toLower(uniqueString(subscription().id, parameters(''environmentName''), parameters(''location'')))]"},"resources":[{"type":"Microsoft.Storage/storageAccounts","apiVersion":"2022-05-01","name":"[format(''st{0}'', variables(''resourceToken''))]","location":"[parameters(''location'')]","tags":"[variables(''tags'')]","kind":"StorageV2","sku":{"name":"Standard_LRS"},"properties":{"allowSharedKeyAccess":false}}],"outputs":{"AZURE_STORAGE_ACCOUNT_ID":{"type":"string","value":"[resourceId(''Microsoft.Storage/storageAccounts'', format(''st{0}'', variables(''resourceToken'')))]"},"AZURE_STORAGE_ACCOUNT_NAME":{"type":"string","value":"[format(''st{0}'', variables(''resourceToken''))]"}}}},"dependsOn":["rg"]}},"outputs":{"nullableParamOutput":{"type":"string","nullable":true,"value":"[parameters(''nullableParam'')]"},"AZURE_STORAGE_ACCOUNT_ID":{"type":"string","value":"[reference(''resources'').outputs.AZURE_STORAGE_ACCOUNT_ID.value]"},"AZURE_STORAGE_ACCOUNT_NAME":{"type":"string","value":"[reference(''resources'').outputs.AZURE_STORAGE_ACCOUNT_NAME.value]"},"STRING":{"type":"string","value":"abc"},"BOOL":{"type":"bool","value":true},"INT":{"type":"int","value":1234},"ARRAY":{"type":"array","value":[true,"abc",1234]},"ARRAY_INT":{"type":"array","value":[1,2,3]},"ARRAY_STRING":{"type":"array","value":["elem1","elem2","elem3"]},"OBJECT":{"type":"object","value":{"foo":"bar","inner":{"foo":"bar"},"array":[true,"abc",1234]}}}}},"tags":{"azd-env-name":"azdtest-wa9b56b","azd-provision-param-hash":"ee82ee843e4e47b16b5a0c165dccd56d4b711d08f5bfbe44e8e2f16f9af576c0"}}'
        form: {}
        headers:
            Accept:
                - application/json
            Accept-Encoding:
                - gzip
            Authorization:
                - SANITIZED
            Content-Length:
                - "4494"
            Content-Type:
                - application/json
            User-Agent:
<<<<<<< HEAD
                - azsdk-go-armresources.DeploymentsClient/v1.1.1 (go1.24.0; linux),azdev/0.0.0-dev.0 (Go go1.24.0; linux/amd64)
=======
                - azsdk-go-armresources.DeploymentsClient/v1.1.1 (go1.23.2; Windows_NT),azdev/0.0.0-dev.0 (Go go1.23.2; windows/amd64)
            X-Ms-Correlation-Request-Id:
                - e8096ac0bc5046fd40933fadce1a70f5
        url: https://management.azure.com:443/subscriptions/faa080af-c1d8-40ad-9cce-e1a450ca5b57/providers/Microsoft.Resources/deployments/azdtest-wa9b56b-1741212484/validate?api-version=2021-04-01
        method: POST
      response:
        proto: HTTP/2.0
        proto_major: 2
        proto_minor: 0
        transfer_encoding: []
        trailer: {}
        content_length: 2037
        uncompressed: false
        body: '{"id":"/subscriptions/faa080af-c1d8-40ad-9cce-e1a450ca5b57/providers/Microsoft.Resources/deployments/azdtest-wa9b56b-1741212484","name":"azdtest-wa9b56b-1741212484","type":"Microsoft.Resources/deployments","location":"eastus2","tags":{"azd-env-name":"azdtest-wa9b56b","azd-provision-param-hash":"ee82ee843e4e47b16b5a0c165dccd56d4b711d08f5bfbe44e8e2f16f9af576c0"},"properties":{"templateHash":"11064734108664627865","parameters":{"environmentName":{"type":"String","value":"azdtest-wa9b56b"},"location":{"type":"String","value":"eastus2"},"deleteAfterTime":{"type":"String","value":"2025-03-05T23:08:29Z"},"intTagValue":{"type":"Int","value":678},"boolTagValue":{"type":"Bool","value":false},"secureValue":{"type":"SecureString"},"secureObject":{"type":"SecureObject"},"nullableParam":{"type":"String","value":null}},"mode":"Incremental","provisioningState":"Succeeded","timestamp":"2025-03-05T22:08:29.5263204Z","duration":"-P739314DT22H8M29.5263204S","correlationId":"e8096ac0bc5046fd40933fadce1a70f5","providers":[{"namespace":"Microsoft.Resources","resourceTypes":[{"resourceType":"resourceGroups","locations":["eastus2"]},{"resourceType":"deployments","locations":[null]}]}],"dependencies":[{"dependsOn":[{"id":"/subscriptions/faa080af-c1d8-40ad-9cce-e1a450ca5b57/resourceGroups/rg-azdtest-wa9b56b","resourceType":"Microsoft.Resources/resourceGroups","resourceName":"rg-azdtest-wa9b56b"}],"id":"/subscriptions/faa080af-c1d8-40ad-9cce-e1a450ca5b57/resourceGroups/rg-azdtest-wa9b56b/providers/Microsoft.Resources/deployments/resources","resourceType":"Microsoft.Resources/deployments","resourceName":"resources"}],"validatedResources":[{"id":"/subscriptions/faa080af-c1d8-40ad-9cce-e1a450ca5b57/resourceGroups/rg-azdtest-wa9b56b"},{"id":"/subscriptions/faa080af-c1d8-40ad-9cce-e1a450ca5b57/resourceGroups/rg-azdtest-wa9b56b/providers/Microsoft.Resources/deployments/resources"},{"id":"/subscriptions/faa080af-c1d8-40ad-9cce-e1a450ca5b57/resourceGroups/rg-azdtest-wa9b56b/providers/Microsoft.Storage/storageAccounts/stwegewssyy47gg"}]}}'
        headers:
            Cache-Control:
                - no-cache
            Content-Length:
                - "2037"
            Content-Type:
                - application/json; charset=utf-8
            Date:
                - Wed, 05 Mar 2025 22:08:31 GMT
            Expires:
                - "-1"
            Pragma:
                - no-cache
            Strict-Transport-Security:
                - max-age=31536000; includeSubDomains
            X-Cache:
                - CONFIG_NOCACHE
            X-Content-Type-Options:
                - nosniff
>>>>>>> 37baa781
            X-Ms-Correlation-Request-Id:
                - e8096ac0bc5046fd40933fadce1a70f5
            X-Ms-Ratelimit-Remaining-Subscription-Global-Writes:
                - "11999"
            X-Ms-Ratelimit-Remaining-Subscription-Writes:
                - "799"
            X-Ms-Request-Id:
                - 27d94b72-572a-4852-be0c-1a2b4062c222
            X-Ms-Routing-Request-Id:
                - WESTUS:20250305T220831Z:27d94b72-572a-4852-be0c-1a2b4062c222
            X-Msedge-Ref:
                - 'Ref A: 66CA401E91614C599F8821CD10622955 Ref B: CO6AA3150217035 Ref C: 2025-03-05T22:08:29Z'
        status: 200 OK
        code: 200
        duration: 2.5946538s
    - id: 6
      request:
        proto: HTTP/1.1
        proto_major: 1
        proto_minor: 1
        content_length: 4494
        transfer_encoding: []
        trailer: {}
        host: management.azure.com
        remote_addr: ""
        request_uri: ""
        body: '{"location":"eastus2","properties":{"mode":"Incremental","parameters":{"boolTagValue":{"value":false,"reference":null},"environmentName":{"value":"azdtest-wa9b56b","reference":null},"intTagValue":{"value":678,"reference":null},"location":{"value":"eastus2","reference":null},"secureValue":{"value":"","reference":null}},"template":{"$schema":"https://schema.management.azure.com/schemas/2018-05-01/subscriptionDeploymentTemplate.json#","languageVersion":"2.0","contentVersion":"1.0.0.0","metadata":{"_generator":{"name":"bicep","version":"0.33.93.31351","templateHash":"11064734108664627865"}},"parameters":{"environmentName":{"type":"string","minLength":1,"maxLength":64,"metadata":{"description":"Name of the the environment which is used to generate a short unique hash used in all resources."}},"location":{"type":"string","metadata":{"description":"Primary location for all resources"}},"deleteAfterTime":{"type":"string","defaultValue":"[dateTimeAdd(utcNow(''o''), ''PT1H'')]","metadata":{"description":"A time to mark on created resource groups, so they can be cleaned up via an automated process."}},"intTagValue":{"type":"int","metadata":{"description":"Test parameter for int-typed values."}},"boolTagValue":{"type":"bool","metadata":{"description":"Test parameter for bool-typed values."}},"secureValue":{"type":"securestring","metadata":{"description":"Test parameter for secureString-typed values."}},"secureObject":{"type":"secureObject","defaultValue":{},"metadata":{"description":"Test parameter for secureObject-typed values."}},"nullableParam":{"type":"string","nullable":true}},"variables":{"tags":{"azd-env-name":"[parameters(''environmentName'')]","DeleteAfter":"[parameters(''deleteAfterTime'')]","IntTag":"[string(parameters(''intTagValue''))]","BoolTag":"[string(parameters(''boolTagValue''))]","SecureTag":"[parameters(''secureValue'')]","SecureObjectTag":"[string(parameters(''secureObject''))]"}},"resources":{"rg":{"type":"Microsoft.Resources/resourceGroups","apiVersion":"2021-04-01","name":"[format(''rg-{0}'', parameters(''environmentName''))]","location":"[parameters(''location'')]","tags":"[variables(''tags'')]"},"resources":{"type":"Microsoft.Resources/deployments","apiVersion":"2022-09-01","name":"resources","resourceGroup":"[format(''rg-{0}'', parameters(''environmentName''))]","properties":{"expressionEvaluationOptions":{"scope":"inner"},"mode":"Incremental","parameters":{"environmentName":{"value":"[parameters(''environmentName'')]"},"location":{"value":"[parameters(''location'')]"}},"template":{"$schema":"https://schema.management.azure.com/schemas/2019-04-01/deploymentTemplate.json#","contentVersion":"1.0.0.0","metadata":{"_generator":{"name":"bicep","version":"0.33.93.31351","templateHash":"5767758576906504008"}},"parameters":{"environmentName":{"type":"string"},"location":{"type":"string","defaultValue":"[resourceGroup().location]"}},"variables":{"tags":{"azd-env-name":"[parameters(''environmentName'')]"},"resourceToken":"[toLower(uniqueString(subscription().id, parameters(''environmentName''), parameters(''location'')))]"},"resources":[{"type":"Microsoft.Storage/storageAccounts","apiVersion":"2022-05-01","name":"[format(''st{0}'', variables(''resourceToken''))]","location":"[parameters(''location'')]","tags":"[variables(''tags'')]","kind":"StorageV2","sku":{"name":"Standard_LRS"},"properties":{"allowSharedKeyAccess":false}}],"outputs":{"AZURE_STORAGE_ACCOUNT_ID":{"type":"string","value":"[resourceId(''Microsoft.Storage/storageAccounts'', format(''st{0}'', variables(''resourceToken'')))]"},"AZURE_STORAGE_ACCOUNT_NAME":{"type":"string","value":"[format(''st{0}'', variables(''resourceToken''))]"}}}},"dependsOn":["rg"]}},"outputs":{"nullableParamOutput":{"type":"string","nullable":true,"value":"[parameters(''nullableParam'')]"},"AZURE_STORAGE_ACCOUNT_ID":{"type":"string","value":"[reference(''resources'').outputs.AZURE_STORAGE_ACCOUNT_ID.value]"},"AZURE_STORAGE_ACCOUNT_NAME":{"type":"string","value":"[reference(''resources'').outputs.AZURE_STORAGE_ACCOUNT_NAME.value]"},"STRING":{"type":"string","value":"abc"},"BOOL":{"type":"bool","value":true},"INT":{"type":"int","value":1234},"ARRAY":{"type":"array","value":[true,"abc",1234]},"ARRAY_INT":{"type":"array","value":[1,2,3]},"ARRAY_STRING":{"type":"array","value":["elem1","elem2","elem3"]},"OBJECT":{"type":"object","value":{"foo":"bar","inner":{"foo":"bar"},"array":[true,"abc",1234]}}}}},"tags":{"azd-env-name":"azdtest-wa9b56b","azd-provision-param-hash":"ee82ee843e4e47b16b5a0c165dccd56d4b711d08f5bfbe44e8e2f16f9af576c0"}}'
        form: {}
        headers:
            Accept:
                - application/json
            Accept-Encoding:
                - gzip
            Authorization:
                - SANITIZED
            Content-Length:
                - "4494"
            Content-Type:
                - application/json
            User-Agent:
                - azsdk-go-armresources.DeploymentsClient/v1.1.1 (go1.23.2; Windows_NT),azdev/0.0.0-dev.0 (Go go1.23.2; windows/amd64)
            X-Ms-Correlation-Request-Id:
                - e8096ac0bc5046fd40933fadce1a70f5
        url: https://management.azure.com:443/subscriptions/faa080af-c1d8-40ad-9cce-e1a450ca5b57/providers/Microsoft.Resources/deployments/azdtest-wa9b56b-1741212484?api-version=2021-04-01
        method: PUT
      response:
        proto: HTTP/2.0
        proto_major: 2
        proto_minor: 0
        transfer_encoding: []
        trailer: {}
        content_length: 1602
        uncompressed: false
        body: '{"id":"/subscriptions/faa080af-c1d8-40ad-9cce-e1a450ca5b57/providers/Microsoft.Resources/deployments/azdtest-wa9b56b-1741212484","name":"azdtest-wa9b56b-1741212484","type":"Microsoft.Resources/deployments","location":"eastus2","tags":{"azd-env-name":"azdtest-wa9b56b","azd-provision-param-hash":"ee82ee843e4e47b16b5a0c165dccd56d4b711d08f5bfbe44e8e2f16f9af576c0"},"properties":{"templateHash":"11064734108664627865","parameters":{"environmentName":{"type":"String","value":"azdtest-wa9b56b"},"location":{"type":"String","value":"eastus2"},"deleteAfterTime":{"type":"String","value":"2025-03-05T23:08:32Z"},"intTagValue":{"type":"Int","value":678},"boolTagValue":{"type":"Bool","value":false},"secureValue":{"type":"SecureString"},"secureObject":{"type":"SecureObject"},"nullableParam":{"type":"String","value":null}},"mode":"Incremental","provisioningState":"Accepted","timestamp":"2025-03-05T22:08:32.1683327Z","duration":"PT2.4285388S","correlationId":"e8096ac0bc5046fd40933fadce1a70f5","providers":[{"namespace":"Microsoft.Resources","resourceTypes":[{"resourceType":"resourceGroups","locations":["eastus2"]},{"resourceType":"deployments","locations":[null]}]}],"dependencies":[{"dependsOn":[{"id":"/subscriptions/faa080af-c1d8-40ad-9cce-e1a450ca5b57/resourceGroups/rg-azdtest-wa9b56b","resourceType":"Microsoft.Resources/resourceGroups","resourceName":"rg-azdtest-wa9b56b"}],"id":"/subscriptions/faa080af-c1d8-40ad-9cce-e1a450ca5b57/resourceGroups/rg-azdtest-wa9b56b/providers/Microsoft.Resources/deployments/resources","resourceType":"Microsoft.Resources/deployments","resourceName":"resources"}]}}'
        headers:
            Azure-Asyncoperation:
                - https://management.azure.com/subscriptions/faa080af-c1d8-40ad-9cce-e1a450ca5b57/providers/Microsoft.Resources/deployments/azdtest-wa9b56b-1741212484/operationStatuses/08584603943732988788?api-version=2021-04-01&t=638768093156684074&c=MIIHhzCCBm-gAwIBAgITfAaTiaklTwdb3CiPmAAABpOJqTANBgkqhkiG9w0BAQsFADBEMRMwEQYKCZImiZPyLGQBGRYDR0JMMRMwEQYKCZImiZPyLGQBGRYDQU1FMRgwFgYDVQQDEw9BTUUgSW5mcmEgQ0EgMDUwHhcNMjUwMTIxMjI0MTE0WhcNMjUwNzIwMjI0MTE0WjBAMT4wPAYDVQQDEzVhc3luY29wZXJhdGlvbnNpZ25pbmdjZXJ0aWZpY2F0ZS5tYW5hZ2VtZW50LmF6dXJlLmNvbTCCASIwDQYJKoZIhvcNAQEBBQADggEPADCCAQoCggEBAOmbUr8nPmMTJCdlYtukpEJEQ6NI5er-Vfsp5MRwIESjPj6gQ9NC4czYZZZ3dm1Hp85y0l3ZlFsYoTHzzHaj2ZqWW0V97CbxFcGqXohbDUnk9dpmspwGy2SiEGYseXIea4nHCbGLZQy9h7EC74uBI6WqsfoFLCnIiUvBkXQsneM4Y__PD4oGkBE3QX-BFjX1GvNN4lO26JmdnJujHiuGiY_Xdzy4wfChN8m2A3NuGFRyygED5SOQHVAaJaNpxoOgPvS98XVyKf7SpVpY3Edx8OwdSXVus6lL9Lu14CF30haHpRpV2zE3G5nevFwh9XSquojKUfYLTq1ohD1mxiznhm0CAwEAAaOCBHQwggRwMCcGCSsGAQQBgjcVCgQaMBgwCgYIKwYBBQUHAwEwCgYIKwYBBQUHAwIwPQYJKwYBBAGCNxUHBDAwLgYmKwYBBAGCNxUIhpDjDYTVtHiE8Ys-hZvdFs6dEoFghfmRS4WsmTQCAWQCAQcwggHLBggrBgEFBQcBAQSCAb0wggG5MGMGCCsGAQUFBzAChldodHRwOi8vY3JsLm1pY3Jvc29mdC5jb20vcGtpaW5mcmEvQ2VydHMvQ08xUEtJSU5UQ0EwMS5BTUUuR0JMX0FNRSUyMEluZnJhJTIwQ0ElMjAwNS5jcnQwUwYIKwYBBQUHMAKGR2h0dHA6Ly9jcmwxLmFtZS5nYmwvYWlhL0NPMVBLSUlOVENBMDEuQU1FLkdCTF9BTUUlMjBJbmZyYSUyMENBJTIwMDUuY3J0MFMGCCsGAQUFBzAChkdodHRwOi8vY3JsMi5hbWUuZ2JsL2FpYS9DTzFQS0lJTlRDQTAxLkFNRS5HQkxfQU1FJTIwSW5mcmElMjBDQSUyMDA1LmNydDBTBggrBgEFBQcwAoZHaHR0cDovL2NybDMuYW1lLmdibC9haWEvQ08xUEtJSU5UQ0EwMS5BTUUuR0JMX0FNRSUyMEluZnJhJTIwQ0ElMjAwNS5jcnQwUwYIKwYBBQUHMAKGR2h0dHA6Ly9jcmw0LmFtZS5nYmwvYWlhL0NPMVBLSUlOVENBMDEuQU1FLkdCTF9BTUUlMjBJbmZyYSUyMENBJTIwMDUuY3J0MB0GA1UdDgQWBBT870AQV-Tgc57mnegK8TIGwtH2xzAOBgNVHQ8BAf8EBAMCBaAwggEmBgNVHR8EggEdMIIBGTCCARWgggERoIIBDYY_aHR0cDovL2NybC5taWNyb3NvZnQuY29tL3BraWluZnJhL0NSTC9BTUUlMjBJbmZyYSUyMENBJTIwMDUuY3JshjFodHRwOi8vY3JsMS5hbWUuZ2JsL2NybC9BTUUlMjBJbmZyYSUyMENBJTIwMDUuY3JshjFodHRwOi8vY3JsMi5hbWUuZ2JsL2NybC9BTUUlMjBJbmZyYSUyMENBJTIwMDUuY3JshjFodHRwOi8vY3JsMy5hbWUuZ2JsL2NybC9BTUUlMjBJbmZyYSUyMENBJTIwMDUuY3JshjFodHRwOi8vY3JsNC5hbWUuZ2JsL2NybC9BTUUlMjBJbmZyYSUyMENBJTIwMDUuY3JsMIGdBgNVHSAEgZUwgZIwDAYKKwYBBAGCN3sBATBmBgorBgEEAYI3ewICMFgwVgYIKwYBBQUHAgIwSh5IADMAMwBlADAAMQA5ADIAMQAtADQAZAA2ADQALQA0AGYAOABjAC0AYQAwADUANQAtADUAYgBkAGEAZgBmAGQANQBlADMAMwBkMAwGCisGAQQBgjd7AwIwDAYKKwYBBAGCN3sEAjAfBgNVHSMEGDAWgBR61hmFKHlscXYeYPjzS--iBUIWHTAdBgNVHSUEFjAUBggrBgEFBQcDAQYIKwYBBQUHAwIwDQYJKoZIhvcNAQELBQADggEBAKt7SAWtCzPHMRCbBGIjKD-lleovshqUK-Rpyq5vsIWLLfzY9HZVzLgVMKYbI7sfGu8DGG2Q_AYLZ-pfZV8p9Q47EY_5LhruBCZDg9158kT335PwQ3aMdnE2cA0Cvkk18UEDWTaXZd0binxFy4dzOklmsDsb8VU-3A3KZfsL6RN_v-i0iw2KaT2zhGu59LdeqtDyBxefzHUHFT00QtVqDQRbq7FOMr-tYyBmUYS_9c8LHvmr0yNHtGH_Vqj7QZa8xYQPBrS-rRnWVDrS3v_xqv-9QxowrZKWmtYYqQakuTuGBh2DYpRjKeyGhNc1DssNE2AJp2l-xShy3IY2Rk24bYE&s=q19Y72Oz7TR27kCZOvNhvJPYdCp2qrolrrrXARZHmlqz3FdRNOkEtKYboJ8txOEkyvG3T1gCNJjrnF00oNL4kj9PNB348WasfhdZ0PixmoexajOXbFB-kaJEKo-tMoAfAFvGFonwtEXxl888rb3x1lyZmOF6hEnu5bi5SRD7vc471jrvw1nLfxbMTSHyiJtBc1Sk-MCVMPqyCHrj8W49AFB3Wp3FZtqDDqtUfTAg116pu761wdi-Yrm7_xRNg9cE3hRGO-vq4PiCVb0A99nTW5Q64KInLS_MPkH8DTO7OYQKkCwQIyZHnfBBd_6T3c0k64E7DGtvrIyUx_CjCxcxIg&h=-m_7s-YzBTRwDgDcehL5-tw13-IW9U64b2Nr2XnLX0s
            Cache-Control:
                - no-cache
            Content-Length:
                - "1602"
            Content-Type:
                - application/json; charset=utf-8
            Date:
                - Wed, 05 Mar 2025 22:08:35 GMT
            Expires:
                - "-1"
            Pragma:
                - no-cache
            Strict-Transport-Security:
                - max-age=31536000; includeSubDomains
            X-Cache:
                - CONFIG_NOCACHE
            X-Content-Type-Options:
                - nosniff
            X-Ms-Correlation-Request-Id:
                - e8096ac0bc5046fd40933fadce1a70f5
            X-Ms-Deployment-Engine-Version:
                - 1.245.0
            X-Ms-Ratelimit-Remaining-Subscription-Global-Writes:
                - "11999"
            X-Ms-Ratelimit-Remaining-Subscription-Writes:
                - "799"
            X-Ms-Request-Id:
                - 22ac5030-671d-41d7-b8c4-ea003e27b640
            X-Ms-Routing-Request-Id:
                - WESTUS:20250305T220835Z:22ac5030-671d-41d7-b8c4-ea003e27b640
            X-Msedge-Ref:
                - 'Ref A: 723D27073AC245F39823CB368D86E1C1 Ref B: CO6AA3150217035 Ref C: 2025-03-05T22:08:31Z'
        status: 201 Created
        code: 201
        duration: 3.9324693s
    - id: 7
      request:
        proto: HTTP/1.1
        proto_major: 1
        proto_minor: 1
        content_length: 0
        transfer_encoding: []
        trailer: {}
        host: management.azure.com
        remote_addr: ""
        request_uri: ""
        body: ""
        form: {}
        headers:
            Accept-Encoding:
                - gzip
            Authorization:
                - SANITIZED
            User-Agent:
<<<<<<< HEAD
                - azsdk-go-armresources.DeploymentsClient/v1.1.1 (go1.24.0; linux),azdev/0.0.0-dev.0 (Go go1.24.0; linux/amd64)
=======
                - azsdk-go-armresources.DeploymentsClient/v1.1.1 (go1.23.2; Windows_NT),azdev/0.0.0-dev.0 (Go go1.23.2; windows/amd64)
>>>>>>> 37baa781
            X-Ms-Correlation-Request-Id:
                - e8096ac0bc5046fd40933fadce1a70f5
        url: https://management.azure.com:443/subscriptions/faa080af-c1d8-40ad-9cce-e1a450ca5b57/providers/Microsoft.Resources/deployments/azdtest-wa9b56b-1741212484/operationStatuses/08584603943732988788?api-version=2021-04-01&t=638768093156684074&c=MIIHhzCCBm-gAwIBAgITfAaTiaklTwdb3CiPmAAABpOJqTANBgkqhkiG9w0BAQsFADBEMRMwEQYKCZImiZPyLGQBGRYDR0JMMRMwEQYKCZImiZPyLGQBGRYDQU1FMRgwFgYDVQQDEw9BTUUgSW5mcmEgQ0EgMDUwHhcNMjUwMTIxMjI0MTE0WhcNMjUwNzIwMjI0MTE0WjBAMT4wPAYDVQQDEzVhc3luY29wZXJhdGlvbnNpZ25pbmdjZXJ0aWZpY2F0ZS5tYW5hZ2VtZW50LmF6dXJlLmNvbTCCASIwDQYJKoZIhvcNAQEBBQADggEPADCCAQoCggEBAOmbUr8nPmMTJCdlYtukpEJEQ6NI5er-Vfsp5MRwIESjPj6gQ9NC4czYZZZ3dm1Hp85y0l3ZlFsYoTHzzHaj2ZqWW0V97CbxFcGqXohbDUnk9dpmspwGy2SiEGYseXIea4nHCbGLZQy9h7EC74uBI6WqsfoFLCnIiUvBkXQsneM4Y__PD4oGkBE3QX-BFjX1GvNN4lO26JmdnJujHiuGiY_Xdzy4wfChN8m2A3NuGFRyygED5SOQHVAaJaNpxoOgPvS98XVyKf7SpVpY3Edx8OwdSXVus6lL9Lu14CF30haHpRpV2zE3G5nevFwh9XSquojKUfYLTq1ohD1mxiznhm0CAwEAAaOCBHQwggRwMCcGCSsGAQQBgjcVCgQaMBgwCgYIKwYBBQUHAwEwCgYIKwYBBQUHAwIwPQYJKwYBBAGCNxUHBDAwLgYmKwYBBAGCNxUIhpDjDYTVtHiE8Ys-hZvdFs6dEoFghfmRS4WsmTQCAWQCAQcwggHLBggrBgEFBQcBAQSCAb0wggG5MGMGCCsGAQUFBzAChldodHRwOi8vY3JsLm1pY3Jvc29mdC5jb20vcGtpaW5mcmEvQ2VydHMvQ08xUEtJSU5UQ0EwMS5BTUUuR0JMX0FNRSUyMEluZnJhJTIwQ0ElMjAwNS5jcnQwUwYIKwYBBQUHMAKGR2h0dHA6Ly9jcmwxLmFtZS5nYmwvYWlhL0NPMVBLSUlOVENBMDEuQU1FLkdCTF9BTUUlMjBJbmZyYSUyMENBJTIwMDUuY3J0MFMGCCsGAQUFBzAChkdodHRwOi8vY3JsMi5hbWUuZ2JsL2FpYS9DTzFQS0lJTlRDQTAxLkFNRS5HQkxfQU1FJTIwSW5mcmElMjBDQSUyMDA1LmNydDBTBggrBgEFBQcwAoZHaHR0cDovL2NybDMuYW1lLmdibC9haWEvQ08xUEtJSU5UQ0EwMS5BTUUuR0JMX0FNRSUyMEluZnJhJTIwQ0ElMjAwNS5jcnQwUwYIKwYBBQUHMAKGR2h0dHA6Ly9jcmw0LmFtZS5nYmwvYWlhL0NPMVBLSUlOVENBMDEuQU1FLkdCTF9BTUUlMjBJbmZyYSUyMENBJTIwMDUuY3J0MB0GA1UdDgQWBBT870AQV-Tgc57mnegK8TIGwtH2xzAOBgNVHQ8BAf8EBAMCBaAwggEmBgNVHR8EggEdMIIBGTCCARWgggERoIIBDYY_aHR0cDovL2NybC5taWNyb3NvZnQuY29tL3BraWluZnJhL0NSTC9BTUUlMjBJbmZyYSUyMENBJTIwMDUuY3JshjFodHRwOi8vY3JsMS5hbWUuZ2JsL2NybC9BTUUlMjBJbmZyYSUyMENBJTIwMDUuY3JshjFodHRwOi8vY3JsMi5hbWUuZ2JsL2NybC9BTUUlMjBJbmZyYSUyMENBJTIwMDUuY3JshjFodHRwOi8vY3JsMy5hbWUuZ2JsL2NybC9BTUUlMjBJbmZyYSUyMENBJTIwMDUuY3JshjFodHRwOi8vY3JsNC5hbWUuZ2JsL2NybC9BTUUlMjBJbmZyYSUyMENBJTIwMDUuY3JsMIGdBgNVHSAEgZUwgZIwDAYKKwYBBAGCN3sBATBmBgorBgEEAYI3ewICMFgwVgYIKwYBBQUHAgIwSh5IADMAMwBlADAAMQA5ADIAMQAtADQAZAA2ADQALQA0AGYAOABjAC0AYQAwADUANQAtADUAYgBkAGEAZgBmAGQANQBlADMAMwBkMAwGCisGAQQBgjd7AwIwDAYKKwYBBAGCN3sEAjAfBgNVHSMEGDAWgBR61hmFKHlscXYeYPjzS--iBUIWHTAdBgNVHSUEFjAUBggrBgEFBQcDAQYIKwYBBQUHAwIwDQYJKoZIhvcNAQELBQADggEBAKt7SAWtCzPHMRCbBGIjKD-lleovshqUK-Rpyq5vsIWLLfzY9HZVzLgVMKYbI7sfGu8DGG2Q_AYLZ-pfZV8p9Q47EY_5LhruBCZDg9158kT335PwQ3aMdnE2cA0Cvkk18UEDWTaXZd0binxFy4dzOklmsDsb8VU-3A3KZfsL6RN_v-i0iw2KaT2zhGu59LdeqtDyBxefzHUHFT00QtVqDQRbq7FOMr-tYyBmUYS_9c8LHvmr0yNHtGH_Vqj7QZa8xYQPBrS-rRnWVDrS3v_xqv-9QxowrZKWmtYYqQakuTuGBh2DYpRjKeyGhNc1DssNE2AJp2l-xShy3IY2Rk24bYE&s=q19Y72Oz7TR27kCZOvNhvJPYdCp2qrolrrrXARZHmlqz3FdRNOkEtKYboJ8txOEkyvG3T1gCNJjrnF00oNL4kj9PNB348WasfhdZ0PixmoexajOXbFB-kaJEKo-tMoAfAFvGFonwtEXxl888rb3x1lyZmOF6hEnu5bi5SRD7vc471jrvw1nLfxbMTSHyiJtBc1Sk-MCVMPqyCHrj8W49AFB3Wp3FZtqDDqtUfTAg116pu761wdi-Yrm7_xRNg9cE3hRGO-vq4PiCVb0A99nTW5Q64KInLS_MPkH8DTO7OYQKkCwQIyZHnfBBd_6T3c0k64E7DGtvrIyUx_CjCxcxIg&h=-m_7s-YzBTRwDgDcehL5-tw13-IW9U64b2Nr2XnLX0s
        method: GET
      response:
        proto: HTTP/2.0
        proto_major: 2
        proto_minor: 0
        transfer_encoding: []
        trailer: {}
        content_length: 22
        uncompressed: false
        body: '{"status":"Succeeded"}'
        headers:
            Cache-Control:
                - no-cache
            Content-Length:
                - "22"
            Content-Type:
                - application/json; charset=utf-8
            Date:
                - Wed, 05 Mar 2025 22:09:06 GMT
            Expires:
                - "-1"
            Pragma:
                - no-cache
            Strict-Transport-Security:
                - max-age=31536000; includeSubDomains
            X-Cache:
                - CONFIG_NOCACHE
            X-Content-Type-Options:
                - nosniff
            X-Ms-Correlation-Request-Id:
                - e8096ac0bc5046fd40933fadce1a70f5
            X-Ms-Ratelimit-Remaining-Subscription-Global-Reads:
                - "16499"
            X-Ms-Ratelimit-Remaining-Subscription-Reads:
                - "1099"
            X-Ms-Request-Id:
                - 50c56f6c-7a7d-43c0-8bab-8f3b2737b03e
            X-Ms-Routing-Request-Id:
                - WESTUS:20250305T220906Z:50c56f6c-7a7d-43c0-8bab-8f3b2737b03e
            X-Msedge-Ref:
                - 'Ref A: 149CC3980937405BB767A53BA706D2CB Ref B: CO6AA3150217035 Ref C: 2025-03-05T22:09:06Z'
        status: 200 OK
        code: 200
        duration: 259.7098ms
    - id: 8
      request:
        proto: HTTP/1.1
        proto_major: 1
        proto_minor: 1
        content_length: 0
        transfer_encoding: []
        trailer: {}
        host: management.azure.com
        remote_addr: ""
        request_uri: ""
        body: ""
        form: {}
        headers:
            Accept-Encoding:
                - gzip
            Authorization:
                - SANITIZED
            User-Agent:
<<<<<<< HEAD
                - azsdk-go-armresources.DeploymentsClient/v1.1.1 (go1.24.0; linux),azdev/0.0.0-dev.0 (Go go1.24.0; linux/amd64)
=======
                - azsdk-go-armresources.DeploymentsClient/v1.1.1 (go1.23.2; Windows_NT),azdev/0.0.0-dev.0 (Go go1.23.2; windows/amd64)
>>>>>>> 37baa781
            X-Ms-Correlation-Request-Id:
                - e8096ac0bc5046fd40933fadce1a70f5
        url: https://management.azure.com:443/subscriptions/faa080af-c1d8-40ad-9cce-e1a450ca5b57/providers/Microsoft.Resources/deployments/azdtest-wa9b56b-1741212484?api-version=2021-04-01
        method: GET
      response:
        proto: HTTP/2.0
        proto_major: 2
        proto_minor: 0
        transfer_encoding: []
        trailer: {}
        content_length: 2555
        uncompressed: false
        body: '{"id":"/subscriptions/faa080af-c1d8-40ad-9cce-e1a450ca5b57/providers/Microsoft.Resources/deployments/azdtest-wa9b56b-1741212484","name":"azdtest-wa9b56b-1741212484","type":"Microsoft.Resources/deployments","location":"eastus2","tags":{"azd-env-name":"azdtest-wa9b56b","azd-provision-param-hash":"ee82ee843e4e47b16b5a0c165dccd56d4b711d08f5bfbe44e8e2f16f9af576c0"},"properties":{"templateHash":"11064734108664627865","parameters":{"environmentName":{"type":"String","value":"azdtest-wa9b56b"},"location":{"type":"String","value":"eastus2"},"deleteAfterTime":{"type":"String","value":"2025-03-05T23:08:32Z"},"intTagValue":{"type":"Int","value":678},"boolTagValue":{"type":"Bool","value":false},"secureValue":{"type":"SecureString"},"secureObject":{"type":"SecureObject"},"nullableParam":{"type":"String"}},"mode":"Incremental","provisioningState":"Succeeded","timestamp":"2025-03-05T22:09:00.416869Z","duration":"PT25.820663S","correlationId":"e8096ac0bc5046fd40933fadce1a70f5","providers":[{"namespace":"Microsoft.Resources","resourceTypes":[{"resourceType":"resourceGroups","locations":["eastus2"]},{"resourceType":"deployments","locations":[null]}]}],"dependencies":[{"dependsOn":[{"id":"/subscriptions/faa080af-c1d8-40ad-9cce-e1a450ca5b57/resourceGroups/rg-azdtest-wa9b56b","resourceType":"Microsoft.Resources/resourceGroups","resourceName":"rg-azdtest-wa9b56b"}],"id":"/subscriptions/faa080af-c1d8-40ad-9cce-e1a450ca5b57/resourceGroups/rg-azdtest-wa9b56b/providers/Microsoft.Resources/deployments/resources","resourceType":"Microsoft.Resources/deployments","resourceName":"resources"}],"outputs":{"nullableParamOutput":{"type":"String"},"azurE_STORAGE_ACCOUNT_ID":{"type":"String","value":"/subscriptions/faa080af-c1d8-40ad-9cce-e1a450ca5b57/resourceGroups/rg-azdtest-wa9b56b/providers/Microsoft.Storage/storageAccounts/stwegewssyy47gg"},"azurE_STORAGE_ACCOUNT_NAME":{"type":"String","value":"stwegewssyy47gg"},"string":{"type":"String","value":"abc"},"bool":{"type":"Bool","value":true},"int":{"type":"Int","value":1234},"array":{"type":"Array","value":[true,"abc",1234]},"arraY_INT":{"type":"Array","value":[1,2,3]},"arraY_STRING":{"type":"Array","value":["elem1","elem2","elem3"]},"object":{"type":"Object","value":{"foo":"bar","inner":{"foo":"bar"},"array":[true,"abc",1234]}}},"outputResources":[{"id":"/subscriptions/faa080af-c1d8-40ad-9cce-e1a450ca5b57/resourceGroups/rg-azdtest-wa9b56b"},{"id":"/subscriptions/faa080af-c1d8-40ad-9cce-e1a450ca5b57/resourceGroups/rg-azdtest-wa9b56b/providers/Microsoft.Storage/storageAccounts/stwegewssyy47gg"}]}}'
        headers:
            Cache-Control:
                - no-cache
            Content-Length:
                - "2555"
            Content-Type:
                - application/json; charset=utf-8
            Date:
                - Wed, 05 Mar 2025 22:09:06 GMT
            Expires:
                - "-1"
            Pragma:
                - no-cache
            Strict-Transport-Security:
                - max-age=31536000; includeSubDomains
            X-Cache:
                - CONFIG_NOCACHE
            X-Content-Type-Options:
                - nosniff
            X-Ms-Correlation-Request-Id:
                - e8096ac0bc5046fd40933fadce1a70f5
            X-Ms-Ratelimit-Remaining-Subscription-Global-Reads:
                - "16498"
            X-Ms-Ratelimit-Remaining-Subscription-Reads:
                - "1098"
            X-Ms-Request-Id:
                - deda1148-1171-4896-9e89-91eb38794e12
            X-Ms-Routing-Request-Id:
                - WESTUS:20250305T220906Z:deda1148-1171-4896-9e89-91eb38794e12
            X-Msedge-Ref:
                - 'Ref A: 857AC8544C6F415EA9827031CFC4C47C Ref B: CO6AA3150217035 Ref C: 2025-03-05T22:09:06Z'
        status: 200 OK
        code: 200
        duration: 249.6719ms
    - id: 9
      request:
        proto: HTTP/1.1
        proto_major: 1
        proto_minor: 1
        content_length: 0
        transfer_encoding: []
        trailer: {}
        host: management.azure.com
        remote_addr: ""
        request_uri: ""
        body: ""
        form: {}
        headers:
            Accept:
                - application/json
            Accept-Encoding:
                - gzip
            Authorization:
                - SANITIZED
            User-Agent:
<<<<<<< HEAD
                - azsdk-go-armresources.ResourceGroupsClient/v1.1.1 (go1.24.0; linux),azdev/0.0.0-dev.0 (Go go1.24.0; linux/amd64)
=======
                - azsdk-go-armresources.ResourceGroupsClient/v1.1.1 (go1.23.2; Windows_NT),azdev/0.0.0-dev.0 (Go go1.23.2; windows/amd64)
>>>>>>> 37baa781
            X-Ms-Correlation-Request-Id:
                - e8096ac0bc5046fd40933fadce1a70f5
        url: https://management.azure.com:443/subscriptions/faa080af-c1d8-40ad-9cce-e1a450ca5b57/resourcegroups?%24filter=tagName+eq+%27azd-env-name%27+and+tagValue+eq+%27azdtest-wa9b56b%27&api-version=2021-04-01
        method: GET
      response:
        proto: HTTP/2.0
        proto_major: 2
        proto_minor: 0
        transfer_encoding: []
        trailer: {}
        content_length: 396
        uncompressed: false
        body: '{"value":[{"id":"/subscriptions/faa080af-c1d8-40ad-9cce-e1a450ca5b57/resourceGroups/rg-azdtest-wa9b56b","name":"rg-azdtest-wa9b56b","type":"Microsoft.Resources/resourceGroups","location":"eastus2","tags":{"azd-env-name":"azdtest-wa9b56b","DeleteAfter":"2025-03-05T23:08:32Z","IntTag":"678","BoolTag":"False","SecureTag":"","SecureObjectTag":"{}"},"properties":{"provisioningState":"Succeeded"}}]}'
        headers:
            Cache-Control:
                - no-cache
            Content-Length:
                - "396"
            Content-Type:
                - application/json; charset=utf-8
            Date:
                - Wed, 05 Mar 2025 22:09:06 GMT
            Expires:
                - "-1"
            Pragma:
                - no-cache
            Strict-Transport-Security:
                - max-age=31536000; includeSubDomains
            X-Cache:
                - CONFIG_NOCACHE
            X-Content-Type-Options:
                - nosniff
            X-Ms-Correlation-Request-Id:
                - e8096ac0bc5046fd40933fadce1a70f5
            X-Ms-Ratelimit-Remaining-Subscription-Global-Reads:
                - "16499"
            X-Ms-Ratelimit-Remaining-Subscription-Reads:
                - "1099"
            X-Ms-Request-Id:
                - 002a7273-0518-439d-ae4f-09a0f315f625
            X-Ms-Routing-Request-Id:
                - WESTUS:20250305T220906Z:002a7273-0518-439d-ae4f-09a0f315f625
            X-Msedge-Ref:
                - 'Ref A: 70A851F6E4D24880A0B0A01A12591320 Ref B: CO6AA3150217035 Ref C: 2025-03-05T22:09:06Z'
        status: 200 OK
        code: 200
        duration: 86.5842ms
    - id: 10
      request:
        proto: HTTP/1.1
        proto_major: 1
        proto_minor: 1
        content_length: 0
        transfer_encoding: []
        trailer: {}
        host: management.azure.com
        remote_addr: ""
        request_uri: ""
        body: ""
        form: {}
        headers:
            Accept:
                - application/json
            Accept-Encoding:
                - gzip
            Authorization:
                - SANITIZED
            User-Agent:
<<<<<<< HEAD
                - azsdk-go-armresources.ResourceGroupsClient/v1.1.1 (go1.24.0; linux)
        url: https://management.azure.com:443/subscriptions/faa080af-c1d8-40ad-9cce-e1a450ca5b57/resourcegroups?%24filter=tagName+eq+%27azd-env-name%27+and+tagValue+eq+%27azdtest-la58fe1%27&api-version=2021-04-01
=======
                - azsdk-go-armresources.ResourceGroupsClient/v1.1.1 (go1.23.2; Windows_NT)
        url: https://management.azure.com:443/subscriptions/faa080af-c1d8-40ad-9cce-e1a450ca5b57/resourcegroups?%24filter=tagName+eq+%27azd-env-name%27+and+tagValue+eq+%27azdtest-wa9b56b%27&api-version=2021-04-01
>>>>>>> 37baa781
        method: GET
      response:
        proto: HTTP/2.0
        proto_major: 2
        proto_minor: 0
        transfer_encoding: []
        trailer: {}
        content_length: 396
        uncompressed: false
        body: '{"value":[{"id":"/subscriptions/faa080af-c1d8-40ad-9cce-e1a450ca5b57/resourceGroups/rg-azdtest-wa9b56b","name":"rg-azdtest-wa9b56b","type":"Microsoft.Resources/resourceGroups","location":"eastus2","tags":{"azd-env-name":"azdtest-wa9b56b","DeleteAfter":"2025-03-05T23:08:32Z","IntTag":"678","BoolTag":"False","SecureTag":"","SecureObjectTag":"{}"},"properties":{"provisioningState":"Succeeded"}}]}'
        headers:
            Cache-Control:
                - no-cache
            Content-Length:
                - "396"
            Content-Type:
                - application/json; charset=utf-8
            Date:
                - Wed, 05 Mar 2025 22:09:07 GMT
            Expires:
                - "-1"
            Pragma:
                - no-cache
            Strict-Transport-Security:
                - max-age=31536000; includeSubDomains
            X-Cache:
                - CONFIG_NOCACHE
            X-Content-Type-Options:
                - nosniff
            X-Ms-Correlation-Request-Id:
                - 3479b86e-929d-48d9-9e71-733a8cdcf225
            X-Ms-Ratelimit-Remaining-Subscription-Global-Reads:
                - "16499"
            X-Ms-Ratelimit-Remaining-Subscription-Reads:
                - "1099"
            X-Ms-Request-Id:
                - 3479b86e-929d-48d9-9e71-733a8cdcf225
            X-Ms-Routing-Request-Id:
                - WESTUS2:20250305T220907Z:3479b86e-929d-48d9-9e71-733a8cdcf225
            X-Msedge-Ref:
                - 'Ref A: 426F8B656D8A45838F30D26E16481CF9 Ref B: CO6AA3150217035 Ref C: 2025-03-05T22:09:07Z'
        status: 200 OK
        code: 200
        duration: 94.0069ms
    - id: 11
      request:
        proto: HTTP/1.1
        proto_major: 1
        proto_minor: 1
        content_length: 0
        transfer_encoding: []
        trailer: {}
        host: management.azure.com
        remote_addr: ""
        request_uri: ""
        body: ""
        form: {}
        headers:
            Accept:
                - application/json
            Accept-Encoding:
                - gzip
            Authorization:
                - SANITIZED
            User-Agent:
<<<<<<< HEAD
                - azsdk-go-armresources.DeploymentsClient/v1.1.1 (go1.24.0; linux),azdev/0.0.0-dev.0 (Go go1.24.0; linux/amd64)
=======
                - azsdk-go-armresources.DeploymentsClient/v1.1.1 (go1.23.2; Windows_NT),azdev/0.0.0-dev.0 (Go go1.23.2; windows/amd64)
>>>>>>> 37baa781
            X-Ms-Correlation-Request-Id:
                - d939f81302341bffbeffaad8372cf31d
        url: https://management.azure.com:443/subscriptions/faa080af-c1d8-40ad-9cce-e1a450ca5b57/providers/Microsoft.Resources/deployments/?api-version=2021-04-01
        method: GET
      response:
        proto: HTTP/2.0
        proto_major: 2
        proto_minor: 0
        transfer_encoding: []
        trailer: {}
        content_length: 873417
        uncompressed: false
        body: '{"nextLink":"https://management.azure.com/subscriptions/faa080af-c1d8-40ad-9cce-e1a450ca5b57/providers/Microsoft.Resources/deployments/?api-version=2021-04-01\u0026%24skiptoken=3ZDBboMwDIafhZyLlLQctt5gTiXWJWmCw8RuVcsmSgXSxgSk4t0HVHuB9bLtZFv%2bZX%2f%2ffyGHumqK6nPfFHWFdZlXH2R9Ic88QZssp7bKu2a3f2%2bKSbHNe7ImzLvzJGadcJlPFrPC1O33jtHAM%2bUmEvDWavsCwupAQhQZOIOm6UZYTiVGoDF9kHh8NUyqp4S2Cuyoy3qF5VK4kkqInQBORcG4sWynTo9c4MEpGD%2fDeDP0fTIsCA9vYA3oLaydxLgdk2ily5bixJnsmbbl%2fdZYaa%2b8sZNQ94YfdTpVMLMPtGeV4DTzlYRw9J45gXz2c81%2b9Yey%2fxnqr43%2bn9gZhi8%3d","value":[{"id":"/subscriptions/faa080af-c1d8-40ad-9cce-e1a450ca5b57/providers/Microsoft.Resources/deployments/azdtest-wa9b56b-1741212484","location":"eastus2","name":"azdtest-wa9b56b-1741212484","properties":{"correlationId":"e8096ac0bc5046fd40933fadce1a70f5","dependencies":[{"dependsOn":[{"id":"/subscriptions/faa080af-c1d8-40ad-9cce-e1a450ca5b57/resourceGroups/rg-azdtest-wa9b56b","resourceName":"rg-azdtest-wa9b56b","resourceType":"Microsoft.Resources/resourceGroups"}],"id":"/subscriptions/faa080af-c1d8-40ad-9cce-e1a450ca5b57/resourceGroups/rg-azdtest-wa9b56b/providers/Microsoft.Resources/deployments/resources","resourceName":"resources","resourceType":"Microsoft.Resources/deployments"}],"duration":"PT25.820663S","mode":"Incremental","outputResources":[{"id":"/subscriptions/faa080af-c1d8-40ad-9cce-e1a450ca5b57/resourceGroups/rg-azdtest-wa9b56b"},{"id":"/subscriptions/faa080af-c1d8-40ad-9cce-e1a450ca5b57/resourceGroups/rg-azdtest-wa9b56b/providers/Microsoft.Storage/storageAccounts/stwegewssyy47gg"}],"outputs":{"arraY_INT":{"type":"Array","value":[1,2,3]},"arraY_STRING":{"type":"Array","value":["elem1","elem2","elem3"]},"array":{"type":"Array","value":[true,"abc",1234]},"azurE_STORAGE_ACCOUNT_ID":{"type":"String","value":"/subscriptions/faa080af-c1d8-40ad-9cce-e1a450ca5b57/resourceGroups/rg-azdtest-wa9b56b/providers/Microsoft.Storage/storageAccounts/stwegewssyy47gg"},"azurE_STORAGE_ACCOUNT_NAME":{"type":"String","value":"stwegewssyy47gg"},"bool":{"type":"Bool","value":true},"int":{"type":"Int","value":1234},"nullableParamOutput":{"type":"String"},"object":{"type":"Object","value":{"array":[true,"abc",1234],"foo":"bar","inner":{"foo":"bar"}}},"string":{"type":"String","value":"abc"}},"parameters":{"boolTagValue":{"type":"Bool","value":false},"deleteAfterTime":{"type":"String","value":"2025-03-05T23:08:32Z"},"environmentName":{"type":"String","value":"azdtest-wa9b56b"},"intTagValue":{"type":"Int","value":678},"location":{"type":"String","value":"eastus2"},"nullableParam":{"type":"String"},"secureObject":{"type":"SecureObject"},"secureValue":{"type":"SecureString"}},"providers":[{"namespace":"Microsoft.Resources","resourceTypes":[{"locations":["eastus2"],"resourceType":"resourceGroups"},{"locations":[null],"resourceType":"deployments"}]}],"provisioningState":"Succeeded","templateHash":"11064734108664627865","timestamp":"2025-03-05T22:09:00.416869Z"},"tags":{"azd-env-name":"azdtest-wa9b56b","azd-provision-param-hash":"ee82ee843e4e47b16b5a0c165dccd56d4b711d08f5bfbe44e8e2f16f9af576c0"},"type":"Microsoft.Resources/deployments"}]}'
        headers:
            Cache-Control:
                - no-cache
            Content-Length:
                - "873417"
            Content-Type:
                - application/json; charset=utf-8
            Date:
                - Wed, 05 Mar 2025 22:09:15 GMT
            Expires:
                - "-1"
            Pragma:
                - no-cache
            Strict-Transport-Security:
                - max-age=31536000; includeSubDomains
            X-Cache:
                - CONFIG_NOCACHE
            X-Content-Type-Options:
                - nosniff
            X-Ms-Correlation-Request-Id:
                - d939f81302341bffbeffaad8372cf31d
            X-Ms-Ratelimit-Remaining-Subscription-Global-Reads:
                - "16499"
            X-Ms-Ratelimit-Remaining-Subscription-Reads:
                - "1099"
            X-Ms-Request-Id:
                - 3ea318b1-4c98-4d7a-b0c6-8a73a4a7078d
            X-Ms-Routing-Request-Id:
                - WESTUS:20250305T220915Z:3ea318b1-4c98-4d7a-b0c6-8a73a4a7078d
            X-Msedge-Ref:
                - 'Ref A: 3936447226D141ECA91D3FF3836797D3 Ref B: CO6AA3150217035 Ref C: 2025-03-05T22:09:10Z'
        status: 200 OK
        code: 200
        duration: 4.8423832s
    - id: 12
      request:
        proto: HTTP/1.1
        proto_major: 1
        proto_minor: 1
        content_length: 0
        transfer_encoding: []
        trailer: {}
        host: management.azure.com
        remote_addr: ""
        request_uri: ""
        body: ""
        form: {}
        headers:
            Accept-Encoding:
                - gzip
            Authorization:
                - SANITIZED
            User-Agent:
                - azsdk-go-armresources.DeploymentsClient/v1.1.1 (go1.23.2; Windows_NT),azdev/0.0.0-dev.0 (Go go1.23.2; windows/amd64)
            X-Ms-Correlation-Request-Id:
                - d939f81302341bffbeffaad8372cf31d
        url: https://management.azure.com:443/subscriptions/faa080af-c1d8-40ad-9cce-e1a450ca5b57/providers/Microsoft.Resources/deployments/?api-version=2021-04-01&%24skiptoken=3ZDBboMwDIafhZyLlLQctt5gTiXWJWmCw8RuVcsmSgXSxgSk4t0HVHuB9bLtZFv%2bZX%2f%2ffyGHumqK6nPfFHWFdZlXH2R9Ic88QZssp7bKu2a3f2%2bKSbHNe7ImzLvzJGadcJlPFrPC1O33jtHAM%2bUmEvDWavsCwupAQhQZOIOm6UZYTiVGoDF9kHh8NUyqp4S2Cuyoy3qF5VK4kkqInQBORcG4sWynTo9c4MEpGD%2fDeDP0fTIsCA9vYA3oLaydxLgdk2ily5bixJnsmbbl%2fdZYaa%2b8sZNQ94YfdTpVMLMPtGeV4DTzlYRw9J45gXz2c81%2b9Yey%2fxnqr43%2bn9gZhi8%3d
        method: GET
      response:
        proto: HTTP/2.0
        proto_major: 2
        proto_minor: 0
        transfer_encoding: []
        trailer: {}
        content_length: 1226276
        uncompressed: false
        body: '{"nextLink":"https://management.azure.com/subscriptions/faa080af-c1d8-40ad-9cce-e1a450ca5b57/providers/Microsoft.Resources/deployments/?api-version=2021-04-01\u0026%24skiptoken=1Y%2fdCoIwGIavxe%2fYYMuK8Cz7DKK2NbcVdhZlIsqEMrTEe%2b%2bHOugO6vD9g%2bdtYV%2faKrOXXZWVVpd5Ys%2fgt7AJlTaqD769FIUL4eQtW7BJU612pyp7DhbJFXygztjhOm7YLe6B%2b2pEZf3JKCFOlM8ChmktzRaZkQOOQRBhgZKsZ8yEhOsApV5PuT4cI8rFUpFaoHn04ivHORUYDgTKh5f2haJc4XzEctnwGxsynTYMjQed%2b8b2vrGff%2f6A%2bscxu%2b4O","value":[]}'
        headers:
            Cache-Control:
                - no-cache
            Content-Length:
                - "1226276"
            Content-Type:
                - application/json; charset=utf-8
            Date:
                - Wed, 05 Mar 2025 22:09:23 GMT
            Expires:
                - "-1"
            Pragma:
                - no-cache
            Strict-Transport-Security:
                - max-age=31536000; includeSubDomains
            X-Cache:
                - CONFIG_NOCACHE
            X-Content-Type-Options:
                - nosniff
            X-Ms-Correlation-Request-Id:
                - d939f81302341bffbeffaad8372cf31d
            X-Ms-Ratelimit-Remaining-Subscription-Global-Reads:
                - "16500"
            X-Ms-Ratelimit-Remaining-Subscription-Reads:
                - "1100"
            X-Ms-Request-Id:
                - 37447bc0-7972-4fc1-97de-0bc616d5a4db
            X-Ms-Routing-Request-Id:
                - WESTUS:20250305T220923Z:37447bc0-7972-4fc1-97de-0bc616d5a4db
            X-Msedge-Ref:
                - 'Ref A: FDA18F80FDB84B7E9753737980D9EAFA Ref B: CO6AA3150217035 Ref C: 2025-03-05T22:09:15Z'
        status: 200 OK
        code: 200
        duration: 7.965026s
    - id: 13
      request:
        proto: HTTP/1.1
        proto_major: 1
        proto_minor: 1
        content_length: 0
        transfer_encoding: []
        trailer: {}
        host: management.azure.com
        remote_addr: ""
        request_uri: ""
        body: ""
        form: {}
        headers:
            Accept-Encoding:
                - gzip
            Authorization:
                - SANITIZED
            User-Agent:
                - azsdk-go-armresources.DeploymentsClient/v1.1.1 (go1.23.2; Windows_NT),azdev/0.0.0-dev.0 (Go go1.23.2; windows/amd64)
            X-Ms-Correlation-Request-Id:
                - d939f81302341bffbeffaad8372cf31d
        url: https://management.azure.com:443/subscriptions/faa080af-c1d8-40ad-9cce-e1a450ca5b57/providers/Microsoft.Resources/deployments/?api-version=2021-04-01&%24skiptoken=1Y%2fdCoIwGIavxe%2fYYMuK8Cz7DKK2NbcVdhZlIsqEMrTEe%2b%2bHOugO6vD9g%2bdtYV%2faKrOXXZWVVpd5Ys%2fgt7AJlTaqD769FIUL4eQtW7BJU612pyp7DhbJFXygztjhOm7YLe6B%2b2pEZf3JKCFOlM8ChmktzRaZkQOOQRBhgZKsZ8yEhOsApV5PuT4cI8rFUpFaoHn04ivHORUYDgTKh5f2haJc4XzEctnwGxsynTYMjQed%2b8b2vrGff%2f6A%2bscxu%2b4O
        method: GET
      response:
        proto: HTTP/2.0
        proto_major: 2
        proto_minor: 0
        transfer_encoding: []
        trailer: {}
        content_length: 543303
        uncompressed: false
        body: '{"nextLink":"https://management.azure.com/subscriptions/faa080af-c1d8-40ad-9cce-e1a450ca5b57/providers/Microsoft.Resources/deployments/?api-version=2021-04-01\u0026%24skiptoken=q1ZKzs8rycwrTSzJzM8Lyc9OzStWsqpWcnUMDgkNNlKyyivNydGBcmG8cFeQJIwX6h3sHxriAeMG%2bPs4%2brk4u%2fqFBDn6wAQhOuDGQbjGENnaWgA%3d","value":[]}'
        headers:
            Cache-Control:
                - no-cache
            Content-Length:
                - "543303"
            Content-Type:
                - application/json; charset=utf-8
            Date:
                - Wed, 05 Mar 2025 22:09:26 GMT
            Expires:
                - "-1"
            Pragma:
                - no-cache
            Strict-Transport-Security:
                - max-age=31536000; includeSubDomains
            X-Cache:
                - CONFIG_NOCACHE
            X-Content-Type-Options:
                - nosniff
            X-Ms-Correlation-Request-Id:
                - d939f81302341bffbeffaad8372cf31d
            X-Ms-Ratelimit-Remaining-Subscription-Global-Reads:
                - "16499"
            X-Ms-Ratelimit-Remaining-Subscription-Reads:
                - "1099"
            X-Ms-Request-Id:
                - 3a569d02-3432-41b8-9814-9da119b64129
            X-Ms-Routing-Request-Id:
                - WESTUS2:20250305T220926Z:3a569d02-3432-41b8-9814-9da119b64129
            X-Msedge-Ref:
                - 'Ref A: 1DDC76B3AB2E4AD5A79AB77334F1AE5E Ref B: CO6AA3150217035 Ref C: 2025-03-05T22:09:24Z'
        status: 200 OK
        code: 200
        duration: 2.5565802s
    - id: 14
      request:
        proto: HTTP/1.1
        proto_major: 1
        proto_minor: 1
        content_length: 0
        transfer_encoding: []
        trailer: {}
        host: management.azure.com
        remote_addr: ""
        request_uri: ""
        body: ""
        form: {}
        headers:
            Accept-Encoding:
                - gzip
            Authorization:
                - SANITIZED
            User-Agent:
                - azsdk-go-armresources.DeploymentsClient/v1.1.1 (go1.23.2; Windows_NT),azdev/0.0.0-dev.0 (Go go1.23.2; windows/amd64)
            X-Ms-Correlation-Request-Id:
                - d939f81302341bffbeffaad8372cf31d
        url: https://management.azure.com:443/subscriptions/faa080af-c1d8-40ad-9cce-e1a450ca5b57/providers/Microsoft.Resources/deployments/?api-version=2021-04-01&%24skiptoken=q1ZKzs8rycwrTSzJzM8Lyc9OzStWsqpWcnUMDgkNNlKyyivNydGBcmG8cFeQJIwX6h3sHxriAeMG%2bPs4%2brk4u%2fqFBDn6wAQhOuDGQbjGENnaWgA%3d
        method: GET
      response:
        proto: HTTP/2.0
        proto_major: 2
        proto_minor: 0
        transfer_encoding: []
        trailer: {}
        content_length: 37877
        uncompressed: false
        body: '{"value":[]}'
        headers:
            Cache-Control:
                - no-cache
            Content-Length:
                - "37877"
            Content-Type:
                - application/json; charset=utf-8
            Date:
                - Wed, 05 Mar 2025 22:09:28 GMT
            Expires:
                - "-1"
            Pragma:
                - no-cache
            Strict-Transport-Security:
                - max-age=31536000; includeSubDomains
            X-Cache:
                - CONFIG_NOCACHE
            X-Content-Type-Options:
                - nosniff
            X-Ms-Correlation-Request-Id:
                - d939f81302341bffbeffaad8372cf31d
            X-Ms-Ratelimit-Remaining-Subscription-Global-Reads:
                - "16499"
            X-Ms-Ratelimit-Remaining-Subscription-Reads:
                - "1099"
            X-Ms-Request-Id:
                - 8663eadb-9bbb-4884-82a7-e65e60f50208
            X-Ms-Routing-Request-Id:
                - WESTUS:20250305T220928Z:8663eadb-9bbb-4884-82a7-e65e60f50208
            X-Msedge-Ref:
                - 'Ref A: 40DD41CDA75F494EACA8B0C3E390764E Ref B: CO6AA3150217035 Ref C: 2025-03-05T22:09:26Z'
        status: 200 OK
        code: 200
        duration: 1.5378325s
    - id: 15
      request:
        proto: HTTP/1.1
        proto_major: 1
        proto_minor: 1
        content_length: 0
        transfer_encoding: []
        trailer: {}
        host: management.azure.com
        remote_addr: ""
        request_uri: ""
        body: ""
        form: {}
        headers:
            Accept:
                - application/json
            Accept-Encoding:
                - gzip
            Authorization:
                - SANITIZED
            User-Agent:
<<<<<<< HEAD
                - azsdk-go-armresources.DeploymentsClient/v1.1.1 (go1.24.0; linux),azdev/0.0.0-dev.0 (Go go1.24.0; linux/amd64)
=======
                - azsdk-go-armresources.DeploymentsClient/v1.1.1 (go1.23.2; Windows_NT),azdev/0.0.0-dev.0 (Go go1.23.2; windows/amd64)
>>>>>>> 37baa781
            X-Ms-Correlation-Request-Id:
                - d939f81302341bffbeffaad8372cf31d
        url: https://management.azure.com:443/subscriptions/faa080af-c1d8-40ad-9cce-e1a450ca5b57/providers/Microsoft.Resources/deployments/azdtest-wa9b56b-1741212484?api-version=2021-04-01
        method: GET
      response:
        proto: HTTP/2.0
        proto_major: 2
        proto_minor: 0
        transfer_encoding: []
        trailer: {}
        content_length: 2555
        uncompressed: false
        body: '{"id":"/subscriptions/faa080af-c1d8-40ad-9cce-e1a450ca5b57/providers/Microsoft.Resources/deployments/azdtest-wa9b56b-1741212484","name":"azdtest-wa9b56b-1741212484","type":"Microsoft.Resources/deployments","location":"eastus2","tags":{"azd-env-name":"azdtest-wa9b56b","azd-provision-param-hash":"ee82ee843e4e47b16b5a0c165dccd56d4b711d08f5bfbe44e8e2f16f9af576c0"},"properties":{"templateHash":"11064734108664627865","parameters":{"environmentName":{"type":"String","value":"azdtest-wa9b56b"},"location":{"type":"String","value":"eastus2"},"deleteAfterTime":{"type":"String","value":"2025-03-05T23:08:32Z"},"intTagValue":{"type":"Int","value":678},"boolTagValue":{"type":"Bool","value":false},"secureValue":{"type":"SecureString"},"secureObject":{"type":"SecureObject"},"nullableParam":{"type":"String"}},"mode":"Incremental","provisioningState":"Succeeded","timestamp":"2025-03-05T22:09:00.416869Z","duration":"PT25.820663S","correlationId":"e8096ac0bc5046fd40933fadce1a70f5","providers":[{"namespace":"Microsoft.Resources","resourceTypes":[{"resourceType":"resourceGroups","locations":["eastus2"]},{"resourceType":"deployments","locations":[null]}]}],"dependencies":[{"dependsOn":[{"id":"/subscriptions/faa080af-c1d8-40ad-9cce-e1a450ca5b57/resourceGroups/rg-azdtest-wa9b56b","resourceType":"Microsoft.Resources/resourceGroups","resourceName":"rg-azdtest-wa9b56b"}],"id":"/subscriptions/faa080af-c1d8-40ad-9cce-e1a450ca5b57/resourceGroups/rg-azdtest-wa9b56b/providers/Microsoft.Resources/deployments/resources","resourceType":"Microsoft.Resources/deployments","resourceName":"resources"}],"outputs":{"nullableParamOutput":{"type":"String"},"azurE_STORAGE_ACCOUNT_ID":{"type":"String","value":"/subscriptions/faa080af-c1d8-40ad-9cce-e1a450ca5b57/resourceGroups/rg-azdtest-wa9b56b/providers/Microsoft.Storage/storageAccounts/stwegewssyy47gg"},"azurE_STORAGE_ACCOUNT_NAME":{"type":"String","value":"stwegewssyy47gg"},"string":{"type":"String","value":"abc"},"bool":{"type":"Bool","value":true},"int":{"type":"Int","value":1234},"array":{"type":"Array","value":[true,"abc",1234]},"arraY_INT":{"type":"Array","value":[1,2,3]},"arraY_STRING":{"type":"Array","value":["elem1","elem2","elem3"]},"object":{"type":"Object","value":{"foo":"bar","inner":{"foo":"bar"},"array":[true,"abc",1234]}}},"outputResources":[{"id":"/subscriptions/faa080af-c1d8-40ad-9cce-e1a450ca5b57/resourceGroups/rg-azdtest-wa9b56b"},{"id":"/subscriptions/faa080af-c1d8-40ad-9cce-e1a450ca5b57/resourceGroups/rg-azdtest-wa9b56b/providers/Microsoft.Storage/storageAccounts/stwegewssyy47gg"}]}}'
        headers:
            Cache-Control:
                - no-cache
            Content-Length:
                - "2555"
            Content-Type:
                - application/json; charset=utf-8
            Date:
                - Wed, 05 Mar 2025 22:09:28 GMT
            Expires:
                - "-1"
            Pragma:
                - no-cache
            Strict-Transport-Security:
                - max-age=31536000; includeSubDomains
            X-Cache:
                - CONFIG_NOCACHE
            X-Content-Type-Options:
                - nosniff
            X-Ms-Correlation-Request-Id:
                - d939f81302341bffbeffaad8372cf31d
            X-Ms-Ratelimit-Remaining-Subscription-Global-Reads:
                - "16499"
            X-Ms-Ratelimit-Remaining-Subscription-Reads:
                - "1099"
            X-Ms-Request-Id:
                - 210a2c05-83cc-4a77-b07b-7b4d4a9a4d67
            X-Ms-Routing-Request-Id:
                - WESTUS:20250305T220928Z:210a2c05-83cc-4a77-b07b-7b4d4a9a4d67
            X-Msedge-Ref:
                - 'Ref A: 5646D29E744D4E0A95BA8EBD395BA63C Ref B: CO6AA3150217035 Ref C: 2025-03-05T22:09:28Z'
        status: 200 OK
        code: 200
        duration: 410.2905ms
    - id: 16
      request:
        proto: HTTP/1.1
        proto_major: 1
        proto_minor: 1
        content_length: 0
        transfer_encoding: []
        trailer: {}
        host: management.azure.com
        remote_addr: ""
        request_uri: ""
        body: ""
        form: {}
        headers:
            Accept:
                - application/json
            Accept-Encoding:
                - gzip
            Authorization:
                - SANITIZED
            User-Agent:
<<<<<<< HEAD
                - azsdk-go-armresources.ResourceGroupsClient/v1.1.1 (go1.24.0; linux),azdev/0.0.0-dev.0 (Go go1.24.0; linux/amd64)
=======
                - azsdk-go-armresources.ResourceGroupsClient/v1.1.1 (go1.23.2; Windows_NT),azdev/0.0.0-dev.0 (Go go1.23.2; windows/amd64)
>>>>>>> 37baa781
            X-Ms-Correlation-Request-Id:
                - d939f81302341bffbeffaad8372cf31d
        url: https://management.azure.com:443/subscriptions/faa080af-c1d8-40ad-9cce-e1a450ca5b57/resourcegroups?%24filter=tagName+eq+%27azd-env-name%27+and+tagValue+eq+%27azdtest-wa9b56b%27&api-version=2021-04-01
        method: GET
      response:
        proto: HTTP/2.0
        proto_major: 2
        proto_minor: 0
        transfer_encoding: []
        trailer: {}
        content_length: 396
        uncompressed: false
        body: '{"value":[{"id":"/subscriptions/faa080af-c1d8-40ad-9cce-e1a450ca5b57/resourceGroups/rg-azdtest-wa9b56b","name":"rg-azdtest-wa9b56b","type":"Microsoft.Resources/resourceGroups","location":"eastus2","tags":{"azd-env-name":"azdtest-wa9b56b","DeleteAfter":"2025-03-05T23:08:32Z","IntTag":"678","BoolTag":"False","SecureTag":"","SecureObjectTag":"{}"},"properties":{"provisioningState":"Succeeded"}}]}'
        headers:
            Cache-Control:
                - no-cache
            Content-Length:
                - "396"
            Content-Type:
                - application/json; charset=utf-8
            Date:
                - Wed, 05 Mar 2025 22:09:28 GMT
            Expires:
                - "-1"
            Pragma:
                - no-cache
            Strict-Transport-Security:
                - max-age=31536000; includeSubDomains
            X-Cache:
                - CONFIG_NOCACHE
            X-Content-Type-Options:
                - nosniff
            X-Ms-Correlation-Request-Id:
                - d939f81302341bffbeffaad8372cf31d
            X-Ms-Ratelimit-Remaining-Subscription-Global-Reads:
                - "16499"
            X-Ms-Ratelimit-Remaining-Subscription-Reads:
                - "1099"
            X-Ms-Request-Id:
                - b9eea6f5-18ad-40d7-a571-f01705f8ae04
            X-Ms-Routing-Request-Id:
                - WESTUS2:20250305T220928Z:b9eea6f5-18ad-40d7-a571-f01705f8ae04
            X-Msedge-Ref:
                - 'Ref A: AD0C2DF72B564547BA7E1947C1A85043 Ref B: CO6AA3150217035 Ref C: 2025-03-05T22:09:28Z'
        status: 200 OK
        code: 200
        duration: 46.0403ms
    - id: 17
      request:
        proto: HTTP/1.1
        proto_major: 1
        proto_minor: 1
        content_length: 0
        transfer_encoding: []
        trailer: {}
        host: management.azure.com
        remote_addr: ""
        request_uri: ""
        body: ""
        form: {}
        headers:
            Accept:
                - application/json
            Accept-Encoding:
                - gzip
            Authorization:
                - SANITIZED
            User-Agent:
<<<<<<< HEAD
                - azsdk-go-armresources.Client/v1.1.1 (go1.24.0; linux),azdev/0.0.0-dev.0 (Go go1.24.0; linux/amd64)
=======
                - azsdk-go-armresources.Client/v1.1.1 (go1.23.2; Windows_NT),azdev/0.0.0-dev.0 (Go go1.23.2; windows/amd64)
>>>>>>> 37baa781
            X-Ms-Correlation-Request-Id:
                - d939f81302341bffbeffaad8372cf31d
        url: https://management.azure.com:443/subscriptions/faa080af-c1d8-40ad-9cce-e1a450ca5b57/resourceGroups/rg-azdtest-wa9b56b/resources?api-version=2021-04-01
        method: GET
      response:
        proto: HTTP/2.0
        proto_major: 2
        proto_minor: 0
        transfer_encoding: []
        trailer: {}
        content_length: 364
        uncompressed: false
        body: '{"value":[{"id":"/subscriptions/faa080af-c1d8-40ad-9cce-e1a450ca5b57/resourceGroups/rg-azdtest-wa9b56b/providers/Microsoft.Storage/storageAccounts/stwegewssyy47gg","name":"stwegewssyy47gg","type":"Microsoft.Storage/storageAccounts","sku":{"name":"Standard_LRS","tier":"Standard"},"kind":"StorageV2","location":"eastus2","tags":{"azd-env-name":"azdtest-wa9b56b"}}]}'
        headers:
            Cache-Control:
                - no-cache
            Content-Length:
                - "364"
            Content-Type:
                - application/json; charset=utf-8
            Date:
                - Wed, 05 Mar 2025 22:09:28 GMT
            Expires:
                - "-1"
            Pragma:
                - no-cache
            Strict-Transport-Security:
                - max-age=31536000; includeSubDomains
            X-Cache:
                - CONFIG_NOCACHE
            X-Content-Type-Options:
                - nosniff
            X-Ms-Correlation-Request-Id:
                - d939f81302341bffbeffaad8372cf31d
            X-Ms-Ratelimit-Remaining-Subscription-Global-Reads:
                - "16499"
            X-Ms-Ratelimit-Remaining-Subscription-Reads:
                - "1099"
            X-Ms-Request-Id:
                - 2cdc11fd-8bc1-47d6-b1e9-52b53a8ee1b0
            X-Ms-Routing-Request-Id:
                - WESTUS2:20250305T220929Z:2cdc11fd-8bc1-47d6-b1e9-52b53a8ee1b0
            X-Msedge-Ref:
                - 'Ref A: 61F26D1E3A5C42D6A72DA9F254362394 Ref B: CO6AA3150217035 Ref C: 2025-03-05T22:09:28Z'
        status: 200 OK
        code: 200
        duration: 204.1435ms
    - id: 18
      request:
        proto: HTTP/1.1
        proto_major: 1
        proto_minor: 1
        content_length: 0
        transfer_encoding: []
        trailer: {}
        host: management.azure.com
        remote_addr: ""
        request_uri: ""
        body: ""
        form: {}
        headers:
            Accept:
                - application/json
            Accept-Encoding:
                - gzip
            Authorization:
                - SANITIZED
            User-Agent:
<<<<<<< HEAD
                - azsdk-go-armresources.DeploymentsClient/v1.1.1 (go1.24.0; linux),azdev/0.0.0-dev.0 (Go go1.24.0; linux/amd64)
=======
                - azsdk-go-armresources.DeploymentsClient/v1.1.1 (go1.23.2; Windows_NT),azdev/0.0.0-dev.0 (Go go1.23.2; windows/amd64)
>>>>>>> 37baa781
            X-Ms-Correlation-Request-Id:
                - d939f81302341bffbeffaad8372cf31d
        url: https://management.azure.com:443/subscriptions/faa080af-c1d8-40ad-9cce-e1a450ca5b57/providers/Microsoft.Resources/deployments/azdtest-wa9b56b-1741212484?api-version=2021-04-01
        method: GET
      response:
        proto: HTTP/2.0
        proto_major: 2
        proto_minor: 0
        transfer_encoding: []
        trailer: {}
        content_length: 2555
        uncompressed: false
        body: '{"id":"/subscriptions/faa080af-c1d8-40ad-9cce-e1a450ca5b57/providers/Microsoft.Resources/deployments/azdtest-wa9b56b-1741212484","name":"azdtest-wa9b56b-1741212484","type":"Microsoft.Resources/deployments","location":"eastus2","tags":{"azd-env-name":"azdtest-wa9b56b","azd-provision-param-hash":"ee82ee843e4e47b16b5a0c165dccd56d4b711d08f5bfbe44e8e2f16f9af576c0"},"properties":{"templateHash":"11064734108664627865","parameters":{"environmentName":{"type":"String","value":"azdtest-wa9b56b"},"location":{"type":"String","value":"eastus2"},"deleteAfterTime":{"type":"String","value":"2025-03-05T23:08:32Z"},"intTagValue":{"type":"Int","value":678},"boolTagValue":{"type":"Bool","value":false},"secureValue":{"type":"SecureString"},"secureObject":{"type":"SecureObject"},"nullableParam":{"type":"String"}},"mode":"Incremental","provisioningState":"Succeeded","timestamp":"2025-03-05T22:09:00.416869Z","duration":"PT25.820663S","correlationId":"e8096ac0bc5046fd40933fadce1a70f5","providers":[{"namespace":"Microsoft.Resources","resourceTypes":[{"resourceType":"resourceGroups","locations":["eastus2"]},{"resourceType":"deployments","locations":[null]}]}],"dependencies":[{"dependsOn":[{"id":"/subscriptions/faa080af-c1d8-40ad-9cce-e1a450ca5b57/resourceGroups/rg-azdtest-wa9b56b","resourceType":"Microsoft.Resources/resourceGroups","resourceName":"rg-azdtest-wa9b56b"}],"id":"/subscriptions/faa080af-c1d8-40ad-9cce-e1a450ca5b57/resourceGroups/rg-azdtest-wa9b56b/providers/Microsoft.Resources/deployments/resources","resourceType":"Microsoft.Resources/deployments","resourceName":"resources"}],"outputs":{"nullableParamOutput":{"type":"String"},"azurE_STORAGE_ACCOUNT_ID":{"type":"String","value":"/subscriptions/faa080af-c1d8-40ad-9cce-e1a450ca5b57/resourceGroups/rg-azdtest-wa9b56b/providers/Microsoft.Storage/storageAccounts/stwegewssyy47gg"},"azurE_STORAGE_ACCOUNT_NAME":{"type":"String","value":"stwegewssyy47gg"},"string":{"type":"String","value":"abc"},"bool":{"type":"Bool","value":true},"int":{"type":"Int","value":1234},"array":{"type":"Array","value":[true,"abc",1234]},"arraY_INT":{"type":"Array","value":[1,2,3]},"arraY_STRING":{"type":"Array","value":["elem1","elem2","elem3"]},"object":{"type":"Object","value":{"foo":"bar","inner":{"foo":"bar"},"array":[true,"abc",1234]}}},"outputResources":[{"id":"/subscriptions/faa080af-c1d8-40ad-9cce-e1a450ca5b57/resourceGroups/rg-azdtest-wa9b56b"},{"id":"/subscriptions/faa080af-c1d8-40ad-9cce-e1a450ca5b57/resourceGroups/rg-azdtest-wa9b56b/providers/Microsoft.Storage/storageAccounts/stwegewssyy47gg"}]}}'
        headers:
            Cache-Control:
                - no-cache
            Content-Length:
                - "2555"
            Content-Type:
                - application/json; charset=utf-8
            Date:
                - Wed, 05 Mar 2025 22:09:29 GMT
            Expires:
                - "-1"
            Pragma:
                - no-cache
            Strict-Transport-Security:
                - max-age=31536000; includeSubDomains
            X-Cache:
                - CONFIG_NOCACHE
            X-Content-Type-Options:
                - nosniff
            X-Ms-Correlation-Request-Id:
                - d939f81302341bffbeffaad8372cf31d
            X-Ms-Ratelimit-Remaining-Subscription-Global-Reads:
                - "16499"
            X-Ms-Ratelimit-Remaining-Subscription-Reads:
                - "1099"
            X-Ms-Request-Id:
                - 7ef3e90a-ef59-4a81-86b0-d9868d55b6a8
            X-Ms-Routing-Request-Id:
                - WESTUS2:20250305T220929Z:7ef3e90a-ef59-4a81-86b0-d9868d55b6a8
            X-Msedge-Ref:
                - 'Ref A: EE021DE1A6574F24B08638C35FB8BAF9 Ref B: CO6AA3150217035 Ref C: 2025-03-05T22:09:29Z'
        status: 200 OK
        code: 200
        duration: 217.0095ms
    - id: 19
      request:
        proto: HTTP/1.1
        proto_major: 1
        proto_minor: 1
        content_length: 0
        transfer_encoding: []
        trailer: {}
        host: management.azure.com
        remote_addr: ""
        request_uri: ""
        body: ""
        form: {}
        headers:
            Accept:
                - application/json
            Accept-Encoding:
                - gzip
            Authorization:
                - SANITIZED
            User-Agent:
<<<<<<< HEAD
                - azsdk-go-armresources.ResourceGroupsClient/v1.1.1 (go1.24.0; linux),azdev/0.0.0-dev.0 (Go go1.24.0; linux/amd64)
=======
                - azsdk-go-armresources.ResourceGroupsClient/v1.1.1 (go1.23.2; Windows_NT),azdev/0.0.0-dev.0 (Go go1.23.2; windows/amd64)
>>>>>>> 37baa781
            X-Ms-Correlation-Request-Id:
                - d939f81302341bffbeffaad8372cf31d
        url: https://management.azure.com:443/subscriptions/faa080af-c1d8-40ad-9cce-e1a450ca5b57/resourcegroups?%24filter=tagName+eq+%27azd-env-name%27+and+tagValue+eq+%27azdtest-wa9b56b%27&api-version=2021-04-01
        method: GET
      response:
        proto: HTTP/2.0
        proto_major: 2
        proto_minor: 0
        transfer_encoding: []
        trailer: {}
        content_length: 396
        uncompressed: false
        body: '{"value":[{"id":"/subscriptions/faa080af-c1d8-40ad-9cce-e1a450ca5b57/resourceGroups/rg-azdtest-wa9b56b","name":"rg-azdtest-wa9b56b","type":"Microsoft.Resources/resourceGroups","location":"eastus2","tags":{"azd-env-name":"azdtest-wa9b56b","DeleteAfter":"2025-03-05T23:08:32Z","IntTag":"678","BoolTag":"False","SecureTag":"","SecureObjectTag":"{}"},"properties":{"provisioningState":"Succeeded"}}]}'
        headers:
            Cache-Control:
                - no-cache
            Content-Length:
                - "396"
            Content-Type:
                - application/json; charset=utf-8
            Date:
                - Wed, 05 Mar 2025 22:09:29 GMT
            Expires:
                - "-1"
            Pragma:
                - no-cache
            Strict-Transport-Security:
                - max-age=31536000; includeSubDomains
            X-Cache:
                - CONFIG_NOCACHE
            X-Content-Type-Options:
                - nosniff
            X-Ms-Correlation-Request-Id:
                - d939f81302341bffbeffaad8372cf31d
            X-Ms-Ratelimit-Remaining-Subscription-Global-Reads:
                - "16498"
            X-Ms-Ratelimit-Remaining-Subscription-Reads:
                - "1098"
            X-Ms-Request-Id:
                - 0cfc67a0-21e3-4c13-b9d8-f4576e9c7418
            X-Ms-Routing-Request-Id:
                - WESTUS:20250305T220929Z:0cfc67a0-21e3-4c13-b9d8-f4576e9c7418
            X-Msedge-Ref:
                - 'Ref A: 043675F4E79E4FFE8D99C4F0379133EE Ref B: CO6AA3150217035 Ref C: 2025-03-05T22:09:29Z'
        status: 200 OK
        code: 200
        duration: 63.5533ms
    - id: 20
      request:
        proto: HTTP/1.1
        proto_major: 1
        proto_minor: 1
        content_length: 0
        transfer_encoding: []
        trailer: {}
        host: management.azure.com
        remote_addr: ""
        request_uri: ""
        body: ""
        form: {}
        headers:
            Accept:
                - application/json
            Accept-Encoding:
                - gzip
            Authorization:
                - SANITIZED
            User-Agent:
<<<<<<< HEAD
                - azsdk-go-armresources.Client/v1.1.1 (go1.24.0; linux),azdev/0.0.0-dev.0 (Go go1.24.0; linux/amd64)
=======
                - azsdk-go-armresources.Client/v1.1.1 (go1.23.2; Windows_NT),azdev/0.0.0-dev.0 (Go go1.23.2; windows/amd64)
>>>>>>> 37baa781
            X-Ms-Correlation-Request-Id:
                - d939f81302341bffbeffaad8372cf31d
        url: https://management.azure.com:443/subscriptions/faa080af-c1d8-40ad-9cce-e1a450ca5b57/resourceGroups/rg-azdtest-wa9b56b/resources?api-version=2021-04-01
        method: GET
      response:
        proto: HTTP/2.0
        proto_major: 2
        proto_minor: 0
        transfer_encoding: []
        trailer: {}
        content_length: 364
        uncompressed: false
        body: '{"value":[{"id":"/subscriptions/faa080af-c1d8-40ad-9cce-e1a450ca5b57/resourceGroups/rg-azdtest-wa9b56b/providers/Microsoft.Storage/storageAccounts/stwegewssyy47gg","name":"stwegewssyy47gg","type":"Microsoft.Storage/storageAccounts","sku":{"name":"Standard_LRS","tier":"Standard"},"kind":"StorageV2","location":"eastus2","tags":{"azd-env-name":"azdtest-wa9b56b"}}]}'
        headers:
            Cache-Control:
                - no-cache
            Content-Length:
                - "364"
            Content-Type:
                - application/json; charset=utf-8
            Date:
                - Wed, 05 Mar 2025 22:09:29 GMT
            Expires:
                - "-1"
            Pragma:
                - no-cache
            Strict-Transport-Security:
                - max-age=31536000; includeSubDomains
            X-Cache:
                - CONFIG_NOCACHE
            X-Content-Type-Options:
                - nosniff
            X-Ms-Correlation-Request-Id:
                - d939f81302341bffbeffaad8372cf31d
            X-Ms-Ratelimit-Remaining-Subscription-Global-Reads:
                - "16499"
            X-Ms-Ratelimit-Remaining-Subscription-Reads:
                - "1099"
            X-Ms-Request-Id:
                - 954c0e37-0c78-44cc-b290-5ef45724e778
            X-Ms-Routing-Request-Id:
                - WESTUS:20250305T220929Z:954c0e37-0c78-44cc-b290-5ef45724e778
            X-Msedge-Ref:
                - 'Ref A: 2F0002C1B9F14EEEA71D067676FFF239 Ref B: CO6AA3150217035 Ref C: 2025-03-05T22:09:29Z'
        status: 200 OK
        code: 200
        duration: 190.6978ms
    - id: 21
      request:
        proto: HTTP/1.1
        proto_major: 1
        proto_minor: 1
        content_length: 0
        transfer_encoding: []
        trailer: {}
        host: management.azure.com
        remote_addr: ""
        request_uri: ""
        body: ""
        form: {}
        headers:
            Accept:
                - application/json
            Accept-Encoding:
                - gzip
            Authorization:
                - SANITIZED
            User-Agent:
<<<<<<< HEAD
                - azsdk-go-armresources.ResourceGroupsClient/v1.1.1 (go1.24.0; linux),azdev/0.0.0-dev.0 (Go go1.24.0; linux/amd64)
=======
                - azsdk-go-armresources.ResourceGroupsClient/v1.1.1 (go1.23.2; Windows_NT),azdev/0.0.0-dev.0 (Go go1.23.2; windows/amd64)
>>>>>>> 37baa781
            X-Ms-Correlation-Request-Id:
                - d939f81302341bffbeffaad8372cf31d
        url: https://management.azure.com:443/subscriptions/faa080af-c1d8-40ad-9cce-e1a450ca5b57/resourcegroups/rg-azdtest-wa9b56b?api-version=2021-04-01
        method: DELETE
      response:
        proto: HTTP/2.0
        proto_major: 2
        proto_minor: 0
        transfer_encoding: []
        trailer: {}
        content_length: 0
        uncompressed: false
        body: ""
        headers:
            Cache-Control:
                - no-cache
            Content-Length:
                - "0"
            Date:
                - Wed, 05 Mar 2025 22:09:30 GMT
            Expires:
                - "-1"
            Location:
                - https://management.azure.com/subscriptions/faa080af-c1d8-40ad-9cce-e1a450ca5b57/operationresults/eyJqb2JJZCI6IlJFU09VUkNFR1JPVVBERUxFVElPTkpPQi1SRzoyREFaRFRFU1Q6MkRXQTlCNTZCLUVBU1RVUzIiLCJqb2JMb2NhdGlvbiI6ImVhc3R1czIifQ?api-version=2021-04-01&t=638768094314985240&c=MIIHpTCCBo2gAwIBAgITfwTYu0qoRwcN0bP8jwAEBNi7SjANBgkqhkiG9w0BAQsFADBEMRMwEQYKCZImiZPyLGQBGRYDR0JMMRMwEQYKCZImiZPyLGQBGRYDQU1FMRgwFgYDVQQDEw9BTUUgSW5mcmEgQ0EgMDIwHhcNMjUwMTIzMjA0ODUxWhcNMjUwNzIyMjA0ODUxWjBAMT4wPAYDVQQDEzVhc3luY29wZXJhdGlvbnNpZ25pbmdjZXJ0aWZpY2F0ZS5tYW5hZ2VtZW50LmF6dXJlLmNvbTCCASIwDQYJKoZIhvcNAQEBBQADggEPADCCAQoCggEBALJiyUikcpMswfhvdsI_rXYHu5usdpZW7yAqWPwx7nyvDBbA6tYMOwIWDF3lmy48lA46kFg2__zl_gVcj_Jw_2ue8USufQFsjmlCYmhbryemgmCuZucLrVs0nOW_5HVAX7QY9eBRWotqXIDJPTRyoGqWrXm2qO_sMjVacTB19-WMO5gHXKvOrm3HRspddB5sJUi15aHoSTlGgepJ8Bc6vMEFWUSNkkRqGt-EtMDQGAf2PFA2rkeizLvEPyGwqA04f56eXcnvVc-9t6jGFggfFusEW3_EaE1CqF_Aemzi9kaAhLfj5fOyZHybExiqyzL3WDGLAe-mC9uhOggcp5HjtKECAwEAAaOCBJIwggSOMCcGCSsGAQQBgjcVCgQaMBgwCgYIKwYBBQUHAwEwCgYIKwYBBQUHAwIwPQYJKwYBBAGCNxUHBDAwLgYmKwYBBAGCNxUIhpDjDYTVtHiE8Ys-hZvdFs6dEoFghfmRS4WsmTQCAWQCAQcwggHaBggrBgEFBQcBAQSCAcwwggHIMGYGCCsGAQUFBzAChlpodHRwOi8vY3JsLm1pY3Jvc29mdC5jb20vcGtpaW5mcmEvQ2VydHMvQkwyUEtJSU5UQ0EwMS5BTUUuR0JMX0FNRSUyMEluZnJhJTIwQ0ElMjAwMig0KS5jcnQwVgYIKwYBBQUHMAKGSmh0dHA6Ly9jcmwxLmFtZS5nYmwvYWlhL0JMMlBLSUlOVENBMDEuQU1FLkdCTF9BTUUlMjBJbmZyYSUyMENBJTIwMDIoNCkuY3J0MFYGCCsGAQUFBzAChkpodHRwOi8vY3JsMi5hbWUuZ2JsL2FpYS9CTDJQS0lJTlRDQTAxLkFNRS5HQkxfQU1FJTIwSW5mcmElMjBDQSUyMDAyKDQpLmNydDBWBggrBgEFBQcwAoZKaHR0cDovL2NybDMuYW1lLmdibC9haWEvQkwyUEtJSU5UQ0EwMS5BTUUuR0JMX0FNRSUyMEluZnJhJTIwQ0ElMjAwMig0KS5jcnQwVgYIKwYBBQUHMAKGSmh0dHA6Ly9jcmw0LmFtZS5nYmwvYWlhL0JMMlBLSUlOVENBMDEuQU1FLkdCTF9BTUUlMjBJbmZyYSUyMENBJTIwMDIoNCkuY3J0MB0GA1UdDgQWBBTFiuatBch4getEuR5ddJpfuPsJ8DAOBgNVHQ8BAf8EBAMCBaAwggE1BgNVHR8EggEsMIIBKDCCASSgggEgoIIBHIZCaHR0cDovL2NybC5taWNyb3NvZnQuY29tL3BraWluZnJhL0NSTC9BTUUlMjBJbmZyYSUyMENBJTIwMDIoNCkuY3JshjRodHRwOi8vY3JsMS5hbWUuZ2JsL2NybC9BTUUlMjBJbmZyYSUyMENBJTIwMDIoNCkuY3JshjRodHRwOi8vY3JsMi5hbWUuZ2JsL2NybC9BTUUlMjBJbmZyYSUyMENBJTIwMDIoNCkuY3JshjRodHRwOi8vY3JsMy5hbWUuZ2JsL2NybC9BTUUlMjBJbmZyYSUyMENBJTIwMDIoNCkuY3JshjRodHRwOi8vY3JsNC5hbWUuZ2JsL2NybC9BTUUlMjBJbmZyYSUyMENBJTIwMDIoNCkuY3JsMIGdBgNVHSAEgZUwgZIwDAYKKwYBBAGCN3sBATBmBgorBgEEAYI3ewICMFgwVgYIKwYBBQUHAgIwSh5IADMAMwBlADAAMQA5ADIAMQAtADQAZAA2ADQALQA0AGYAOABjAC0AYQAwADUANQAtADUAYgBkAGEAZgBmAGQANQBlADMAMwBkMAwGCisGAQQBgjd7AwIwDAYKKwYBBAGCN3sEAjAfBgNVHSMEGDAWgBSuecJrXSWIEwb2BwnDl3x7l48dVTAdBgNVHSUEFjAUBggrBgEFBQcDAQYIKwYBBQUHAwIwDQYJKoZIhvcNAQELBQADggEBAIxmxJ5xNUiG8PRXsUSme6IbA37JinZso0lwEjfgtHmK1DZhhGugl-cdjEw10JLCVwaiKd-q2yljbccx_MpSj2rx5yGUNb32Cv2p40-HWzxtYMw0j9JGcrJWoP_apkjIELce110mKIOL4dJ3r8N5cXuhEatDvAPjNYjdG9YgGTE1s1CLy9MvJsLRVQnWtxDWlWsj_XgzlBhvgxwXILR7A48GZLe9ENWEJwEl_AmMGT_o5kKmBfcKl6mjYWjCchXL5bHKE5dnl9X3W2eQTdqqGqh2z2KAUwyCu2xOV5xh6Zjg6SDEuPHvcBqAHqMgqi3E38hUBBXw4AXVsmQhz5FyOg8&s=hmnl7ddd-HDERRav8v4gpoLv19JFKzwFUa5kv2JrC9KFGuLUFlONmP_bHfhcsEFpuydjW9hbr3lj12hx57pbF7i0OtDRvQPxHdt7-xGKHDsi29gGqWHy65nv_bc1-GBSQkqBDgJD7J30uMlpIblxj2gcKk-qAcYR1P349KDs4bLYKxRSoXlgoIZkVbay6s89DSi5ZKQFwuuAUdR0BwwwQW0QY7MEkZwkncFsoTWTIIn0HJTzI9_Fhw3Dj_1_9dWhFbpQfY0KG8dMj5GweFMZ0eKd80bw7yWMI3kzWUzOBzwpqpQxaz3EYFwJMeDF3UYcko7dwEezwj8_sza4FLbFwA&h=WekXao8v-aUbFQt3E05dKKa7IqEe6B66i6EYGBOvRGU
            Pragma:
                - no-cache
            Retry-After:
                - "0"
            Strict-Transport-Security:
                - max-age=31536000; includeSubDomains
            X-Cache:
                - CONFIG_NOCACHE
            X-Content-Type-Options:
                - nosniff
            X-Ms-Correlation-Request-Id:
                - d939f81302341bffbeffaad8372cf31d
            X-Ms-Ratelimit-Remaining-Subscription-Deletes:
                - "799"
            X-Ms-Ratelimit-Remaining-Subscription-Global-Deletes:
                - "11999"
            X-Ms-Request-Id:
                - e5ba8f56-0188-40db-9927-772c92750781
            X-Ms-Routing-Request-Id:
                - WESTUS2:20250305T220930Z:e5ba8f56-0188-40db-9927-772c92750781
            X-Msedge-Ref:
                - 'Ref A: F56F7915DD924AEDB227E8E2C7A50B0D Ref B: CO6AA3150217035 Ref C: 2025-03-05T22:09:29Z'
        status: 202 Accepted
        code: 202
        duration: 707.114ms
    - id: 22
      request:
        proto: HTTP/1.1
        proto_major: 1
        proto_minor: 1
        content_length: 0
        transfer_encoding: []
        trailer: {}
        host: management.azure.com
        remote_addr: ""
        request_uri: ""
        body: ""
        form: {}
        headers:
            Accept-Encoding:
                - gzip
            Authorization:
                - SANITIZED
            User-Agent:
<<<<<<< HEAD
                - azsdk-go-armresources.ResourceGroupsClient/v1.1.1 (go1.24.0; linux),azdev/0.0.0-dev.0 (Go go1.24.0; linux/amd64)
=======
                - azsdk-go-armresources.ResourceGroupsClient/v1.1.1 (go1.23.2; Windows_NT),azdev/0.0.0-dev.0 (Go go1.23.2; windows/amd64)
>>>>>>> 37baa781
            X-Ms-Correlation-Request-Id:
                - d939f81302341bffbeffaad8372cf31d
        url: https://management.azure.com:443/subscriptions/faa080af-c1d8-40ad-9cce-e1a450ca5b57/operationresults/eyJqb2JJZCI6IlJFU09VUkNFR1JPVVBERUxFVElPTkpPQi1SRzoyREFaRFRFU1Q6MkRXQTlCNTZCLUVBU1RVUzIiLCJqb2JMb2NhdGlvbiI6ImVhc3R1czIifQ?api-version=2021-04-01&t=638768094314985240&c=MIIHpTCCBo2gAwIBAgITfwTYu0qoRwcN0bP8jwAEBNi7SjANBgkqhkiG9w0BAQsFADBEMRMwEQYKCZImiZPyLGQBGRYDR0JMMRMwEQYKCZImiZPyLGQBGRYDQU1FMRgwFgYDVQQDEw9BTUUgSW5mcmEgQ0EgMDIwHhcNMjUwMTIzMjA0ODUxWhcNMjUwNzIyMjA0ODUxWjBAMT4wPAYDVQQDEzVhc3luY29wZXJhdGlvbnNpZ25pbmdjZXJ0aWZpY2F0ZS5tYW5hZ2VtZW50LmF6dXJlLmNvbTCCASIwDQYJKoZIhvcNAQEBBQADggEPADCCAQoCggEBALJiyUikcpMswfhvdsI_rXYHu5usdpZW7yAqWPwx7nyvDBbA6tYMOwIWDF3lmy48lA46kFg2__zl_gVcj_Jw_2ue8USufQFsjmlCYmhbryemgmCuZucLrVs0nOW_5HVAX7QY9eBRWotqXIDJPTRyoGqWrXm2qO_sMjVacTB19-WMO5gHXKvOrm3HRspddB5sJUi15aHoSTlGgepJ8Bc6vMEFWUSNkkRqGt-EtMDQGAf2PFA2rkeizLvEPyGwqA04f56eXcnvVc-9t6jGFggfFusEW3_EaE1CqF_Aemzi9kaAhLfj5fOyZHybExiqyzL3WDGLAe-mC9uhOggcp5HjtKECAwEAAaOCBJIwggSOMCcGCSsGAQQBgjcVCgQaMBgwCgYIKwYBBQUHAwEwCgYIKwYBBQUHAwIwPQYJKwYBBAGCNxUHBDAwLgYmKwYBBAGCNxUIhpDjDYTVtHiE8Ys-hZvdFs6dEoFghfmRS4WsmTQCAWQCAQcwggHaBggrBgEFBQcBAQSCAcwwggHIMGYGCCsGAQUFBzAChlpodHRwOi8vY3JsLm1pY3Jvc29mdC5jb20vcGtpaW5mcmEvQ2VydHMvQkwyUEtJSU5UQ0EwMS5BTUUuR0JMX0FNRSUyMEluZnJhJTIwQ0ElMjAwMig0KS5jcnQwVgYIKwYBBQUHMAKGSmh0dHA6Ly9jcmwxLmFtZS5nYmwvYWlhL0JMMlBLSUlOVENBMDEuQU1FLkdCTF9BTUUlMjBJbmZyYSUyMENBJTIwMDIoNCkuY3J0MFYGCCsGAQUFBzAChkpodHRwOi8vY3JsMi5hbWUuZ2JsL2FpYS9CTDJQS0lJTlRDQTAxLkFNRS5HQkxfQU1FJTIwSW5mcmElMjBDQSUyMDAyKDQpLmNydDBWBggrBgEFBQcwAoZKaHR0cDovL2NybDMuYW1lLmdibC9haWEvQkwyUEtJSU5UQ0EwMS5BTUUuR0JMX0FNRSUyMEluZnJhJTIwQ0ElMjAwMig0KS5jcnQwVgYIKwYBBQUHMAKGSmh0dHA6Ly9jcmw0LmFtZS5nYmwvYWlhL0JMMlBLSUlOVENBMDEuQU1FLkdCTF9BTUUlMjBJbmZyYSUyMENBJTIwMDIoNCkuY3J0MB0GA1UdDgQWBBTFiuatBch4getEuR5ddJpfuPsJ8DAOBgNVHQ8BAf8EBAMCBaAwggE1BgNVHR8EggEsMIIBKDCCASSgggEgoIIBHIZCaHR0cDovL2NybC5taWNyb3NvZnQuY29tL3BraWluZnJhL0NSTC9BTUUlMjBJbmZyYSUyMENBJTIwMDIoNCkuY3JshjRodHRwOi8vY3JsMS5hbWUuZ2JsL2NybC9BTUUlMjBJbmZyYSUyMENBJTIwMDIoNCkuY3JshjRodHRwOi8vY3JsMi5hbWUuZ2JsL2NybC9BTUUlMjBJbmZyYSUyMENBJTIwMDIoNCkuY3JshjRodHRwOi8vY3JsMy5hbWUuZ2JsL2NybC9BTUUlMjBJbmZyYSUyMENBJTIwMDIoNCkuY3JshjRodHRwOi8vY3JsNC5hbWUuZ2JsL2NybC9BTUUlMjBJbmZyYSUyMENBJTIwMDIoNCkuY3JsMIGdBgNVHSAEgZUwgZIwDAYKKwYBBAGCN3sBATBmBgorBgEEAYI3ewICMFgwVgYIKwYBBQUHAgIwSh5IADMAMwBlADAAMQA5ADIAMQAtADQAZAA2ADQALQA0AGYAOABjAC0AYQAwADUANQAtADUAYgBkAGEAZgBmAGQANQBlADMAMwBkMAwGCisGAQQBgjd7AwIwDAYKKwYBBAGCN3sEAjAfBgNVHSMEGDAWgBSuecJrXSWIEwb2BwnDl3x7l48dVTAdBgNVHSUEFjAUBggrBgEFBQcDAQYIKwYBBQUHAwIwDQYJKoZIhvcNAQELBQADggEBAIxmxJ5xNUiG8PRXsUSme6IbA37JinZso0lwEjfgtHmK1DZhhGugl-cdjEw10JLCVwaiKd-q2yljbccx_MpSj2rx5yGUNb32Cv2p40-HWzxtYMw0j9JGcrJWoP_apkjIELce110mKIOL4dJ3r8N5cXuhEatDvAPjNYjdG9YgGTE1s1CLy9MvJsLRVQnWtxDWlWsj_XgzlBhvgxwXILR7A48GZLe9ENWEJwEl_AmMGT_o5kKmBfcKl6mjYWjCchXL5bHKE5dnl9X3W2eQTdqqGqh2z2KAUwyCu2xOV5xh6Zjg6SDEuPHvcBqAHqMgqi3E38hUBBXw4AXVsmQhz5FyOg8&s=hmnl7ddd-HDERRav8v4gpoLv19JFKzwFUa5kv2JrC9KFGuLUFlONmP_bHfhcsEFpuydjW9hbr3lj12hx57pbF7i0OtDRvQPxHdt7-xGKHDsi29gGqWHy65nv_bc1-GBSQkqBDgJD7J30uMlpIblxj2gcKk-qAcYR1P349KDs4bLYKxRSoXlgoIZkVbay6s89DSi5ZKQFwuuAUdR0BwwwQW0QY7MEkZwkncFsoTWTIIn0HJTzI9_Fhw3Dj_1_9dWhFbpQfY0KG8dMj5GweFMZ0eKd80bw7yWMI3kzWUzOBzwpqpQxaz3EYFwJMeDF3UYcko7dwEezwj8_sza4FLbFwA&h=WekXao8v-aUbFQt3E05dKKa7IqEe6B66i6EYGBOvRGU
        method: GET
      response:
        proto: HTTP/2.0
        proto_major: 2
        proto_minor: 0
        transfer_encoding: []
        trailer: {}
        content_length: 0
        uncompressed: false
        body: ""
        headers:
            Cache-Control:
                - no-cache
            Content-Length:
                - "0"
            Date:
                - Wed, 05 Mar 2025 22:10:46 GMT
            Expires:
                - "-1"
            Pragma:
                - no-cache
            Strict-Transport-Security:
                - max-age=31536000; includeSubDomains
            X-Cache:
                - CONFIG_NOCACHE
            X-Content-Type-Options:
                - nosniff
            X-Ms-Correlation-Request-Id:
                - d939f81302341bffbeffaad8372cf31d
            X-Ms-Ratelimit-Remaining-Subscription-Global-Reads:
                - "16499"
            X-Ms-Ratelimit-Remaining-Subscription-Reads:
                - "1099"
            X-Ms-Request-Id:
                - 532a6ecd-c9c6-45f2-9b5a-e21c8ad9dabe
            X-Ms-Routing-Request-Id:
                - WESTUS2:20250305T221046Z:532a6ecd-c9c6-45f2-9b5a-e21c8ad9dabe
            X-Msedge-Ref:
                - 'Ref A: 2323911996BD4BE7AC34435048EB3919 Ref B: CO6AA3150217035 Ref C: 2025-03-05T22:10:46Z'
        status: 200 OK
        code: 200
        duration: 192.2738ms
    - id: 23
      request:
        proto: HTTP/1.1
        proto_major: 1
        proto_minor: 1
        content_length: 0
        transfer_encoding: []
        trailer: {}
        host: management.azure.com
        remote_addr: ""
        request_uri: ""
        body: ""
        form: {}
        headers:
            Accept:
                - application/json
            Accept-Encoding:
                - gzip
            Authorization:
                - SANITIZED
            User-Agent:
<<<<<<< HEAD
                - azsdk-go-armresources.DeploymentsClient/v1.1.1 (go1.24.0; linux),azdev/0.0.0-dev.0 (Go go1.24.0; linux/amd64)
=======
                - azsdk-go-armresources.DeploymentsClient/v1.1.1 (go1.23.2; Windows_NT),azdev/0.0.0-dev.0 (Go go1.23.2; windows/amd64)
>>>>>>> 37baa781
            X-Ms-Correlation-Request-Id:
                - d939f81302341bffbeffaad8372cf31d
        url: https://management.azure.com:443/subscriptions/faa080af-c1d8-40ad-9cce-e1a450ca5b57/providers/Microsoft.Resources/deployments/azdtest-wa9b56b-1741212484?api-version=2021-04-01
        method: GET
      response:
        proto: HTTP/2.0
        proto_major: 2
        proto_minor: 0
        transfer_encoding: []
        trailer: {}
        content_length: 2555
        uncompressed: false
        body: '{"id":"/subscriptions/faa080af-c1d8-40ad-9cce-e1a450ca5b57/providers/Microsoft.Resources/deployments/azdtest-wa9b56b-1741212484","name":"azdtest-wa9b56b-1741212484","type":"Microsoft.Resources/deployments","location":"eastus2","tags":{"azd-env-name":"azdtest-wa9b56b","azd-provision-param-hash":"ee82ee843e4e47b16b5a0c165dccd56d4b711d08f5bfbe44e8e2f16f9af576c0"},"properties":{"templateHash":"11064734108664627865","parameters":{"environmentName":{"type":"String","value":"azdtest-wa9b56b"},"location":{"type":"String","value":"eastus2"},"deleteAfterTime":{"type":"String","value":"2025-03-05T23:08:32Z"},"intTagValue":{"type":"Int","value":678},"boolTagValue":{"type":"Bool","value":false},"secureValue":{"type":"SecureString"},"secureObject":{"type":"SecureObject"},"nullableParam":{"type":"String"}},"mode":"Incremental","provisioningState":"Succeeded","timestamp":"2025-03-05T22:09:00.416869Z","duration":"PT25.820663S","correlationId":"e8096ac0bc5046fd40933fadce1a70f5","providers":[{"namespace":"Microsoft.Resources","resourceTypes":[{"resourceType":"resourceGroups","locations":["eastus2"]},{"resourceType":"deployments","locations":[null]}]}],"dependencies":[{"dependsOn":[{"id":"/subscriptions/faa080af-c1d8-40ad-9cce-e1a450ca5b57/resourceGroups/rg-azdtest-wa9b56b","resourceType":"Microsoft.Resources/resourceGroups","resourceName":"rg-azdtest-wa9b56b"}],"id":"/subscriptions/faa080af-c1d8-40ad-9cce-e1a450ca5b57/resourceGroups/rg-azdtest-wa9b56b/providers/Microsoft.Resources/deployments/resources","resourceType":"Microsoft.Resources/deployments","resourceName":"resources"}],"outputs":{"nullableParamOutput":{"type":"String"},"azurE_STORAGE_ACCOUNT_ID":{"type":"String","value":"/subscriptions/faa080af-c1d8-40ad-9cce-e1a450ca5b57/resourceGroups/rg-azdtest-wa9b56b/providers/Microsoft.Storage/storageAccounts/stwegewssyy47gg"},"azurE_STORAGE_ACCOUNT_NAME":{"type":"String","value":"stwegewssyy47gg"},"string":{"type":"String","value":"abc"},"bool":{"type":"Bool","value":true},"int":{"type":"Int","value":1234},"array":{"type":"Array","value":[true,"abc",1234]},"arraY_INT":{"type":"Array","value":[1,2,3]},"arraY_STRING":{"type":"Array","value":["elem1","elem2","elem3"]},"object":{"type":"Object","value":{"foo":"bar","inner":{"foo":"bar"},"array":[true,"abc",1234]}}},"outputResources":[{"id":"/subscriptions/faa080af-c1d8-40ad-9cce-e1a450ca5b57/resourceGroups/rg-azdtest-wa9b56b"},{"id":"/subscriptions/faa080af-c1d8-40ad-9cce-e1a450ca5b57/resourceGroups/rg-azdtest-wa9b56b/providers/Microsoft.Storage/storageAccounts/stwegewssyy47gg"}]}}'
        headers:
            Cache-Control:
                - no-cache
            Content-Length:
                - "2555"
            Content-Type:
                - application/json; charset=utf-8
            Date:
                - Wed, 05 Mar 2025 22:10:46 GMT
            Expires:
                - "-1"
            Pragma:
                - no-cache
            Strict-Transport-Security:
                - max-age=31536000; includeSubDomains
            X-Cache:
                - CONFIG_NOCACHE
            X-Content-Type-Options:
                - nosniff
            X-Ms-Correlation-Request-Id:
                - d939f81302341bffbeffaad8372cf31d
            X-Ms-Ratelimit-Remaining-Subscription-Global-Reads:
                - "16499"
            X-Ms-Ratelimit-Remaining-Subscription-Reads:
                - "1099"
            X-Ms-Request-Id:
                - bce5a40b-049f-452e-b812-ae91ab6fa459
            X-Ms-Routing-Request-Id:
                - WESTUS2:20250305T221046Z:bce5a40b-049f-452e-b812-ae91ab6fa459
            X-Msedge-Ref:
                - 'Ref A: 00763D68F9B0434D851484B3F7A3FF34 Ref B: CO6AA3150217035 Ref C: 2025-03-05T22:10:46Z'
        status: 200 OK
        code: 200
        duration: 242.5782ms
    - id: 24
      request:
        proto: HTTP/1.1
        proto_major: 1
        proto_minor: 1
        content_length: 346
        transfer_encoding: []
        trailer: {}
        host: management.azure.com
        remote_addr: ""
        request_uri: ""
        body: '{"location":"eastus2","properties":{"mode":"Incremental","parameters":{},"template":{"$schema":"https://schema.management.azure.com/schemas/2018-05-01/subscriptionDeploymentTemplate.json#","contentVersion":"1.0.0.0","parameters":{},"variables":{},"resources":[],"outputs":{}}},"tags":{"azd-deploy-reason":"down","azd-env-name":"azdtest-wa9b56b"}}'
        form: {}
        headers:
            Accept:
                - application/json
            Accept-Encoding:
                - gzip
            Authorization:
                - SANITIZED
            Content-Length:
                - "346"
            Content-Type:
                - application/json
            User-Agent:
<<<<<<< HEAD
                - azsdk-go-armresources.DeploymentsClient/v1.1.1 (go1.24.0; linux),azdev/0.0.0-dev.0 (Go go1.24.0; linux/amd64)
=======
                - azsdk-go-armresources.DeploymentsClient/v1.1.1 (go1.23.2; Windows_NT),azdev/0.0.0-dev.0 (Go go1.23.2; windows/amd64)
>>>>>>> 37baa781
            X-Ms-Correlation-Request-Id:
                - d939f81302341bffbeffaad8372cf31d
        url: https://management.azure.com:443/subscriptions/faa080af-c1d8-40ad-9cce-e1a450ca5b57/providers/Microsoft.Resources/deployments/azdtest-wa9b56b-1741212484?api-version=2021-04-01
        method: PUT
      response:
        proto: HTTP/2.0
        proto_major: 2
        proto_minor: 0
        transfer_encoding: []
        trailer: {}
        content_length: 568
        uncompressed: false
        body: '{"id":"/subscriptions/faa080af-c1d8-40ad-9cce-e1a450ca5b57/providers/Microsoft.Resources/deployments/azdtest-wa9b56b-1741212484","name":"azdtest-wa9b56b-1741212484","type":"Microsoft.Resources/deployments","location":"eastus2","tags":{"azd-deploy-reason":"down","azd-env-name":"azdtest-wa9b56b"},"properties":{"templateHash":"14737569621737367585","parameters":{},"mode":"Incremental","provisioningState":"Accepted","timestamp":"2025-03-05T22:10:47.35823Z","duration":"PT2.2876462S","correlationId":"d939f81302341bffbeffaad8372cf31d","providers":[],"dependencies":[]}}'
        headers:
            Azure-Asyncoperation:
                - https://management.azure.com/subscriptions/faa080af-c1d8-40ad-9cce-e1a450ca5b57/providers/Microsoft.Resources/deployments/azdtest-wa9b56b-1741212484/operationStatuses/08584603942381155986?api-version=2021-04-01&t=638768094501707724&c=MIIHpTCCBo2gAwIBAgITfwTYu0qoRwcN0bP8jwAEBNi7SjANBgkqhkiG9w0BAQsFADBEMRMwEQYKCZImiZPyLGQBGRYDR0JMMRMwEQYKCZImiZPyLGQBGRYDQU1FMRgwFgYDVQQDEw9BTUUgSW5mcmEgQ0EgMDIwHhcNMjUwMTIzMjA0ODUxWhcNMjUwNzIyMjA0ODUxWjBAMT4wPAYDVQQDEzVhc3luY29wZXJhdGlvbnNpZ25pbmdjZXJ0aWZpY2F0ZS5tYW5hZ2VtZW50LmF6dXJlLmNvbTCCASIwDQYJKoZIhvcNAQEBBQADggEPADCCAQoCggEBALJiyUikcpMswfhvdsI_rXYHu5usdpZW7yAqWPwx7nyvDBbA6tYMOwIWDF3lmy48lA46kFg2__zl_gVcj_Jw_2ue8USufQFsjmlCYmhbryemgmCuZucLrVs0nOW_5HVAX7QY9eBRWotqXIDJPTRyoGqWrXm2qO_sMjVacTB19-WMO5gHXKvOrm3HRspddB5sJUi15aHoSTlGgepJ8Bc6vMEFWUSNkkRqGt-EtMDQGAf2PFA2rkeizLvEPyGwqA04f56eXcnvVc-9t6jGFggfFusEW3_EaE1CqF_Aemzi9kaAhLfj5fOyZHybExiqyzL3WDGLAe-mC9uhOggcp5HjtKECAwEAAaOCBJIwggSOMCcGCSsGAQQBgjcVCgQaMBgwCgYIKwYBBQUHAwEwCgYIKwYBBQUHAwIwPQYJKwYBBAGCNxUHBDAwLgYmKwYBBAGCNxUIhpDjDYTVtHiE8Ys-hZvdFs6dEoFghfmRS4WsmTQCAWQCAQcwggHaBggrBgEFBQcBAQSCAcwwggHIMGYGCCsGAQUFBzAChlpodHRwOi8vY3JsLm1pY3Jvc29mdC5jb20vcGtpaW5mcmEvQ2VydHMvQkwyUEtJSU5UQ0EwMS5BTUUuR0JMX0FNRSUyMEluZnJhJTIwQ0ElMjAwMig0KS5jcnQwVgYIKwYBBQUHMAKGSmh0dHA6Ly9jcmwxLmFtZS5nYmwvYWlhL0JMMlBLSUlOVENBMDEuQU1FLkdCTF9BTUUlMjBJbmZyYSUyMENBJTIwMDIoNCkuY3J0MFYGCCsGAQUFBzAChkpodHRwOi8vY3JsMi5hbWUuZ2JsL2FpYS9CTDJQS0lJTlRDQTAxLkFNRS5HQkxfQU1FJTIwSW5mcmElMjBDQSUyMDAyKDQpLmNydDBWBggrBgEFBQcwAoZKaHR0cDovL2NybDMuYW1lLmdibC9haWEvQkwyUEtJSU5UQ0EwMS5BTUUuR0JMX0FNRSUyMEluZnJhJTIwQ0ElMjAwMig0KS5jcnQwVgYIKwYBBQUHMAKGSmh0dHA6Ly9jcmw0LmFtZS5nYmwvYWlhL0JMMlBLSUlOVENBMDEuQU1FLkdCTF9BTUUlMjBJbmZyYSUyMENBJTIwMDIoNCkuY3J0MB0GA1UdDgQWBBTFiuatBch4getEuR5ddJpfuPsJ8DAOBgNVHQ8BAf8EBAMCBaAwggE1BgNVHR8EggEsMIIBKDCCASSgggEgoIIBHIZCaHR0cDovL2NybC5taWNyb3NvZnQuY29tL3BraWluZnJhL0NSTC9BTUUlMjBJbmZyYSUyMENBJTIwMDIoNCkuY3JshjRodHRwOi8vY3JsMS5hbWUuZ2JsL2NybC9BTUUlMjBJbmZyYSUyMENBJTIwMDIoNCkuY3JshjRodHRwOi8vY3JsMi5hbWUuZ2JsL2NybC9BTUUlMjBJbmZyYSUyMENBJTIwMDIoNCkuY3JshjRodHRwOi8vY3JsMy5hbWUuZ2JsL2NybC9BTUUlMjBJbmZyYSUyMENBJTIwMDIoNCkuY3JshjRodHRwOi8vY3JsNC5hbWUuZ2JsL2NybC9BTUUlMjBJbmZyYSUyMENBJTIwMDIoNCkuY3JsMIGdBgNVHSAEgZUwgZIwDAYKKwYBBAGCN3sBATBmBgorBgEEAYI3ewICMFgwVgYIKwYBBQUHAgIwSh5IADMAMwBlADAAMQA5ADIAMQAtADQAZAA2ADQALQA0AGYAOABjAC0AYQAwADUANQAtADUAYgBkAGEAZgBmAGQANQBlADMAMwBkMAwGCisGAQQBgjd7AwIwDAYKKwYBBAGCN3sEAjAfBgNVHSMEGDAWgBSuecJrXSWIEwb2BwnDl3x7l48dVTAdBgNVHSUEFjAUBggrBgEFBQcDAQYIKwYBBQUHAwIwDQYJKoZIhvcNAQELBQADggEBAIxmxJ5xNUiG8PRXsUSme6IbA37JinZso0lwEjfgtHmK1DZhhGugl-cdjEw10JLCVwaiKd-q2yljbccx_MpSj2rx5yGUNb32Cv2p40-HWzxtYMw0j9JGcrJWoP_apkjIELce110mKIOL4dJ3r8N5cXuhEatDvAPjNYjdG9YgGTE1s1CLy9MvJsLRVQnWtxDWlWsj_XgzlBhvgxwXILR7A48GZLe9ENWEJwEl_AmMGT_o5kKmBfcKl6mjYWjCchXL5bHKE5dnl9X3W2eQTdqqGqh2z2KAUwyCu2xOV5xh6Zjg6SDEuPHvcBqAHqMgqi3E38hUBBXw4AXVsmQhz5FyOg8&s=JNQFUbDt9DoMntGgk3XLfPzWj6jtqu0Z4nduuOrz0l5jQdj6F3VLiq9E6Zzmt1g2sYilpl3e52V-a4kQFCl5Awkc7Gs3a3UfVMRIRDCGx017GZ0XMSpt0gaviucEzQCogUeeoWN6hlfLNcB8fSjKGdQzjtXlTUAFS94Kz0g7t1R4jDftpmwN556KhuEFMyFM_R7UqCTKGmfm6356ndx-DiyMAM9niJx1O3hCwTWGWXXAGN7TjCgej_ug-XSZoyHL702X-mRzULtygkwwsOoiOz6OLXzi4G83VkS7bibo6QIFTIFAW9GPW6C0nP3nL2VwLJe9oMH9Z_CCv_nYYIVbzw&h=sHe3rFL-8YSxXnLMKKnrF9DOzC9LrWkcwhWgESLKgvI
            Cache-Control:
                - no-cache
            Content-Length:
                - "568"
            Content-Type:
                - application/json; charset=utf-8
            Date:
                - Wed, 05 Mar 2025 22:10:50 GMT
            Expires:
                - "-1"
            Pragma:
                - no-cache
            Strict-Transport-Security:
                - max-age=31536000; includeSubDomains
            X-Cache:
                - CONFIG_NOCACHE
            X-Content-Type-Options:
                - nosniff
            X-Ms-Correlation-Request-Id:
                - d939f81302341bffbeffaad8372cf31d
            X-Ms-Deployment-Engine-Version:
                - 1.245.0
            X-Ms-Ratelimit-Remaining-Subscription-Global-Writes:
                - "11999"
            X-Ms-Ratelimit-Remaining-Subscription-Writes:
                - "799"
            X-Ms-Request-Id:
                - 52661c4c-28b0-4f1f-af56-e804b4960cf3
            X-Ms-Routing-Request-Id:
                - WESTUS2:20250305T221050Z:52661c4c-28b0-4f1f-af56-e804b4960cf3
            X-Msedge-Ref:
                - 'Ref A: 571A8FF26041481FA74D57E713483890 Ref B: CO6AA3150217035 Ref C: 2025-03-05T22:10:46Z'
        status: 200 OK
        code: 200
        duration: 3.226849s
    - id: 25
      request:
        proto: HTTP/1.1
        proto_major: 1
        proto_minor: 1
        content_length: 0
        transfer_encoding: []
        trailer: {}
        host: management.azure.com
        remote_addr: ""
        request_uri: ""
        body: ""
        form: {}
        headers:
            Accept-Encoding:
                - gzip
            Authorization:
                - SANITIZED
            User-Agent:
<<<<<<< HEAD
                - azsdk-go-armresources.DeploymentsClient/v1.1.1 (go1.24.0; linux),azdev/0.0.0-dev.0 (Go go1.24.0; linux/amd64)
=======
                - azsdk-go-armresources.DeploymentsClient/v1.1.1 (go1.23.2; Windows_NT),azdev/0.0.0-dev.0 (Go go1.23.2; windows/amd64)
>>>>>>> 37baa781
            X-Ms-Correlation-Request-Id:
                - d939f81302341bffbeffaad8372cf31d
        url: https://management.azure.com:443/subscriptions/faa080af-c1d8-40ad-9cce-e1a450ca5b57/providers/Microsoft.Resources/deployments/azdtest-wa9b56b-1741212484/operationStatuses/08584603942381155986?api-version=2021-04-01&t=638768094501707724&c=MIIHpTCCBo2gAwIBAgITfwTYu0qoRwcN0bP8jwAEBNi7SjANBgkqhkiG9w0BAQsFADBEMRMwEQYKCZImiZPyLGQBGRYDR0JMMRMwEQYKCZImiZPyLGQBGRYDQU1FMRgwFgYDVQQDEw9BTUUgSW5mcmEgQ0EgMDIwHhcNMjUwMTIzMjA0ODUxWhcNMjUwNzIyMjA0ODUxWjBAMT4wPAYDVQQDEzVhc3luY29wZXJhdGlvbnNpZ25pbmdjZXJ0aWZpY2F0ZS5tYW5hZ2VtZW50LmF6dXJlLmNvbTCCASIwDQYJKoZIhvcNAQEBBQADggEPADCCAQoCggEBALJiyUikcpMswfhvdsI_rXYHu5usdpZW7yAqWPwx7nyvDBbA6tYMOwIWDF3lmy48lA46kFg2__zl_gVcj_Jw_2ue8USufQFsjmlCYmhbryemgmCuZucLrVs0nOW_5HVAX7QY9eBRWotqXIDJPTRyoGqWrXm2qO_sMjVacTB19-WMO5gHXKvOrm3HRspddB5sJUi15aHoSTlGgepJ8Bc6vMEFWUSNkkRqGt-EtMDQGAf2PFA2rkeizLvEPyGwqA04f56eXcnvVc-9t6jGFggfFusEW3_EaE1CqF_Aemzi9kaAhLfj5fOyZHybExiqyzL3WDGLAe-mC9uhOggcp5HjtKECAwEAAaOCBJIwggSOMCcGCSsGAQQBgjcVCgQaMBgwCgYIKwYBBQUHAwEwCgYIKwYBBQUHAwIwPQYJKwYBBAGCNxUHBDAwLgYmKwYBBAGCNxUIhpDjDYTVtHiE8Ys-hZvdFs6dEoFghfmRS4WsmTQCAWQCAQcwggHaBggrBgEFBQcBAQSCAcwwggHIMGYGCCsGAQUFBzAChlpodHRwOi8vY3JsLm1pY3Jvc29mdC5jb20vcGtpaW5mcmEvQ2VydHMvQkwyUEtJSU5UQ0EwMS5BTUUuR0JMX0FNRSUyMEluZnJhJTIwQ0ElMjAwMig0KS5jcnQwVgYIKwYBBQUHMAKGSmh0dHA6Ly9jcmwxLmFtZS5nYmwvYWlhL0JMMlBLSUlOVENBMDEuQU1FLkdCTF9BTUUlMjBJbmZyYSUyMENBJTIwMDIoNCkuY3J0MFYGCCsGAQUFBzAChkpodHRwOi8vY3JsMi5hbWUuZ2JsL2FpYS9CTDJQS0lJTlRDQTAxLkFNRS5HQkxfQU1FJTIwSW5mcmElMjBDQSUyMDAyKDQpLmNydDBWBggrBgEFBQcwAoZKaHR0cDovL2NybDMuYW1lLmdibC9haWEvQkwyUEtJSU5UQ0EwMS5BTUUuR0JMX0FNRSUyMEluZnJhJTIwQ0ElMjAwMig0KS5jcnQwVgYIKwYBBQUHMAKGSmh0dHA6Ly9jcmw0LmFtZS5nYmwvYWlhL0JMMlBLSUlOVENBMDEuQU1FLkdCTF9BTUUlMjBJbmZyYSUyMENBJTIwMDIoNCkuY3J0MB0GA1UdDgQWBBTFiuatBch4getEuR5ddJpfuPsJ8DAOBgNVHQ8BAf8EBAMCBaAwggE1BgNVHR8EggEsMIIBKDCCASSgggEgoIIBHIZCaHR0cDovL2NybC5taWNyb3NvZnQuY29tL3BraWluZnJhL0NSTC9BTUUlMjBJbmZyYSUyMENBJTIwMDIoNCkuY3JshjRodHRwOi8vY3JsMS5hbWUuZ2JsL2NybC9BTUUlMjBJbmZyYSUyMENBJTIwMDIoNCkuY3JshjRodHRwOi8vY3JsMi5hbWUuZ2JsL2NybC9BTUUlMjBJbmZyYSUyMENBJTIwMDIoNCkuY3JshjRodHRwOi8vY3JsMy5hbWUuZ2JsL2NybC9BTUUlMjBJbmZyYSUyMENBJTIwMDIoNCkuY3JshjRodHRwOi8vY3JsNC5hbWUuZ2JsL2NybC9BTUUlMjBJbmZyYSUyMENBJTIwMDIoNCkuY3JsMIGdBgNVHSAEgZUwgZIwDAYKKwYBBAGCN3sBATBmBgorBgEEAYI3ewICMFgwVgYIKwYBBQUHAgIwSh5IADMAMwBlADAAMQA5ADIAMQAtADQAZAA2ADQALQA0AGYAOABjAC0AYQAwADUANQAtADUAYgBkAGEAZgBmAGQANQBlADMAMwBkMAwGCisGAQQBgjd7AwIwDAYKKwYBBAGCN3sEAjAfBgNVHSMEGDAWgBSuecJrXSWIEwb2BwnDl3x7l48dVTAdBgNVHSUEFjAUBggrBgEFBQcDAQYIKwYBBQUHAwIwDQYJKoZIhvcNAQELBQADggEBAIxmxJ5xNUiG8PRXsUSme6IbA37JinZso0lwEjfgtHmK1DZhhGugl-cdjEw10JLCVwaiKd-q2yljbccx_MpSj2rx5yGUNb32Cv2p40-HWzxtYMw0j9JGcrJWoP_apkjIELce110mKIOL4dJ3r8N5cXuhEatDvAPjNYjdG9YgGTE1s1CLy9MvJsLRVQnWtxDWlWsj_XgzlBhvgxwXILR7A48GZLe9ENWEJwEl_AmMGT_o5kKmBfcKl6mjYWjCchXL5bHKE5dnl9X3W2eQTdqqGqh2z2KAUwyCu2xOV5xh6Zjg6SDEuPHvcBqAHqMgqi3E38hUBBXw4AXVsmQhz5FyOg8&s=JNQFUbDt9DoMntGgk3XLfPzWj6jtqu0Z4nduuOrz0l5jQdj6F3VLiq9E6Zzmt1g2sYilpl3e52V-a4kQFCl5Awkc7Gs3a3UfVMRIRDCGx017GZ0XMSpt0gaviucEzQCogUeeoWN6hlfLNcB8fSjKGdQzjtXlTUAFS94Kz0g7t1R4jDftpmwN556KhuEFMyFM_R7UqCTKGmfm6356ndx-DiyMAM9niJx1O3hCwTWGWXXAGN7TjCgej_ug-XSZoyHL702X-mRzULtygkwwsOoiOz6OLXzi4G83VkS7bibo6QIFTIFAW9GPW6C0nP3nL2VwLJe9oMH9Z_CCv_nYYIVbzw&h=sHe3rFL-8YSxXnLMKKnrF9DOzC9LrWkcwhWgESLKgvI
        method: GET
      response:
        proto: HTTP/2.0
        proto_major: 2
        proto_minor: 0
        transfer_encoding: []
        trailer: {}
        content_length: 22
        uncompressed: false
        body: '{"status":"Succeeded"}'
        headers:
            Cache-Control:
                - no-cache
            Content-Length:
                - "22"
            Content-Type:
                - application/json; charset=utf-8
            Date:
                - Wed, 05 Mar 2025 22:11:20 GMT
            Expires:
                - "-1"
            Pragma:
                - no-cache
            Strict-Transport-Security:
                - max-age=31536000; includeSubDomains
            X-Cache:
                - CONFIG_NOCACHE
            X-Content-Type-Options:
                - nosniff
            X-Ms-Correlation-Request-Id:
                - d939f81302341bffbeffaad8372cf31d
            X-Ms-Ratelimit-Remaining-Subscription-Global-Reads:
                - "16499"
            X-Ms-Ratelimit-Remaining-Subscription-Reads:
                - "1099"
            X-Ms-Request-Id:
                - 1527e6a4-a59b-4e49-b28f-e8f7a1a61f3a
            X-Ms-Routing-Request-Id:
                - WESTUS2:20250305T221120Z:1527e6a4-a59b-4e49-b28f-e8f7a1a61f3a
            X-Msedge-Ref:
                - 'Ref A: 13282EFE804D48F09D8FBB4995ACF002 Ref B: CO6AA3150217035 Ref C: 2025-03-05T22:11:20Z'
        status: 200 OK
        code: 200
        duration: 228.4646ms
    - id: 26
      request:
        proto: HTTP/1.1
        proto_major: 1
        proto_minor: 1
        content_length: 0
        transfer_encoding: []
        trailer: {}
        host: management.azure.com
        remote_addr: ""
        request_uri: ""
        body: ""
        form: {}
        headers:
            Accept-Encoding:
                - gzip
            Authorization:
                - SANITIZED
            User-Agent:
<<<<<<< HEAD
                - azsdk-go-armresources.DeploymentsClient/v1.1.1 (go1.24.0; linux),azdev/0.0.0-dev.0 (Go go1.24.0; linux/amd64)
=======
                - azsdk-go-armresources.DeploymentsClient/v1.1.1 (go1.23.2; Windows_NT),azdev/0.0.0-dev.0 (Go go1.23.2; windows/amd64)
>>>>>>> 37baa781
            X-Ms-Correlation-Request-Id:
                - d939f81302341bffbeffaad8372cf31d
        url: https://management.azure.com:443/subscriptions/faa080af-c1d8-40ad-9cce-e1a450ca5b57/providers/Microsoft.Resources/deployments/azdtest-wa9b56b-1741212484?api-version=2021-04-01
        method: GET
      response:
        proto: HTTP/2.0
        proto_major: 2
        proto_minor: 0
        transfer_encoding: []
        trailer: {}
        content_length: 604
        uncompressed: false
        body: '{"id":"/subscriptions/faa080af-c1d8-40ad-9cce-e1a450ca5b57/providers/Microsoft.Resources/deployments/azdtest-wa9b56b-1741212484","name":"azdtest-wa9b56b-1741212484","type":"Microsoft.Resources/deployments","location":"eastus2","tags":{"azd-deploy-reason":"down","azd-env-name":"azdtest-wa9b56b"},"properties":{"templateHash":"14737569621737367585","parameters":{},"mode":"Incremental","provisioningState":"Succeeded","timestamp":"2025-03-05T22:10:50.581802Z","duration":"PT0.9360261S","correlationId":"d939f81302341bffbeffaad8372cf31d","providers":[],"dependencies":[],"outputs":{},"outputResources":[]}}'
        headers:
            Cache-Control:
                - no-cache
            Content-Length:
                - "604"
            Content-Type:
                - application/json; charset=utf-8
            Date:
                - Wed, 05 Mar 2025 22:11:20 GMT
            Expires:
                - "-1"
            Pragma:
                - no-cache
            Strict-Transport-Security:
                - max-age=31536000; includeSubDomains
            X-Cache:
                - CONFIG_NOCACHE
            X-Content-Type-Options:
                - nosniff
            X-Ms-Correlation-Request-Id:
                - d939f81302341bffbeffaad8372cf31d
            X-Ms-Ratelimit-Remaining-Subscription-Global-Reads:
                - "16499"
            X-Ms-Ratelimit-Remaining-Subscription-Reads:
                - "1099"
            X-Ms-Request-Id:
                - 668a1dce-5f8f-4fd0-b06b-ff7397be96b4
            X-Ms-Routing-Request-Id:
                - WESTUS2:20250305T221120Z:668a1dce-5f8f-4fd0-b06b-ff7397be96b4
            X-Msedge-Ref:
                - 'Ref A: D18B84ECEF7843C9A9A7BC83AD33FDE3 Ref B: CO6AA3150217035 Ref C: 2025-03-05T22:11:20Z'
        status: 200 OK
        code: 200
        duration: 213.23ms
---
env_name: azdtest-wa9b56b
subscription_id: faa080af-c1d8-40ad-9cce-e1a450ca5b57
time: "1741212484"<|MERGE_RESOLUTION|>--- conflicted
+++ resolved
@@ -22,11 +22,7 @@
             Authorization:
                 - SANITIZED
             User-Agent:
-<<<<<<< HEAD
-                - azsdk-go-armsubscriptions/v1.0.0 (go1.24.0; linux),azdev/0.0.0-dev.0 (Go go1.24.0; linux/amd64)
-=======
                 - azsdk-go-armsubscriptions/v1.0.0 (go1.23.2; Windows_NT),azdev/0.0.0-dev.0 (Go go1.23.2; windows/amd64)
->>>>>>> 37baa781
             X-Ms-Correlation-Request-Id:
                 - e8096ac0bc5046fd40933fadce1a70f5
         url: https://management.azure.com:443/subscriptions/faa080af-c1d8-40ad-9cce-e1a450ca5b57/locations?api-version=2021-01-01
@@ -95,11 +91,7 @@
             Authorization:
                 - SANITIZED
             User-Agent:
-<<<<<<< HEAD
-                - azsdk-go-armresources.DeploymentsClient/v1.1.1 (go1.24.0; linux),azdev/0.0.0-dev.0 (Go go1.24.0; linux/amd64)
-=======
                 - azsdk-go-armresources.DeploymentsClient/v1.1.1 (go1.23.2; Windows_NT),azdev/0.0.0-dev.0 (Go go1.23.2; windows/amd64)
->>>>>>> 37baa781
             X-Ms-Correlation-Request-Id:
                 - e8096ac0bc5046fd40933fadce1a70f5
         url: https://management.azure.com:443/subscriptions/faa080af-c1d8-40ad-9cce-e1a450ca5b57/providers/Microsoft.Resources/deployments/?api-version=2021-04-01
@@ -373,9 +365,6 @@
             Content-Type:
                 - application/json
             User-Agent:
-<<<<<<< HEAD
-                - azsdk-go-armresources.DeploymentsClient/v1.1.1 (go1.24.0; linux),azdev/0.0.0-dev.0 (Go go1.24.0; linux/amd64)
-=======
                 - azsdk-go-armresources.DeploymentsClient/v1.1.1 (go1.23.2; Windows_NT),azdev/0.0.0-dev.0 (Go go1.23.2; windows/amd64)
             X-Ms-Correlation-Request-Id:
                 - e8096ac0bc5046fd40933fadce1a70f5
@@ -409,7 +398,6 @@
                 - CONFIG_NOCACHE
             X-Content-Type-Options:
                 - nosniff
->>>>>>> 37baa781
             X-Ms-Correlation-Request-Id:
                 - e8096ac0bc5046fd40933fadce1a70f5
             X-Ms-Ratelimit-Remaining-Subscription-Global-Writes:
@@ -521,11 +509,7 @@
             Authorization:
                 - SANITIZED
             User-Agent:
-<<<<<<< HEAD
-                - azsdk-go-armresources.DeploymentsClient/v1.1.1 (go1.24.0; linux),azdev/0.0.0-dev.0 (Go go1.24.0; linux/amd64)
-=======
                 - azsdk-go-armresources.DeploymentsClient/v1.1.1 (go1.23.2; Windows_NT),azdev/0.0.0-dev.0 (Go go1.23.2; windows/amd64)
->>>>>>> 37baa781
             X-Ms-Correlation-Request-Id:
                 - e8096ac0bc5046fd40933fadce1a70f5
         url: https://management.azure.com:443/subscriptions/faa080af-c1d8-40ad-9cce-e1a450ca5b57/providers/Microsoft.Resources/deployments/azdtest-wa9b56b-1741212484/operationStatuses/08584603943732988788?api-version=2021-04-01&t=638768093156684074&c=MIIHhzCCBm-gAwIBAgITfAaTiaklTwdb3CiPmAAABpOJqTANBgkqhkiG9w0BAQsFADBEMRMwEQYKCZImiZPyLGQBGRYDR0JMMRMwEQYKCZImiZPyLGQBGRYDQU1FMRgwFgYDVQQDEw9BTUUgSW5mcmEgQ0EgMDUwHhcNMjUwMTIxMjI0MTE0WhcNMjUwNzIwMjI0MTE0WjBAMT4wPAYDVQQDEzVhc3luY29wZXJhdGlvbnNpZ25pbmdjZXJ0aWZpY2F0ZS5tYW5hZ2VtZW50LmF6dXJlLmNvbTCCASIwDQYJKoZIhvcNAQEBBQADggEPADCCAQoCggEBAOmbUr8nPmMTJCdlYtukpEJEQ6NI5er-Vfsp5MRwIESjPj6gQ9NC4czYZZZ3dm1Hp85y0l3ZlFsYoTHzzHaj2ZqWW0V97CbxFcGqXohbDUnk9dpmspwGy2SiEGYseXIea4nHCbGLZQy9h7EC74uBI6WqsfoFLCnIiUvBkXQsneM4Y__PD4oGkBE3QX-BFjX1GvNN4lO26JmdnJujHiuGiY_Xdzy4wfChN8m2A3NuGFRyygED5SOQHVAaJaNpxoOgPvS98XVyKf7SpVpY3Edx8OwdSXVus6lL9Lu14CF30haHpRpV2zE3G5nevFwh9XSquojKUfYLTq1ohD1mxiznhm0CAwEAAaOCBHQwggRwMCcGCSsGAQQBgjcVCgQaMBgwCgYIKwYBBQUHAwEwCgYIKwYBBQUHAwIwPQYJKwYBBAGCNxUHBDAwLgYmKwYBBAGCNxUIhpDjDYTVtHiE8Ys-hZvdFs6dEoFghfmRS4WsmTQCAWQCAQcwggHLBggrBgEFBQcBAQSCAb0wggG5MGMGCCsGAQUFBzAChldodHRwOi8vY3JsLm1pY3Jvc29mdC5jb20vcGtpaW5mcmEvQ2VydHMvQ08xUEtJSU5UQ0EwMS5BTUUuR0JMX0FNRSUyMEluZnJhJTIwQ0ElMjAwNS5jcnQwUwYIKwYBBQUHMAKGR2h0dHA6Ly9jcmwxLmFtZS5nYmwvYWlhL0NPMVBLSUlOVENBMDEuQU1FLkdCTF9BTUUlMjBJbmZyYSUyMENBJTIwMDUuY3J0MFMGCCsGAQUFBzAChkdodHRwOi8vY3JsMi5hbWUuZ2JsL2FpYS9DTzFQS0lJTlRDQTAxLkFNRS5HQkxfQU1FJTIwSW5mcmElMjBDQSUyMDA1LmNydDBTBggrBgEFBQcwAoZHaHR0cDovL2NybDMuYW1lLmdibC9haWEvQ08xUEtJSU5UQ0EwMS5BTUUuR0JMX0FNRSUyMEluZnJhJTIwQ0ElMjAwNS5jcnQwUwYIKwYBBQUHMAKGR2h0dHA6Ly9jcmw0LmFtZS5nYmwvYWlhL0NPMVBLSUlOVENBMDEuQU1FLkdCTF9BTUUlMjBJbmZyYSUyMENBJTIwMDUuY3J0MB0GA1UdDgQWBBT870AQV-Tgc57mnegK8TIGwtH2xzAOBgNVHQ8BAf8EBAMCBaAwggEmBgNVHR8EggEdMIIBGTCCARWgggERoIIBDYY_aHR0cDovL2NybC5taWNyb3NvZnQuY29tL3BraWluZnJhL0NSTC9BTUUlMjBJbmZyYSUyMENBJTIwMDUuY3JshjFodHRwOi8vY3JsMS5hbWUuZ2JsL2NybC9BTUUlMjBJbmZyYSUyMENBJTIwMDUuY3JshjFodHRwOi8vY3JsMi5hbWUuZ2JsL2NybC9BTUUlMjBJbmZyYSUyMENBJTIwMDUuY3JshjFodHRwOi8vY3JsMy5hbWUuZ2JsL2NybC9BTUUlMjBJbmZyYSUyMENBJTIwMDUuY3JshjFodHRwOi8vY3JsNC5hbWUuZ2JsL2NybC9BTUUlMjBJbmZyYSUyMENBJTIwMDUuY3JsMIGdBgNVHSAEgZUwgZIwDAYKKwYBBAGCN3sBATBmBgorBgEEAYI3ewICMFgwVgYIKwYBBQUHAgIwSh5IADMAMwBlADAAMQA5ADIAMQAtADQAZAA2ADQALQA0AGYAOABjAC0AYQAwADUANQAtADUAYgBkAGEAZgBmAGQANQBlADMAMwBkMAwGCisGAQQBgjd7AwIwDAYKKwYBBAGCN3sEAjAfBgNVHSMEGDAWgBR61hmFKHlscXYeYPjzS--iBUIWHTAdBgNVHSUEFjAUBggrBgEFBQcDAQYIKwYBBQUHAwIwDQYJKoZIhvcNAQELBQADggEBAKt7SAWtCzPHMRCbBGIjKD-lleovshqUK-Rpyq5vsIWLLfzY9HZVzLgVMKYbI7sfGu8DGG2Q_AYLZ-pfZV8p9Q47EY_5LhruBCZDg9158kT335PwQ3aMdnE2cA0Cvkk18UEDWTaXZd0binxFy4dzOklmsDsb8VU-3A3KZfsL6RN_v-i0iw2KaT2zhGu59LdeqtDyBxefzHUHFT00QtVqDQRbq7FOMr-tYyBmUYS_9c8LHvmr0yNHtGH_Vqj7QZa8xYQPBrS-rRnWVDrS3v_xqv-9QxowrZKWmtYYqQakuTuGBh2DYpRjKeyGhNc1DssNE2AJp2l-xShy3IY2Rk24bYE&s=q19Y72Oz7TR27kCZOvNhvJPYdCp2qrolrrrXARZHmlqz3FdRNOkEtKYboJ8txOEkyvG3T1gCNJjrnF00oNL4kj9PNB348WasfhdZ0PixmoexajOXbFB-kaJEKo-tMoAfAFvGFonwtEXxl888rb3x1lyZmOF6hEnu5bi5SRD7vc471jrvw1nLfxbMTSHyiJtBc1Sk-MCVMPqyCHrj8W49AFB3Wp3FZtqDDqtUfTAg116pu761wdi-Yrm7_xRNg9cE3hRGO-vq4PiCVb0A99nTW5Q64KInLS_MPkH8DTO7OYQKkCwQIyZHnfBBd_6T3c0k64E7DGtvrIyUx_CjCxcxIg&h=-m_7s-YzBTRwDgDcehL5-tw13-IW9U64b2Nr2XnLX0s
@@ -592,11 +576,7 @@
             Authorization:
                 - SANITIZED
             User-Agent:
-<<<<<<< HEAD
-                - azsdk-go-armresources.DeploymentsClient/v1.1.1 (go1.24.0; linux),azdev/0.0.0-dev.0 (Go go1.24.0; linux/amd64)
-=======
                 - azsdk-go-armresources.DeploymentsClient/v1.1.1 (go1.23.2; Windows_NT),azdev/0.0.0-dev.0 (Go go1.23.2; windows/amd64)
->>>>>>> 37baa781
             X-Ms-Correlation-Request-Id:
                 - e8096ac0bc5046fd40933fadce1a70f5
         url: https://management.azure.com:443/subscriptions/faa080af-c1d8-40ad-9cce-e1a450ca5b57/providers/Microsoft.Resources/deployments/azdtest-wa9b56b-1741212484?api-version=2021-04-01
@@ -665,11 +645,7 @@
             Authorization:
                 - SANITIZED
             User-Agent:
-<<<<<<< HEAD
-                - azsdk-go-armresources.ResourceGroupsClient/v1.1.1 (go1.24.0; linux),azdev/0.0.0-dev.0 (Go go1.24.0; linux/amd64)
-=======
                 - azsdk-go-armresources.ResourceGroupsClient/v1.1.1 (go1.23.2; Windows_NT),azdev/0.0.0-dev.0 (Go go1.23.2; windows/amd64)
->>>>>>> 37baa781
             X-Ms-Correlation-Request-Id:
                 - e8096ac0bc5046fd40933fadce1a70f5
         url: https://management.azure.com:443/subscriptions/faa080af-c1d8-40ad-9cce-e1a450ca5b57/resourcegroups?%24filter=tagName+eq+%27azd-env-name%27+and+tagValue+eq+%27azdtest-wa9b56b%27&api-version=2021-04-01
@@ -738,13 +714,8 @@
             Authorization:
                 - SANITIZED
             User-Agent:
-<<<<<<< HEAD
-                - azsdk-go-armresources.ResourceGroupsClient/v1.1.1 (go1.24.0; linux)
-        url: https://management.azure.com:443/subscriptions/faa080af-c1d8-40ad-9cce-e1a450ca5b57/resourcegroups?%24filter=tagName+eq+%27azd-env-name%27+and+tagValue+eq+%27azdtest-la58fe1%27&api-version=2021-04-01
-=======
                 - azsdk-go-armresources.ResourceGroupsClient/v1.1.1 (go1.23.2; Windows_NT)
         url: https://management.azure.com:443/subscriptions/faa080af-c1d8-40ad-9cce-e1a450ca5b57/resourcegroups?%24filter=tagName+eq+%27azd-env-name%27+and+tagValue+eq+%27azdtest-wa9b56b%27&api-version=2021-04-01
->>>>>>> 37baa781
         method: GET
       response:
         proto: HTTP/2.0
@@ -810,11 +781,7 @@
             Authorization:
                 - SANITIZED
             User-Agent:
-<<<<<<< HEAD
-                - azsdk-go-armresources.DeploymentsClient/v1.1.1 (go1.24.0; linux),azdev/0.0.0-dev.0 (Go go1.24.0; linux/amd64)
-=======
                 - azsdk-go-armresources.DeploymentsClient/v1.1.1 (go1.23.2; Windows_NT),azdev/0.0.0-dev.0 (Go go1.23.2; windows/amd64)
->>>>>>> 37baa781
             X-Ms-Correlation-Request-Id:
                 - d939f81302341bffbeffaad8372cf31d
         url: https://management.azure.com:443/subscriptions/faa080af-c1d8-40ad-9cce-e1a450ca5b57/providers/Microsoft.Resources/deployments/?api-version=2021-04-01
@@ -1084,11 +1051,7 @@
             Authorization:
                 - SANITIZED
             User-Agent:
-<<<<<<< HEAD
-                - azsdk-go-armresources.DeploymentsClient/v1.1.1 (go1.24.0; linux),azdev/0.0.0-dev.0 (Go go1.24.0; linux/amd64)
-=======
                 - azsdk-go-armresources.DeploymentsClient/v1.1.1 (go1.23.2; Windows_NT),azdev/0.0.0-dev.0 (Go go1.23.2; windows/amd64)
->>>>>>> 37baa781
             X-Ms-Correlation-Request-Id:
                 - d939f81302341bffbeffaad8372cf31d
         url: https://management.azure.com:443/subscriptions/faa080af-c1d8-40ad-9cce-e1a450ca5b57/providers/Microsoft.Resources/deployments/azdtest-wa9b56b-1741212484?api-version=2021-04-01
@@ -1157,11 +1120,7 @@
             Authorization:
                 - SANITIZED
             User-Agent:
-<<<<<<< HEAD
-                - azsdk-go-armresources.ResourceGroupsClient/v1.1.1 (go1.24.0; linux),azdev/0.0.0-dev.0 (Go go1.24.0; linux/amd64)
-=======
                 - azsdk-go-armresources.ResourceGroupsClient/v1.1.1 (go1.23.2; Windows_NT),azdev/0.0.0-dev.0 (Go go1.23.2; windows/amd64)
->>>>>>> 37baa781
             X-Ms-Correlation-Request-Id:
                 - d939f81302341bffbeffaad8372cf31d
         url: https://management.azure.com:443/subscriptions/faa080af-c1d8-40ad-9cce-e1a450ca5b57/resourcegroups?%24filter=tagName+eq+%27azd-env-name%27+and+tagValue+eq+%27azdtest-wa9b56b%27&api-version=2021-04-01
@@ -1230,11 +1189,7 @@
             Authorization:
                 - SANITIZED
             User-Agent:
-<<<<<<< HEAD
-                - azsdk-go-armresources.Client/v1.1.1 (go1.24.0; linux),azdev/0.0.0-dev.0 (Go go1.24.0; linux/amd64)
-=======
                 - azsdk-go-armresources.Client/v1.1.1 (go1.23.2; Windows_NT),azdev/0.0.0-dev.0 (Go go1.23.2; windows/amd64)
->>>>>>> 37baa781
             X-Ms-Correlation-Request-Id:
                 - d939f81302341bffbeffaad8372cf31d
         url: https://management.azure.com:443/subscriptions/faa080af-c1d8-40ad-9cce-e1a450ca5b57/resourceGroups/rg-azdtest-wa9b56b/resources?api-version=2021-04-01
@@ -1303,11 +1258,7 @@
             Authorization:
                 - SANITIZED
             User-Agent:
-<<<<<<< HEAD
-                - azsdk-go-armresources.DeploymentsClient/v1.1.1 (go1.24.0; linux),azdev/0.0.0-dev.0 (Go go1.24.0; linux/amd64)
-=======
                 - azsdk-go-armresources.DeploymentsClient/v1.1.1 (go1.23.2; Windows_NT),azdev/0.0.0-dev.0 (Go go1.23.2; windows/amd64)
->>>>>>> 37baa781
             X-Ms-Correlation-Request-Id:
                 - d939f81302341bffbeffaad8372cf31d
         url: https://management.azure.com:443/subscriptions/faa080af-c1d8-40ad-9cce-e1a450ca5b57/providers/Microsoft.Resources/deployments/azdtest-wa9b56b-1741212484?api-version=2021-04-01
@@ -1376,11 +1327,7 @@
             Authorization:
                 - SANITIZED
             User-Agent:
-<<<<<<< HEAD
-                - azsdk-go-armresources.ResourceGroupsClient/v1.1.1 (go1.24.0; linux),azdev/0.0.0-dev.0 (Go go1.24.0; linux/amd64)
-=======
                 - azsdk-go-armresources.ResourceGroupsClient/v1.1.1 (go1.23.2; Windows_NT),azdev/0.0.0-dev.0 (Go go1.23.2; windows/amd64)
->>>>>>> 37baa781
             X-Ms-Correlation-Request-Id:
                 - d939f81302341bffbeffaad8372cf31d
         url: https://management.azure.com:443/subscriptions/faa080af-c1d8-40ad-9cce-e1a450ca5b57/resourcegroups?%24filter=tagName+eq+%27azd-env-name%27+and+tagValue+eq+%27azdtest-wa9b56b%27&api-version=2021-04-01
@@ -1449,11 +1396,7 @@
             Authorization:
                 - SANITIZED
             User-Agent:
-<<<<<<< HEAD
-                - azsdk-go-armresources.Client/v1.1.1 (go1.24.0; linux),azdev/0.0.0-dev.0 (Go go1.24.0; linux/amd64)
-=======
                 - azsdk-go-armresources.Client/v1.1.1 (go1.23.2; Windows_NT),azdev/0.0.0-dev.0 (Go go1.23.2; windows/amd64)
->>>>>>> 37baa781
             X-Ms-Correlation-Request-Id:
                 - d939f81302341bffbeffaad8372cf31d
         url: https://management.azure.com:443/subscriptions/faa080af-c1d8-40ad-9cce-e1a450ca5b57/resourceGroups/rg-azdtest-wa9b56b/resources?api-version=2021-04-01
@@ -1522,11 +1465,7 @@
             Authorization:
                 - SANITIZED
             User-Agent:
-<<<<<<< HEAD
-                - azsdk-go-armresources.ResourceGroupsClient/v1.1.1 (go1.24.0; linux),azdev/0.0.0-dev.0 (Go go1.24.0; linux/amd64)
-=======
                 - azsdk-go-armresources.ResourceGroupsClient/v1.1.1 (go1.23.2; Windows_NT),azdev/0.0.0-dev.0 (Go go1.23.2; windows/amd64)
->>>>>>> 37baa781
             X-Ms-Correlation-Request-Id:
                 - d939f81302341bffbeffaad8372cf31d
         url: https://management.azure.com:443/subscriptions/faa080af-c1d8-40ad-9cce-e1a450ca5b57/resourcegroups/rg-azdtest-wa9b56b?api-version=2021-04-01
@@ -1595,11 +1534,7 @@
             Authorization:
                 - SANITIZED
             User-Agent:
-<<<<<<< HEAD
-                - azsdk-go-armresources.ResourceGroupsClient/v1.1.1 (go1.24.0; linux),azdev/0.0.0-dev.0 (Go go1.24.0; linux/amd64)
-=======
                 - azsdk-go-armresources.ResourceGroupsClient/v1.1.1 (go1.23.2; Windows_NT),azdev/0.0.0-dev.0 (Go go1.23.2; windows/amd64)
->>>>>>> 37baa781
             X-Ms-Correlation-Request-Id:
                 - d939f81302341bffbeffaad8372cf31d
         url: https://management.azure.com:443/subscriptions/faa080af-c1d8-40ad-9cce-e1a450ca5b57/operationresults/eyJqb2JJZCI6IlJFU09VUkNFR1JPVVBERUxFVElPTkpPQi1SRzoyREFaRFRFU1Q6MkRXQTlCNTZCLUVBU1RVUzIiLCJqb2JMb2NhdGlvbiI6ImVhc3R1czIifQ?api-version=2021-04-01&t=638768094314985240&c=MIIHpTCCBo2gAwIBAgITfwTYu0qoRwcN0bP8jwAEBNi7SjANBgkqhkiG9w0BAQsFADBEMRMwEQYKCZImiZPyLGQBGRYDR0JMMRMwEQYKCZImiZPyLGQBGRYDQU1FMRgwFgYDVQQDEw9BTUUgSW5mcmEgQ0EgMDIwHhcNMjUwMTIzMjA0ODUxWhcNMjUwNzIyMjA0ODUxWjBAMT4wPAYDVQQDEzVhc3luY29wZXJhdGlvbnNpZ25pbmdjZXJ0aWZpY2F0ZS5tYW5hZ2VtZW50LmF6dXJlLmNvbTCCASIwDQYJKoZIhvcNAQEBBQADggEPADCCAQoCggEBALJiyUikcpMswfhvdsI_rXYHu5usdpZW7yAqWPwx7nyvDBbA6tYMOwIWDF3lmy48lA46kFg2__zl_gVcj_Jw_2ue8USufQFsjmlCYmhbryemgmCuZucLrVs0nOW_5HVAX7QY9eBRWotqXIDJPTRyoGqWrXm2qO_sMjVacTB19-WMO5gHXKvOrm3HRspddB5sJUi15aHoSTlGgepJ8Bc6vMEFWUSNkkRqGt-EtMDQGAf2PFA2rkeizLvEPyGwqA04f56eXcnvVc-9t6jGFggfFusEW3_EaE1CqF_Aemzi9kaAhLfj5fOyZHybExiqyzL3WDGLAe-mC9uhOggcp5HjtKECAwEAAaOCBJIwggSOMCcGCSsGAQQBgjcVCgQaMBgwCgYIKwYBBQUHAwEwCgYIKwYBBQUHAwIwPQYJKwYBBAGCNxUHBDAwLgYmKwYBBAGCNxUIhpDjDYTVtHiE8Ys-hZvdFs6dEoFghfmRS4WsmTQCAWQCAQcwggHaBggrBgEFBQcBAQSCAcwwggHIMGYGCCsGAQUFBzAChlpodHRwOi8vY3JsLm1pY3Jvc29mdC5jb20vcGtpaW5mcmEvQ2VydHMvQkwyUEtJSU5UQ0EwMS5BTUUuR0JMX0FNRSUyMEluZnJhJTIwQ0ElMjAwMig0KS5jcnQwVgYIKwYBBQUHMAKGSmh0dHA6Ly9jcmwxLmFtZS5nYmwvYWlhL0JMMlBLSUlOVENBMDEuQU1FLkdCTF9BTUUlMjBJbmZyYSUyMENBJTIwMDIoNCkuY3J0MFYGCCsGAQUFBzAChkpodHRwOi8vY3JsMi5hbWUuZ2JsL2FpYS9CTDJQS0lJTlRDQTAxLkFNRS5HQkxfQU1FJTIwSW5mcmElMjBDQSUyMDAyKDQpLmNydDBWBggrBgEFBQcwAoZKaHR0cDovL2NybDMuYW1lLmdibC9haWEvQkwyUEtJSU5UQ0EwMS5BTUUuR0JMX0FNRSUyMEluZnJhJTIwQ0ElMjAwMig0KS5jcnQwVgYIKwYBBQUHMAKGSmh0dHA6Ly9jcmw0LmFtZS5nYmwvYWlhL0JMMlBLSUlOVENBMDEuQU1FLkdCTF9BTUUlMjBJbmZyYSUyMENBJTIwMDIoNCkuY3J0MB0GA1UdDgQWBBTFiuatBch4getEuR5ddJpfuPsJ8DAOBgNVHQ8BAf8EBAMCBaAwggE1BgNVHR8EggEsMIIBKDCCASSgggEgoIIBHIZCaHR0cDovL2NybC5taWNyb3NvZnQuY29tL3BraWluZnJhL0NSTC9BTUUlMjBJbmZyYSUyMENBJTIwMDIoNCkuY3JshjRodHRwOi8vY3JsMS5hbWUuZ2JsL2NybC9BTUUlMjBJbmZyYSUyMENBJTIwMDIoNCkuY3JshjRodHRwOi8vY3JsMi5hbWUuZ2JsL2NybC9BTUUlMjBJbmZyYSUyMENBJTIwMDIoNCkuY3JshjRodHRwOi8vY3JsMy5hbWUuZ2JsL2NybC9BTUUlMjBJbmZyYSUyMENBJTIwMDIoNCkuY3JshjRodHRwOi8vY3JsNC5hbWUuZ2JsL2NybC9BTUUlMjBJbmZyYSUyMENBJTIwMDIoNCkuY3JsMIGdBgNVHSAEgZUwgZIwDAYKKwYBBAGCN3sBATBmBgorBgEEAYI3ewICMFgwVgYIKwYBBQUHAgIwSh5IADMAMwBlADAAMQA5ADIAMQAtADQAZAA2ADQALQA0AGYAOABjAC0AYQAwADUANQAtADUAYgBkAGEAZgBmAGQANQBlADMAMwBkMAwGCisGAQQBgjd7AwIwDAYKKwYBBAGCN3sEAjAfBgNVHSMEGDAWgBSuecJrXSWIEwb2BwnDl3x7l48dVTAdBgNVHSUEFjAUBggrBgEFBQcDAQYIKwYBBQUHAwIwDQYJKoZIhvcNAQELBQADggEBAIxmxJ5xNUiG8PRXsUSme6IbA37JinZso0lwEjfgtHmK1DZhhGugl-cdjEw10JLCVwaiKd-q2yljbccx_MpSj2rx5yGUNb32Cv2p40-HWzxtYMw0j9JGcrJWoP_apkjIELce110mKIOL4dJ3r8N5cXuhEatDvAPjNYjdG9YgGTE1s1CLy9MvJsLRVQnWtxDWlWsj_XgzlBhvgxwXILR7A48GZLe9ENWEJwEl_AmMGT_o5kKmBfcKl6mjYWjCchXL5bHKE5dnl9X3W2eQTdqqGqh2z2KAUwyCu2xOV5xh6Zjg6SDEuPHvcBqAHqMgqi3E38hUBBXw4AXVsmQhz5FyOg8&s=hmnl7ddd-HDERRav8v4gpoLv19JFKzwFUa5kv2JrC9KFGuLUFlONmP_bHfhcsEFpuydjW9hbr3lj12hx57pbF7i0OtDRvQPxHdt7-xGKHDsi29gGqWHy65nv_bc1-GBSQkqBDgJD7J30uMlpIblxj2gcKk-qAcYR1P349KDs4bLYKxRSoXlgoIZkVbay6s89DSi5ZKQFwuuAUdR0BwwwQW0QY7MEkZwkncFsoTWTIIn0HJTzI9_Fhw3Dj_1_9dWhFbpQfY0KG8dMj5GweFMZ0eKd80bw7yWMI3kzWUzOBzwpqpQxaz3EYFwJMeDF3UYcko7dwEezwj8_sza4FLbFwA&h=WekXao8v-aUbFQt3E05dKKa7IqEe6B66i6EYGBOvRGU
@@ -1666,11 +1601,7 @@
             Authorization:
                 - SANITIZED
             User-Agent:
-<<<<<<< HEAD
-                - azsdk-go-armresources.DeploymentsClient/v1.1.1 (go1.24.0; linux),azdev/0.0.0-dev.0 (Go go1.24.0; linux/amd64)
-=======
                 - azsdk-go-armresources.DeploymentsClient/v1.1.1 (go1.23.2; Windows_NT),azdev/0.0.0-dev.0 (Go go1.23.2; windows/amd64)
->>>>>>> 37baa781
             X-Ms-Correlation-Request-Id:
                 - d939f81302341bffbeffaad8372cf31d
         url: https://management.azure.com:443/subscriptions/faa080af-c1d8-40ad-9cce-e1a450ca5b57/providers/Microsoft.Resources/deployments/azdtest-wa9b56b-1741212484?api-version=2021-04-01
@@ -1743,11 +1674,7 @@
             Content-Type:
                 - application/json
             User-Agent:
-<<<<<<< HEAD
-                - azsdk-go-armresources.DeploymentsClient/v1.1.1 (go1.24.0; linux),azdev/0.0.0-dev.0 (Go go1.24.0; linux/amd64)
-=======
                 - azsdk-go-armresources.DeploymentsClient/v1.1.1 (go1.23.2; Windows_NT),azdev/0.0.0-dev.0 (Go go1.23.2; windows/amd64)
->>>>>>> 37baa781
             X-Ms-Correlation-Request-Id:
                 - d939f81302341bffbeffaad8372cf31d
         url: https://management.azure.com:443/subscriptions/faa080af-c1d8-40ad-9cce-e1a450ca5b57/providers/Microsoft.Resources/deployments/azdtest-wa9b56b-1741212484?api-version=2021-04-01
@@ -1818,11 +1745,7 @@
             Authorization:
                 - SANITIZED
             User-Agent:
-<<<<<<< HEAD
-                - azsdk-go-armresources.DeploymentsClient/v1.1.1 (go1.24.0; linux),azdev/0.0.0-dev.0 (Go go1.24.0; linux/amd64)
-=======
                 - azsdk-go-armresources.DeploymentsClient/v1.1.1 (go1.23.2; Windows_NT),azdev/0.0.0-dev.0 (Go go1.23.2; windows/amd64)
->>>>>>> 37baa781
             X-Ms-Correlation-Request-Id:
                 - d939f81302341bffbeffaad8372cf31d
         url: https://management.azure.com:443/subscriptions/faa080af-c1d8-40ad-9cce-e1a450ca5b57/providers/Microsoft.Resources/deployments/azdtest-wa9b56b-1741212484/operationStatuses/08584603942381155986?api-version=2021-04-01&t=638768094501707724&c=MIIHpTCCBo2gAwIBAgITfwTYu0qoRwcN0bP8jwAEBNi7SjANBgkqhkiG9w0BAQsFADBEMRMwEQYKCZImiZPyLGQBGRYDR0JMMRMwEQYKCZImiZPyLGQBGRYDQU1FMRgwFgYDVQQDEw9BTUUgSW5mcmEgQ0EgMDIwHhcNMjUwMTIzMjA0ODUxWhcNMjUwNzIyMjA0ODUxWjBAMT4wPAYDVQQDEzVhc3luY29wZXJhdGlvbnNpZ25pbmdjZXJ0aWZpY2F0ZS5tYW5hZ2VtZW50LmF6dXJlLmNvbTCCASIwDQYJKoZIhvcNAQEBBQADggEPADCCAQoCggEBALJiyUikcpMswfhvdsI_rXYHu5usdpZW7yAqWPwx7nyvDBbA6tYMOwIWDF3lmy48lA46kFg2__zl_gVcj_Jw_2ue8USufQFsjmlCYmhbryemgmCuZucLrVs0nOW_5HVAX7QY9eBRWotqXIDJPTRyoGqWrXm2qO_sMjVacTB19-WMO5gHXKvOrm3HRspddB5sJUi15aHoSTlGgepJ8Bc6vMEFWUSNkkRqGt-EtMDQGAf2PFA2rkeizLvEPyGwqA04f56eXcnvVc-9t6jGFggfFusEW3_EaE1CqF_Aemzi9kaAhLfj5fOyZHybExiqyzL3WDGLAe-mC9uhOggcp5HjtKECAwEAAaOCBJIwggSOMCcGCSsGAQQBgjcVCgQaMBgwCgYIKwYBBQUHAwEwCgYIKwYBBQUHAwIwPQYJKwYBBAGCNxUHBDAwLgYmKwYBBAGCNxUIhpDjDYTVtHiE8Ys-hZvdFs6dEoFghfmRS4WsmTQCAWQCAQcwggHaBggrBgEFBQcBAQSCAcwwggHIMGYGCCsGAQUFBzAChlpodHRwOi8vY3JsLm1pY3Jvc29mdC5jb20vcGtpaW5mcmEvQ2VydHMvQkwyUEtJSU5UQ0EwMS5BTUUuR0JMX0FNRSUyMEluZnJhJTIwQ0ElMjAwMig0KS5jcnQwVgYIKwYBBQUHMAKGSmh0dHA6Ly9jcmwxLmFtZS5nYmwvYWlhL0JMMlBLSUlOVENBMDEuQU1FLkdCTF9BTUUlMjBJbmZyYSUyMENBJTIwMDIoNCkuY3J0MFYGCCsGAQUFBzAChkpodHRwOi8vY3JsMi5hbWUuZ2JsL2FpYS9CTDJQS0lJTlRDQTAxLkFNRS5HQkxfQU1FJTIwSW5mcmElMjBDQSUyMDAyKDQpLmNydDBWBggrBgEFBQcwAoZKaHR0cDovL2NybDMuYW1lLmdibC9haWEvQkwyUEtJSU5UQ0EwMS5BTUUuR0JMX0FNRSUyMEluZnJhJTIwQ0ElMjAwMig0KS5jcnQwVgYIKwYBBQUHMAKGSmh0dHA6Ly9jcmw0LmFtZS5nYmwvYWlhL0JMMlBLSUlOVENBMDEuQU1FLkdCTF9BTUUlMjBJbmZyYSUyMENBJTIwMDIoNCkuY3J0MB0GA1UdDgQWBBTFiuatBch4getEuR5ddJpfuPsJ8DAOBgNVHQ8BAf8EBAMCBaAwggE1BgNVHR8EggEsMIIBKDCCASSgggEgoIIBHIZCaHR0cDovL2NybC5taWNyb3NvZnQuY29tL3BraWluZnJhL0NSTC9BTUUlMjBJbmZyYSUyMENBJTIwMDIoNCkuY3JshjRodHRwOi8vY3JsMS5hbWUuZ2JsL2NybC9BTUUlMjBJbmZyYSUyMENBJTIwMDIoNCkuY3JshjRodHRwOi8vY3JsMi5hbWUuZ2JsL2NybC9BTUUlMjBJbmZyYSUyMENBJTIwMDIoNCkuY3JshjRodHRwOi8vY3JsMy5hbWUuZ2JsL2NybC9BTUUlMjBJbmZyYSUyMENBJTIwMDIoNCkuY3JshjRodHRwOi8vY3JsNC5hbWUuZ2JsL2NybC9BTUUlMjBJbmZyYSUyMENBJTIwMDIoNCkuY3JsMIGdBgNVHSAEgZUwgZIwDAYKKwYBBAGCN3sBATBmBgorBgEEAYI3ewICMFgwVgYIKwYBBQUHAgIwSh5IADMAMwBlADAAMQA5ADIAMQAtADQAZAA2ADQALQA0AGYAOABjAC0AYQAwADUANQAtADUAYgBkAGEAZgBmAGQANQBlADMAMwBkMAwGCisGAQQBgjd7AwIwDAYKKwYBBAGCN3sEAjAfBgNVHSMEGDAWgBSuecJrXSWIEwb2BwnDl3x7l48dVTAdBgNVHSUEFjAUBggrBgEFBQcDAQYIKwYBBQUHAwIwDQYJKoZIhvcNAQELBQADggEBAIxmxJ5xNUiG8PRXsUSme6IbA37JinZso0lwEjfgtHmK1DZhhGugl-cdjEw10JLCVwaiKd-q2yljbccx_MpSj2rx5yGUNb32Cv2p40-HWzxtYMw0j9JGcrJWoP_apkjIELce110mKIOL4dJ3r8N5cXuhEatDvAPjNYjdG9YgGTE1s1CLy9MvJsLRVQnWtxDWlWsj_XgzlBhvgxwXILR7A48GZLe9ENWEJwEl_AmMGT_o5kKmBfcKl6mjYWjCchXL5bHKE5dnl9X3W2eQTdqqGqh2z2KAUwyCu2xOV5xh6Zjg6SDEuPHvcBqAHqMgqi3E38hUBBXw4AXVsmQhz5FyOg8&s=JNQFUbDt9DoMntGgk3XLfPzWj6jtqu0Z4nduuOrz0l5jQdj6F3VLiq9E6Zzmt1g2sYilpl3e52V-a4kQFCl5Awkc7Gs3a3UfVMRIRDCGx017GZ0XMSpt0gaviucEzQCogUeeoWN6hlfLNcB8fSjKGdQzjtXlTUAFS94Kz0g7t1R4jDftpmwN556KhuEFMyFM_R7UqCTKGmfm6356ndx-DiyMAM9niJx1O3hCwTWGWXXAGN7TjCgej_ug-XSZoyHL702X-mRzULtygkwwsOoiOz6OLXzi4G83VkS7bibo6QIFTIFAW9GPW6C0nP3nL2VwLJe9oMH9Z_CCv_nYYIVbzw&h=sHe3rFL-8YSxXnLMKKnrF9DOzC9LrWkcwhWgESLKgvI
@@ -1889,11 +1812,7 @@
             Authorization:
                 - SANITIZED
             User-Agent:
-<<<<<<< HEAD
-                - azsdk-go-armresources.DeploymentsClient/v1.1.1 (go1.24.0; linux),azdev/0.0.0-dev.0 (Go go1.24.0; linux/amd64)
-=======
                 - azsdk-go-armresources.DeploymentsClient/v1.1.1 (go1.23.2; Windows_NT),azdev/0.0.0-dev.0 (Go go1.23.2; windows/amd64)
->>>>>>> 37baa781
             X-Ms-Correlation-Request-Id:
                 - d939f81302341bffbeffaad8372cf31d
         url: https://management.azure.com:443/subscriptions/faa080af-c1d8-40ad-9cce-e1a450ca5b57/providers/Microsoft.Resources/deployments/azdtest-wa9b56b-1741212484?api-version=2021-04-01
