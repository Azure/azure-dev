---
version: 2
interactions:
    - id: 0
      request:
        proto: HTTP/1.1
        proto_major: 1
        proto_minor: 1
        content_length: 0
        transfer_encoding: []
        trailer: {}
        host: management.azure.com
        remote_addr: ""
        request_uri: ""
        body: ""
        form: {}
        headers:
            Accept:
                - application/json
            Accept-Encoding:
                - gzip
            Authorization:
                - SANITIZED
            User-Agent:
<<<<<<< HEAD
                - azsdk-go-armsubscriptions/v1.0.0 (go1.24.0; linux),azdev/0.0.0-dev.0 (Go go1.24.0; linux/amd64)
=======
                - azsdk-go-armsubscriptions/v1.0.0 (go1.23.2; Windows_NT),azdev/0.0.0-dev.0 (Go go1.23.2; windows/amd64)
>>>>>>> 37baa781
            X-Ms-Correlation-Request-Id:
                - e69829477560f1cf20bb7307cebdfb58
        url: https://management.azure.com:443/subscriptions/faa080af-c1d8-40ad-9cce-e1a450ca5b57/locations?api-version=2021-01-01
        method: GET
      response:
        proto: HTTP/2.0
        proto_major: 2
        proto_minor: 0
        transfer_encoding: []
        trailer: {}
        content_length: 35781
        uncompressed: false
        body: '{"value":[{"id":"/subscriptions/faa080af-c1d8-40ad-9cce-e1a450ca5b57/locations/eastus","name":"eastus","type":"Region","displayName":"East US","regionalDisplayName":"(US) East US","metadata":{"regionType":"Physical","regionCategory":"Recommended","geographyGroup":"US","longitude":"-79.8164","latitude":"37.3719","physicalLocation":"Virginia","pairedRegion":[{"name":"westus","id":"/subscriptions/faa080af-c1d8-40ad-9cce-e1a450ca5b57/locations/westus"}]}},{"id":"/subscriptions/faa080af-c1d8-40ad-9cce-e1a450ca5b57/locations/southcentralus","name":"southcentralus","type":"Region","displayName":"South Central US","regionalDisplayName":"(US) South Central US","metadata":{"regionType":"Physical","regionCategory":"Recommended","geographyGroup":"US","longitude":"-98.5","latitude":"29.4167","physicalLocation":"Texas","pairedRegion":[{"name":"northcentralus","id":"/subscriptions/faa080af-c1d8-40ad-9cce-e1a450ca5b57/locations/northcentralus"}]}},{"id":"/subscriptions/faa080af-c1d8-40ad-9cce-e1a450ca5b57/locations/westus2","name":"westus2","type":"Region","displayName":"West US 2","regionalDisplayName":"(US) West US 2","metadata":{"regionType":"Physical","regionCategory":"Recommended","geographyGroup":"US","longitude":"-119.852","latitude":"47.233","physicalLocation":"Washington","pairedRegion":[{"name":"westcentralus","id":"/subscriptions/faa080af-c1d8-40ad-9cce-e1a450ca5b57/locations/westcentralus"}]}},{"id":"/subscriptions/faa080af-c1d8-40ad-9cce-e1a450ca5b57/locations/westus3","name":"westus3","type":"Region","displayName":"West US 3","regionalDisplayName":"(US) West US 3","metadata":{"regionType":"Physical","regionCategory":"Recommended","geographyGroup":"US","longitude":"-112.074036","latitude":"33.448376","physicalLocation":"Phoenix","pairedRegion":[{"name":"eastus","id":"/subscriptions/faa080af-c1d8-40ad-9cce-e1a450ca5b57/locations/eastus"}]}},{"id":"/subscriptions/faa080af-c1d8-40ad-9cce-e1a450ca5b57/locations/australiaeast","name":"australiaeast","type":"Region","displayName":"Australia East","regionalDisplayName":"(Asia Pacific) Australia East","metadata":{"regionType":"Physical","regionCategory":"Recommended","geographyGroup":"Asia Pacific","longitude":"151.2094","latitude":"-33.86","physicalLocation":"New South Wales","pairedRegion":[{"name":"australiasoutheast","id":"/subscriptions/faa080af-c1d8-40ad-9cce-e1a450ca5b57/locations/australiasoutheast"}]}},{"id":"/subscriptions/faa080af-c1d8-40ad-9cce-e1a450ca5b57/locations/southeastasia","name":"southeastasia","type":"Region","displayName":"Southeast Asia","regionalDisplayName":"(Asia Pacific) Southeast Asia","metadata":{"regionType":"Physical","regionCategory":"Recommended","geographyGroup":"Asia Pacific","longitude":"103.833","latitude":"1.283","physicalLocation":"Singapore","pairedRegion":[{"name":"eastasia","id":"/subscriptions/faa080af-c1d8-40ad-9cce-e1a450ca5b57/locations/eastasia"}]}},{"id":"/subscriptions/faa080af-c1d8-40ad-9cce-e1a450ca5b57/locations/northeurope","name":"northeurope","type":"Region","displayName":"North Europe","regionalDisplayName":"(Europe) North Europe","metadata":{"regionType":"Physical","regionCategory":"Recommended","geographyGroup":"Europe","longitude":"-6.2597","latitude":"53.3478","physicalLocation":"Ireland","pairedRegion":[{"name":"westeurope","id":"/subscriptions/faa080af-c1d8-40ad-9cce-e1a450ca5b57/locations/westeurope"}]}},{"id":"/subscriptions/faa080af-c1d8-40ad-9cce-e1a450ca5b57/locations/swedencentral","name":"swedencentral","type":"Region","displayName":"Sweden Central","regionalDisplayName":"(Europe) Sweden Central","metadata":{"regionType":"Physical","regionCategory":"Recommended","geographyGroup":"Europe","longitude":"17.14127","latitude":"60.67488","physicalLocation":"Gävle","pairedRegion":[{"name":"swedensouth","id":"/subscriptions/faa080af-c1d8-40ad-9cce-e1a450ca5b57/locations/swedensouth"}]}},{"id":"/subscriptions/faa080af-c1d8-40ad-9cce-e1a450ca5b57/locations/uksouth","name":"uksouth","type":"Region","displayName":"UK South","regionalDisplayName":"(Europe) UK South","metadata":{"regionType":"Physical","regionCategory":"Recommended","geographyGroup":"Europe","longitude":"-0.799","latitude":"50.941","physicalLocation":"London","pairedRegion":[{"name":"ukwest","id":"/subscriptions/faa080af-c1d8-40ad-9cce-e1a450ca5b57/locations/ukwest"}]}},{"id":"/subscriptions/faa080af-c1d8-40ad-9cce-e1a450ca5b57/locations/westeurope","name":"westeurope","type":"Region","displayName":"West Europe","regionalDisplayName":"(Europe) West Europe","metadata":{"regionType":"Physical","regionCategory":"Recommended","geographyGroup":"Europe","longitude":"4.9","latitude":"52.3667","physicalLocation":"Netherlands","pairedRegion":[{"name":"northeurope","id":"/subscriptions/faa080af-c1d8-40ad-9cce-e1a450ca5b57/locations/northeurope"}]}},{"id":"/subscriptions/faa080af-c1d8-40ad-9cce-e1a450ca5b57/locations/centralus","name":"centralus","type":"Region","displayName":"Central US","regionalDisplayName":"(US) Central US","metadata":{"regionType":"Physical","regionCategory":"Recommended","geographyGroup":"US","longitude":"-93.6208","latitude":"41.5908","physicalLocation":"Iowa","pairedRegion":[{"name":"eastus2","id":"/subscriptions/faa080af-c1d8-40ad-9cce-e1a450ca5b57/locations/eastus2"}]}},{"id":"/subscriptions/faa080af-c1d8-40ad-9cce-e1a450ca5b57/locations/southafricanorth","name":"southafricanorth","type":"Region","displayName":"South Africa North","regionalDisplayName":"(Africa) South Africa North","metadata":{"regionType":"Physical","regionCategory":"Recommended","geographyGroup":"Africa","longitude":"28.21837","latitude":"-25.73134","physicalLocation":"Johannesburg","pairedRegion":[{"name":"southafricawest","id":"/subscriptions/faa080af-c1d8-40ad-9cce-e1a450ca5b57/locations/southafricawest"}]}},{"id":"/subscriptions/faa080af-c1d8-40ad-9cce-e1a450ca5b57/locations/centralindia","name":"centralindia","type":"Region","displayName":"Central India","regionalDisplayName":"(Asia Pacific) Central India","metadata":{"regionType":"Physical","regionCategory":"Recommended","geographyGroup":"Asia Pacific","longitude":"73.9197","latitude":"18.5822","physicalLocation":"Pune","pairedRegion":[{"name":"southindia","id":"/subscriptions/faa080af-c1d8-40ad-9cce-e1a450ca5b57/locations/southindia"}]}},{"id":"/subscriptions/faa080af-c1d8-40ad-9cce-e1a450ca5b57/locations/eastasia","name":"eastasia","type":"Region","displayName":"East Asia","regionalDisplayName":"(Asia Pacific) East Asia","metadata":{"regionType":"Physical","regionCategory":"Recommended","geographyGroup":"Asia Pacific","longitude":"114.188","latitude":"22.267","physicalLocation":"Hong Kong","pairedRegion":[{"name":"southeastasia","id":"/subscriptions/faa080af-c1d8-40ad-9cce-e1a450ca5b57/locations/southeastasia"}]}},{"id":"/subscriptions/faa080af-c1d8-40ad-9cce-e1a450ca5b57/locations/japaneast","name":"japaneast","type":"Region","displayName":"Japan East","regionalDisplayName":"(Asia Pacific) Japan East","metadata":{"regionType":"Physical","regionCategory":"Recommended","geographyGroup":"Asia Pacific","longitude":"139.77","latitude":"35.68","physicalLocation":"Tokyo, Saitama","pairedRegion":[{"name":"japanwest","id":"/subscriptions/faa080af-c1d8-40ad-9cce-e1a450ca5b57/locations/japanwest"}]}},{"id":"/subscriptions/faa080af-c1d8-40ad-9cce-e1a450ca5b57/locations/koreacentral","name":"koreacentral","type":"Region","displayName":"Korea Central","regionalDisplayName":"(Asia Pacific) Korea Central","metadata":{"regionType":"Physical","regionCategory":"Recommended","geographyGroup":"Asia Pacific","longitude":"126.978","latitude":"37.5665","physicalLocation":"Seoul","pairedRegion":[{"name":"koreasouth","id":"/subscriptions/faa080af-c1d8-40ad-9cce-e1a450ca5b57/locations/koreasouth"}]}},{"id":"/subscriptions/faa080af-c1d8-40ad-9cce-e1a450ca5b57/locations/newzealandnorth","name":"newzealandnorth","type":"Region","displayName":"New Zealand North","regionalDisplayName":"(Asia Pacific) New Zealand North","metadata":{"regionType":"Physical","regionCategory":"Recommended","geographyGroup":"Asia Pacific","longitude":"174.76349","latitude":"-36.84853","physicalLocation":"Auckland","pairedRegion":[]}},{"id":"/subscriptions/faa080af-c1d8-40ad-9cce-e1a450ca5b57/locations/canadacentral","name":"canadacentral","type":"Region","displayName":"Canada Central","regionalDisplayName":"(Canada) Canada Central","metadata":{"regionType":"Physical","regionCategory":"Recommended","geographyGroup":"Canada","longitude":"-79.383","latitude":"43.653","physicalLocation":"Toronto","pairedRegion":[{"name":"canadaeast","id":"/subscriptions/faa080af-c1d8-40ad-9cce-e1a450ca5b57/locations/canadaeast"}]}},{"id":"/subscriptions/faa080af-c1d8-40ad-9cce-e1a450ca5b57/locations/francecentral","name":"francecentral","type":"Region","displayName":"France Central","regionalDisplayName":"(Europe) France Central","metadata":{"regionType":"Physical","regionCategory":"Recommended","geographyGroup":"Europe","longitude":"2.373","latitude":"46.3772","physicalLocation":"Paris","pairedRegion":[{"name":"francesouth","id":"/subscriptions/faa080af-c1d8-40ad-9cce-e1a450ca5b57/locations/francesouth"}]}},{"id":"/subscriptions/faa080af-c1d8-40ad-9cce-e1a450ca5b57/locations/germanywestcentral","name":"germanywestcentral","type":"Region","displayName":"Germany West Central","regionalDisplayName":"(Europe) Germany West Central","metadata":{"regionType":"Physical","regionCategory":"Recommended","geographyGroup":"Europe","longitude":"8.682127","latitude":"50.110924","physicalLocation":"Frankfurt","pairedRegion":[{"name":"germanynorth","id":"/subscriptions/faa080af-c1d8-40ad-9cce-e1a450ca5b57/locations/germanynorth"}]}},{"id":"/subscriptions/faa080af-c1d8-40ad-9cce-e1a450ca5b57/locations/italynorth","name":"italynorth","type":"Region","displayName":"Italy North","regionalDisplayName":"(Europe) Italy North","metadata":{"regionType":"Physical","regionCategory":"Recommended","geographyGroup":"Europe","longitude":"9.18109","latitude":"45.46888","physicalLocation":"Milan","pairedRegion":[]}},{"id":"/subscriptions/faa080af-c1d8-40ad-9cce-e1a450ca5b57/locations/norwayeast","name":"norwayeast","type":"Region","displayName":"Norway East","regionalDisplayName":"(Europe) Norway East","metadata":{"regionType":"Physical","regionCategory":"Recommended","geographyGroup":"Europe","longitude":"10.752245","latitude":"59.913868","physicalLocation":"Norway","pairedRegion":[{"name":"norwaywest","id":"/subscriptions/faa080af-c1d8-40ad-9cce-e1a450ca5b57/locations/norwaywest"}]}},{"id":"/subscriptions/faa080af-c1d8-40ad-9cce-e1a450ca5b57/locations/polandcentral","name":"polandcentral","type":"Region","displayName":"Poland Central","regionalDisplayName":"(Europe) Poland Central","metadata":{"regionType":"Physical","regionCategory":"Recommended","geographyGroup":"Europe","longitude":"21.01666","latitude":"52.23334","physicalLocation":"Warsaw","pairedRegion":[]}},{"id":"/subscriptions/faa080af-c1d8-40ad-9cce-e1a450ca5b57/locations/spaincentral","name":"spaincentral","type":"Region","displayName":"Spain Central","regionalDisplayName":"(Europe) Spain Central","metadata":{"regionType":"Physical","regionCategory":"Recommended","geographyGroup":"Europe","longitude":"3.4209","latitude":"40.4259","physicalLocation":"Madrid","pairedRegion":[]}},{"id":"/subscriptions/faa080af-c1d8-40ad-9cce-e1a450ca5b57/locations/switzerlandnorth","name":"switzerlandnorth","type":"Region","displayName":"Switzerland North","regionalDisplayName":"(Europe) Switzerland North","metadata":{"regionType":"Physical","regionCategory":"Recommended","geographyGroup":"Europe","longitude":"8.564572","latitude":"47.451542","physicalLocation":"Zurich","pairedRegion":[{"name":"switzerlandwest","id":"/subscriptions/faa080af-c1d8-40ad-9cce-e1a450ca5b57/locations/switzerlandwest"}]}},{"id":"/subscriptions/faa080af-c1d8-40ad-9cce-e1a450ca5b57/locations/mexicocentral","name":"mexicocentral","type":"Region","displayName":"Mexico Central","regionalDisplayName":"(Mexico) Mexico Central","metadata":{"regionType":"Physical","regionCategory":"Recommended","geographyGroup":"Mexico","longitude":"-100.389888","latitude":"20.588818","physicalLocation":"Querétaro State","pairedRegion":[]}},{"id":"/subscriptions/faa080af-c1d8-40ad-9cce-e1a450ca5b57/locations/uaenorth","name":"uaenorth","type":"Region","displayName":"UAE North","regionalDisplayName":"(Middle East) UAE North","metadata":{"regionType":"Physical","regionCategory":"Recommended","geographyGroup":"Middle East","longitude":"55.316666","latitude":"25.266666","physicalLocation":"Dubai","pairedRegion":[{"name":"uaecentral","id":"/subscriptions/faa080af-c1d8-40ad-9cce-e1a450ca5b57/locations/uaecentral"}]}},{"id":"/subscriptions/faa080af-c1d8-40ad-9cce-e1a450ca5b57/locations/brazilsouth","name":"brazilsouth","type":"Region","displayName":"Brazil South","regionalDisplayName":"(South America) Brazil South","metadata":{"regionType":"Physical","regionCategory":"Recommended","geographyGroup":"South America","longitude":"-46.633","latitude":"-23.55","physicalLocation":"Sao Paulo State","pairedRegion":[{"name":"southcentralus","id":"/subscriptions/faa080af-c1d8-40ad-9cce-e1a450ca5b57/locations/southcentralus"}]}},{"id":"/subscriptions/faa080af-c1d8-40ad-9cce-e1a450ca5b57/locations/israelcentral","name":"israelcentral","type":"Region","displayName":"Israel Central","regionalDisplayName":"(Middle East) Israel Central","metadata":{"regionType":"Physical","regionCategory":"Recommended","geographyGroup":"Middle East","longitude":"33.4506633","latitude":"31.2655698","physicalLocation":"Israel","pairedRegion":[]}},{"id":"/subscriptions/faa080af-c1d8-40ad-9cce-e1a450ca5b57/locations/qatarcentral","name":"qatarcentral","type":"Region","displayName":"Qatar Central","regionalDisplayName":"(Middle East) Qatar Central","metadata":{"regionType":"Physical","regionCategory":"Recommended","geographyGroup":"Middle East","longitude":"51.439327","latitude":"25.551462","physicalLocation":"Doha","pairedRegion":[]}},{"id":"/subscriptions/faa080af-c1d8-40ad-9cce-e1a450ca5b57/locations/centralusstage","name":"centralusstage","type":"Region","displayName":"Central US (Stage)","regionalDisplayName":"(US) Central US (Stage)","metadata":{"regionType":"Logical","regionCategory":"Other","geographyGroup":"US"}},{"id":"/subscriptions/faa080af-c1d8-40ad-9cce-e1a450ca5b57/locations/eastusstage","name":"eastusstage","type":"Region","displayName":"East US (Stage)","regionalDisplayName":"(US) East US (Stage)","metadata":{"regionType":"Logical","regionCategory":"Other","geographyGroup":"US"}},{"id":"/subscriptions/faa080af-c1d8-40ad-9cce-e1a450ca5b57/locations/eastus2stage","name":"eastus2stage","type":"Region","displayName":"East US 2 (Stage)","regionalDisplayName":"(US) East US 2 (Stage)","metadata":{"regionType":"Logical","regionCategory":"Other","geographyGroup":"US"}},{"id":"/subscriptions/faa080af-c1d8-40ad-9cce-e1a450ca5b57/locations/northcentralusstage","name":"northcentralusstage","type":"Region","displayName":"North Central US (Stage)","regionalDisplayName":"(US) North Central US (Stage)","metadata":{"regionType":"Logical","regionCategory":"Other","geographyGroup":"US"}},{"id":"/subscriptions/faa080af-c1d8-40ad-9cce-e1a450ca5b57/locations/southcentralusstage","name":"southcentralusstage","type":"Region","displayName":"South Central US (Stage)","regionalDisplayName":"(US) South Central US (Stage)","metadata":{"regionType":"Logical","regionCategory":"Other","geographyGroup":"US"}},{"id":"/subscriptions/faa080af-c1d8-40ad-9cce-e1a450ca5b57/locations/westusstage","name":"westusstage","type":"Region","displayName":"West US (Stage)","regionalDisplayName":"(US) West US (Stage)","metadata":{"regionType":"Logical","regionCategory":"Other","geographyGroup":"US"}},{"id":"/subscriptions/faa080af-c1d8-40ad-9cce-e1a450ca5b57/locations/westus2stage","name":"westus2stage","type":"Region","displayName":"West US 2 (Stage)","regionalDisplayName":"(US) West US 2 (Stage)","metadata":{"regionType":"Logical","regionCategory":"Other","geographyGroup":"US"}},{"id":"/subscriptions/faa080af-c1d8-40ad-9cce-e1a450ca5b57/locations/asia","name":"asia","type":"Region","displayName":"Asia","regionalDisplayName":"Asia","metadata":{"regionType":"Logical","regionCategory":"Other"}},{"id":"/subscriptions/faa080af-c1d8-40ad-9cce-e1a450ca5b57/locations/asiapacific","name":"asiapacific","type":"Region","displayName":"Asia Pacific","regionalDisplayName":"Asia Pacific","metadata":{"regionType":"Logical","regionCategory":"Other"}},{"id":"/subscriptions/faa080af-c1d8-40ad-9cce-e1a450ca5b57/locations/australia","name":"australia","type":"Region","displayName":"Australia","regionalDisplayName":"Australia","metadata":{"regionType":"Logical","regionCategory":"Other"}},{"id":"/subscriptions/faa080af-c1d8-40ad-9cce-e1a450ca5b57/locations/brazil","name":"brazil","type":"Region","displayName":"Brazil","regionalDisplayName":"Brazil","metadata":{"regionType":"Logical","regionCategory":"Other"}},{"id":"/subscriptions/faa080af-c1d8-40ad-9cce-e1a450ca5b57/locations/canada","name":"canada","type":"Region","displayName":"Canada","regionalDisplayName":"Canada","metadata":{"regionType":"Logical","regionCategory":"Other"}},{"id":"/subscriptions/faa080af-c1d8-40ad-9cce-e1a450ca5b57/locations/europe","name":"europe","type":"Region","displayName":"Europe","regionalDisplayName":"Europe","metadata":{"regionType":"Logical","regionCategory":"Other"}},{"id":"/subscriptions/faa080af-c1d8-40ad-9cce-e1a450ca5b57/locations/france","name":"france","type":"Region","displayName":"France","regionalDisplayName":"France","metadata":{"regionType":"Logical","regionCategory":"Other"}},{"id":"/subscriptions/faa080af-c1d8-40ad-9cce-e1a450ca5b57/locations/germany","name":"germany","type":"Region","displayName":"Germany","regionalDisplayName":"Germany","metadata":{"regionType":"Logical","regionCategory":"Other"}},{"id":"/subscriptions/faa080af-c1d8-40ad-9cce-e1a450ca5b57/locations/global","name":"global","type":"Region","displayName":"Global","regionalDisplayName":"Global","metadata":{"regionType":"Logical","regionCategory":"Other"}},{"id":"/subscriptions/faa080af-c1d8-40ad-9cce-e1a450ca5b57/locations/india","name":"india","type":"Region","displayName":"India","regionalDisplayName":"India","metadata":{"regionType":"Logical","regionCategory":"Other"}},{"id":"/subscriptions/faa080af-c1d8-40ad-9cce-e1a450ca5b57/locations/israel","name":"israel","type":"Region","displayName":"Israel","regionalDisplayName":"Israel","metadata":{"regionType":"Logical","regionCategory":"Other"}},{"id":"/subscriptions/faa080af-c1d8-40ad-9cce-e1a450ca5b57/locations/italy","name":"italy","type":"Region","displayName":"Italy","regionalDisplayName":"Italy","metadata":{"regionType":"Logical","regionCategory":"Other"}},{"id":"/subscriptions/faa080af-c1d8-40ad-9cce-e1a450ca5b57/locations/japan","name":"japan","type":"Region","displayName":"Japan","regionalDisplayName":"Japan","metadata":{"regionType":"Logical","regionCategory":"Other"}},{"id":"/subscriptions/faa080af-c1d8-40ad-9cce-e1a450ca5b57/locations/korea","name":"korea","type":"Region","displayName":"Korea","regionalDisplayName":"Korea","metadata":{"regionType":"Logical","regionCategory":"Other"}},{"id":"/subscriptions/faa080af-c1d8-40ad-9cce-e1a450ca5b57/locations/newzealand","name":"newzealand","type":"Region","displayName":"New Zealand","regionalDisplayName":"New Zealand","metadata":{"regionType":"Logical","regionCategory":"Other"}},{"id":"/subscriptions/faa080af-c1d8-40ad-9cce-e1a450ca5b57/locations/norway","name":"norway","type":"Region","displayName":"Norway","regionalDisplayName":"Norway","metadata":{"regionType":"Logical","regionCategory":"Other"}},{"id":"/subscriptions/faa080af-c1d8-40ad-9cce-e1a450ca5b57/locations/poland","name":"poland","type":"Region","displayName":"Poland","regionalDisplayName":"Poland","metadata":{"regionType":"Logical","regionCategory":"Other"}},{"id":"/subscriptions/faa080af-c1d8-40ad-9cce-e1a450ca5b57/locations/qatar","name":"qatar","type":"Region","displayName":"Qatar","regionalDisplayName":"Qatar","metadata":{"regionType":"Logical","regionCategory":"Other"}},{"id":"/subscriptions/faa080af-c1d8-40ad-9cce-e1a450ca5b57/locations/singapore","name":"singapore","type":"Region","displayName":"Singapore","regionalDisplayName":"Singapore","metadata":{"regionType":"Logical","regionCategory":"Other"}},{"id":"/subscriptions/faa080af-c1d8-40ad-9cce-e1a450ca5b57/locations/southafrica","name":"southafrica","type":"Region","displayName":"South Africa","regionalDisplayName":"South Africa","metadata":{"regionType":"Logical","regionCategory":"Other"}},{"id":"/subscriptions/faa080af-c1d8-40ad-9cce-e1a450ca5b57/locations/sweden","name":"sweden","type":"Region","displayName":"Sweden","regionalDisplayName":"Sweden","metadata":{"regionType":"Logical","regionCategory":"Other"}},{"id":"/subscriptions/faa080af-c1d8-40ad-9cce-e1a450ca5b57/locations/switzerland","name":"switzerland","type":"Region","displayName":"Switzerland","regionalDisplayName":"Switzerland","metadata":{"regionType":"Logical","regionCategory":"Other"}},{"id":"/subscriptions/faa080af-c1d8-40ad-9cce-e1a450ca5b57/locations/uae","name":"uae","type":"Region","displayName":"United Arab Emirates","regionalDisplayName":"United Arab Emirates","metadata":{"regionType":"Logical","regionCategory":"Other"}},{"id":"/subscriptions/faa080af-c1d8-40ad-9cce-e1a450ca5b57/locations/uk","name":"uk","type":"Region","displayName":"United Kingdom","regionalDisplayName":"United Kingdom","metadata":{"regionType":"Logical","regionCategory":"Other"}},{"id":"/subscriptions/faa080af-c1d8-40ad-9cce-e1a450ca5b57/locations/unitedstates","name":"unitedstates","type":"Region","displayName":"United States","regionalDisplayName":"United States","metadata":{"regionType":"Logical","regionCategory":"Other"}},{"id":"/subscriptions/faa080af-c1d8-40ad-9cce-e1a450ca5b57/locations/unitedstateseuap","name":"unitedstateseuap","type":"Region","displayName":"United States EUAP","regionalDisplayName":"United States EUAP","metadata":{"regionType":"Logical","regionCategory":"Other"}},{"id":"/subscriptions/faa080af-c1d8-40ad-9cce-e1a450ca5b57/locations/eastasiastage","name":"eastasiastage","type":"Region","displayName":"East Asia (Stage)","regionalDisplayName":"(Asia Pacific) East Asia (Stage)","metadata":{"regionType":"Logical","regionCategory":"Other","geographyGroup":"Asia Pacific"}},{"id":"/subscriptions/faa080af-c1d8-40ad-9cce-e1a450ca5b57/locations/southeastasiastage","name":"southeastasiastage","type":"Region","displayName":"Southeast Asia (Stage)","regionalDisplayName":"(Asia Pacific) Southeast Asia (Stage)","metadata":{"regionType":"Logical","regionCategory":"Other","geographyGroup":"Asia Pacific"}},{"id":"/subscriptions/faa080af-c1d8-40ad-9cce-e1a450ca5b57/locations/brazilus","name":"brazilus","type":"Region","displayName":"Brazil US","regionalDisplayName":"(South America) Brazil US","metadata":{"regionType":"Physical","regionCategory":"Other","geographyGroup":"South America","longitude":"0","latitude":"0","physicalLocation":"","pairedRegion":[{"name":"brazilsoutheast","id":"/subscriptions/faa080af-c1d8-40ad-9cce-e1a450ca5b57/locations/brazilsoutheast"}]}},{"id":"/subscriptions/faa080af-c1d8-40ad-9cce-e1a450ca5b57/locations/eastus2","name":"eastus2","type":"Region","displayName":"East US 2","regionalDisplayName":"(US) East US 2","metadata":{"regionType":"Physical","regionCategory":"Other","geographyGroup":"US","longitude":"-78.3889","latitude":"36.6681","physicalLocation":"Virginia","pairedRegion":[{"name":"centralus","id":"/subscriptions/faa080af-c1d8-40ad-9cce-e1a450ca5b57/locations/centralus"}]}},{"id":"/subscriptions/faa080af-c1d8-40ad-9cce-e1a450ca5b57/locations/eastusstg","name":"eastusstg","type":"Region","displayName":"East US STG","regionalDisplayName":"(US) East US STG","metadata":{"regionType":"Physical","regionCategory":"Other","geographyGroup":"US","longitude":"-79.8164","latitude":"37.3719","physicalLocation":"Virginia","pairedRegion":[{"name":"southcentralusstg","id":"/subscriptions/faa080af-c1d8-40ad-9cce-e1a450ca5b57/locations/southcentralusstg"}]}},{"id":"/subscriptions/faa080af-c1d8-40ad-9cce-e1a450ca5b57/locations/northcentralus","name":"northcentralus","type":"Region","displayName":"North Central US","regionalDisplayName":"(US) North Central US","metadata":{"regionType":"Physical","regionCategory":"Other","geographyGroup":"US","longitude":"-87.6278","latitude":"41.8819","physicalLocation":"Illinois","pairedRegion":[{"name":"southcentralus","id":"/subscriptions/faa080af-c1d8-40ad-9cce-e1a450ca5b57/locations/southcentralus"}]}},{"id":"/subscriptions/faa080af-c1d8-40ad-9cce-e1a450ca5b57/locations/westus","name":"westus","type":"Region","displayName":"West US","regionalDisplayName":"(US) West US","metadata":{"regionType":"Physical","regionCategory":"Other","geographyGroup":"US","longitude":"-122.417","latitude":"37.783","physicalLocation":"California","pairedRegion":[{"name":"eastus","id":"/subscriptions/faa080af-c1d8-40ad-9cce-e1a450ca5b57/locations/eastus"}]}},{"id":"/subscriptions/faa080af-c1d8-40ad-9cce-e1a450ca5b57/locations/japanwest","name":"japanwest","type":"Region","displayName":"Japan West","regionalDisplayName":"(Asia Pacific) Japan West","metadata":{"regionType":"Physical","regionCategory":"Other","geographyGroup":"Asia Pacific","longitude":"135.5022","latitude":"34.6939","physicalLocation":"Osaka","pairedRegion":[{"name":"japaneast","id":"/subscriptions/faa080af-c1d8-40ad-9cce-e1a450ca5b57/locations/japaneast"}]}},{"id":"/subscriptions/faa080af-c1d8-40ad-9cce-e1a450ca5b57/locations/jioindiawest","name":"jioindiawest","type":"Region","displayName":"Jio India West","regionalDisplayName":"(Asia Pacific) Jio India West","metadata":{"regionType":"Physical","regionCategory":"Other","geographyGroup":"Asia Pacific","longitude":"70.05773","latitude":"22.470701","physicalLocation":"Jamnagar","pairedRegion":[{"name":"jioindiacentral","id":"/subscriptions/faa080af-c1d8-40ad-9cce-e1a450ca5b57/locations/jioindiacentral"}]}},{"id":"/subscriptions/faa080af-c1d8-40ad-9cce-e1a450ca5b57/locations/centraluseuap","name":"centraluseuap","type":"Region","displayName":"Central US EUAP","regionalDisplayName":"(US) Central US EUAP","metadata":{"regionType":"Physical","regionCategory":"Other","geographyGroup":"US","longitude":"-93.6208","latitude":"41.5908","physicalLocation":"","pairedRegion":[{"name":"eastus2euap","id":"/subscriptions/faa080af-c1d8-40ad-9cce-e1a450ca5b57/locations/eastus2euap"}]}},{"id":"/subscriptions/faa080af-c1d8-40ad-9cce-e1a450ca5b57/locations/eastus2euap","name":"eastus2euap","type":"Region","displayName":"East US 2 EUAP","regionalDisplayName":"(US) East US 2 EUAP","metadata":{"regionType":"Physical","regionCategory":"Other","geographyGroup":"US","longitude":"-78.3889","latitude":"36.6681","physicalLocation":"","pairedRegion":[{"name":"centraluseuap","id":"/subscriptions/faa080af-c1d8-40ad-9cce-e1a450ca5b57/locations/centraluseuap"}]}},{"id":"/subscriptions/faa080af-c1d8-40ad-9cce-e1a450ca5b57/locations/southcentralusstg","name":"southcentralusstg","type":"Region","displayName":"South Central US STG","regionalDisplayName":"(US) South Central US STG","metadata":{"regionType":"Physical","regionCategory":"Other","geographyGroup":"US","longitude":"-98.5","latitude":"29.4167","physicalLocation":"Texas","pairedRegion":[{"name":"eastusstg","id":"/subscriptions/faa080af-c1d8-40ad-9cce-e1a450ca5b57/locations/eastusstg"}]}},{"id":"/subscriptions/faa080af-c1d8-40ad-9cce-e1a450ca5b57/locations/westcentralus","name":"westcentralus","type":"Region","displayName":"West Central US","regionalDisplayName":"(US) West Central US","metadata":{"regionType":"Physical","regionCategory":"Other","geographyGroup":"US","longitude":"-110.234","latitude":"40.89","physicalLocation":"Wyoming","pairedRegion":[{"name":"westus2","id":"/subscriptions/faa080af-c1d8-40ad-9cce-e1a450ca5b57/locations/westus2"}]}},{"id":"/subscriptions/faa080af-c1d8-40ad-9cce-e1a450ca5b57/locations/southafricawest","name":"southafricawest","type":"Region","displayName":"South Africa West","regionalDisplayName":"(Africa) South Africa West","metadata":{"regionType":"Physical","regionCategory":"Other","geographyGroup":"Africa","longitude":"18.843266","latitude":"-34.075691","physicalLocation":"Cape Town","pairedRegion":[{"name":"southafricanorth","id":"/subscriptions/faa080af-c1d8-40ad-9cce-e1a450ca5b57/locations/southafricanorth"}]}},{"id":"/subscriptions/faa080af-c1d8-40ad-9cce-e1a450ca5b57/locations/australiacentral","name":"australiacentral","type":"Region","displayName":"Australia Central","regionalDisplayName":"(Asia Pacific) Australia Central","metadata":{"regionType":"Physical","regionCategory":"Other","geographyGroup":"Asia Pacific","longitude":"149.1244","latitude":"-35.3075","physicalLocation":"Canberra","pairedRegion":[{"name":"australiacentral2","id":"/subscriptions/faa080af-c1d8-40ad-9cce-e1a450ca5b57/locations/australiacentral2"}]}},{"id":"/subscriptions/faa080af-c1d8-40ad-9cce-e1a450ca5b57/locations/australiacentral2","name":"australiacentral2","type":"Region","displayName":"Australia Central 2","regionalDisplayName":"(Asia Pacific) Australia Central 2","metadata":{"regionType":"Physical","regionCategory":"Other","geographyGroup":"Asia Pacific","longitude":"149.1244","latitude":"-35.3075","physicalLocation":"Canberra","pairedRegion":[{"name":"australiacentral","id":"/subscriptions/faa080af-c1d8-40ad-9cce-e1a450ca5b57/locations/australiacentral"}]}},{"id":"/subscriptions/faa080af-c1d8-40ad-9cce-e1a450ca5b57/locations/australiasoutheast","name":"australiasoutheast","type":"Region","displayName":"Australia Southeast","regionalDisplayName":"(Asia Pacific) Australia Southeast","metadata":{"regionType":"Physical","regionCategory":"Other","geographyGroup":"Asia Pacific","longitude":"144.9631","latitude":"-37.8136","physicalLocation":"Victoria","pairedRegion":[{"name":"australiaeast","id":"/subscriptions/faa080af-c1d8-40ad-9cce-e1a450ca5b57/locations/australiaeast"}]}},{"id":"/subscriptions/faa080af-c1d8-40ad-9cce-e1a450ca5b57/locations/jioindiacentral","name":"jioindiacentral","type":"Region","displayName":"Jio India Central","regionalDisplayName":"(Asia Pacific) Jio India Central","metadata":{"regionType":"Physical","regionCategory":"Other","geographyGroup":"Asia Pacific","longitude":"79.08886","latitude":"21.146633","physicalLocation":"Nagpur","pairedRegion":[{"name":"jioindiawest","id":"/subscriptions/faa080af-c1d8-40ad-9cce-e1a450ca5b57/locations/jioindiawest"}]}},{"id":"/subscriptions/faa080af-c1d8-40ad-9cce-e1a450ca5b57/locations/koreasouth","name":"koreasouth","type":"Region","displayName":"Korea South","regionalDisplayName":"(Asia Pacific) Korea South","metadata":{"regionType":"Physical","regionCategory":"Other","geographyGroup":"Asia Pacific","longitude":"129.0756","latitude":"35.1796","physicalLocation":"Busan","pairedRegion":[{"name":"koreacentral","id":"/subscriptions/faa080af-c1d8-40ad-9cce-e1a450ca5b57/locations/koreacentral"}]}},{"id":"/subscriptions/faa080af-c1d8-40ad-9cce-e1a450ca5b57/locations/southindia","name":"southindia","type":"Region","displayName":"South India","regionalDisplayName":"(Asia Pacific) South India","metadata":{"regionType":"Physical","regionCategory":"Other","geographyGroup":"Asia Pacific","longitude":"80.1636","latitude":"12.9822","physicalLocation":"Chennai","pairedRegion":[{"name":"centralindia","id":"/subscriptions/faa080af-c1d8-40ad-9cce-e1a450ca5b57/locations/centralindia"}]}},{"id":"/subscriptions/faa080af-c1d8-40ad-9cce-e1a450ca5b57/locations/westindia","name":"westindia","type":"Region","displayName":"West India","regionalDisplayName":"(Asia Pacific) West India","metadata":{"regionType":"Physical","regionCategory":"Other","geographyGroup":"Asia Pacific","longitude":"72.868","latitude":"19.088","physicalLocation":"Mumbai","pairedRegion":[{"name":"southindia","id":"/subscriptions/faa080af-c1d8-40ad-9cce-e1a450ca5b57/locations/southindia"}]}},{"id":"/subscriptions/faa080af-c1d8-40ad-9cce-e1a450ca5b57/locations/canadaeast","name":"canadaeast","type":"Region","displayName":"Canada East","regionalDisplayName":"(Canada) Canada East","metadata":{"regionType":"Physical","regionCategory":"Other","geographyGroup":"Canada","longitude":"-71.217","latitude":"46.817","physicalLocation":"Quebec","pairedRegion":[{"name":"canadacentral","id":"/subscriptions/faa080af-c1d8-40ad-9cce-e1a450ca5b57/locations/canadacentral"}]}},{"id":"/subscriptions/faa080af-c1d8-40ad-9cce-e1a450ca5b57/locations/francesouth","name":"francesouth","type":"Region","displayName":"France South","regionalDisplayName":"(Europe) France South","metadata":{"regionType":"Physical","regionCategory":"Other","geographyGroup":"Europe","longitude":"2.1972","latitude":"43.8345","physicalLocation":"Marseille","pairedRegion":[{"name":"francecentral","id":"/subscriptions/faa080af-c1d8-40ad-9cce-e1a450ca5b57/locations/francecentral"}]}},{"id":"/subscriptions/faa080af-c1d8-40ad-9cce-e1a450ca5b57/locations/germanynorth","name":"germanynorth","type":"Region","displayName":"Germany North","regionalDisplayName":"(Europe) Germany North","metadata":{"regionType":"Physical","regionCategory":"Other","geographyGroup":"Europe","longitude":"8.806422","latitude":"53.073635","physicalLocation":"Berlin","pairedRegion":[{"name":"germanywestcentral","id":"/subscriptions/faa080af-c1d8-40ad-9cce-e1a450ca5b57/locations/germanywestcentral"}]}},{"id":"/subscriptions/faa080af-c1d8-40ad-9cce-e1a450ca5b57/locations/norwaywest","name":"norwaywest","type":"Region","displayName":"Norway West","regionalDisplayName":"(Europe) Norway West","metadata":{"regionType":"Physical","regionCategory":"Other","geographyGroup":"Europe","longitude":"5.733107","latitude":"58.969975","physicalLocation":"Norway","pairedRegion":[{"name":"norwayeast","id":"/subscriptions/faa080af-c1d8-40ad-9cce-e1a450ca5b57/locations/norwayeast"}]}},{"id":"/subscriptions/faa080af-c1d8-40ad-9cce-e1a450ca5b57/locations/switzerlandwest","name":"switzerlandwest","type":"Region","displayName":"Switzerland West","regionalDisplayName":"(Europe) Switzerland West","metadata":{"regionType":"Physical","regionCategory":"Other","geographyGroup":"Europe","longitude":"6.143158","latitude":"46.204391","physicalLocation":"Geneva","pairedRegion":[{"name":"switzerlandnorth","id":"/subscriptions/faa080af-c1d8-40ad-9cce-e1a450ca5b57/locations/switzerlandnorth"}]}},{"id":"/subscriptions/faa080af-c1d8-40ad-9cce-e1a450ca5b57/locations/ukwest","name":"ukwest","type":"Region","displayName":"UK West","regionalDisplayName":"(Europe) UK West","metadata":{"regionType":"Physical","regionCategory":"Other","geographyGroup":"Europe","longitude":"-3.084","latitude":"53.427","physicalLocation":"Cardiff","pairedRegion":[{"name":"uksouth","id":"/subscriptions/faa080af-c1d8-40ad-9cce-e1a450ca5b57/locations/uksouth"}]}},{"id":"/subscriptions/faa080af-c1d8-40ad-9cce-e1a450ca5b57/locations/uaecentral","name":"uaecentral","type":"Region","displayName":"UAE Central","regionalDisplayName":"(Middle East) UAE Central","metadata":{"regionType":"Physical","regionCategory":"Other","geographyGroup":"Middle East","longitude":"54.366669","latitude":"24.466667","physicalLocation":"Abu Dhabi","pairedRegion":[{"name":"uaenorth","id":"/subscriptions/faa080af-c1d8-40ad-9cce-e1a450ca5b57/locations/uaenorth"}]}},{"id":"/subscriptions/faa080af-c1d8-40ad-9cce-e1a450ca5b57/locations/brazilsoutheast","name":"brazilsoutheast","type":"Region","displayName":"Brazil Southeast","regionalDisplayName":"(South America) Brazil Southeast","metadata":{"regionType":"Physical","regionCategory":"Other","geographyGroup":"South America","longitude":"-43.2075","latitude":"-22.90278","physicalLocation":"Rio","pairedRegion":[{"name":"brazilsouth","id":"/subscriptions/faa080af-c1d8-40ad-9cce-e1a450ca5b57/locations/brazilsouth"}]}}]}'
        headers:
            Cache-Control:
                - no-cache
            Content-Length:
                - "35781"
            Content-Type:
                - application/json; charset=utf-8
            Date:
                - Thu, 06 Mar 2025 00:05:51 GMT
            Expires:
                - "-1"
            Pragma:
                - no-cache
            Strict-Transport-Security:
                - max-age=31536000; includeSubDomains
            X-Cache:
                - CONFIG_NOCACHE
            X-Content-Type-Options:
                - nosniff
            X-Ms-Correlation-Request-Id:
                - e69829477560f1cf20bb7307cebdfb58
            X-Ms-Ratelimit-Remaining-Subscription-Global-Reads:
                - "16499"
            X-Ms-Ratelimit-Remaining-Subscription-Reads:
                - "1099"
            X-Ms-Request-Id:
                - f1e6cbc0-3f97-4bd7-8db8-0e3789796577
            X-Ms-Routing-Request-Id:
                - WESTUS2:20250306T000552Z:f1e6cbc0-3f97-4bd7-8db8-0e3789796577
            X-Msedge-Ref:
                - 'Ref A: 4D1FE9F178AC428D9C261814419343A5 Ref B: CO6AA3150219035 Ref C: 2025-03-06T00:05:49Z'
        status: 200 OK
        code: 200
        duration: 3.0224826s
    - id: 1
      request:
        proto: HTTP/1.1
        proto_major: 1
        proto_minor: 1
        content_length: 0
        transfer_encoding: []
        trailer: {}
        host: management.azure.com
        remote_addr: ""
        request_uri: ""
        body: ""
        form: {}
        headers:
            Accept:
                - application/json
            Accept-Encoding:
                - gzip
            Authorization:
                - SANITIZED
            User-Agent:
<<<<<<< HEAD
                - azsdk-go-armresources.DeploymentsClient/v1.1.1 (go1.24.0; linux),azdev/0.0.0-dev.0 (Go go1.24.0; linux/amd64)
=======
                - azsdk-go-armresources.DeploymentsClient/v1.1.1 (go1.23.2; Windows_NT),azdev/0.0.0-dev.0 (Go go1.23.2; windows/amd64)
>>>>>>> 37baa781
            X-Ms-Correlation-Request-Id:
                - e69829477560f1cf20bb7307cebdfb58
        url: https://management.azure.com:443/subscriptions/faa080af-c1d8-40ad-9cce-e1a450ca5b57/providers/Microsoft.Resources/deployments/?api-version=2021-04-01
        method: GET
      response:
        proto: HTTP/2.0
        proto_major: 2
        proto_minor: 0
        transfer_encoding: []
        trailer: {}
        content_length: 879644
        uncompressed: false
        body: '{"nextLink":"https://management.azure.com/subscriptions/faa080af-c1d8-40ad-9cce-e1a450ca5b57/providers/Microsoft.Resources/deployments/?api-version=2021-04-01\u0026%24skiptoken=3ZJBa8JAEIV%2fi3uusKtBWm%2bms4K1MzGbnbTpTdRKjCTQpsSs%2bN%2b7UQqe66k97cA%2bZt77eEexqso6L7%2bWdV6Vtio25acYH8WLTiwng24sN4d6sfyo804x37RiLFTvvkc2O6DL%2buLurDBV8%2fOnZNAzxTRE2DYxvwFyHBCEoYE9xDKdImtJNoTYpo9k1%2b9GUfScyCYC9rqsjWwxQFdIgplD0BJzpQ2rRbR70mhXLgJ%2fGfzOSb8vTndCT27wqka3eD2Q1QHZlaLOr2NJuXo1vMeE5QgLwyYlxl3VGtBDgonPuPX58Oz7wnj4hxj%2fzmogb0Q8a3zZGnLZAHdaUatiLh7mhokvlZg5Ao9Yr%2bO0e8Gcq2J5HyX2Gn3m0Oor9P8kzun0DQ%3d%3d","value":[]}'
        headers:
            Cache-Control:
                - no-cache
            Content-Length:
                - "879644"
            Content-Type:
                - application/json; charset=utf-8
            Date:
                - Thu, 06 Mar 2025 00:05:57 GMT
            Expires:
                - "-1"
            Pragma:
                - no-cache
            Strict-Transport-Security:
                - max-age=31536000; includeSubDomains
            X-Cache:
                - CONFIG_NOCACHE
            X-Content-Type-Options:
                - nosniff
            X-Ms-Correlation-Request-Id:
                - e69829477560f1cf20bb7307cebdfb58
            X-Ms-Ratelimit-Remaining-Subscription-Global-Reads:
                - "16499"
            X-Ms-Ratelimit-Remaining-Subscription-Reads:
                - "1099"
            X-Ms-Request-Id:
                - 00dcc6fe-5474-477b-8b9f-1ad2dbf0ad36
            X-Ms-Routing-Request-Id:
                - WESTUS2:20250306T000557Z:00dcc6fe-5474-477b-8b9f-1ad2dbf0ad36
            X-Msedge-Ref:
                - 'Ref A: F93FD83EAA2B43CA8B87C6EF1ACA037A Ref B: CO6AA3150219035 Ref C: 2025-03-06T00:05:52Z'
        status: 200 OK
        code: 200
        duration: 5.1067172s
    - id: 2
      request:
        proto: HTTP/1.1
        proto_major: 1
        proto_minor: 1
        content_length: 0
        transfer_encoding: []
        trailer: {}
        host: management.azure.com
        remote_addr: ""
        request_uri: ""
        body: ""
        form: {}
        headers:
            Accept-Encoding:
                - gzip
            Authorization:
                - SANITIZED
            User-Agent:
                - azsdk-go-armresources.DeploymentsClient/v1.1.1 (go1.23.2; Windows_NT),azdev/0.0.0-dev.0 (Go go1.23.2; windows/amd64)
            X-Ms-Correlation-Request-Id:
                - e69829477560f1cf20bb7307cebdfb58
        url: https://management.azure.com:443/subscriptions/faa080af-c1d8-40ad-9cce-e1a450ca5b57/providers/Microsoft.Resources/deployments/?api-version=2021-04-01&%24skiptoken=3ZJBa8JAEIV%2fi3uusKtBWm%2bms4K1MzGbnbTpTdRKjCTQpsSs%2bN%2b7UQqe66k97cA%2bZt77eEexqso6L7%2bWdV6Vtio25acYH8WLTiwng24sN4d6sfyo804x37RiLFTvvkc2O6DL%2buLurDBV8%2fOnZNAzxTRE2DYxvwFyHBCEoYE9xDKdImtJNoTYpo9k1%2b9GUfScyCYC9rqsjWwxQFdIgplD0BJzpQ2rRbR70mhXLgJ%2fGfzOSb8vTndCT27wqka3eD2Q1QHZlaLOr2NJuXo1vMeE5QgLwyYlxl3VGtBDgonPuPX58Oz7wnj4hxj%2fzmogb0Q8a3zZGnLZAHdaUatiLh7mhokvlZg5Ao9Yr%2bO0e8Gcq2J5HyX2Gn3m0Oor9P8kzun0DQ%3d%3d
        method: GET
      response:
        proto: HTTP/2.0
        proto_major: 2
        proto_minor: 0
        transfer_encoding: []
        trailer: {}
        content_length: 1227411
        uncompressed: false
        body: '{"nextLink":"https://management.azure.com/subscriptions/faa080af-c1d8-40ad-9cce-e1a450ca5b57/providers/Microsoft.Resources/deployments/?api-version=2021-04-01\u0026%24skiptoken=zc9La4NAFAXg3%2bKsDTgaS3BXeycg6Z3p6EyK3QVrxAcjtAZf%2bN9rSkrptt10ebnnwHdmkrWmK83l1JWtUW2dm3cSzOSZJUonLgnMpWlswu5v50xMPnRPp7euvBYO%2bUgCQq2dxVU64JRuiP2ZiNv%2b60ednRXX%2bxCh6KV%2bAdRyyyEMY2hAOsc9auZwFYJUxweuXs8x5eIxcXoBes2lI06Zj1Xk8wp9AdEkEirlmsGK9RraMQbm4VSPWGUuh2JDFvvG937yr7t%2boXf%2bpOcQUQFsK0Cuiwp31fMEojus5cAn9FEVA4L2vtX%2fnLksHw%3d%3d","value":[]}'
        headers:
            Cache-Control:
                - no-cache
            Content-Length:
                - "1227411"
            Content-Type:
                - application/json; charset=utf-8
            Date:
                - Thu, 06 Mar 2025 00:06:03 GMT
            Expires:
                - "-1"
            Pragma:
                - no-cache
            Strict-Transport-Security:
                - max-age=31536000; includeSubDomains
            X-Cache:
                - CONFIG_NOCACHE
            X-Content-Type-Options:
                - nosniff
            X-Ms-Correlation-Request-Id:
                - e69829477560f1cf20bb7307cebdfb58
            X-Ms-Ratelimit-Remaining-Subscription-Global-Reads:
                - "16499"
            X-Ms-Ratelimit-Remaining-Subscription-Reads:
                - "1099"
            X-Ms-Request-Id:
                - 64b175ed-8b89-40ee-ab5c-bb61a231f3fc
            X-Ms-Routing-Request-Id:
                - WESTUS2:20250306T000604Z:64b175ed-8b89-40ee-ab5c-bb61a231f3fc
            X-Msedge-Ref:
                - 'Ref A: BC3503719FE64BB7AE2B70391155CFCC Ref B: CO6AA3150219035 Ref C: 2025-03-06T00:05:57Z'
        status: 200 OK
        code: 200
        duration: 6.6429922s
    - id: 3
      request:
        proto: HTTP/1.1
        proto_major: 1
        proto_minor: 1
        content_length: 0
        transfer_encoding: []
        trailer: {}
        host: management.azure.com
        remote_addr: ""
        request_uri: ""
        body: ""
        form: {}
        headers:
            Accept-Encoding:
                - gzip
            Authorization:
                - SANITIZED
            User-Agent:
                - azsdk-go-armresources.DeploymentsClient/v1.1.1 (go1.23.2; Windows_NT),azdev/0.0.0-dev.0 (Go go1.23.2; windows/amd64)
            X-Ms-Correlation-Request-Id:
                - e69829477560f1cf20bb7307cebdfb58
        url: https://management.azure.com:443/subscriptions/faa080af-c1d8-40ad-9cce-e1a450ca5b57/providers/Microsoft.Resources/deployments/?api-version=2021-04-01&%24skiptoken=zc9La4NAFAXg3%2bKsDTgaS3BXeycg6Z3p6EyK3QVrxAcjtAZf%2bN9rSkrptt10ebnnwHdmkrWmK83l1JWtUW2dm3cSzOSZJUonLgnMpWlswu5v50xMPnRPp7euvBYO%2bUgCQq2dxVU64JRuiP2ZiNv%2b60ednRXX%2bxCh6KV%2bAdRyyyEMY2hAOsc9auZwFYJUxweuXs8x5eIxcXoBes2lI06Zj1Xk8wp9AdEkEirlmsGK9RraMQbm4VSPWGUuh2JDFvvG937yr7t%2boXf%2bpOcQUQFsK0Cuiwp31fMEojus5cAn9FEVA4L2vtX%2fnLksHw%3d%3d
        method: GET
      response:
        proto: HTTP/2.0
        proto_major: 2
        proto_minor: 0
        transfer_encoding: []
        trailer: {}
        content_length: 547592
        uncompressed: false
        body: '{"nextLink":"https://management.azure.com/subscriptions/faa080af-c1d8-40ad-9cce-e1a450ca5b57/providers/Microsoft.Resources/deployments/?api-version=2021-04-01\u0026%24skiptoken=q1ZKzs8rycwrTSzJzM8Lyc9OzStWsqpWcnUMDgkNNlKyyivNydGBcmG8cFeQJIwX6h3sHxriAeMG%2bPs4%2brk4u%2fqFBDn6wAQhOuDGQbjGENnaWgA%3d","value":[]}'
        headers:
            Cache-Control:
                - no-cache
            Content-Length:
                - "547592"
            Content-Type:
                - application/json; charset=utf-8
            Date:
                - Thu, 06 Mar 2025 00:06:06 GMT
            Expires:
                - "-1"
            Pragma:
                - no-cache
            Strict-Transport-Security:
                - max-age=31536000; includeSubDomains
            X-Cache:
                - CONFIG_NOCACHE
            X-Content-Type-Options:
                - nosniff
            X-Ms-Correlation-Request-Id:
                - e69829477560f1cf20bb7307cebdfb58
            X-Ms-Ratelimit-Remaining-Subscription-Global-Reads:
                - "16499"
            X-Ms-Ratelimit-Remaining-Subscription-Reads:
                - "1099"
            X-Ms-Request-Id:
                - 3421d2a8-47e8-4de6-b4b3-44693f9e7212
            X-Ms-Routing-Request-Id:
                - WESTUS2:20250306T000606Z:3421d2a8-47e8-4de6-b4b3-44693f9e7212
            X-Msedge-Ref:
                - 'Ref A: 6FAEC1D6DE3548CFB3BB88CA25EBFAF9 Ref B: CO6AA3150219035 Ref C: 2025-03-06T00:06:04Z'
        status: 200 OK
        code: 200
        duration: 2.4943784s
    - id: 4
      request:
        proto: HTTP/1.1
        proto_major: 1
        proto_minor: 1
        content_length: 0
        transfer_encoding: []
        trailer: {}
        host: management.azure.com
        remote_addr: ""
        request_uri: ""
        body: ""
        form: {}
        headers:
            Accept-Encoding:
                - gzip
            Authorization:
                - SANITIZED
            User-Agent:
                - azsdk-go-armresources.DeploymentsClient/v1.1.1 (go1.23.2; Windows_NT),azdev/0.0.0-dev.0 (Go go1.23.2; windows/amd64)
            X-Ms-Correlation-Request-Id:
                - e69829477560f1cf20bb7307cebdfb58
        url: https://management.azure.com:443/subscriptions/faa080af-c1d8-40ad-9cce-e1a450ca5b57/providers/Microsoft.Resources/deployments/?api-version=2021-04-01&%24skiptoken=q1ZKzs8rycwrTSzJzM8Lyc9OzStWsqpWcnUMDgkNNlKyyivNydGBcmG8cFeQJIwX6h3sHxriAeMG%2bPs4%2brk4u%2fqFBDn6wAQhOuDGQbjGENnaWgA%3d
        method: GET
      response:
        proto: HTTP/2.0
        proto_major: 2
        proto_minor: 0
        transfer_encoding: []
        trailer: {}
        content_length: 37877
        uncompressed: false
        body: '{"value":[]}'
        headers:
            Cache-Control:
                - no-cache
            Content-Length:
                - "37877"
            Content-Type:
                - application/json; charset=utf-8
            Date:
                - Thu, 06 Mar 2025 00:06:08 GMT
            Expires:
                - "-1"
            Pragma:
                - no-cache
            Strict-Transport-Security:
                - max-age=31536000; includeSubDomains
            X-Cache:
                - CONFIG_NOCACHE
            X-Content-Type-Options:
                - nosniff
            X-Ms-Correlation-Request-Id:
                - e69829477560f1cf20bb7307cebdfb58
            X-Ms-Ratelimit-Remaining-Subscription-Global-Reads:
                - "16499"
            X-Ms-Ratelimit-Remaining-Subscription-Reads:
                - "1099"
            X-Ms-Request-Id:
                - c937e679-ca75-46d6-81d2-30e5ec5d5b43
            X-Ms-Routing-Request-Id:
                - WESTUS2:20250306T000608Z:c937e679-ca75-46d6-81d2-30e5ec5d5b43
            X-Msedge-Ref:
                - 'Ref A: F788EC2FE581454FAD78B9D69304B8A1 Ref B: CO6AA3150219035 Ref C: 2025-03-06T00:06:06Z'
        status: 200 OK
        code: 200
        duration: 1.9960565s
    - id: 5
      request:
        proto: HTTP/1.1
        proto_major: 1
        proto_minor: 1
        content_length: 4494
        transfer_encoding: []
        trailer: {}
        host: management.azure.com
        remote_addr: ""
        request_uri: ""
        body: '{"location":"eastus2","properties":{"mode":"Incremental","parameters":{"boolTagValue":{"value":false,"reference":null},"environmentName":{"value":"azdtest-wfad9fd","reference":null},"intTagValue":{"value":678,"reference":null},"location":{"value":"eastus2","reference":null},"secureValue":{"value":"","reference":null}},"template":{"$schema":"https://schema.management.azure.com/schemas/2018-05-01/subscriptionDeploymentTemplate.json#","languageVersion":"2.0","contentVersion":"1.0.0.0","metadata":{"_generator":{"name":"bicep","version":"0.33.93.31351","templateHash":"11064734108664627865"}},"parameters":{"environmentName":{"type":"string","minLength":1,"maxLength":64,"metadata":{"description":"Name of the the environment which is used to generate a short unique hash used in all resources."}},"location":{"type":"string","metadata":{"description":"Primary location for all resources"}},"deleteAfterTime":{"type":"string","defaultValue":"[dateTimeAdd(utcNow(''o''), ''PT1H'')]","metadata":{"description":"A time to mark on created resource groups, so they can be cleaned up via an automated process."}},"intTagValue":{"type":"int","metadata":{"description":"Test parameter for int-typed values."}},"boolTagValue":{"type":"bool","metadata":{"description":"Test parameter for bool-typed values."}},"secureValue":{"type":"securestring","metadata":{"description":"Test parameter for secureString-typed values."}},"secureObject":{"type":"secureObject","defaultValue":{},"metadata":{"description":"Test parameter for secureObject-typed values."}},"nullableParam":{"type":"string","nullable":true}},"variables":{"tags":{"azd-env-name":"[parameters(''environmentName'')]","DeleteAfter":"[parameters(''deleteAfterTime'')]","IntTag":"[string(parameters(''intTagValue''))]","BoolTag":"[string(parameters(''boolTagValue''))]","SecureTag":"[parameters(''secureValue'')]","SecureObjectTag":"[string(parameters(''secureObject''))]"}},"resources":{"rg":{"type":"Microsoft.Resources/resourceGroups","apiVersion":"2021-04-01","name":"[format(''rg-{0}'', parameters(''environmentName''))]","location":"[parameters(''location'')]","tags":"[variables(''tags'')]"},"resources":{"type":"Microsoft.Resources/deployments","apiVersion":"2022-09-01","name":"resources","resourceGroup":"[format(''rg-{0}'', parameters(''environmentName''))]","properties":{"expressionEvaluationOptions":{"scope":"inner"},"mode":"Incremental","parameters":{"environmentName":{"value":"[parameters(''environmentName'')]"},"location":{"value":"[parameters(''location'')]"}},"template":{"$schema":"https://schema.management.azure.com/schemas/2019-04-01/deploymentTemplate.json#","contentVersion":"1.0.0.0","metadata":{"_generator":{"name":"bicep","version":"0.33.93.31351","templateHash":"5767758576906504008"}},"parameters":{"environmentName":{"type":"string"},"location":{"type":"string","defaultValue":"[resourceGroup().location]"}},"variables":{"tags":{"azd-env-name":"[parameters(''environmentName'')]"},"resourceToken":"[toLower(uniqueString(subscription().id, parameters(''environmentName''), parameters(''location'')))]"},"resources":[{"type":"Microsoft.Storage/storageAccounts","apiVersion":"2022-05-01","name":"[format(''st{0}'', variables(''resourceToken''))]","location":"[parameters(''location'')]","tags":"[variables(''tags'')]","kind":"StorageV2","sku":{"name":"Standard_LRS"},"properties":{"allowSharedKeyAccess":false}}],"outputs":{"AZURE_STORAGE_ACCOUNT_ID":{"type":"string","value":"[resourceId(''Microsoft.Storage/storageAccounts'', format(''st{0}'', variables(''resourceToken'')))]"},"AZURE_STORAGE_ACCOUNT_NAME":{"type":"string","value":"[format(''st{0}'', variables(''resourceToken''))]"}}}},"dependsOn":["rg"]}},"outputs":{"nullableParamOutput":{"type":"string","nullable":true,"value":"[parameters(''nullableParam'')]"},"AZURE_STORAGE_ACCOUNT_ID":{"type":"string","value":"[reference(''resources'').outputs.AZURE_STORAGE_ACCOUNT_ID.value]"},"AZURE_STORAGE_ACCOUNT_NAME":{"type":"string","value":"[reference(''resources'').outputs.AZURE_STORAGE_ACCOUNT_NAME.value]"},"STRING":{"type":"string","value":"abc"},"BOOL":{"type":"bool","value":true},"INT":{"type":"int","value":1234},"ARRAY":{"type":"array","value":[true,"abc",1234]},"ARRAY_INT":{"type":"array","value":[1,2,3]},"ARRAY_STRING":{"type":"array","value":["elem1","elem2","elem3"]},"OBJECT":{"type":"object","value":{"foo":"bar","inner":{"foo":"bar"},"array":[true,"abc",1234]}}}}},"tags":{"azd-env-name":"azdtest-wfad9fd","azd-provision-param-hash":"5b29638c309f0990e4c6b890d24cfc78677a3b366c48ec8582fc4065e7c167c6"}}'
        form: {}
        headers:
            Accept:
                - application/json
            Accept-Encoding:
                - gzip
            Authorization:
                - SANITIZED
            Content-Length:
                - "4494"
            Content-Type:
                - application/json
            User-Agent:
                - azsdk-go-armresources.DeploymentsClient/v1.1.1 (go1.23.2; Windows_NT),azdev/0.0.0-dev.0 (Go go1.23.2; windows/amd64)
            X-Ms-Correlation-Request-Id:
                - e69829477560f1cf20bb7307cebdfb58
        url: https://management.azure.com:443/subscriptions/faa080af-c1d8-40ad-9cce-e1a450ca5b57/providers/Microsoft.Resources/deployments/azdtest-wfad9fd-1741219531/validate?api-version=2021-04-01
        method: POST
      response:
        proto: HTTP/2.0
        proto_major: 2
        proto_minor: 0
        transfer_encoding: []
        trailer: {}
        content_length: 2033
        uncompressed: false
        body: '{"id":"/subscriptions/faa080af-c1d8-40ad-9cce-e1a450ca5b57/providers/Microsoft.Resources/deployments/azdtest-wfad9fd-1741219531","name":"azdtest-wfad9fd-1741219531","type":"Microsoft.Resources/deployments","location":"eastus2","tags":{"azd-env-name":"azdtest-wfad9fd","azd-provision-param-hash":"5b29638c309f0990e4c6b890d24cfc78677a3b366c48ec8582fc4065e7c167c6"},"properties":{"templateHash":"11064734108664627865","parameters":{"environmentName":{"type":"String","value":"azdtest-wfad9fd"},"location":{"type":"String","value":"eastus2"},"deleteAfterTime":{"type":"String","value":"2025-03-06T01:06:09Z"},"intTagValue":{"type":"Int","value":678},"boolTagValue":{"type":"Bool","value":false},"secureValue":{"type":"SecureString"},"secureObject":{"type":"SecureObject"},"nullableParam":{"type":"String","value":null}},"mode":"Incremental","provisioningState":"Succeeded","timestamp":"2025-03-06T00:06:09.5464139Z","duration":"-P739315DT6M9.5464139S","correlationId":"e69829477560f1cf20bb7307cebdfb58","providers":[{"namespace":"Microsoft.Resources","resourceTypes":[{"resourceType":"resourceGroups","locations":["eastus2"]},{"resourceType":"deployments","locations":[null]}]}],"dependencies":[{"dependsOn":[{"id":"/subscriptions/faa080af-c1d8-40ad-9cce-e1a450ca5b57/resourceGroups/rg-azdtest-wfad9fd","resourceType":"Microsoft.Resources/resourceGroups","resourceName":"rg-azdtest-wfad9fd"}],"id":"/subscriptions/faa080af-c1d8-40ad-9cce-e1a450ca5b57/resourceGroups/rg-azdtest-wfad9fd/providers/Microsoft.Resources/deployments/resources","resourceType":"Microsoft.Resources/deployments","resourceName":"resources"}],"validatedResources":[{"id":"/subscriptions/faa080af-c1d8-40ad-9cce-e1a450ca5b57/resourceGroups/rg-azdtest-wfad9fd"},{"id":"/subscriptions/faa080af-c1d8-40ad-9cce-e1a450ca5b57/resourceGroups/rg-azdtest-wfad9fd/providers/Microsoft.Resources/deployments/resources"},{"id":"/subscriptions/faa080af-c1d8-40ad-9cce-e1a450ca5b57/resourceGroups/rg-azdtest-wfad9fd/providers/Microsoft.Storage/storageAccounts/stecmwz3gr66zzk"}]}}'
        headers:
            Cache-Control:
                - no-cache
            Content-Length:
                - "2033"
            Content-Type:
                - application/json; charset=utf-8
            Date:
                - Thu, 06 Mar 2025 00:06:10 GMT
            Expires:
                - "-1"
            Pragma:
                - no-cache
            Strict-Transport-Security:
                - max-age=31536000; includeSubDomains
            X-Cache:
                - CONFIG_NOCACHE
            X-Content-Type-Options:
                - nosniff
            X-Ms-Correlation-Request-Id:
                - e69829477560f1cf20bb7307cebdfb58
            X-Ms-Ratelimit-Remaining-Subscription-Global-Writes:
                - "11999"
            X-Ms-Ratelimit-Remaining-Subscription-Writes:
                - "799"
            X-Ms-Request-Id:
                - f12adddf-6c12-449e-98b0-de25f855a822
            X-Ms-Routing-Request-Id:
                - WESTUS2:20250306T000611Z:f12adddf-6c12-449e-98b0-de25f855a822
            X-Msedge-Ref:
                - 'Ref A: 205D99DAE1794699A9CED232D38EA655 Ref B: CO6AA3150219035 Ref C: 2025-03-06T00:06:08Z'
        status: 200 OK
        code: 200
        duration: 2.2050121s
    - id: 6
      request:
        proto: HTTP/1.1
        proto_major: 1
        proto_minor: 1
        content_length: 4494
        transfer_encoding: []
        trailer: {}
        host: management.azure.com
        remote_addr: ""
        request_uri: ""
        body: '{"location":"eastus2","properties":{"mode":"Incremental","parameters":{"boolTagValue":{"value":false,"reference":null},"environmentName":{"value":"azdtest-wfad9fd","reference":null},"intTagValue":{"value":678,"reference":null},"location":{"value":"eastus2","reference":null},"secureValue":{"value":"","reference":null}},"template":{"$schema":"https://schema.management.azure.com/schemas/2018-05-01/subscriptionDeploymentTemplate.json#","languageVersion":"2.0","contentVersion":"1.0.0.0","metadata":{"_generator":{"name":"bicep","version":"0.33.93.31351","templateHash":"11064734108664627865"}},"parameters":{"environmentName":{"type":"string","minLength":1,"maxLength":64,"metadata":{"description":"Name of the the environment which is used to generate a short unique hash used in all resources."}},"location":{"type":"string","metadata":{"description":"Primary location for all resources"}},"deleteAfterTime":{"type":"string","defaultValue":"[dateTimeAdd(utcNow(''o''), ''PT1H'')]","metadata":{"description":"A time to mark on created resource groups, so they can be cleaned up via an automated process."}},"intTagValue":{"type":"int","metadata":{"description":"Test parameter for int-typed values."}},"boolTagValue":{"type":"bool","metadata":{"description":"Test parameter for bool-typed values."}},"secureValue":{"type":"securestring","metadata":{"description":"Test parameter for secureString-typed values."}},"secureObject":{"type":"secureObject","defaultValue":{},"metadata":{"description":"Test parameter for secureObject-typed values."}},"nullableParam":{"type":"string","nullable":true}},"variables":{"tags":{"azd-env-name":"[parameters(''environmentName'')]","DeleteAfter":"[parameters(''deleteAfterTime'')]","IntTag":"[string(parameters(''intTagValue''))]","BoolTag":"[string(parameters(''boolTagValue''))]","SecureTag":"[parameters(''secureValue'')]","SecureObjectTag":"[string(parameters(''secureObject''))]"}},"resources":{"rg":{"type":"Microsoft.Resources/resourceGroups","apiVersion":"2021-04-01","name":"[format(''rg-{0}'', parameters(''environmentName''))]","location":"[parameters(''location'')]","tags":"[variables(''tags'')]"},"resources":{"type":"Microsoft.Resources/deployments","apiVersion":"2022-09-01","name":"resources","resourceGroup":"[format(''rg-{0}'', parameters(''environmentName''))]","properties":{"expressionEvaluationOptions":{"scope":"inner"},"mode":"Incremental","parameters":{"environmentName":{"value":"[parameters(''environmentName'')]"},"location":{"value":"[parameters(''location'')]"}},"template":{"$schema":"https://schema.management.azure.com/schemas/2019-04-01/deploymentTemplate.json#","contentVersion":"1.0.0.0","metadata":{"_generator":{"name":"bicep","version":"0.33.93.31351","templateHash":"5767758576906504008"}},"parameters":{"environmentName":{"type":"string"},"location":{"type":"string","defaultValue":"[resourceGroup().location]"}},"variables":{"tags":{"azd-env-name":"[parameters(''environmentName'')]"},"resourceToken":"[toLower(uniqueString(subscription().id, parameters(''environmentName''), parameters(''location'')))]"},"resources":[{"type":"Microsoft.Storage/storageAccounts","apiVersion":"2022-05-01","name":"[format(''st{0}'', variables(''resourceToken''))]","location":"[parameters(''location'')]","tags":"[variables(''tags'')]","kind":"StorageV2","sku":{"name":"Standard_LRS"},"properties":{"allowSharedKeyAccess":false}}],"outputs":{"AZURE_STORAGE_ACCOUNT_ID":{"type":"string","value":"[resourceId(''Microsoft.Storage/storageAccounts'', format(''st{0}'', variables(''resourceToken'')))]"},"AZURE_STORAGE_ACCOUNT_NAME":{"type":"string","value":"[format(''st{0}'', variables(''resourceToken''))]"}}}},"dependsOn":["rg"]}},"outputs":{"nullableParamOutput":{"type":"string","nullable":true,"value":"[parameters(''nullableParam'')]"},"AZURE_STORAGE_ACCOUNT_ID":{"type":"string","value":"[reference(''resources'').outputs.AZURE_STORAGE_ACCOUNT_ID.value]"},"AZURE_STORAGE_ACCOUNT_NAME":{"type":"string","value":"[reference(''resources'').outputs.AZURE_STORAGE_ACCOUNT_NAME.value]"},"STRING":{"type":"string","value":"abc"},"BOOL":{"type":"bool","value":true},"INT":{"type":"int","value":1234},"ARRAY":{"type":"array","value":[true,"abc",1234]},"ARRAY_INT":{"type":"array","value":[1,2,3]},"ARRAY_STRING":{"type":"array","value":["elem1","elem2","elem3"]},"OBJECT":{"type":"object","value":{"foo":"bar","inner":{"foo":"bar"},"array":[true,"abc",1234]}}}}},"tags":{"azd-env-name":"azdtest-wfad9fd","azd-provision-param-hash":"5b29638c309f0990e4c6b890d24cfc78677a3b366c48ec8582fc4065e7c167c6"}}'
        form: {}
        headers:
            Accept:
                - application/json
            Accept-Encoding:
                - gzip
            Authorization:
                - SANITIZED
            Content-Length:
                - "4494"
            Content-Type:
                - application/json
            User-Agent:
                - azsdk-go-armresources.DeploymentsClient/v1.1.1 (go1.23.2; Windows_NT),azdev/0.0.0-dev.0 (Go go1.23.2; windows/amd64)
            X-Ms-Correlation-Request-Id:
                - e69829477560f1cf20bb7307cebdfb58
        url: https://management.azure.com:443/subscriptions/faa080af-c1d8-40ad-9cce-e1a450ca5b57/providers/Microsoft.Resources/deployments/azdtest-wfad9fd-1741219531?api-version=2021-04-01
        method: PUT
      response:
        proto: HTTP/2.0
        proto_major: 2
        proto_minor: 0
        transfer_encoding: []
        trailer: {}
        content_length: 1602
        uncompressed: false
        body: '{"id":"/subscriptions/faa080af-c1d8-40ad-9cce-e1a450ca5b57/providers/Microsoft.Resources/deployments/azdtest-wfad9fd-1741219531","name":"azdtest-wfad9fd-1741219531","type":"Microsoft.Resources/deployments","location":"eastus2","tags":{"azd-env-name":"azdtest-wfad9fd","azd-provision-param-hash":"5b29638c309f0990e4c6b890d24cfc78677a3b366c48ec8582fc4065e7c167c6"},"properties":{"templateHash":"11064734108664627865","parameters":{"environmentName":{"type":"String","value":"azdtest-wfad9fd"},"location":{"type":"String","value":"eastus2"},"deleteAfterTime":{"type":"String","value":"2025-03-06T01:06:11Z"},"intTagValue":{"type":"Int","value":678},"boolTagValue":{"type":"Bool","value":false},"secureValue":{"type":"SecureString"},"secureObject":{"type":"SecureObject"},"nullableParam":{"type":"String","value":null}},"mode":"Incremental","provisioningState":"Accepted","timestamp":"2025-03-06T00:06:11.6868078Z","duration":"PT2.1843477S","correlationId":"e69829477560f1cf20bb7307cebdfb58","providers":[{"namespace":"Microsoft.Resources","resourceTypes":[{"resourceType":"resourceGroups","locations":["eastus2"]},{"resourceType":"deployments","locations":[null]}]}],"dependencies":[{"dependsOn":[{"id":"/subscriptions/faa080af-c1d8-40ad-9cce-e1a450ca5b57/resourceGroups/rg-azdtest-wfad9fd","resourceType":"Microsoft.Resources/resourceGroups","resourceName":"rg-azdtest-wfad9fd"}],"id":"/subscriptions/faa080af-c1d8-40ad-9cce-e1a450ca5b57/resourceGroups/rg-azdtest-wfad9fd/providers/Microsoft.Resources/deployments/resources","resourceType":"Microsoft.Resources/deployments","resourceName":"resources"}]}}'
        headers:
            Azure-Asyncoperation:
                - https://management.azure.com/subscriptions/faa080af-c1d8-40ad-9cce-e1a450ca5b57/providers/Microsoft.Resources/deployments/azdtest-wfad9fd-1741219531/operationStatuses/08584603873137775201?api-version=2021-04-01&t=638768163746399715&c=MIIHpTCCBo2gAwIBAgITfwTYu0qoRwcN0bP8jwAEBNi7SjANBgkqhkiG9w0BAQsFADBEMRMwEQYKCZImiZPyLGQBGRYDR0JMMRMwEQYKCZImiZPyLGQBGRYDQU1FMRgwFgYDVQQDEw9BTUUgSW5mcmEgQ0EgMDIwHhcNMjUwMTIzMjA0ODUxWhcNMjUwNzIyMjA0ODUxWjBAMT4wPAYDVQQDEzVhc3luY29wZXJhdGlvbnNpZ25pbmdjZXJ0aWZpY2F0ZS5tYW5hZ2VtZW50LmF6dXJlLmNvbTCCASIwDQYJKoZIhvcNAQEBBQADggEPADCCAQoCggEBALJiyUikcpMswfhvdsI_rXYHu5usdpZW7yAqWPwx7nyvDBbA6tYMOwIWDF3lmy48lA46kFg2__zl_gVcj_Jw_2ue8USufQFsjmlCYmhbryemgmCuZucLrVs0nOW_5HVAX7QY9eBRWotqXIDJPTRyoGqWrXm2qO_sMjVacTB19-WMO5gHXKvOrm3HRspddB5sJUi15aHoSTlGgepJ8Bc6vMEFWUSNkkRqGt-EtMDQGAf2PFA2rkeizLvEPyGwqA04f56eXcnvVc-9t6jGFggfFusEW3_EaE1CqF_Aemzi9kaAhLfj5fOyZHybExiqyzL3WDGLAe-mC9uhOggcp5HjtKECAwEAAaOCBJIwggSOMCcGCSsGAQQBgjcVCgQaMBgwCgYIKwYBBQUHAwEwCgYIKwYBBQUHAwIwPQYJKwYBBAGCNxUHBDAwLgYmKwYBBAGCNxUIhpDjDYTVtHiE8Ys-hZvdFs6dEoFghfmRS4WsmTQCAWQCAQcwggHaBggrBgEFBQcBAQSCAcwwggHIMGYGCCsGAQUFBzAChlpodHRwOi8vY3JsLm1pY3Jvc29mdC5jb20vcGtpaW5mcmEvQ2VydHMvQkwyUEtJSU5UQ0EwMS5BTUUuR0JMX0FNRSUyMEluZnJhJTIwQ0ElMjAwMig0KS5jcnQwVgYIKwYBBQUHMAKGSmh0dHA6Ly9jcmwxLmFtZS5nYmwvYWlhL0JMMlBLSUlOVENBMDEuQU1FLkdCTF9BTUUlMjBJbmZyYSUyMENBJTIwMDIoNCkuY3J0MFYGCCsGAQUFBzAChkpodHRwOi8vY3JsMi5hbWUuZ2JsL2FpYS9CTDJQS0lJTlRDQTAxLkFNRS5HQkxfQU1FJTIwSW5mcmElMjBDQSUyMDAyKDQpLmNydDBWBggrBgEFBQcwAoZKaHR0cDovL2NybDMuYW1lLmdibC9haWEvQkwyUEtJSU5UQ0EwMS5BTUUuR0JMX0FNRSUyMEluZnJhJTIwQ0ElMjAwMig0KS5jcnQwVgYIKwYBBQUHMAKGSmh0dHA6Ly9jcmw0LmFtZS5nYmwvYWlhL0JMMlBLSUlOVENBMDEuQU1FLkdCTF9BTUUlMjBJbmZyYSUyMENBJTIwMDIoNCkuY3J0MB0GA1UdDgQWBBTFiuatBch4getEuR5ddJpfuPsJ8DAOBgNVHQ8BAf8EBAMCBaAwggE1BgNVHR8EggEsMIIBKDCCASSgggEgoIIBHIZCaHR0cDovL2NybC5taWNyb3NvZnQuY29tL3BraWluZnJhL0NSTC9BTUUlMjBJbmZyYSUyMENBJTIwMDIoNCkuY3JshjRodHRwOi8vY3JsMS5hbWUuZ2JsL2NybC9BTUUlMjBJbmZyYSUyMENBJTIwMDIoNCkuY3JshjRodHRwOi8vY3JsMi5hbWUuZ2JsL2NybC9BTUUlMjBJbmZyYSUyMENBJTIwMDIoNCkuY3JshjRodHRwOi8vY3JsMy5hbWUuZ2JsL2NybC9BTUUlMjBJbmZyYSUyMENBJTIwMDIoNCkuY3JshjRodHRwOi8vY3JsNC5hbWUuZ2JsL2NybC9BTUUlMjBJbmZyYSUyMENBJTIwMDIoNCkuY3JsMIGdBgNVHSAEgZUwgZIwDAYKKwYBBAGCN3sBATBmBgorBgEEAYI3ewICMFgwVgYIKwYBBQUHAgIwSh5IADMAMwBlADAAMQA5ADIAMQAtADQAZAA2ADQALQA0AGYAOABjAC0AYQAwADUANQAtADUAYgBkAGEAZgBmAGQANQBlADMAMwBkMAwGCisGAQQBgjd7AwIwDAYKKwYBBAGCN3sEAjAfBgNVHSMEGDAWgBSuecJrXSWIEwb2BwnDl3x7l48dVTAdBgNVHSUEFjAUBggrBgEFBQcDAQYIKwYBBQUHAwIwDQYJKoZIhvcNAQELBQADggEBAIxmxJ5xNUiG8PRXsUSme6IbA37JinZso0lwEjfgtHmK1DZhhGugl-cdjEw10JLCVwaiKd-q2yljbccx_MpSj2rx5yGUNb32Cv2p40-HWzxtYMw0j9JGcrJWoP_apkjIELce110mKIOL4dJ3r8N5cXuhEatDvAPjNYjdG9YgGTE1s1CLy9MvJsLRVQnWtxDWlWsj_XgzlBhvgxwXILR7A48GZLe9ENWEJwEl_AmMGT_o5kKmBfcKl6mjYWjCchXL5bHKE5dnl9X3W2eQTdqqGqh2z2KAUwyCu2xOV5xh6Zjg6SDEuPHvcBqAHqMgqi3E38hUBBXw4AXVsmQhz5FyOg8&s=ZZslnwU7TU-CCnPrIubqI55ySGg_xqvPpYLzWGJ99DpmfQXPUweoqToXH_Vs5lv628cAm9AVAD82sKw7KpjPAxQcWuOqAs0HH3LCGQpakfk0ZzYCrf8RD4uCpJxl_SAwZty4H5pdxLbQBz6PARFvy7TYkc18mT8p3Ft5xCDoqKrblXdJppVpOUBqeBHan0qZyUfQyqTAt2S100IZpLudNhqVf3Z9dbS9djMCwkzMP_pAwVrpyOqCriha8MPARzC_bkJrkfgG62cBJv1C_pV1SUkp2yxORpI-HwyerE-2mDMyAwhc_g_4JGzf-gtr6Ofced9Bi5CBCB1efSGRjjNb_A&h=7A0Dd8BDp5YK15mUJSOO9vXRupsnZe1cH5QRrHE8MVo
            Cache-Control:
                - no-cache
            Content-Length:
                - "1602"
            Content-Type:
                - application/json; charset=utf-8
            Date:
                - Thu, 06 Mar 2025 00:06:14 GMT
            Expires:
                - "-1"
            Pragma:
                - no-cache
            Strict-Transport-Security:
                - max-age=31536000; includeSubDomains
            X-Cache:
                - CONFIG_NOCACHE
            X-Content-Type-Options:
                - nosniff
            X-Ms-Correlation-Request-Id:
                - e69829477560f1cf20bb7307cebdfb58
            X-Ms-Deployment-Engine-Version:
                - 1.245.0
            X-Ms-Ratelimit-Remaining-Subscription-Global-Writes:
                - "11999"
            X-Ms-Ratelimit-Remaining-Subscription-Writes:
                - "799"
            X-Ms-Request-Id:
                - 45da0446-3b46-40d1-826e-e4a7f108d7dd
            X-Ms-Routing-Request-Id:
                - WESTUS2:20250306T000614Z:45da0446-3b46-40d1-826e-e4a7f108d7dd
            X-Msedge-Ref:
                - 'Ref A: 8C60940A15BB415196682B6DD2F078B6 Ref B: CO6AA3150219035 Ref C: 2025-03-06T00:06:11Z'
        status: 201 Created
        code: 201
        duration: 3.5264098s
    - id: 7
      request:
        proto: HTTP/1.1
        proto_major: 1
        proto_minor: 1
        content_length: 0
        transfer_encoding: []
        trailer: {}
        host: management.azure.com
        remote_addr: ""
        request_uri: ""
        body: ""
        form: {}
        headers:
            Accept-Encoding:
                - gzip
            Authorization:
                - SANITIZED
            User-Agent:
                - azsdk-go-armresources.DeploymentsClient/v1.1.1 (go1.23.2; Windows_NT),azdev/0.0.0-dev.0 (Go go1.23.2; windows/amd64)
            X-Ms-Correlation-Request-Id:
                - e69829477560f1cf20bb7307cebdfb58
        url: https://management.azure.com:443/subscriptions/faa080af-c1d8-40ad-9cce-e1a450ca5b57/providers/Microsoft.Resources/deployments/azdtest-wfad9fd-1741219531/operationStatuses/08584603873137775201?api-version=2021-04-01&t=638768163746399715&c=MIIHpTCCBo2gAwIBAgITfwTYu0qoRwcN0bP8jwAEBNi7SjANBgkqhkiG9w0BAQsFADBEMRMwEQYKCZImiZPyLGQBGRYDR0JMMRMwEQYKCZImiZPyLGQBGRYDQU1FMRgwFgYDVQQDEw9BTUUgSW5mcmEgQ0EgMDIwHhcNMjUwMTIzMjA0ODUxWhcNMjUwNzIyMjA0ODUxWjBAMT4wPAYDVQQDEzVhc3luY29wZXJhdGlvbnNpZ25pbmdjZXJ0aWZpY2F0ZS5tYW5hZ2VtZW50LmF6dXJlLmNvbTCCASIwDQYJKoZIhvcNAQEBBQADggEPADCCAQoCggEBALJiyUikcpMswfhvdsI_rXYHu5usdpZW7yAqWPwx7nyvDBbA6tYMOwIWDF3lmy48lA46kFg2__zl_gVcj_Jw_2ue8USufQFsjmlCYmhbryemgmCuZucLrVs0nOW_5HVAX7QY9eBRWotqXIDJPTRyoGqWrXm2qO_sMjVacTB19-WMO5gHXKvOrm3HRspddB5sJUi15aHoSTlGgepJ8Bc6vMEFWUSNkkRqGt-EtMDQGAf2PFA2rkeizLvEPyGwqA04f56eXcnvVc-9t6jGFggfFusEW3_EaE1CqF_Aemzi9kaAhLfj5fOyZHybExiqyzL3WDGLAe-mC9uhOggcp5HjtKECAwEAAaOCBJIwggSOMCcGCSsGAQQBgjcVCgQaMBgwCgYIKwYBBQUHAwEwCgYIKwYBBQUHAwIwPQYJKwYBBAGCNxUHBDAwLgYmKwYBBAGCNxUIhpDjDYTVtHiE8Ys-hZvdFs6dEoFghfmRS4WsmTQCAWQCAQcwggHaBggrBgEFBQcBAQSCAcwwggHIMGYGCCsGAQUFBzAChlpodHRwOi8vY3JsLm1pY3Jvc29mdC5jb20vcGtpaW5mcmEvQ2VydHMvQkwyUEtJSU5UQ0EwMS5BTUUuR0JMX0FNRSUyMEluZnJhJTIwQ0ElMjAwMig0KS5jcnQwVgYIKwYBBQUHMAKGSmh0dHA6Ly9jcmwxLmFtZS5nYmwvYWlhL0JMMlBLSUlOVENBMDEuQU1FLkdCTF9BTUUlMjBJbmZyYSUyMENBJTIwMDIoNCkuY3J0MFYGCCsGAQUFBzAChkpodHRwOi8vY3JsMi5hbWUuZ2JsL2FpYS9CTDJQS0lJTlRDQTAxLkFNRS5HQkxfQU1FJTIwSW5mcmElMjBDQSUyMDAyKDQpLmNydDBWBggrBgEFBQcwAoZKaHR0cDovL2NybDMuYW1lLmdibC9haWEvQkwyUEtJSU5UQ0EwMS5BTUUuR0JMX0FNRSUyMEluZnJhJTIwQ0ElMjAwMig0KS5jcnQwVgYIKwYBBQUHMAKGSmh0dHA6Ly9jcmw0LmFtZS5nYmwvYWlhL0JMMlBLSUlOVENBMDEuQU1FLkdCTF9BTUUlMjBJbmZyYSUyMENBJTIwMDIoNCkuY3J0MB0GA1UdDgQWBBTFiuatBch4getEuR5ddJpfuPsJ8DAOBgNVHQ8BAf8EBAMCBaAwggE1BgNVHR8EggEsMIIBKDCCASSgggEgoIIBHIZCaHR0cDovL2NybC5taWNyb3NvZnQuY29tL3BraWluZnJhL0NSTC9BTUUlMjBJbmZyYSUyMENBJTIwMDIoNCkuY3JshjRodHRwOi8vY3JsMS5hbWUuZ2JsL2NybC9BTUUlMjBJbmZyYSUyMENBJTIwMDIoNCkuY3JshjRodHRwOi8vY3JsMi5hbWUuZ2JsL2NybC9BTUUlMjBJbmZyYSUyMENBJTIwMDIoNCkuY3JshjRodHRwOi8vY3JsMy5hbWUuZ2JsL2NybC9BTUUlMjBJbmZyYSUyMENBJTIwMDIoNCkuY3JshjRodHRwOi8vY3JsNC5hbWUuZ2JsL2NybC9BTUUlMjBJbmZyYSUyMENBJTIwMDIoNCkuY3JsMIGdBgNVHSAEgZUwgZIwDAYKKwYBBAGCN3sBATBmBgorBgEEAYI3ewICMFgwVgYIKwYBBQUHAgIwSh5IADMAMwBlADAAMQA5ADIAMQAtADQAZAA2ADQALQA0AGYAOABjAC0AYQAwADUANQAtADUAYgBkAGEAZgBmAGQANQBlADMAMwBkMAwGCisGAQQBgjd7AwIwDAYKKwYBBAGCN3sEAjAfBgNVHSMEGDAWgBSuecJrXSWIEwb2BwnDl3x7l48dVTAdBgNVHSUEFjAUBggrBgEFBQcDAQYIKwYBBQUHAwIwDQYJKoZIhvcNAQELBQADggEBAIxmxJ5xNUiG8PRXsUSme6IbA37JinZso0lwEjfgtHmK1DZhhGugl-cdjEw10JLCVwaiKd-q2yljbccx_MpSj2rx5yGUNb32Cv2p40-HWzxtYMw0j9JGcrJWoP_apkjIELce110mKIOL4dJ3r8N5cXuhEatDvAPjNYjdG9YgGTE1s1CLy9MvJsLRVQnWtxDWlWsj_XgzlBhvgxwXILR7A48GZLe9ENWEJwEl_AmMGT_o5kKmBfcKl6mjYWjCchXL5bHKE5dnl9X3W2eQTdqqGqh2z2KAUwyCu2xOV5xh6Zjg6SDEuPHvcBqAHqMgqi3E38hUBBXw4AXVsmQhz5FyOg8&s=ZZslnwU7TU-CCnPrIubqI55ySGg_xqvPpYLzWGJ99DpmfQXPUweoqToXH_Vs5lv628cAm9AVAD82sKw7KpjPAxQcWuOqAs0HH3LCGQpakfk0ZzYCrf8RD4uCpJxl_SAwZty4H5pdxLbQBz6PARFvy7TYkc18mT8p3Ft5xCDoqKrblXdJppVpOUBqeBHan0qZyUfQyqTAt2S100IZpLudNhqVf3Z9dbS9djMCwkzMP_pAwVrpyOqCriha8MPARzC_bkJrkfgG62cBJv1C_pV1SUkp2yxORpI-HwyerE-2mDMyAwhc_g_4JGzf-gtr6Ofced9Bi5CBCB1efSGRjjNb_A&h=7A0Dd8BDp5YK15mUJSOO9vXRupsnZe1cH5QRrHE8MVo
        method: GET
      response:
        proto: HTTP/2.0
        proto_major: 2
        proto_minor: 0
        transfer_encoding: []
        trailer: {}
        content_length: 22
        uncompressed: false
        body: '{"status":"Succeeded"}'
        headers:
            Cache-Control:
                - no-cache
            Content-Length:
                - "22"
            Content-Type:
                - application/json; charset=utf-8
            Date:
                - Thu, 06 Mar 2025 00:06:44 GMT
            Expires:
                - "-1"
            Pragma:
                - no-cache
            Strict-Transport-Security:
                - max-age=31536000; includeSubDomains
            X-Cache:
                - CONFIG_NOCACHE
            X-Content-Type-Options:
                - nosniff
            X-Ms-Correlation-Request-Id:
                - e69829477560f1cf20bb7307cebdfb58
            X-Ms-Ratelimit-Remaining-Subscription-Global-Reads:
                - "16499"
            X-Ms-Ratelimit-Remaining-Subscription-Reads:
                - "1099"
            X-Ms-Request-Id:
                - 3f631f24-c373-4d30-8c89-81c861f9e37f
            X-Ms-Routing-Request-Id:
                - WESTUS2:20250306T000645Z:3f631f24-c373-4d30-8c89-81c861f9e37f
            X-Msedge-Ref:
                - 'Ref A: 14D5CA3625294ADFB98A6DD75BD8BFFB Ref B: CO6AA3150219035 Ref C: 2025-03-06T00:06:45Z'
        status: 200 OK
        code: 200
        duration: 382.3602ms
    - id: 8
      request:
        proto: HTTP/1.1
        proto_major: 1
        proto_minor: 1
        content_length: 0
        transfer_encoding: []
        trailer: {}
        host: management.azure.com
        remote_addr: ""
        request_uri: ""
        body: ""
        form: {}
        headers:
            Accept-Encoding:
                - gzip
            Authorization:
                - SANITIZED
            User-Agent:
                - azsdk-go-armresources.DeploymentsClient/v1.1.1 (go1.23.2; Windows_NT),azdev/0.0.0-dev.0 (Go go1.23.2; windows/amd64)
            X-Ms-Correlation-Request-Id:
                - e69829477560f1cf20bb7307cebdfb58
        url: https://management.azure.com:443/subscriptions/faa080af-c1d8-40ad-9cce-e1a450ca5b57/providers/Microsoft.Resources/deployments/azdtest-wfad9fd-1741219531?api-version=2021-04-01
        method: GET
      response:
        proto: HTTP/2.0
        proto_major: 2
        proto_minor: 0
        transfer_encoding: []
        trailer: {}
        content_length: 2556
        uncompressed: false
        body: '{"id":"/subscriptions/faa080af-c1d8-40ad-9cce-e1a450ca5b57/providers/Microsoft.Resources/deployments/azdtest-wfad9fd-1741219531","name":"azdtest-wfad9fd-1741219531","type":"Microsoft.Resources/deployments","location":"eastus2","tags":{"azd-env-name":"azdtest-wfad9fd","azd-provision-param-hash":"5b29638c309f0990e4c6b890d24cfc78677a3b366c48ec8582fc4065e7c167c6"},"properties":{"templateHash":"11064734108664627865","parameters":{"environmentName":{"type":"String","value":"azdtest-wfad9fd"},"location":{"type":"String","value":"eastus2"},"deleteAfterTime":{"type":"String","value":"2025-03-06T01:06:11Z"},"intTagValue":{"type":"Int","value":678},"boolTagValue":{"type":"Bool","value":false},"secureValue":{"type":"SecureString"},"secureObject":{"type":"SecureObject"},"nullableParam":{"type":"String"}},"mode":"Incremental","provisioningState":"Succeeded","timestamp":"2025-03-06T00:06:42.1854037Z","duration":"PT28.314504S","correlationId":"e69829477560f1cf20bb7307cebdfb58","providers":[{"namespace":"Microsoft.Resources","resourceTypes":[{"resourceType":"resourceGroups","locations":["eastus2"]},{"resourceType":"deployments","locations":[null]}]}],"dependencies":[{"dependsOn":[{"id":"/subscriptions/faa080af-c1d8-40ad-9cce-e1a450ca5b57/resourceGroups/rg-azdtest-wfad9fd","resourceType":"Microsoft.Resources/resourceGroups","resourceName":"rg-azdtest-wfad9fd"}],"id":"/subscriptions/faa080af-c1d8-40ad-9cce-e1a450ca5b57/resourceGroups/rg-azdtest-wfad9fd/providers/Microsoft.Resources/deployments/resources","resourceType":"Microsoft.Resources/deployments","resourceName":"resources"}],"outputs":{"nullableParamOutput":{"type":"String"},"azurE_STORAGE_ACCOUNT_ID":{"type":"String","value":"/subscriptions/faa080af-c1d8-40ad-9cce-e1a450ca5b57/resourceGroups/rg-azdtest-wfad9fd/providers/Microsoft.Storage/storageAccounts/stecmwz3gr66zzk"},"azurE_STORAGE_ACCOUNT_NAME":{"type":"String","value":"stecmwz3gr66zzk"},"string":{"type":"String","value":"abc"},"bool":{"type":"Bool","value":true},"int":{"type":"Int","value":1234},"array":{"type":"Array","value":[true,"abc",1234]},"arraY_INT":{"type":"Array","value":[1,2,3]},"arraY_STRING":{"type":"Array","value":["elem1","elem2","elem3"]},"object":{"type":"Object","value":{"foo":"bar","inner":{"foo":"bar"},"array":[true,"abc",1234]}}},"outputResources":[{"id":"/subscriptions/faa080af-c1d8-40ad-9cce-e1a450ca5b57/resourceGroups/rg-azdtest-wfad9fd"},{"id":"/subscriptions/faa080af-c1d8-40ad-9cce-e1a450ca5b57/resourceGroups/rg-azdtest-wfad9fd/providers/Microsoft.Storage/storageAccounts/stecmwz3gr66zzk"}]}}'
        headers:
            Cache-Control:
                - no-cache
            Content-Length:
                - "2556"
            Content-Type:
                - application/json; charset=utf-8
            Date:
                - Thu, 06 Mar 2025 00:06:45 GMT
            Expires:
                - "-1"
            Pragma:
                - no-cache
            Strict-Transport-Security:
                - max-age=31536000; includeSubDomains
            X-Cache:
                - CONFIG_NOCACHE
            X-Content-Type-Options:
                - nosniff
            X-Ms-Correlation-Request-Id:
                - e69829477560f1cf20bb7307cebdfb58
            X-Ms-Ratelimit-Remaining-Subscription-Global-Reads:
                - "16499"
            X-Ms-Ratelimit-Remaining-Subscription-Reads:
                - "1099"
            X-Ms-Request-Id:
                - 2246aa42-eab2-4c50-a188-7f51c67d91ea
            X-Ms-Routing-Request-Id:
                - WESTUS2:20250306T000645Z:2246aa42-eab2-4c50-a188-7f51c67d91ea
            X-Msedge-Ref:
                - 'Ref A: CB450C82E1074D529F42AFA610A651BE Ref B: CO6AA3150219035 Ref C: 2025-03-06T00:06:45Z'
        status: 200 OK
        code: 200
        duration: 182.2197ms
    - id: 9
      request:
        proto: HTTP/1.1
        proto_major: 1
        proto_minor: 1
        content_length: 0
        transfer_encoding: []
        trailer: {}
        host: management.azure.com
        remote_addr: ""
        request_uri: ""
        body: ""
        form: {}
        headers:
            Accept:
                - application/json
            Accept-Encoding:
                - gzip
            Authorization:
                - SANITIZED
            User-Agent:
                - azsdk-go-armresources.ResourceGroupsClient/v1.1.1 (go1.23.2; Windows_NT),azdev/0.0.0-dev.0 (Go go1.23.2; windows/amd64)
            X-Ms-Correlation-Request-Id:
                - e69829477560f1cf20bb7307cebdfb58
        url: https://management.azure.com:443/subscriptions/faa080af-c1d8-40ad-9cce-e1a450ca5b57/resourcegroups?%24filter=tagName+eq+%27azd-env-name%27+and+tagValue+eq+%27azdtest-wfad9fd%27&api-version=2021-04-01
        method: GET
      response:
        proto: HTTP/2.0
        proto_major: 2
        proto_minor: 0
        transfer_encoding: []
        trailer: {}
        content_length: 396
        uncompressed: false
        body: '{"value":[{"id":"/subscriptions/faa080af-c1d8-40ad-9cce-e1a450ca5b57/resourceGroups/rg-azdtest-wfad9fd","name":"rg-azdtest-wfad9fd","type":"Microsoft.Resources/resourceGroups","location":"eastus2","tags":{"azd-env-name":"azdtest-wfad9fd","DeleteAfter":"2025-03-06T01:06:11Z","IntTag":"678","BoolTag":"False","SecureTag":"","SecureObjectTag":"{}"},"properties":{"provisioningState":"Succeeded"}}]}'
        headers:
            Cache-Control:
                - no-cache
            Content-Length:
                - "396"
            Content-Type:
                - application/json; charset=utf-8
            Date:
                - Thu, 06 Mar 2025 00:06:45 GMT
            Expires:
                - "-1"
            Pragma:
                - no-cache
            Strict-Transport-Security:
                - max-age=31536000; includeSubDomains
            X-Cache:
                - CONFIG_NOCACHE
            X-Content-Type-Options:
                - nosniff
            X-Ms-Correlation-Request-Id:
                - e69829477560f1cf20bb7307cebdfb58
            X-Ms-Ratelimit-Remaining-Subscription-Global-Reads:
                - "16499"
            X-Ms-Ratelimit-Remaining-Subscription-Reads:
                - "1099"
            X-Ms-Request-Id:
                - b9324748-373c-48b0-b25d-6c8059bf09f4
            X-Ms-Routing-Request-Id:
                - WESTUS2:20250306T000645Z:b9324748-373c-48b0-b25d-6c8059bf09f4
            X-Msedge-Ref:
                - 'Ref A: 9E0EACD08A3445858566A50145C56856 Ref B: CO6AA3150219035 Ref C: 2025-03-06T00:06:45Z'
        status: 200 OK
        code: 200
        duration: 81.0013ms
    - id: 10
      request:
        proto: HTTP/1.1
        proto_major: 1
        proto_minor: 1
        content_length: 0
        transfer_encoding: []
        trailer: {}
        host: management.azure.com
        remote_addr: ""
        request_uri: ""
        body: ""
        form: {}
        headers:
            Accept:
                - application/json
            Accept-Encoding:
                - gzip
            Authorization:
                - SANITIZED
            User-Agent:
                - azsdk-go-armsubscriptions/v1.0.0 (go1.23.2; Windows_NT),azdev/0.0.0-dev.0 (Go go1.23.2; windows/amd64)
            X-Ms-Correlation-Request-Id:
                - e6388fd5f876793bfbe2535cdcc311ea
        url: https://management.azure.com:443/subscriptions/faa080af-c1d8-40ad-9cce-e1a450ca5b57/locations?api-version=2021-01-01
        method: GET
      response:
        proto: HTTP/2.0
        proto_major: 2
        proto_minor: 0
        transfer_encoding: []
        trailer: {}
        content_length: 35781
        uncompressed: false
        body: '{"value":[{"id":"/subscriptions/faa080af-c1d8-40ad-9cce-e1a450ca5b57/locations/eastus","name":"eastus","type":"Region","displayName":"East US","regionalDisplayName":"(US) East US","metadata":{"regionType":"Physical","regionCategory":"Recommended","geographyGroup":"US","longitude":"-79.8164","latitude":"37.3719","physicalLocation":"Virginia","pairedRegion":[{"name":"westus","id":"/subscriptions/faa080af-c1d8-40ad-9cce-e1a450ca5b57/locations/westus"}]}},{"id":"/subscriptions/faa080af-c1d8-40ad-9cce-e1a450ca5b57/locations/southcentralus","name":"southcentralus","type":"Region","displayName":"South Central US","regionalDisplayName":"(US) South Central US","metadata":{"regionType":"Physical","regionCategory":"Recommended","geographyGroup":"US","longitude":"-98.5","latitude":"29.4167","physicalLocation":"Texas","pairedRegion":[{"name":"northcentralus","id":"/subscriptions/faa080af-c1d8-40ad-9cce-e1a450ca5b57/locations/northcentralus"}]}},{"id":"/subscriptions/faa080af-c1d8-40ad-9cce-e1a450ca5b57/locations/westus2","name":"westus2","type":"Region","displayName":"West US 2","regionalDisplayName":"(US) West US 2","metadata":{"regionType":"Physical","regionCategory":"Recommended","geographyGroup":"US","longitude":"-119.852","latitude":"47.233","physicalLocation":"Washington","pairedRegion":[{"name":"westcentralus","id":"/subscriptions/faa080af-c1d8-40ad-9cce-e1a450ca5b57/locations/westcentralus"}]}},{"id":"/subscriptions/faa080af-c1d8-40ad-9cce-e1a450ca5b57/locations/westus3","name":"westus3","type":"Region","displayName":"West US 3","regionalDisplayName":"(US) West US 3","metadata":{"regionType":"Physical","regionCategory":"Recommended","geographyGroup":"US","longitude":"-112.074036","latitude":"33.448376","physicalLocation":"Phoenix","pairedRegion":[{"name":"eastus","id":"/subscriptions/faa080af-c1d8-40ad-9cce-e1a450ca5b57/locations/eastus"}]}},{"id":"/subscriptions/faa080af-c1d8-40ad-9cce-e1a450ca5b57/locations/australiaeast","name":"australiaeast","type":"Region","displayName":"Australia East","regionalDisplayName":"(Asia Pacific) Australia East","metadata":{"regionType":"Physical","regionCategory":"Recommended","geographyGroup":"Asia Pacific","longitude":"151.2094","latitude":"-33.86","physicalLocation":"New South Wales","pairedRegion":[{"name":"australiasoutheast","id":"/subscriptions/faa080af-c1d8-40ad-9cce-e1a450ca5b57/locations/australiasoutheast"}]}},{"id":"/subscriptions/faa080af-c1d8-40ad-9cce-e1a450ca5b57/locations/southeastasia","name":"southeastasia","type":"Region","displayName":"Southeast Asia","regionalDisplayName":"(Asia Pacific) Southeast Asia","metadata":{"regionType":"Physical","regionCategory":"Recommended","geographyGroup":"Asia Pacific","longitude":"103.833","latitude":"1.283","physicalLocation":"Singapore","pairedRegion":[{"name":"eastasia","id":"/subscriptions/faa080af-c1d8-40ad-9cce-e1a450ca5b57/locations/eastasia"}]}},{"id":"/subscriptions/faa080af-c1d8-40ad-9cce-e1a450ca5b57/locations/northeurope","name":"northeurope","type":"Region","displayName":"North Europe","regionalDisplayName":"(Europe) North Europe","metadata":{"regionType":"Physical","regionCategory":"Recommended","geographyGroup":"Europe","longitude":"-6.2597","latitude":"53.3478","physicalLocation":"Ireland","pairedRegion":[{"name":"westeurope","id":"/subscriptions/faa080af-c1d8-40ad-9cce-e1a450ca5b57/locations/westeurope"}]}},{"id":"/subscriptions/faa080af-c1d8-40ad-9cce-e1a450ca5b57/locations/swedencentral","name":"swedencentral","type":"Region","displayName":"Sweden Central","regionalDisplayName":"(Europe) Sweden Central","metadata":{"regionType":"Physical","regionCategory":"Recommended","geographyGroup":"Europe","longitude":"17.14127","latitude":"60.67488","physicalLocation":"Gävle","pairedRegion":[{"name":"swedensouth","id":"/subscriptions/faa080af-c1d8-40ad-9cce-e1a450ca5b57/locations/swedensouth"}]}},{"id":"/subscriptions/faa080af-c1d8-40ad-9cce-e1a450ca5b57/locations/uksouth","name":"uksouth","type":"Region","displayName":"UK South","regionalDisplayName":"(Europe) UK South","metadata":{"regionType":"Physical","regionCategory":"Recommended","geographyGroup":"Europe","longitude":"-0.799","latitude":"50.941","physicalLocation":"London","pairedRegion":[{"name":"ukwest","id":"/subscriptions/faa080af-c1d8-40ad-9cce-e1a450ca5b57/locations/ukwest"}]}},{"id":"/subscriptions/faa080af-c1d8-40ad-9cce-e1a450ca5b57/locations/westeurope","name":"westeurope","type":"Region","displayName":"West Europe","regionalDisplayName":"(Europe) West Europe","metadata":{"regionType":"Physical","regionCategory":"Recommended","geographyGroup":"Europe","longitude":"4.9","latitude":"52.3667","physicalLocation":"Netherlands","pairedRegion":[{"name":"northeurope","id":"/subscriptions/faa080af-c1d8-40ad-9cce-e1a450ca5b57/locations/northeurope"}]}},{"id":"/subscriptions/faa080af-c1d8-40ad-9cce-e1a450ca5b57/locations/centralus","name":"centralus","type":"Region","displayName":"Central US","regionalDisplayName":"(US) Central US","metadata":{"regionType":"Physical","regionCategory":"Recommended","geographyGroup":"US","longitude":"-93.6208","latitude":"41.5908","physicalLocation":"Iowa","pairedRegion":[{"name":"eastus2","id":"/subscriptions/faa080af-c1d8-40ad-9cce-e1a450ca5b57/locations/eastus2"}]}},{"id":"/subscriptions/faa080af-c1d8-40ad-9cce-e1a450ca5b57/locations/southafricanorth","name":"southafricanorth","type":"Region","displayName":"South Africa North","regionalDisplayName":"(Africa) South Africa North","metadata":{"regionType":"Physical","regionCategory":"Recommended","geographyGroup":"Africa","longitude":"28.21837","latitude":"-25.73134","physicalLocation":"Johannesburg","pairedRegion":[{"name":"southafricawest","id":"/subscriptions/faa080af-c1d8-40ad-9cce-e1a450ca5b57/locations/southafricawest"}]}},{"id":"/subscriptions/faa080af-c1d8-40ad-9cce-e1a450ca5b57/locations/centralindia","name":"centralindia","type":"Region","displayName":"Central India","regionalDisplayName":"(Asia Pacific) Central India","metadata":{"regionType":"Physical","regionCategory":"Recommended","geographyGroup":"Asia Pacific","longitude":"73.9197","latitude":"18.5822","physicalLocation":"Pune","pairedRegion":[{"name":"southindia","id":"/subscriptions/faa080af-c1d8-40ad-9cce-e1a450ca5b57/locations/southindia"}]}},{"id":"/subscriptions/faa080af-c1d8-40ad-9cce-e1a450ca5b57/locations/eastasia","name":"eastasia","type":"Region","displayName":"East Asia","regionalDisplayName":"(Asia Pacific) East Asia","metadata":{"regionType":"Physical","regionCategory":"Recommended","geographyGroup":"Asia Pacific","longitude":"114.188","latitude":"22.267","physicalLocation":"Hong Kong","pairedRegion":[{"name":"southeastasia","id":"/subscriptions/faa080af-c1d8-40ad-9cce-e1a450ca5b57/locations/southeastasia"}]}},{"id":"/subscriptions/faa080af-c1d8-40ad-9cce-e1a450ca5b57/locations/japaneast","name":"japaneast","type":"Region","displayName":"Japan East","regionalDisplayName":"(Asia Pacific) Japan East","metadata":{"regionType":"Physical","regionCategory":"Recommended","geographyGroup":"Asia Pacific","longitude":"139.77","latitude":"35.68","physicalLocation":"Tokyo, Saitama","pairedRegion":[{"name":"japanwest","id":"/subscriptions/faa080af-c1d8-40ad-9cce-e1a450ca5b57/locations/japanwest"}]}},{"id":"/subscriptions/faa080af-c1d8-40ad-9cce-e1a450ca5b57/locations/koreacentral","name":"koreacentral","type":"Region","displayName":"Korea Central","regionalDisplayName":"(Asia Pacific) Korea Central","metadata":{"regionType":"Physical","regionCategory":"Recommended","geographyGroup":"Asia Pacific","longitude":"126.978","latitude":"37.5665","physicalLocation":"Seoul","pairedRegion":[{"name":"koreasouth","id":"/subscriptions/faa080af-c1d8-40ad-9cce-e1a450ca5b57/locations/koreasouth"}]}},{"id":"/subscriptions/faa080af-c1d8-40ad-9cce-e1a450ca5b57/locations/newzealandnorth","name":"newzealandnorth","type":"Region","displayName":"New Zealand North","regionalDisplayName":"(Asia Pacific) New Zealand North","metadata":{"regionType":"Physical","regionCategory":"Recommended","geographyGroup":"Asia Pacific","longitude":"174.76349","latitude":"-36.84853","physicalLocation":"Auckland","pairedRegion":[]}},{"id":"/subscriptions/faa080af-c1d8-40ad-9cce-e1a450ca5b57/locations/canadacentral","name":"canadacentral","type":"Region","displayName":"Canada Central","regionalDisplayName":"(Canada) Canada Central","metadata":{"regionType":"Physical","regionCategory":"Recommended","geographyGroup":"Canada","longitude":"-79.383","latitude":"43.653","physicalLocation":"Toronto","pairedRegion":[{"name":"canadaeast","id":"/subscriptions/faa080af-c1d8-40ad-9cce-e1a450ca5b57/locations/canadaeast"}]}},{"id":"/subscriptions/faa080af-c1d8-40ad-9cce-e1a450ca5b57/locations/francecentral","name":"francecentral","type":"Region","displayName":"France Central","regionalDisplayName":"(Europe) France Central","metadata":{"regionType":"Physical","regionCategory":"Recommended","geographyGroup":"Europe","longitude":"2.373","latitude":"46.3772","physicalLocation":"Paris","pairedRegion":[{"name":"francesouth","id":"/subscriptions/faa080af-c1d8-40ad-9cce-e1a450ca5b57/locations/francesouth"}]}},{"id":"/subscriptions/faa080af-c1d8-40ad-9cce-e1a450ca5b57/locations/germanywestcentral","name":"germanywestcentral","type":"Region","displayName":"Germany West Central","regionalDisplayName":"(Europe) Germany West Central","metadata":{"regionType":"Physical","regionCategory":"Recommended","geographyGroup":"Europe","longitude":"8.682127","latitude":"50.110924","physicalLocation":"Frankfurt","pairedRegion":[{"name":"germanynorth","id":"/subscriptions/faa080af-c1d8-40ad-9cce-e1a450ca5b57/locations/germanynorth"}]}},{"id":"/subscriptions/faa080af-c1d8-40ad-9cce-e1a450ca5b57/locations/italynorth","name":"italynorth","type":"Region","displayName":"Italy North","regionalDisplayName":"(Europe) Italy North","metadata":{"regionType":"Physical","regionCategory":"Recommended","geographyGroup":"Europe","longitude":"9.18109","latitude":"45.46888","physicalLocation":"Milan","pairedRegion":[]}},{"id":"/subscriptions/faa080af-c1d8-40ad-9cce-e1a450ca5b57/locations/norwayeast","name":"norwayeast","type":"Region","displayName":"Norway East","regionalDisplayName":"(Europe) Norway East","metadata":{"regionType":"Physical","regionCategory":"Recommended","geographyGroup":"Europe","longitude":"10.752245","latitude":"59.913868","physicalLocation":"Norway","pairedRegion":[{"name":"norwaywest","id":"/subscriptions/faa080af-c1d8-40ad-9cce-e1a450ca5b57/locations/norwaywest"}]}},{"id":"/subscriptions/faa080af-c1d8-40ad-9cce-e1a450ca5b57/locations/polandcentral","name":"polandcentral","type":"Region","displayName":"Poland Central","regionalDisplayName":"(Europe) Poland Central","metadata":{"regionType":"Physical","regionCategory":"Recommended","geographyGroup":"Europe","longitude":"21.01666","latitude":"52.23334","physicalLocation":"Warsaw","pairedRegion":[]}},{"id":"/subscriptions/faa080af-c1d8-40ad-9cce-e1a450ca5b57/locations/spaincentral","name":"spaincentral","type":"Region","displayName":"Spain Central","regionalDisplayName":"(Europe) Spain Central","metadata":{"regionType":"Physical","regionCategory":"Recommended","geographyGroup":"Europe","longitude":"3.4209","latitude":"40.4259","physicalLocation":"Madrid","pairedRegion":[]}},{"id":"/subscriptions/faa080af-c1d8-40ad-9cce-e1a450ca5b57/locations/switzerlandnorth","name":"switzerlandnorth","type":"Region","displayName":"Switzerland North","regionalDisplayName":"(Europe) Switzerland North","metadata":{"regionType":"Physical","regionCategory":"Recommended","geographyGroup":"Europe","longitude":"8.564572","latitude":"47.451542","physicalLocation":"Zurich","pairedRegion":[{"name":"switzerlandwest","id":"/subscriptions/faa080af-c1d8-40ad-9cce-e1a450ca5b57/locations/switzerlandwest"}]}},{"id":"/subscriptions/faa080af-c1d8-40ad-9cce-e1a450ca5b57/locations/mexicocentral","name":"mexicocentral","type":"Region","displayName":"Mexico Central","regionalDisplayName":"(Mexico) Mexico Central","metadata":{"regionType":"Physical","regionCategory":"Recommended","geographyGroup":"Mexico","longitude":"-100.389888","latitude":"20.588818","physicalLocation":"Querétaro State","pairedRegion":[]}},{"id":"/subscriptions/faa080af-c1d8-40ad-9cce-e1a450ca5b57/locations/uaenorth","name":"uaenorth","type":"Region","displayName":"UAE North","regionalDisplayName":"(Middle East) UAE North","metadata":{"regionType":"Physical","regionCategory":"Recommended","geographyGroup":"Middle East","longitude":"55.316666","latitude":"25.266666","physicalLocation":"Dubai","pairedRegion":[{"name":"uaecentral","id":"/subscriptions/faa080af-c1d8-40ad-9cce-e1a450ca5b57/locations/uaecentral"}]}},{"id":"/subscriptions/faa080af-c1d8-40ad-9cce-e1a450ca5b57/locations/brazilsouth","name":"brazilsouth","type":"Region","displayName":"Brazil South","regionalDisplayName":"(South America) Brazil South","metadata":{"regionType":"Physical","regionCategory":"Recommended","geographyGroup":"South America","longitude":"-46.633","latitude":"-23.55","physicalLocation":"Sao Paulo State","pairedRegion":[{"name":"southcentralus","id":"/subscriptions/faa080af-c1d8-40ad-9cce-e1a450ca5b57/locations/southcentralus"}]}},{"id":"/subscriptions/faa080af-c1d8-40ad-9cce-e1a450ca5b57/locations/israelcentral","name":"israelcentral","type":"Region","displayName":"Israel Central","regionalDisplayName":"(Middle East) Israel Central","metadata":{"regionType":"Physical","regionCategory":"Recommended","geographyGroup":"Middle East","longitude":"33.4506633","latitude":"31.2655698","physicalLocation":"Israel","pairedRegion":[]}},{"id":"/subscriptions/faa080af-c1d8-40ad-9cce-e1a450ca5b57/locations/qatarcentral","name":"qatarcentral","type":"Region","displayName":"Qatar Central","regionalDisplayName":"(Middle East) Qatar Central","metadata":{"regionType":"Physical","regionCategory":"Recommended","geographyGroup":"Middle East","longitude":"51.439327","latitude":"25.551462","physicalLocation":"Doha","pairedRegion":[]}},{"id":"/subscriptions/faa080af-c1d8-40ad-9cce-e1a450ca5b57/locations/centralusstage","name":"centralusstage","type":"Region","displayName":"Central US (Stage)","regionalDisplayName":"(US) Central US (Stage)","metadata":{"regionType":"Logical","regionCategory":"Other","geographyGroup":"US"}},{"id":"/subscriptions/faa080af-c1d8-40ad-9cce-e1a450ca5b57/locations/eastusstage","name":"eastusstage","type":"Region","displayName":"East US (Stage)","regionalDisplayName":"(US) East US (Stage)","metadata":{"regionType":"Logical","regionCategory":"Other","geographyGroup":"US"}},{"id":"/subscriptions/faa080af-c1d8-40ad-9cce-e1a450ca5b57/locations/eastus2stage","name":"eastus2stage","type":"Region","displayName":"East US 2 (Stage)","regionalDisplayName":"(US) East US 2 (Stage)","metadata":{"regionType":"Logical","regionCategory":"Other","geographyGroup":"US"}},{"id":"/subscriptions/faa080af-c1d8-40ad-9cce-e1a450ca5b57/locations/northcentralusstage","name":"northcentralusstage","type":"Region","displayName":"North Central US (Stage)","regionalDisplayName":"(US) North Central US (Stage)","metadata":{"regionType":"Logical","regionCategory":"Other","geographyGroup":"US"}},{"id":"/subscriptions/faa080af-c1d8-40ad-9cce-e1a450ca5b57/locations/southcentralusstage","name":"southcentralusstage","type":"Region","displayName":"South Central US (Stage)","regionalDisplayName":"(US) South Central US (Stage)","metadata":{"regionType":"Logical","regionCategory":"Other","geographyGroup":"US"}},{"id":"/subscriptions/faa080af-c1d8-40ad-9cce-e1a450ca5b57/locations/westusstage","name":"westusstage","type":"Region","displayName":"West US (Stage)","regionalDisplayName":"(US) West US (Stage)","metadata":{"regionType":"Logical","regionCategory":"Other","geographyGroup":"US"}},{"id":"/subscriptions/faa080af-c1d8-40ad-9cce-e1a450ca5b57/locations/westus2stage","name":"westus2stage","type":"Region","displayName":"West US 2 (Stage)","regionalDisplayName":"(US) West US 2 (Stage)","metadata":{"regionType":"Logical","regionCategory":"Other","geographyGroup":"US"}},{"id":"/subscriptions/faa080af-c1d8-40ad-9cce-e1a450ca5b57/locations/asia","name":"asia","type":"Region","displayName":"Asia","regionalDisplayName":"Asia","metadata":{"regionType":"Logical","regionCategory":"Other"}},{"id":"/subscriptions/faa080af-c1d8-40ad-9cce-e1a450ca5b57/locations/asiapacific","name":"asiapacific","type":"Region","displayName":"Asia Pacific","regionalDisplayName":"Asia Pacific","metadata":{"regionType":"Logical","regionCategory":"Other"}},{"id":"/subscriptions/faa080af-c1d8-40ad-9cce-e1a450ca5b57/locations/australia","name":"australia","type":"Region","displayName":"Australia","regionalDisplayName":"Australia","metadata":{"regionType":"Logical","regionCategory":"Other"}},{"id":"/subscriptions/faa080af-c1d8-40ad-9cce-e1a450ca5b57/locations/brazil","name":"brazil","type":"Region","displayName":"Brazil","regionalDisplayName":"Brazil","metadata":{"regionType":"Logical","regionCategory":"Other"}},{"id":"/subscriptions/faa080af-c1d8-40ad-9cce-e1a450ca5b57/locations/canada","name":"canada","type":"Region","displayName":"Canada","regionalDisplayName":"Canada","metadata":{"regionType":"Logical","regionCategory":"Other"}},{"id":"/subscriptions/faa080af-c1d8-40ad-9cce-e1a450ca5b57/locations/europe","name":"europe","type":"Region","displayName":"Europe","regionalDisplayName":"Europe","metadata":{"regionType":"Logical","regionCategory":"Other"}},{"id":"/subscriptions/faa080af-c1d8-40ad-9cce-e1a450ca5b57/locations/france","name":"france","type":"Region","displayName":"France","regionalDisplayName":"France","metadata":{"regionType":"Logical","regionCategory":"Other"}},{"id":"/subscriptions/faa080af-c1d8-40ad-9cce-e1a450ca5b57/locations/germany","name":"germany","type":"Region","displayName":"Germany","regionalDisplayName":"Germany","metadata":{"regionType":"Logical","regionCategory":"Other"}},{"id":"/subscriptions/faa080af-c1d8-40ad-9cce-e1a450ca5b57/locations/global","name":"global","type":"Region","displayName":"Global","regionalDisplayName":"Global","metadata":{"regionType":"Logical","regionCategory":"Other"}},{"id":"/subscriptions/faa080af-c1d8-40ad-9cce-e1a450ca5b57/locations/india","name":"india","type":"Region","displayName":"India","regionalDisplayName":"India","metadata":{"regionType":"Logical","regionCategory":"Other"}},{"id":"/subscriptions/faa080af-c1d8-40ad-9cce-e1a450ca5b57/locations/israel","name":"israel","type":"Region","displayName":"Israel","regionalDisplayName":"Israel","metadata":{"regionType":"Logical","regionCategory":"Other"}},{"id":"/subscriptions/faa080af-c1d8-40ad-9cce-e1a450ca5b57/locations/italy","name":"italy","type":"Region","displayName":"Italy","regionalDisplayName":"Italy","metadata":{"regionType":"Logical","regionCategory":"Other"}},{"id":"/subscriptions/faa080af-c1d8-40ad-9cce-e1a450ca5b57/locations/japan","name":"japan","type":"Region","displayName":"Japan","regionalDisplayName":"Japan","metadata":{"regionType":"Logical","regionCategory":"Other"}},{"id":"/subscriptions/faa080af-c1d8-40ad-9cce-e1a450ca5b57/locations/korea","name":"korea","type":"Region","displayName":"Korea","regionalDisplayName":"Korea","metadata":{"regionType":"Logical","regionCategory":"Other"}},{"id":"/subscriptions/faa080af-c1d8-40ad-9cce-e1a450ca5b57/locations/newzealand","name":"newzealand","type":"Region","displayName":"New Zealand","regionalDisplayName":"New Zealand","metadata":{"regionType":"Logical","regionCategory":"Other"}},{"id":"/subscriptions/faa080af-c1d8-40ad-9cce-e1a450ca5b57/locations/norway","name":"norway","type":"Region","displayName":"Norway","regionalDisplayName":"Norway","metadata":{"regionType":"Logical","regionCategory":"Other"}},{"id":"/subscriptions/faa080af-c1d8-40ad-9cce-e1a450ca5b57/locations/poland","name":"poland","type":"Region","displayName":"Poland","regionalDisplayName":"Poland","metadata":{"regionType":"Logical","regionCategory":"Other"}},{"id":"/subscriptions/faa080af-c1d8-40ad-9cce-e1a450ca5b57/locations/qatar","name":"qatar","type":"Region","displayName":"Qatar","regionalDisplayName":"Qatar","metadata":{"regionType":"Logical","regionCategory":"Other"}},{"id":"/subscriptions/faa080af-c1d8-40ad-9cce-e1a450ca5b57/locations/singapore","name":"singapore","type":"Region","displayName":"Singapore","regionalDisplayName":"Singapore","metadata":{"regionType":"Logical","regionCategory":"Other"}},{"id":"/subscriptions/faa080af-c1d8-40ad-9cce-e1a450ca5b57/locations/southafrica","name":"southafrica","type":"Region","displayName":"South Africa","regionalDisplayName":"South Africa","metadata":{"regionType":"Logical","regionCategory":"Other"}},{"id":"/subscriptions/faa080af-c1d8-40ad-9cce-e1a450ca5b57/locations/sweden","name":"sweden","type":"Region","displayName":"Sweden","regionalDisplayName":"Sweden","metadata":{"regionType":"Logical","regionCategory":"Other"}},{"id":"/subscriptions/faa080af-c1d8-40ad-9cce-e1a450ca5b57/locations/switzerland","name":"switzerland","type":"Region","displayName":"Switzerland","regionalDisplayName":"Switzerland","metadata":{"regionType":"Logical","regionCategory":"Other"}},{"id":"/subscriptions/faa080af-c1d8-40ad-9cce-e1a450ca5b57/locations/uae","name":"uae","type":"Region","displayName":"United Arab Emirates","regionalDisplayName":"United Arab Emirates","metadata":{"regionType":"Logical","regionCategory":"Other"}},{"id":"/subscriptions/faa080af-c1d8-40ad-9cce-e1a450ca5b57/locations/uk","name":"uk","type":"Region","displayName":"United Kingdom","regionalDisplayName":"United Kingdom","metadata":{"regionType":"Logical","regionCategory":"Other"}},{"id":"/subscriptions/faa080af-c1d8-40ad-9cce-e1a450ca5b57/locations/unitedstates","name":"unitedstates","type":"Region","displayName":"United States","regionalDisplayName":"United States","metadata":{"regionType":"Logical","regionCategory":"Other"}},{"id":"/subscriptions/faa080af-c1d8-40ad-9cce-e1a450ca5b57/locations/unitedstateseuap","name":"unitedstateseuap","type":"Region","displayName":"United States EUAP","regionalDisplayName":"United States EUAP","metadata":{"regionType":"Logical","regionCategory":"Other"}},{"id":"/subscriptions/faa080af-c1d8-40ad-9cce-e1a450ca5b57/locations/eastasiastage","name":"eastasiastage","type":"Region","displayName":"East Asia (Stage)","regionalDisplayName":"(Asia Pacific) East Asia (Stage)","metadata":{"regionType":"Logical","regionCategory":"Other","geographyGroup":"Asia Pacific"}},{"id":"/subscriptions/faa080af-c1d8-40ad-9cce-e1a450ca5b57/locations/southeastasiastage","name":"southeastasiastage","type":"Region","displayName":"Southeast Asia (Stage)","regionalDisplayName":"(Asia Pacific) Southeast Asia (Stage)","metadata":{"regionType":"Logical","regionCategory":"Other","geographyGroup":"Asia Pacific"}},{"id":"/subscriptions/faa080af-c1d8-40ad-9cce-e1a450ca5b57/locations/brazilus","name":"brazilus","type":"Region","displayName":"Brazil US","regionalDisplayName":"(South America) Brazil US","metadata":{"regionType":"Physical","regionCategory":"Other","geographyGroup":"South America","longitude":"0","latitude":"0","physicalLocation":"","pairedRegion":[{"name":"brazilsoutheast","id":"/subscriptions/faa080af-c1d8-40ad-9cce-e1a450ca5b57/locations/brazilsoutheast"}]}},{"id":"/subscriptions/faa080af-c1d8-40ad-9cce-e1a450ca5b57/locations/eastus2","name":"eastus2","type":"Region","displayName":"East US 2","regionalDisplayName":"(US) East US 2","metadata":{"regionType":"Physical","regionCategory":"Other","geographyGroup":"US","longitude":"-78.3889","latitude":"36.6681","physicalLocation":"Virginia","pairedRegion":[{"name":"centralus","id":"/subscriptions/faa080af-c1d8-40ad-9cce-e1a450ca5b57/locations/centralus"}]}},{"id":"/subscriptions/faa080af-c1d8-40ad-9cce-e1a450ca5b57/locations/eastusstg","name":"eastusstg","type":"Region","displayName":"East US STG","regionalDisplayName":"(US) East US STG","metadata":{"regionType":"Physical","regionCategory":"Other","geographyGroup":"US","longitude":"-79.8164","latitude":"37.3719","physicalLocation":"Virginia","pairedRegion":[{"name":"southcentralusstg","id":"/subscriptions/faa080af-c1d8-40ad-9cce-e1a450ca5b57/locations/southcentralusstg"}]}},{"id":"/subscriptions/faa080af-c1d8-40ad-9cce-e1a450ca5b57/locations/northcentralus","name":"northcentralus","type":"Region","displayName":"North Central US","regionalDisplayName":"(US) North Central US","metadata":{"regionType":"Physical","regionCategory":"Other","geographyGroup":"US","longitude":"-87.6278","latitude":"41.8819","physicalLocation":"Illinois","pairedRegion":[{"name":"southcentralus","id":"/subscriptions/faa080af-c1d8-40ad-9cce-e1a450ca5b57/locations/southcentralus"}]}},{"id":"/subscriptions/faa080af-c1d8-40ad-9cce-e1a450ca5b57/locations/westus","name":"westus","type":"Region","displayName":"West US","regionalDisplayName":"(US) West US","metadata":{"regionType":"Physical","regionCategory":"Other","geographyGroup":"US","longitude":"-122.417","latitude":"37.783","physicalLocation":"California","pairedRegion":[{"name":"eastus","id":"/subscriptions/faa080af-c1d8-40ad-9cce-e1a450ca5b57/locations/eastus"}]}},{"id":"/subscriptions/faa080af-c1d8-40ad-9cce-e1a450ca5b57/locations/japanwest","name":"japanwest","type":"Region","displayName":"Japan West","regionalDisplayName":"(Asia Pacific) Japan West","metadata":{"regionType":"Physical","regionCategory":"Other","geographyGroup":"Asia Pacific","longitude":"135.5022","latitude":"34.6939","physicalLocation":"Osaka","pairedRegion":[{"name":"japaneast","id":"/subscriptions/faa080af-c1d8-40ad-9cce-e1a450ca5b57/locations/japaneast"}]}},{"id":"/subscriptions/faa080af-c1d8-40ad-9cce-e1a450ca5b57/locations/jioindiawest","name":"jioindiawest","type":"Region","displayName":"Jio India West","regionalDisplayName":"(Asia Pacific) Jio India West","metadata":{"regionType":"Physical","regionCategory":"Other","geographyGroup":"Asia Pacific","longitude":"70.05773","latitude":"22.470701","physicalLocation":"Jamnagar","pairedRegion":[{"name":"jioindiacentral","id":"/subscriptions/faa080af-c1d8-40ad-9cce-e1a450ca5b57/locations/jioindiacentral"}]}},{"id":"/subscriptions/faa080af-c1d8-40ad-9cce-e1a450ca5b57/locations/centraluseuap","name":"centraluseuap","type":"Region","displayName":"Central US EUAP","regionalDisplayName":"(US) Central US EUAP","metadata":{"regionType":"Physical","regionCategory":"Other","geographyGroup":"US","longitude":"-93.6208","latitude":"41.5908","physicalLocation":"","pairedRegion":[{"name":"eastus2euap","id":"/subscriptions/faa080af-c1d8-40ad-9cce-e1a450ca5b57/locations/eastus2euap"}]}},{"id":"/subscriptions/faa080af-c1d8-40ad-9cce-e1a450ca5b57/locations/eastus2euap","name":"eastus2euap","type":"Region","displayName":"East US 2 EUAP","regionalDisplayName":"(US) East US 2 EUAP","metadata":{"regionType":"Physical","regionCategory":"Other","geographyGroup":"US","longitude":"-78.3889","latitude":"36.6681","physicalLocation":"","pairedRegion":[{"name":"centraluseuap","id":"/subscriptions/faa080af-c1d8-40ad-9cce-e1a450ca5b57/locations/centraluseuap"}]}},{"id":"/subscriptions/faa080af-c1d8-40ad-9cce-e1a450ca5b57/locations/southcentralusstg","name":"southcentralusstg","type":"Region","displayName":"South Central US STG","regionalDisplayName":"(US) South Central US STG","metadata":{"regionType":"Physical","regionCategory":"Other","geographyGroup":"US","longitude":"-98.5","latitude":"29.4167","physicalLocation":"Texas","pairedRegion":[{"name":"eastusstg","id":"/subscriptions/faa080af-c1d8-40ad-9cce-e1a450ca5b57/locations/eastusstg"}]}},{"id":"/subscriptions/faa080af-c1d8-40ad-9cce-e1a450ca5b57/locations/westcentralus","name":"westcentralus","type":"Region","displayName":"West Central US","regionalDisplayName":"(US) West Central US","metadata":{"regionType":"Physical","regionCategory":"Other","geographyGroup":"US","longitude":"-110.234","latitude":"40.89","physicalLocation":"Wyoming","pairedRegion":[{"name":"westus2","id":"/subscriptions/faa080af-c1d8-40ad-9cce-e1a450ca5b57/locations/westus2"}]}},{"id":"/subscriptions/faa080af-c1d8-40ad-9cce-e1a450ca5b57/locations/southafricawest","name":"southafricawest","type":"Region","displayName":"South Africa West","regionalDisplayName":"(Africa) South Africa West","metadata":{"regionType":"Physical","regionCategory":"Other","geographyGroup":"Africa","longitude":"18.843266","latitude":"-34.075691","physicalLocation":"Cape Town","pairedRegion":[{"name":"southafricanorth","id":"/subscriptions/faa080af-c1d8-40ad-9cce-e1a450ca5b57/locations/southafricanorth"}]}},{"id":"/subscriptions/faa080af-c1d8-40ad-9cce-e1a450ca5b57/locations/australiacentral","name":"australiacentral","type":"Region","displayName":"Australia Central","regionalDisplayName":"(Asia Pacific) Australia Central","metadata":{"regionType":"Physical","regionCategory":"Other","geographyGroup":"Asia Pacific","longitude":"149.1244","latitude":"-35.3075","physicalLocation":"Canberra","pairedRegion":[{"name":"australiacentral2","id":"/subscriptions/faa080af-c1d8-40ad-9cce-e1a450ca5b57/locations/australiacentral2"}]}},{"id":"/subscriptions/faa080af-c1d8-40ad-9cce-e1a450ca5b57/locations/australiacentral2","name":"australiacentral2","type":"Region","displayName":"Australia Central 2","regionalDisplayName":"(Asia Pacific) Australia Central 2","metadata":{"regionType":"Physical","regionCategory":"Other","geographyGroup":"Asia Pacific","longitude":"149.1244","latitude":"-35.3075","physicalLocation":"Canberra","pairedRegion":[{"name":"australiacentral","id":"/subscriptions/faa080af-c1d8-40ad-9cce-e1a450ca5b57/locations/australiacentral"}]}},{"id":"/subscriptions/faa080af-c1d8-40ad-9cce-e1a450ca5b57/locations/australiasoutheast","name":"australiasoutheast","type":"Region","displayName":"Australia Southeast","regionalDisplayName":"(Asia Pacific) Australia Southeast","metadata":{"regionType":"Physical","regionCategory":"Other","geographyGroup":"Asia Pacific","longitude":"144.9631","latitude":"-37.8136","physicalLocation":"Victoria","pairedRegion":[{"name":"australiaeast","id":"/subscriptions/faa080af-c1d8-40ad-9cce-e1a450ca5b57/locations/australiaeast"}]}},{"id":"/subscriptions/faa080af-c1d8-40ad-9cce-e1a450ca5b57/locations/jioindiacentral","name":"jioindiacentral","type":"Region","displayName":"Jio India Central","regionalDisplayName":"(Asia Pacific) Jio India Central","metadata":{"regionType":"Physical","regionCategory":"Other","geographyGroup":"Asia Pacific","longitude":"79.08886","latitude":"21.146633","physicalLocation":"Nagpur","pairedRegion":[{"name":"jioindiawest","id":"/subscriptions/faa080af-c1d8-40ad-9cce-e1a450ca5b57/locations/jioindiawest"}]}},{"id":"/subscriptions/faa080af-c1d8-40ad-9cce-e1a450ca5b57/locations/koreasouth","name":"koreasouth","type":"Region","displayName":"Korea South","regionalDisplayName":"(Asia Pacific) Korea South","metadata":{"regionType":"Physical","regionCategory":"Other","geographyGroup":"Asia Pacific","longitude":"129.0756","latitude":"35.1796","physicalLocation":"Busan","pairedRegion":[{"name":"koreacentral","id":"/subscriptions/faa080af-c1d8-40ad-9cce-e1a450ca5b57/locations/koreacentral"}]}},{"id":"/subscriptions/faa080af-c1d8-40ad-9cce-e1a450ca5b57/locations/southindia","name":"southindia","type":"Region","displayName":"South India","regionalDisplayName":"(Asia Pacific) South India","metadata":{"regionType":"Physical","regionCategory":"Other","geographyGroup":"Asia Pacific","longitude":"80.1636","latitude":"12.9822","physicalLocation":"Chennai","pairedRegion":[{"name":"centralindia","id":"/subscriptions/faa080af-c1d8-40ad-9cce-e1a450ca5b57/locations/centralindia"}]}},{"id":"/subscriptions/faa080af-c1d8-40ad-9cce-e1a450ca5b57/locations/westindia","name":"westindia","type":"Region","displayName":"West India","regionalDisplayName":"(Asia Pacific) West India","metadata":{"regionType":"Physical","regionCategory":"Other","geographyGroup":"Asia Pacific","longitude":"72.868","latitude":"19.088","physicalLocation":"Mumbai","pairedRegion":[{"name":"southindia","id":"/subscriptions/faa080af-c1d8-40ad-9cce-e1a450ca5b57/locations/southindia"}]}},{"id":"/subscriptions/faa080af-c1d8-40ad-9cce-e1a450ca5b57/locations/canadaeast","name":"canadaeast","type":"Region","displayName":"Canada East","regionalDisplayName":"(Canada) Canada East","metadata":{"regionType":"Physical","regionCategory":"Other","geographyGroup":"Canada","longitude":"-71.217","latitude":"46.817","physicalLocation":"Quebec","pairedRegion":[{"name":"canadacentral","id":"/subscriptions/faa080af-c1d8-40ad-9cce-e1a450ca5b57/locations/canadacentral"}]}},{"id":"/subscriptions/faa080af-c1d8-40ad-9cce-e1a450ca5b57/locations/francesouth","name":"francesouth","type":"Region","displayName":"France South","regionalDisplayName":"(Europe) France South","metadata":{"regionType":"Physical","regionCategory":"Other","geographyGroup":"Europe","longitude":"2.1972","latitude":"43.8345","physicalLocation":"Marseille","pairedRegion":[{"name":"francecentral","id":"/subscriptions/faa080af-c1d8-40ad-9cce-e1a450ca5b57/locations/francecentral"}]}},{"id":"/subscriptions/faa080af-c1d8-40ad-9cce-e1a450ca5b57/locations/germanynorth","name":"germanynorth","type":"Region","displayName":"Germany North","regionalDisplayName":"(Europe) Germany North","metadata":{"regionType":"Physical","regionCategory":"Other","geographyGroup":"Europe","longitude":"8.806422","latitude":"53.073635","physicalLocation":"Berlin","pairedRegion":[{"name":"germanywestcentral","id":"/subscriptions/faa080af-c1d8-40ad-9cce-e1a450ca5b57/locations/germanywestcentral"}]}},{"id":"/subscriptions/faa080af-c1d8-40ad-9cce-e1a450ca5b57/locations/norwaywest","name":"norwaywest","type":"Region","displayName":"Norway West","regionalDisplayName":"(Europe) Norway West","metadata":{"regionType":"Physical","regionCategory":"Other","geographyGroup":"Europe","longitude":"5.733107","latitude":"58.969975","physicalLocation":"Norway","pairedRegion":[{"name":"norwayeast","id":"/subscriptions/faa080af-c1d8-40ad-9cce-e1a450ca5b57/locations/norwayeast"}]}},{"id":"/subscriptions/faa080af-c1d8-40ad-9cce-e1a450ca5b57/locations/switzerlandwest","name":"switzerlandwest","type":"Region","displayName":"Switzerland West","regionalDisplayName":"(Europe) Switzerland West","metadata":{"regionType":"Physical","regionCategory":"Other","geographyGroup":"Europe","longitude":"6.143158","latitude":"46.204391","physicalLocation":"Geneva","pairedRegion":[{"name":"switzerlandnorth","id":"/subscriptions/faa080af-c1d8-40ad-9cce-e1a450ca5b57/locations/switzerlandnorth"}]}},{"id":"/subscriptions/faa080af-c1d8-40ad-9cce-e1a450ca5b57/locations/ukwest","name":"ukwest","type":"Region","displayName":"UK West","regionalDisplayName":"(Europe) UK West","metadata":{"regionType":"Physical","regionCategory":"Other","geographyGroup":"Europe","longitude":"-3.084","latitude":"53.427","physicalLocation":"Cardiff","pairedRegion":[{"name":"uksouth","id":"/subscriptions/faa080af-c1d8-40ad-9cce-e1a450ca5b57/locations/uksouth"}]}},{"id":"/subscriptions/faa080af-c1d8-40ad-9cce-e1a450ca5b57/locations/uaecentral","name":"uaecentral","type":"Region","displayName":"UAE Central","regionalDisplayName":"(Middle East) UAE Central","metadata":{"regionType":"Physical","regionCategory":"Other","geographyGroup":"Middle East","longitude":"54.366669","latitude":"24.466667","physicalLocation":"Abu Dhabi","pairedRegion":[{"name":"uaenorth","id":"/subscriptions/faa080af-c1d8-40ad-9cce-e1a450ca5b57/locations/uaenorth"}]}},{"id":"/subscriptions/faa080af-c1d8-40ad-9cce-e1a450ca5b57/locations/brazilsoutheast","name":"brazilsoutheast","type":"Region","displayName":"Brazil Southeast","regionalDisplayName":"(South America) Brazil Southeast","metadata":{"regionType":"Physical","regionCategory":"Other","geographyGroup":"South America","longitude":"-43.2075","latitude":"-22.90278","physicalLocation":"Rio","pairedRegion":[{"name":"brazilsouth","id":"/subscriptions/faa080af-c1d8-40ad-9cce-e1a450ca5b57/locations/brazilsouth"}]}}]}'
        headers:
            Cache-Control:
                - no-cache
            Content-Length:
                - "35781"
            Content-Type:
                - application/json; charset=utf-8
            Date:
                - Thu, 06 Mar 2025 00:06:52 GMT
            Expires:
                - "-1"
            Pragma:
                - no-cache
            Strict-Transport-Security:
                - max-age=31536000; includeSubDomains
            X-Cache:
                - CONFIG_NOCACHE
            X-Content-Type-Options:
                - nosniff
            X-Ms-Correlation-Request-Id:
                - e6388fd5f876793bfbe2535cdcc311ea
            X-Ms-Ratelimit-Remaining-Subscription-Global-Reads:
                - "16499"
            X-Ms-Ratelimit-Remaining-Subscription-Reads:
                - "1099"
            X-Ms-Request-Id:
                - 1ef68f7f-f9c9-495e-854c-79521e31e99b
            X-Ms-Routing-Request-Id:
                - WESTUS2:20250306T000652Z:1ef68f7f-f9c9-495e-854c-79521e31e99b
            X-Msedge-Ref:
                - 'Ref A: 6729ED743A6F40B8B6E3E46F9C3A2FA3 Ref B: CO6AA3150219035 Ref C: 2025-03-06T00:06:49Z'
        status: 200 OK
        code: 200
        duration: 3.0042666s
    - id: 11
      request:
        proto: HTTP/1.1
        proto_major: 1
        proto_minor: 1
        content_length: 0
        transfer_encoding: []
        trailer: {}
        host: management.azure.com
        remote_addr: ""
        request_uri: ""
        body: ""
        form: {}
        headers:
            Accept:
                - application/json
            Accept-Encoding:
                - gzip
            Authorization:
                - SANITIZED
            User-Agent:
                - azsdk-go-armresources.DeploymentsClient/v1.1.1 (go1.23.2; Windows_NT),azdev/0.0.0-dev.0 (Go go1.23.2; windows/amd64)
            X-Ms-Correlation-Request-Id:
                - e6388fd5f876793bfbe2535cdcc311ea
        url: https://management.azure.com:443/subscriptions/faa080af-c1d8-40ad-9cce-e1a450ca5b57/providers/Microsoft.Resources/deployments/?api-version=2021-04-01
        method: GET
      response:
        proto: HTTP/2.0
        proto_major: 2
        proto_minor: 0
        transfer_encoding: []
        trailer: {}
        content_length: 883790
        uncompressed: false
        body: '{"nextLink":"https://management.azure.com/subscriptions/faa080af-c1d8-40ad-9cce-e1a450ca5b57/providers/Microsoft.Resources/deployments/?api-version=2021-04-01\u0026%24skiptoken=3ZJBa8JAEIV%2fi3uusKtBWm%2bms4K1MzGbnbTpTdRKjCTQpsSs%2bN%2b7UQqe66k97cA%2bZt77eEexqso6L7%2bWdV6Vtio25acYH8WLTiwng24sN4d6sfyo804x37RiLFTvvkc2O6DL%2buLurDBV8%2fOnZNAzxTRE2DYxvwFyHBCEoYE9xDKdImtJNoTYpo9k1%2b9GUfScyCYC9rqsjWwxQFdIgplD0BJzpQ2rRbR70mhXLgJ%2fGfzOSb8vTndCT27wqka3eD2Q1QHZlaLOr2NJuXo1vMeE5QgLwyYlxl3VGtBDgonPuPX58Oz7wnj4hxj%2fzmogb0Q8a3zZGnLZAHdaUatiLh7mhokvlZg5Ao9Yr%2bO0e8Gcq2J5HyX2Gn3m0Oor9P8kzun0DQ%3d%3d","value":[{"id":"/subscriptions/faa080af-c1d8-40ad-9cce-e1a450ca5b57/providers/Microsoft.Resources/deployments/azdtest-wfad9fd-1741219531","location":"eastus2","name":"azdtest-wfad9fd-1741219531","properties":{"correlationId":"e69829477560f1cf20bb7307cebdfb58","dependencies":[{"dependsOn":[{"id":"/subscriptions/faa080af-c1d8-40ad-9cce-e1a450ca5b57/resourceGroups/rg-azdtest-wfad9fd","resourceName":"rg-azdtest-wfad9fd","resourceType":"Microsoft.Resources/resourceGroups"}],"id":"/subscriptions/faa080af-c1d8-40ad-9cce-e1a450ca5b57/resourceGroups/rg-azdtest-wfad9fd/providers/Microsoft.Resources/deployments/resources","resourceName":"resources","resourceType":"Microsoft.Resources/deployments"}],"duration":"PT28.314504S","mode":"Incremental","outputResources":[{"id":"/subscriptions/faa080af-c1d8-40ad-9cce-e1a450ca5b57/resourceGroups/rg-azdtest-wfad9fd"},{"id":"/subscriptions/faa080af-c1d8-40ad-9cce-e1a450ca5b57/resourceGroups/rg-azdtest-wfad9fd/providers/Microsoft.Storage/storageAccounts/stecmwz3gr66zzk"}],"outputs":{"arraY_INT":{"type":"Array","value":[1,2,3]},"arraY_STRING":{"type":"Array","value":["elem1","elem2","elem3"]},"array":{"type":"Array","value":[true,"abc",1234]},"azurE_STORAGE_ACCOUNT_ID":{"type":"String","value":"/subscriptions/faa080af-c1d8-40ad-9cce-e1a450ca5b57/resourceGroups/rg-azdtest-wfad9fd/providers/Microsoft.Storage/storageAccounts/stecmwz3gr66zzk"},"azurE_STORAGE_ACCOUNT_NAME":{"type":"String","value":"stecmwz3gr66zzk"},"bool":{"type":"Bool","value":true},"int":{"type":"Int","value":1234},"nullableParamOutput":{"type":"String"},"object":{"type":"Object","value":{"array":[true,"abc",1234],"foo":"bar","inner":{"foo":"bar"}}},"string":{"type":"String","value":"abc"}},"parameters":{"boolTagValue":{"type":"Bool","value":false},"deleteAfterTime":{"type":"String","value":"2025-03-06T01:06:11Z"},"environmentName":{"type":"String","value":"azdtest-wfad9fd"},"intTagValue":{"type":"Int","value":678},"location":{"type":"String","value":"eastus2"},"nullableParam":{"type":"String"},"secureObject":{"type":"SecureObject"},"secureValue":{"type":"SecureString"}},"providers":[{"namespace":"Microsoft.Resources","resourceTypes":[{"locations":["eastus2"],"resourceType":"resourceGroups"},{"locations":[null],"resourceType":"deployments"}]}],"provisioningState":"Succeeded","templateHash":"11064734108664627865","timestamp":"2025-03-06T00:06:42.1854037Z"},"tags":{"azd-env-name":"azdtest-wfad9fd","azd-provision-param-hash":"5b29638c309f0990e4c6b890d24cfc78677a3b366c48ec8582fc4065e7c167c6"},"type":"Microsoft.Resources/deployments"}]}'
        headers:
            Cache-Control:
                - no-cache
            Content-Length:
                - "883790"
            Content-Type:
                - application/json; charset=utf-8
            Date:
                - Thu, 06 Mar 2025 00:06:57 GMT
            Expires:
                - "-1"
            Pragma:
                - no-cache
            Strict-Transport-Security:
                - max-age=31536000; includeSubDomains
            X-Cache:
                - CONFIG_NOCACHE
            X-Content-Type-Options:
                - nosniff
            X-Ms-Correlation-Request-Id:
                - e6388fd5f876793bfbe2535cdcc311ea
            X-Ms-Ratelimit-Remaining-Subscription-Global-Reads:
                - "16499"
            X-Ms-Ratelimit-Remaining-Subscription-Reads:
                - "1099"
            X-Ms-Request-Id:
                - daa628d5-5c98-4c08-a568-2b28fb32da14
            X-Ms-Routing-Request-Id:
                - WESTUS2:20250306T000658Z:daa628d5-5c98-4c08-a568-2b28fb32da14
            X-Msedge-Ref:
                - 'Ref A: 0429FBEA279F425F877603DA6B631C0B Ref B: CO6AA3150219035 Ref C: 2025-03-06T00:06:53Z'
        status: 200 OK
        code: 200
        duration: 5.1250521s
    - id: 12
      request:
        proto: HTTP/1.1
        proto_major: 1
        proto_minor: 1
        content_length: 0
        transfer_encoding: []
        trailer: {}
        host: management.azure.com
        remote_addr: ""
        request_uri: ""
        body: ""
        form: {}
        headers:
            Accept-Encoding:
                - gzip
            Authorization:
                - SANITIZED
            User-Agent:
                - azsdk-go-armresources.DeploymentsClient/v1.1.1 (go1.23.2; Windows_NT),azdev/0.0.0-dev.0 (Go go1.23.2; windows/amd64)
            X-Ms-Correlation-Request-Id:
                - e6388fd5f876793bfbe2535cdcc311ea
        url: https://management.azure.com:443/subscriptions/faa080af-c1d8-40ad-9cce-e1a450ca5b57/providers/Microsoft.Resources/deployments/?api-version=2021-04-01&%24skiptoken=3ZJBa8JAEIV%2fi3uusKtBWm%2bms4K1MzGbnbTpTdRKjCTQpsSs%2bN%2b7UQqe66k97cA%2bZt77eEexqso6L7%2bWdV6Vtio25acYH8WLTiwng24sN4d6sfyo804x37RiLFTvvkc2O6DL%2buLurDBV8%2fOnZNAzxTRE2DYxvwFyHBCEoYE9xDKdImtJNoTYpo9k1%2b9GUfScyCYC9rqsjWwxQFdIgplD0BJzpQ2rRbR70mhXLgJ%2fGfzOSb8vTndCT27wqka3eD2Q1QHZlaLOr2NJuXo1vMeE5QgLwyYlxl3VGtBDgonPuPX58Oz7wnj4hxj%2fzmogb0Q8a3zZGnLZAHdaUatiLh7mhokvlZg5Ao9Yr%2bO0e8Gcq2J5HyX2Gn3m0Oor9P8kzun0DQ%3d%3d
        method: GET
      response:
        proto: HTTP/2.0
        proto_major: 2
        proto_minor: 0
        transfer_encoding: []
        trailer: {}
        content_length: 1227411
        uncompressed: false
        body: '{"nextLink":"https://management.azure.com/subscriptions/faa080af-c1d8-40ad-9cce-e1a450ca5b57/providers/Microsoft.Resources/deployments/?api-version=2021-04-01\u0026%24skiptoken=zc9La4NAFAXg3%2bKsDTgaS3BXeycg6Z3p6EyK3QVrxAcjtAZf%2bN9rSkrptt10ebnnwHdmkrWmK83l1JWtUW2dm3cSzOSZJUonLgnMpWlswu5v50xMPnRPp7euvBYO%2bUgCQq2dxVU64JRuiP2ZiNv%2b60ednRXX%2bxCh6KV%2bAdRyyyEMY2hAOsc9auZwFYJUxweuXs8x5eIxcXoBes2lI06Zj1Xk8wp9AdEkEirlmsGK9RraMQbm4VSPWGUuh2JDFvvG937yr7t%2boXf%2bpOcQUQFsK0Cuiwp31fMEojus5cAn9FEVA4L2vtX%2fnLksHw%3d%3d","value":[]}'
        headers:
            Cache-Control:
                - no-cache
            Content-Length:
                - "1227411"
            Content-Type:
                - application/json; charset=utf-8
            Date:
                - Thu, 06 Mar 2025 00:07:03 GMT
            Expires:
                - "-1"
            Pragma:
                - no-cache
            Strict-Transport-Security:
                - max-age=31536000; includeSubDomains
            X-Cache:
                - CONFIG_NOCACHE
            X-Content-Type-Options:
                - nosniff
            X-Ms-Correlation-Request-Id:
                - e6388fd5f876793bfbe2535cdcc311ea
            X-Ms-Ratelimit-Remaining-Subscription-Global-Reads:
                - "16499"
            X-Ms-Ratelimit-Remaining-Subscription-Reads:
                - "1099"
            X-Ms-Request-Id:
                - c333d999-e129-4f91-ad3c-ce4a2a432a4a
            X-Ms-Routing-Request-Id:
                - WESTUS2:20250306T000704Z:c333d999-e129-4f91-ad3c-ce4a2a432a4a
            X-Msedge-Ref:
                - 'Ref A: B0CDEC13271340FA88842E4D4A5E53CB Ref B: CO6AA3150219035 Ref C: 2025-03-06T00:06:58Z'
        status: 200 OK
        code: 200
        duration: 5.952131s
    - id: 13
      request:
        proto: HTTP/1.1
        proto_major: 1
        proto_minor: 1
        content_length: 0
        transfer_encoding: []
        trailer: {}
        host: management.azure.com
        remote_addr: ""
        request_uri: ""
        body: ""
        form: {}
        headers:
            Accept-Encoding:
                - gzip
            Authorization:
                - SANITIZED
            User-Agent:
                - azsdk-go-armresources.DeploymentsClient/v1.1.1 (go1.23.2; Windows_NT),azdev/0.0.0-dev.0 (Go go1.23.2; windows/amd64)
            X-Ms-Correlation-Request-Id:
                - e6388fd5f876793bfbe2535cdcc311ea
        url: https://management.azure.com:443/subscriptions/faa080af-c1d8-40ad-9cce-e1a450ca5b57/providers/Microsoft.Resources/deployments/?api-version=2021-04-01&%24skiptoken=zc9La4NAFAXg3%2bKsDTgaS3BXeycg6Z3p6EyK3QVrxAcjtAZf%2bN9rSkrptt10ebnnwHdmkrWmK83l1JWtUW2dm3cSzOSZJUonLgnMpWlswu5v50xMPnRPp7euvBYO%2bUgCQq2dxVU64JRuiP2ZiNv%2b60ednRXX%2bxCh6KV%2bAdRyyyEMY2hAOsc9auZwFYJUxweuXs8x5eIxcXoBes2lI06Zj1Xk8wp9AdEkEirlmsGK9RraMQbm4VSPWGUuh2JDFvvG937yr7t%2boXf%2bpOcQUQFsK0Cuiwp31fMEojus5cAn9FEVA4L2vtX%2fnLksHw%3d%3d
        method: GET
      response:
        proto: HTTP/2.0
        proto_major: 2
        proto_minor: 0
        transfer_encoding: []
        trailer: {}
        content_length: 547592
        uncompressed: false
        body: '{"nextLink":"https://management.azure.com/subscriptions/faa080af-c1d8-40ad-9cce-e1a450ca5b57/providers/Microsoft.Resources/deployments/?api-version=2021-04-01\u0026%24skiptoken=q1ZKzs8rycwrTSzJzM8Lyc9OzStWsqpWcnUMDgkNNlKyyivNydGBcmG8cFeQJIwX6h3sHxriAeMG%2bPs4%2brk4u%2fqFBDn6wAQhOuDGQbjGENnaWgA%3d","value":[]}'
        headers:
            Cache-Control:
                - no-cache
            Content-Length:
                - "547592"
            Content-Type:
                - application/json; charset=utf-8
            Date:
                - Thu, 06 Mar 2025 00:07:06 GMT
            Expires:
                - "-1"
            Pragma:
                - no-cache
            Strict-Transport-Security:
                - max-age=31536000; includeSubDomains
            X-Cache:
                - CONFIG_NOCACHE
            X-Content-Type-Options:
                - nosniff
            X-Ms-Correlation-Request-Id:
                - e6388fd5f876793bfbe2535cdcc311ea
            X-Ms-Ratelimit-Remaining-Subscription-Global-Reads:
                - "16499"
            X-Ms-Ratelimit-Remaining-Subscription-Reads:
                - "1099"
            X-Ms-Request-Id:
                - 9d0e4914-6e31-45d9-b878-13ac040cbf41
            X-Ms-Routing-Request-Id:
                - WESTUS2:20250306T000706Z:9d0e4914-6e31-45d9-b878-13ac040cbf41
            X-Msedge-Ref:
                - 'Ref A: 26EB71B98A0E412582808D149B6ABA75 Ref B: CO6AA3150219035 Ref C: 2025-03-06T00:07:04Z'
        status: 200 OK
        code: 200
        duration: 2.52962s
    - id: 14
      request:
        proto: HTTP/1.1
        proto_major: 1
        proto_minor: 1
        content_length: 0
        transfer_encoding: []
        trailer: {}
        host: management.azure.com
        remote_addr: ""
        request_uri: ""
        body: ""
        form: {}
        headers:
            Accept-Encoding:
                - gzip
            Authorization:
                - SANITIZED
            User-Agent:
                - azsdk-go-armresources.DeploymentsClient/v1.1.1 (go1.23.2; Windows_NT),azdev/0.0.0-dev.0 (Go go1.23.2; windows/amd64)
            X-Ms-Correlation-Request-Id:
                - e6388fd5f876793bfbe2535cdcc311ea
        url: https://management.azure.com:443/subscriptions/faa080af-c1d8-40ad-9cce-e1a450ca5b57/providers/Microsoft.Resources/deployments/?api-version=2021-04-01&%24skiptoken=q1ZKzs8rycwrTSzJzM8Lyc9OzStWsqpWcnUMDgkNNlKyyivNydGBcmG8cFeQJIwX6h3sHxriAeMG%2bPs4%2brk4u%2fqFBDn6wAQhOuDGQbjGENnaWgA%3d
        method: GET
      response:
        proto: HTTP/2.0
        proto_major: 2
        proto_minor: 0
        transfer_encoding: []
        trailer: {}
        content_length: 37877
        uncompressed: false
        body: '{"value":[]}'
        headers:
            Cache-Control:
                - no-cache
            Content-Length:
                - "37877"
            Content-Type:
                - application/json; charset=utf-8
            Date:
                - Thu, 06 Mar 2025 00:07:07 GMT
            Expires:
                - "-1"
            Pragma:
                - no-cache
            Strict-Transport-Security:
                - max-age=31536000; includeSubDomains
            X-Cache:
                - CONFIG_NOCACHE
            X-Content-Type-Options:
                - nosniff
            X-Ms-Correlation-Request-Id:
                - e6388fd5f876793bfbe2535cdcc311ea
            X-Ms-Ratelimit-Remaining-Subscription-Global-Reads:
                - "16499"
            X-Ms-Ratelimit-Remaining-Subscription-Reads:
                - "1099"
            X-Ms-Request-Id:
                - c6c3181d-0d3d-4f41-84d0-d122fa8d6c50
            X-Ms-Routing-Request-Id:
                - WESTUS2:20250306T000708Z:c6c3181d-0d3d-4f41-84d0-d122fa8d6c50
            X-Msedge-Ref:
                - 'Ref A: F381260233C0472F8F9322B29CEED86E Ref B: CO6AA3150219035 Ref C: 2025-03-06T00:07:06Z'
        status: 200 OK
        code: 200
        duration: 1.4696807s
    - id: 15
      request:
        proto: HTTP/1.1
        proto_major: 1
        proto_minor: 1
        content_length: 4025
        transfer_encoding: []
        trailer: {}
        host: management.azure.com
        remote_addr: ""
        request_uri: ""
        body: '{"$schema":"https://schema.management.azure.com/schemas/2018-05-01/subscriptionDeploymentTemplate.json#","languageVersion":"2.0","contentVersion":"1.0.0.0","metadata":{"_generator":{"name":"bicep","version":"0.33.93.31351","templateHash":"11064734108664627865"}},"parameters":{"environmentName":{"type":"string","minLength":1,"maxLength":64,"metadata":{"description":"Name of the the environment which is used to generate a short unique hash used in all resources."}},"location":{"type":"string","metadata":{"description":"Primary location for all resources"}},"deleteAfterTime":{"type":"string","defaultValue":"[dateTimeAdd(utcNow(''o''), ''PT1H'')]","metadata":{"description":"A time to mark on created resource groups, so they can be cleaned up via an automated process."}},"intTagValue":{"type":"int","metadata":{"description":"Test parameter for int-typed values."}},"boolTagValue":{"type":"bool","metadata":{"description":"Test parameter for bool-typed values."}},"secureValue":{"type":"securestring","metadata":{"description":"Test parameter for secureString-typed values."}},"secureObject":{"type":"secureObject","defaultValue":{},"metadata":{"description":"Test parameter for secureObject-typed values."}},"nullableParam":{"type":"string","nullable":true}},"variables":{"tags":{"azd-env-name":"[parameters(''environmentName'')]","DeleteAfter":"[parameters(''deleteAfterTime'')]","IntTag":"[string(parameters(''intTagValue''))]","BoolTag":"[string(parameters(''boolTagValue''))]","SecureTag":"[parameters(''secureValue'')]","SecureObjectTag":"[string(parameters(''secureObject''))]"}},"resources":{"rg":{"type":"Microsoft.Resources/resourceGroups","apiVersion":"2021-04-01","name":"[format(''rg-{0}'', parameters(''environmentName''))]","location":"[parameters(''location'')]","tags":"[variables(''tags'')]"},"resources":{"type":"Microsoft.Resources/deployments","apiVersion":"2022-09-01","name":"resources","resourceGroup":"[format(''rg-{0}'', parameters(''environmentName''))]","properties":{"expressionEvaluationOptions":{"scope":"inner"},"mode":"Incremental","parameters":{"environmentName":{"value":"[parameters(''environmentName'')]"},"location":{"value":"[parameters(''location'')]"}},"template":{"$schema":"https://schema.management.azure.com/schemas/2019-04-01/deploymentTemplate.json#","contentVersion":"1.0.0.0","metadata":{"_generator":{"name":"bicep","version":"0.33.93.31351","templateHash":"5767758576906504008"}},"parameters":{"environmentName":{"type":"string"},"location":{"type":"string","defaultValue":"[resourceGroup().location]"}},"variables":{"tags":{"azd-env-name":"[parameters(''environmentName'')]"},"resourceToken":"[toLower(uniqueString(subscription().id, parameters(''environmentName''), parameters(''location'')))]"},"resources":[{"type":"Microsoft.Storage/storageAccounts","apiVersion":"2022-05-01","name":"[format(''st{0}'', variables(''resourceToken''))]","location":"[parameters(''location'')]","tags":"[variables(''tags'')]","kind":"StorageV2","sku":{"name":"Standard_LRS"},"properties":{"allowSharedKeyAccess":false}}],"outputs":{"AZURE_STORAGE_ACCOUNT_ID":{"type":"string","value":"[resourceId(''Microsoft.Storage/storageAccounts'', format(''st{0}'', variables(''resourceToken'')))]"},"AZURE_STORAGE_ACCOUNT_NAME":{"type":"string","value":"[format(''st{0}'', variables(''resourceToken''))]"}}}},"dependsOn":["rg"]}},"outputs":{"nullableParamOutput":{"type":"string","nullable":true,"value":"[parameters(''nullableParam'')]"},"AZURE_STORAGE_ACCOUNT_ID":{"type":"string","value":"[reference(''resources'').outputs.AZURE_STORAGE_ACCOUNT_ID.value]"},"AZURE_STORAGE_ACCOUNT_NAME":{"type":"string","value":"[reference(''resources'').outputs.AZURE_STORAGE_ACCOUNT_NAME.value]"},"STRING":{"type":"string","value":"abc"},"BOOL":{"type":"bool","value":true},"INT":{"type":"int","value":1234},"ARRAY":{"type":"array","value":[true,"abc",1234]},"ARRAY_INT":{"type":"array","value":[1,2,3]},"ARRAY_STRING":{"type":"array","value":["elem1","elem2","elem3"]},"OBJECT":{"type":"object","value":{"foo":"bar","inner":{"foo":"bar"},"array":[true,"abc",1234]}}}}'
        form: {}
        headers:
            Accept:
                - application/json
            Accept-Encoding:
                - gzip
            Authorization:
                - SANITIZED
            Content-Length:
                - "4025"
            Content-Type:
                - application/json
            User-Agent:
                - azsdk-go-armresources.DeploymentsClient/v1.1.1 (go1.23.2; Windows_NT),azdev/0.0.0-dev.0 (Go go1.23.2; windows/amd64)
            X-Ms-Correlation-Request-Id:
                - e6388fd5f876793bfbe2535cdcc311ea
        url: https://management.azure.com:443/providers/Microsoft.Resources/calculateTemplateHash?api-version=2021-04-01
        method: POST
      response:
        proto: HTTP/2.0
        proto_major: 2
        proto_minor: 0
        transfer_encoding: []
        trailer: {}
        content_length: 4546
        uncompressed: false
        body: '{"minifiedTemplate":"{\"$SCHEMA\":\"HTTPS://SCHEMA.MANAGEMENT.AZURE.COM/SCHEMAS/2018-05-01/SUBSCRIPTIONDEPLOYMENTTEMPLATE.JSON#\",\"LANGUAGEVERSION\":\"2.0\",\"CONTENTVERSION\":\"1.0.0.0\",\"PARAMETERS\":{\"ENVIRONMENTNAME\":{\"MINLENGTH\":1,\"MAXLENGTH\":64,\"TYPE\":\"STRING\",\"METADATA\":{\"DESCRIPTION\":\"NAME OF THE THE ENVIRONMENT WHICH IS USED TO GENERATE A SHORT UNIQUE HASH USED IN ALL RESOURCES.\"}},\"LOCATION\":{\"TYPE\":\"STRING\",\"METADATA\":{\"DESCRIPTION\":\"PRIMARY LOCATION FOR ALL RESOURCES\"}},\"DELETEAFTERTIME\":{\"DEFAULTVALUE\":\"[DATETIMEADD(UTCNOW(''O''), ''PT1H'')]\",\"TYPE\":\"STRING\",\"METADATA\":{\"DESCRIPTION\":\"A TIME TO MARK ON CREATED RESOURCE GROUPS, SO THEY CAN BE CLEANED UP VIA AN AUTOMATED PROCESS.\"}},\"INTTAGVALUE\":{\"TYPE\":\"INT\",\"METADATA\":{\"DESCRIPTION\":\"TEST PARAMETER FOR INT-TYPED VALUES.\"}},\"BOOLTAGVALUE\":{\"TYPE\":\"BOOL\",\"METADATA\":{\"DESCRIPTION\":\"TEST PARAMETER FOR BOOL-TYPED VALUES.\"}},\"SECUREVALUE\":{\"TYPE\":\"SECURESTRING\",\"METADATA\":{\"DESCRIPTION\":\"TEST PARAMETER FOR SECURESTRING-TYPED VALUES.\"}},\"SECUREOBJECT\":{\"DEFAULTVALUE\":{},\"TYPE\":\"SECUREOBJECT\",\"METADATA\":{\"DESCRIPTION\":\"TEST PARAMETER FOR SECUREOBJECT-TYPED VALUES.\"}},\"NULLABLEPARAM\":{\"NULLABLE\":TRUE,\"TYPE\":\"STRING\"}},\"VARIABLES\":{\"TAGS\":{\"AZD-ENV-NAME\":\"[PARAMETERS(''ENVIRONMENTNAME'')]\",\"DELETEAFTER\":\"[PARAMETERS(''DELETEAFTERTIME'')]\",\"INTTAG\":\"[STRING(PARAMETERS(''INTTAGVALUE''))]\",\"BOOLTAG\":\"[STRING(PARAMETERS(''BOOLTAGVALUE''))]\",\"SECURETAG\":\"[PARAMETERS(''SECUREVALUE'')]\",\"SECUREOBJECTTAG\":\"[STRING(PARAMETERS(''SECUREOBJECT''))]\"}},\"RESOURCES\":{\"RG\":{\"TYPE\":\"MICROSOFT.RESOURCES/RESOURCEGROUPS\",\"APIVERSION\":\"2021-04-01\",\"NAME\":\"[FORMAT(''RG-{0}'', PARAMETERS(''ENVIRONMENTNAME''))]\",\"LOCATION\":\"[PARAMETERS(''LOCATION'')]\",\"TAGS\":\"[VARIABLES(''TAGS'')]\"},\"RESOURCES\":{\"TYPE\":\"MICROSOFT.RESOURCES/DEPLOYMENTS\",\"APIVERSION\":\"2022-09-01\",\"NAME\":\"RESOURCES\",\"DEPENDSON\":[\"RG\"],\"PROPERTIES\":{\"EXPRESSIONEVALUATIONOPTIONS\":{\"SCOPE\":\"INNER\"},\"MODE\":\"INCREMENTAL\",\"PARAMETERS\":{\"ENVIRONMENTNAME\":{\"VALUE\":\"[PARAMETERS(''ENVIRONMENTNAME'')]\"},\"LOCATION\":{\"VALUE\":\"[PARAMETERS(''LOCATION'')]\"}},\"TEMPLATE\":{\"$SCHEMA\":\"HTTPS://SCHEMA.MANAGEMENT.AZURE.COM/SCHEMAS/2019-04-01/DEPLOYMENTTEMPLATE.JSON#\",\"CONTENTVERSION\":\"1.0.0.0\",\"METADATA\":{\"_GENERATOR\":{\"NAME\":\"BICEP\",\"VERSION\":\"0.33.93.31351\",\"TEMPLATEHASH\":\"5767758576906504008\"}},\"PARAMETERS\":{\"ENVIRONMENTNAME\":{\"TYPE\":\"STRING\"},\"LOCATION\":{\"TYPE\":\"STRING\",\"DEFAULTVALUE\":\"[RESOURCEGROUP().LOCATION]\"}},\"VARIABLES\":{\"TAGS\":{\"AZD-ENV-NAME\":\"[PARAMETERS(''ENVIRONMENTNAME'')]\"},\"RESOURCETOKEN\":\"[TOLOWER(UNIQUESTRING(SUBSCRIPTION().ID, PARAMETERS(''ENVIRONMENTNAME''), PARAMETERS(''LOCATION'')))]\"},\"RESOURCES\":[{\"TYPE\":\"MICROSOFT.STORAGE/STORAGEACCOUNTS\",\"APIVERSION\":\"2022-05-01\",\"NAME\":\"[FORMAT(''ST{0}'', VARIABLES(''RESOURCETOKEN''))]\",\"LOCATION\":\"[PARAMETERS(''LOCATION'')]\",\"TAGS\":\"[VARIABLES(''TAGS'')]\",\"KIND\":\"STORAGEV2\",\"SKU\":{\"NAME\":\"STANDARD_LRS\"},\"PROPERTIES\":{\"ALLOWSHAREDKEYACCESS\":FALSE}}],\"OUTPUTS\":{\"AZURE_STORAGE_ACCOUNT_ID\":{\"TYPE\":\"STRING\",\"VALUE\":\"[RESOURCEID(''MICROSOFT.STORAGE/STORAGEACCOUNTS'', FORMAT(''ST{0}'', VARIABLES(''RESOURCETOKEN'')))]\"},\"AZURE_STORAGE_ACCOUNT_NAME\":{\"TYPE\":\"STRING\",\"VALUE\":\"[FORMAT(''ST{0}'', VARIABLES(''RESOURCETOKEN''))]\"}}}},\"RESOURCEGROUP\":\"[FORMAT(''RG-{0}'', PARAMETERS(''ENVIRONMENTNAME''))]\"}},\"OUTPUTS\":{\"NULLABLEPARAMOUTPUT\":{\"NULLABLE\":TRUE,\"TYPE\":\"STRING\",\"VALUE\":\"[PARAMETERS(''NULLABLEPARAM'')]\"},\"AZURE_STORAGE_ACCOUNT_ID\":{\"TYPE\":\"STRING\",\"VALUE\":\"[REFERENCE(''RESOURCES'').OUTPUTS.AZURE_STORAGE_ACCOUNT_ID.VALUE]\"},\"AZURE_STORAGE_ACCOUNT_NAME\":{\"TYPE\":\"STRING\",\"VALUE\":\"[REFERENCE(''RESOURCES'').OUTPUTS.AZURE_STORAGE_ACCOUNT_NAME.VALUE]\"},\"STRING\":{\"TYPE\":\"STRING\",\"VALUE\":\"ABC\"},\"BOOL\":{\"TYPE\":\"BOOL\",\"VALUE\":TRUE},\"INT\":{\"TYPE\":\"INT\",\"VALUE\":1234},\"ARRAY\":{\"TYPE\":\"ARRAY\",\"VALUE\":[TRUE,\"ABC\",1234]},\"ARRAY_INT\":{\"TYPE\":\"ARRAY\",\"VALUE\":[1,2,3]},\"ARRAY_STRING\":{\"TYPE\":\"ARRAY\",\"VALUE\":[\"ELEM1\",\"ELEM2\",\"ELEM3\"]},\"OBJECT\":{\"TYPE\":\"OBJECT\",\"VALUE\":{\"FOO\":\"BAR\",\"INNER\":{\"FOO\":\"BAR\"},\"ARRAY\":[TRUE,\"ABC\",1234]}}},\"METADATA\":{\"_GENERATOR\":{\"NAME\":\"BICEP\",\"VERSION\":\"0.33.93.31351\",\"TEMPLATEHASH\":\"11064734108664627865\"}}}","templateHash":"11064734108664627865"}'
        headers:
            Cache-Control:
                - no-cache
            Content-Length:
                - "4546"
            Content-Type:
                - application/json; charset=utf-8
            Date:
                - Thu, 06 Mar 2025 00:07:07 GMT
            Expires:
                - "-1"
            Pragma:
                - no-cache
            Strict-Transport-Security:
                - max-age=31536000; includeSubDomains
            X-Cache:
                - CONFIG_NOCACHE
            X-Content-Type-Options:
                - nosniff
            X-Ms-Correlation-Request-Id:
                - e6388fd5f876793bfbe2535cdcc311ea
            X-Ms-Ratelimit-Remaining-Tenant-Writes:
                - "799"
            X-Ms-Request-Id:
                - 3f47a3da-178c-4bf9-9b47-a3466b292592
            X-Ms-Routing-Request-Id:
                - WESTUS2:20250306T000708Z:3f47a3da-178c-4bf9-9b47-a3466b292592
            X-Msedge-Ref:
                - 'Ref A: 9A8298E42D67442FAD25CBA50C2652E4 Ref B: CO6AA3150219035 Ref C: 2025-03-06T00:07:08Z'
        status: 200 OK
        code: 200
        duration: 91.2901ms
    - id: 16
      request:
        proto: HTTP/1.1
        proto_major: 1
        proto_minor: 1
        content_length: 0
        transfer_encoding: []
        trailer: {}
        host: management.azure.com
        remote_addr: ""
        request_uri: ""
        body: ""
        form: {}
        headers:
            Accept:
                - application/json
            Accept-Encoding:
                - gzip
            Authorization:
                - SANITIZED
            User-Agent:
                - azsdk-go-armresources.DeploymentsClient/v1.1.1 (go1.23.2; Windows_NT),azdev/0.0.0-dev.0 (Go go1.23.2; windows/amd64)
            X-Ms-Correlation-Request-Id:
                - 0219b48a4100954746d6665de116f3fd
        url: https://management.azure.com:443/subscriptions/faa080af-c1d8-40ad-9cce-e1a450ca5b57/providers/Microsoft.Resources/deployments/?api-version=2021-04-01
        method: GET
      response:
        proto: HTTP/2.0
        proto_major: 2
        proto_minor: 0
        transfer_encoding: []
        trailer: {}
        content_length: 884759
        uncompressed: false
        body: '{"nextLink":"https://management.azure.com/subscriptions/faa080af-c1d8-40ad-9cce-e1a450ca5b57/providers/Microsoft.Resources/deployments/?api-version=2021-04-01\u0026%24skiptoken=3ZJBa8JAEIV%2fi3uusKtBWm%2bms4K1MzGbnbTpTdRKjCTQpsSs%2bN%2b7UQqe66k97cA%2bZt77eEexqso6L7%2bWdV6Vtio25acYH8WLTiwng24sN4d6sfyo804x37RiLFTvvkc2O6DL%2buLurDBV8%2fOnZNAzxTRE2DYxvwFyHBCEoYE9xDKdImtJNoTYpo9k1%2b9GUfScyCYC9rqsjWwxQFdIgplD0BJzpQ2rRbR70mhXLgJ%2fGfzOSb8vTndCT27wqka3eD2Q1QHZlaLOr2NJuXo1vMeE5QgLwyYlxl3VGtBDgonPuPX58Oz7wnj4hxj%2fzmogb0Q8a3zZGnLZAHdaUatiLh7mhokvlZg5Ao9Yr%2bO0e8Gcq2J5HyX2Gn3m0Oor9P8kzun0DQ%3d%3d","value":[{"id":"/subscriptions/faa080af-c1d8-40ad-9cce-e1a450ca5b57/providers/Microsoft.Resources/deployments/azdtest-wfad9fd-1741219531","location":"eastus2","name":"azdtest-wfad9fd-1741219531","properties":{"correlationId":"e69829477560f1cf20bb7307cebdfb58","dependencies":[{"dependsOn":[{"id":"/subscriptions/faa080af-c1d8-40ad-9cce-e1a450ca5b57/resourceGroups/rg-azdtest-wfad9fd","resourceName":"rg-azdtest-wfad9fd","resourceType":"Microsoft.Resources/resourceGroups"}],"id":"/subscriptions/faa080af-c1d8-40ad-9cce-e1a450ca5b57/resourceGroups/rg-azdtest-wfad9fd/providers/Microsoft.Resources/deployments/resources","resourceName":"resources","resourceType":"Microsoft.Resources/deployments"}],"duration":"PT28.314504S","mode":"Incremental","outputResources":[{"id":"/subscriptions/faa080af-c1d8-40ad-9cce-e1a450ca5b57/resourceGroups/rg-azdtest-wfad9fd"},{"id":"/subscriptions/faa080af-c1d8-40ad-9cce-e1a450ca5b57/resourceGroups/rg-azdtest-wfad9fd/providers/Microsoft.Storage/storageAccounts/stecmwz3gr66zzk"}],"outputs":{"arraY_INT":{"type":"Array","value":[1,2,3]},"arraY_STRING":{"type":"Array","value":["elem1","elem2","elem3"]},"array":{"type":"Array","value":[true,"abc",1234]},"azurE_STORAGE_ACCOUNT_ID":{"type":"String","value":"/subscriptions/faa080af-c1d8-40ad-9cce-e1a450ca5b57/resourceGroups/rg-azdtest-wfad9fd/providers/Microsoft.Storage/storageAccounts/stecmwz3gr66zzk"},"azurE_STORAGE_ACCOUNT_NAME":{"type":"String","value":"stecmwz3gr66zzk"},"bool":{"type":"Bool","value":true},"int":{"type":"Int","value":1234},"nullableParamOutput":{"type":"String"},"object":{"type":"Object","value":{"array":[true,"abc",1234],"foo":"bar","inner":{"foo":"bar"}}},"string":{"type":"String","value":"abc"}},"parameters":{"boolTagValue":{"type":"Bool","value":false},"deleteAfterTime":{"type":"String","value":"2025-03-06T01:06:11Z"},"environmentName":{"type":"String","value":"azdtest-wfad9fd"},"intTagValue":{"type":"Int","value":678},"location":{"type":"String","value":"eastus2"},"nullableParam":{"type":"String"},"secureObject":{"type":"SecureObject"},"secureValue":{"type":"SecureString"}},"providers":[{"namespace":"Microsoft.Resources","resourceTypes":[{"locations":["eastus2"],"resourceType":"resourceGroups"},{"locations":[null],"resourceType":"deployments"}]}],"provisioningState":"Succeeded","templateHash":"11064734108664627865","timestamp":"2025-03-06T00:06:42.1854037Z"},"tags":{"azd-env-name":"azdtest-wfad9fd","azd-provision-param-hash":"5b29638c309f0990e4c6b890d24cfc78677a3b366c48ec8582fc4065e7c167c6"},"type":"Microsoft.Resources/deployments"}]}'
        headers:
            Cache-Control:
                - no-cache
            Content-Length:
                - "884759"
            Content-Type:
                - application/json; charset=utf-8
            Date:
                - Thu, 06 Mar 2025 00:07:17 GMT
            Expires:
                - "-1"
            Pragma:
                - no-cache
            Strict-Transport-Security:
                - max-age=31536000; includeSubDomains
            X-Cache:
                - CONFIG_NOCACHE
            X-Content-Type-Options:
                - nosniff
            X-Ms-Correlation-Request-Id:
                - 0219b48a4100954746d6665de116f3fd
            X-Ms-Ratelimit-Remaining-Subscription-Global-Reads:
                - "16499"
            X-Ms-Ratelimit-Remaining-Subscription-Reads:
                - "1099"
            X-Ms-Request-Id:
                - 10f9f40e-b5de-46cf-a575-b71e3c821e24
            X-Ms-Routing-Request-Id:
                - WESTUS2:20250306T000718Z:10f9f40e-b5de-46cf-a575-b71e3c821e24
            X-Msedge-Ref:
                - 'Ref A: 203F10C530BD43DB9EB1AE9B898F699F Ref B: CO6AA3150219035 Ref C: 2025-03-06T00:07:12Z'
        status: 200 OK
        code: 200
        duration: 5.4155839s
    - id: 17
      request:
        proto: HTTP/1.1
        proto_major: 1
        proto_minor: 1
        content_length: 0
        transfer_encoding: []
        trailer: {}
        host: management.azure.com
        remote_addr: ""
        request_uri: ""
        body: ""
        form: {}
        headers:
            Accept-Encoding:
                - gzip
            Authorization:
                - SANITIZED
            User-Agent:
                - azsdk-go-armresources.DeploymentsClient/v1.1.1 (go1.23.2; Windows_NT),azdev/0.0.0-dev.0 (Go go1.23.2; windows/amd64)
            X-Ms-Correlation-Request-Id:
                - 0219b48a4100954746d6665de116f3fd
        url: https://management.azure.com:443/subscriptions/faa080af-c1d8-40ad-9cce-e1a450ca5b57/providers/Microsoft.Resources/deployments/?api-version=2021-04-01&%24skiptoken=3ZJBa8JAEIV%2fi3uusKtBWm%2bms4K1MzGbnbTpTdRKjCTQpsSs%2bN%2b7UQqe66k97cA%2bZt77eEexqso6L7%2bWdV6Vtio25acYH8WLTiwng24sN4d6sfyo804x37RiLFTvvkc2O6DL%2buLurDBV8%2fOnZNAzxTRE2DYxvwFyHBCEoYE9xDKdImtJNoTYpo9k1%2b9GUfScyCYC9rqsjWwxQFdIgplD0BJzpQ2rRbR70mhXLgJ%2fGfzOSb8vTndCT27wqka3eD2Q1QHZlaLOr2NJuXo1vMeE5QgLwyYlxl3VGtBDgonPuPX58Oz7wnj4hxj%2fzmogb0Q8a3zZGnLZAHdaUatiLh7mhokvlZg5Ao9Yr%2bO0e8Gcq2J5HyX2Gn3m0Oor9P8kzun0DQ%3d%3d
        method: GET
      response:
        proto: HTTP/2.0
        proto_major: 2
        proto_minor: 0
        transfer_encoding: []
        trailer: {}
        content_length: 1227411
        uncompressed: false
        body: '{"nextLink":"https://management.azure.com/subscriptions/faa080af-c1d8-40ad-9cce-e1a450ca5b57/providers/Microsoft.Resources/deployments/?api-version=2021-04-01\u0026%24skiptoken=zc9La4NAFAXg3%2bKsDTgaS3BXeycg6Z3p6EyK3QVrxAcjtAZf%2bN9rSkrptt10ebnnwHdmkrWmK83l1JWtUW2dm3cSzOSZJUonLgnMpWlswu5v50xMPnRPp7euvBYO%2bUgCQq2dxVU64JRuiP2ZiNv%2b60ednRXX%2bxCh6KV%2bAdRyyyEMY2hAOsc9auZwFYJUxweuXs8x5eIxcXoBes2lI06Zj1Xk8wp9AdEkEirlmsGK9RraMQbm4VSPWGUuh2JDFvvG937yr7t%2boXf%2bpOcQUQFsK0Cuiwp31fMEojus5cAn9FEVA4L2vtX%2fnLksHw%3d%3d","value":[]}'
        headers:
            Cache-Control:
                - no-cache
            Content-Length:
                - "1227411"
            Content-Type:
                - application/json; charset=utf-8
            Date:
                - Thu, 06 Mar 2025 00:07:25 GMT
            Expires:
                - "-1"
            Pragma:
                - no-cache
            Strict-Transport-Security:
                - max-age=31536000; includeSubDomains
            X-Cache:
                - CONFIG_NOCACHE
            X-Content-Type-Options:
                - nosniff
            X-Ms-Correlation-Request-Id:
                - 0219b48a4100954746d6665de116f3fd
            X-Ms-Ratelimit-Remaining-Subscription-Global-Reads:
                - "16500"
            X-Ms-Ratelimit-Remaining-Subscription-Reads:
                - "1100"
            X-Ms-Request-Id:
                - 83334487-e93f-4ea4-995d-af515236c523
            X-Ms-Routing-Request-Id:
                - WESTUS2:20250306T000726Z:83334487-e93f-4ea4-995d-af515236c523
            X-Msedge-Ref:
                - 'Ref A: BF61F86B471D4A04B376D5EB9E893252 Ref B: CO6AA3150219035 Ref C: 2025-03-06T00:07:18Z'
        status: 200 OK
        code: 200
        duration: 7.9034691s
    - id: 18
      request:
        proto: HTTP/1.1
        proto_major: 1
        proto_minor: 1
        content_length: 0
        transfer_encoding: []
        trailer: {}
        host: management.azure.com
        remote_addr: ""
        request_uri: ""
        body: ""
        form: {}
        headers:
            Accept-Encoding:
                - gzip
            Authorization:
                - SANITIZED
            User-Agent:
<<<<<<< HEAD
                - azsdk-go-armresources.DeploymentsClient/v1.1.1 (go1.24.0; linux),azdev/0.0.0-dev.0 (Go go1.24.0; linux/amd64)
=======
                - azsdk-go-armresources.DeploymentsClient/v1.1.1 (go1.23.2; Windows_NT),azdev/0.0.0-dev.0 (Go go1.23.2; windows/amd64)
>>>>>>> 37baa781
            X-Ms-Correlation-Request-Id:
                - 0219b48a4100954746d6665de116f3fd
        url: https://management.azure.com:443/subscriptions/faa080af-c1d8-40ad-9cce-e1a450ca5b57/providers/Microsoft.Resources/deployments/?api-version=2021-04-01&%24skiptoken=zc9La4NAFAXg3%2bKsDTgaS3BXeycg6Z3p6EyK3QVrxAcjtAZf%2bN9rSkrptt10ebnnwHdmkrWmK83l1JWtUW2dm3cSzOSZJUonLgnMpWlswu5v50xMPnRPp7euvBYO%2bUgCQq2dxVU64JRuiP2ZiNv%2b60ednRXX%2bxCh6KV%2bAdRyyyEMY2hAOsc9auZwFYJUxweuXs8x5eIxcXoBes2lI06Zj1Xk8wp9AdEkEirlmsGK9RraMQbm4VSPWGUuh2JDFvvG937yr7t%2boXf%2bpOcQUQFsK0Cuiwp31fMEojus5cAn9FEVA4L2vtX%2fnLksHw%3d%3d
        method: GET
      response:
        proto: HTTP/2.0
        proto_major: 2
        proto_minor: 0
        transfer_encoding: []
        trailer: {}
        content_length: 547592
        uncompressed: false
        body: '{"nextLink":"https://management.azure.com/subscriptions/faa080af-c1d8-40ad-9cce-e1a450ca5b57/providers/Microsoft.Resources/deployments/?api-version=2021-04-01\u0026%24skiptoken=q1ZKzs8rycwrTSzJzM8Lyc9OzStWsqpWcnUMDgkNNlKyyivNydGBcmG8cFeQJIwX6h3sHxriAeMG%2bPs4%2brk4u%2fqFBDn6wAQhOuDGQbjGENnaWgA%3d","value":[]}'
        headers:
            Cache-Control:
                - no-cache
            Content-Length:
                - "547592"
            Content-Type:
                - application/json; charset=utf-8
            Date:
                - Thu, 06 Mar 2025 00:07:28 GMT
            Expires:
                - "-1"
            Pragma:
                - no-cache
            Strict-Transport-Security:
                - max-age=31536000; includeSubDomains
            X-Cache:
                - CONFIG_NOCACHE
            X-Content-Type-Options:
                - nosniff
            X-Ms-Correlation-Request-Id:
                - 0219b48a4100954746d6665de116f3fd
            X-Ms-Ratelimit-Remaining-Subscription-Global-Reads:
                - "16499"
            X-Ms-Ratelimit-Remaining-Subscription-Reads:
                - "1099"
            X-Ms-Request-Id:
                - 828a030d-2d7d-44c2-9958-3feb2dcb3d76
            X-Ms-Routing-Request-Id:
                - WESTUS2:20250306T000728Z:828a030d-2d7d-44c2-9958-3feb2dcb3d76
            X-Msedge-Ref:
                - 'Ref A: 7A093EF2C2FB4AFD87B3DEA5D39551A2 Ref B: CO6AA3150219035 Ref C: 2025-03-06T00:07:26Z'
        status: 200 OK
        code: 200
        duration: 2.6402382s
    - id: 19
      request:
        proto: HTTP/1.1
        proto_major: 1
        proto_minor: 1
        content_length: 0
        transfer_encoding: []
        trailer: {}
        host: management.azure.com
        remote_addr: ""
        request_uri: ""
        body: ""
        form: {}
        headers:
            Accept-Encoding:
                - gzip
            Authorization:
                - SANITIZED
            User-Agent:
<<<<<<< HEAD
                - azsdk-go-armresources.DeploymentsClient/v1.1.1 (go1.24.0; linux),azdev/0.0.0-dev.0 (Go go1.24.0; linux/amd64)
=======
                - azsdk-go-armresources.DeploymentsClient/v1.1.1 (go1.23.2; Windows_NT),azdev/0.0.0-dev.0 (Go go1.23.2; windows/amd64)
>>>>>>> 37baa781
            X-Ms-Correlation-Request-Id:
                - 0219b48a4100954746d6665de116f3fd
        url: https://management.azure.com:443/subscriptions/faa080af-c1d8-40ad-9cce-e1a450ca5b57/providers/Microsoft.Resources/deployments/?api-version=2021-04-01&%24skiptoken=q1ZKzs8rycwrTSzJzM8Lyc9OzStWsqpWcnUMDgkNNlKyyivNydGBcmG8cFeQJIwX6h3sHxriAeMG%2bPs4%2brk4u%2fqFBDn6wAQhOuDGQbjGENnaWgA%3d
        method: GET
      response:
        proto: HTTP/2.0
        proto_major: 2
        proto_minor: 0
        transfer_encoding: []
        trailer: {}
        content_length: 37877
        uncompressed: false
        body: '{"value":[]}'
        headers:
            Cache-Control:
                - no-cache
            Content-Length:
                - "37877"
            Content-Type:
                - application/json; charset=utf-8
            Date:
                - Thu, 06 Mar 2025 00:07:29 GMT
            Expires:
                - "-1"
            Pragma:
                - no-cache
            Strict-Transport-Security:
                - max-age=31536000; includeSubDomains
            X-Cache:
                - CONFIG_NOCACHE
            X-Content-Type-Options:
                - nosniff
            X-Ms-Correlation-Request-Id:
                - 0219b48a4100954746d6665de116f3fd
            X-Ms-Ratelimit-Remaining-Subscription-Global-Reads:
                - "16499"
            X-Ms-Ratelimit-Remaining-Subscription-Reads:
                - "1099"
            X-Ms-Request-Id:
                - 38354c5f-7d70-42ef-8e73-a0dd18c78f04
            X-Ms-Routing-Request-Id:
                - WESTUS2:20250306T000730Z:38354c5f-7d70-42ef-8e73-a0dd18c78f04
            X-Msedge-Ref:
                - 'Ref A: 130E19E13A93449A9EAEED1250F97FD2 Ref B: CO6AA3150219035 Ref C: 2025-03-06T00:07:29Z'
        status: 200 OK
        code: 200
        duration: 1.5109769s
    - id: 20
      request:
        proto: HTTP/1.1
        proto_major: 1
        proto_minor: 1
        content_length: 0
        transfer_encoding: []
        trailer: {}
        host: management.azure.com
        remote_addr: ""
        request_uri: ""
        body: ""
        form: {}
        headers:
            Accept:
                - application/json
            Accept-Encoding:
                - gzip
            Authorization:
                - SANITIZED
            User-Agent:
<<<<<<< HEAD
                - azsdk-go-armresources.DeploymentsClient/v1.1.1 (go1.24.0; linux),azdev/0.0.0-dev.0 (Go go1.24.0; linux/amd64)
=======
                - azsdk-go-armresources.DeploymentsClient/v1.1.1 (go1.23.2; Windows_NT),azdev/0.0.0-dev.0 (Go go1.23.2; windows/amd64)
>>>>>>> 37baa781
            X-Ms-Correlation-Request-Id:
                - 0219b48a4100954746d6665de116f3fd
        url: https://management.azure.com:443/subscriptions/faa080af-c1d8-40ad-9cce-e1a450ca5b57/providers/Microsoft.Resources/deployments/azdtest-wfad9fd-1741219531?api-version=2021-04-01
        method: GET
      response:
        proto: HTTP/2.0
        proto_major: 2
        proto_minor: 0
        transfer_encoding: []
        trailer: {}
        content_length: 2556
        uncompressed: false
        body: '{"id":"/subscriptions/faa080af-c1d8-40ad-9cce-e1a450ca5b57/providers/Microsoft.Resources/deployments/azdtest-wfad9fd-1741219531","name":"azdtest-wfad9fd-1741219531","type":"Microsoft.Resources/deployments","location":"eastus2","tags":{"azd-env-name":"azdtest-wfad9fd","azd-provision-param-hash":"5b29638c309f0990e4c6b890d24cfc78677a3b366c48ec8582fc4065e7c167c6"},"properties":{"templateHash":"11064734108664627865","parameters":{"environmentName":{"type":"String","value":"azdtest-wfad9fd"},"location":{"type":"String","value":"eastus2"},"deleteAfterTime":{"type":"String","value":"2025-03-06T01:06:11Z"},"intTagValue":{"type":"Int","value":678},"boolTagValue":{"type":"Bool","value":false},"secureValue":{"type":"SecureString"},"secureObject":{"type":"SecureObject"},"nullableParam":{"type":"String"}},"mode":"Incremental","provisioningState":"Succeeded","timestamp":"2025-03-06T00:06:42.1854037Z","duration":"PT28.314504S","correlationId":"e69829477560f1cf20bb7307cebdfb58","providers":[{"namespace":"Microsoft.Resources","resourceTypes":[{"resourceType":"resourceGroups","locations":["eastus2"]},{"resourceType":"deployments","locations":[null]}]}],"dependencies":[{"dependsOn":[{"id":"/subscriptions/faa080af-c1d8-40ad-9cce-e1a450ca5b57/resourceGroups/rg-azdtest-wfad9fd","resourceType":"Microsoft.Resources/resourceGroups","resourceName":"rg-azdtest-wfad9fd"}],"id":"/subscriptions/faa080af-c1d8-40ad-9cce-e1a450ca5b57/resourceGroups/rg-azdtest-wfad9fd/providers/Microsoft.Resources/deployments/resources","resourceType":"Microsoft.Resources/deployments","resourceName":"resources"}],"outputs":{"nullableParamOutput":{"type":"String"},"azurE_STORAGE_ACCOUNT_ID":{"type":"String","value":"/subscriptions/faa080af-c1d8-40ad-9cce-e1a450ca5b57/resourceGroups/rg-azdtest-wfad9fd/providers/Microsoft.Storage/storageAccounts/stecmwz3gr66zzk"},"azurE_STORAGE_ACCOUNT_NAME":{"type":"String","value":"stecmwz3gr66zzk"},"string":{"type":"String","value":"abc"},"bool":{"type":"Bool","value":true},"int":{"type":"Int","value":1234},"array":{"type":"Array","value":[true,"abc",1234]},"arraY_INT":{"type":"Array","value":[1,2,3]},"arraY_STRING":{"type":"Array","value":["elem1","elem2","elem3"]},"object":{"type":"Object","value":{"foo":"bar","inner":{"foo":"bar"},"array":[true,"abc",1234]}}},"outputResources":[{"id":"/subscriptions/faa080af-c1d8-40ad-9cce-e1a450ca5b57/resourceGroups/rg-azdtest-wfad9fd"},{"id":"/subscriptions/faa080af-c1d8-40ad-9cce-e1a450ca5b57/resourceGroups/rg-azdtest-wfad9fd/providers/Microsoft.Storage/storageAccounts/stecmwz3gr66zzk"}]}}'
        headers:
            Cache-Control:
                - no-cache
            Content-Length:
                - "2556"
            Content-Type:
                - application/json; charset=utf-8
            Date:
                - Thu, 06 Mar 2025 00:07:30 GMT
            Expires:
                - "-1"
            Pragma:
                - no-cache
            Strict-Transport-Security:
                - max-age=31536000; includeSubDomains
            X-Cache:
                - CONFIG_NOCACHE
            X-Content-Type-Options:
                - nosniff
            X-Ms-Correlation-Request-Id:
                - 0219b48a4100954746d6665de116f3fd
            X-Ms-Ratelimit-Remaining-Subscription-Global-Reads:
                - "16499"
            X-Ms-Ratelimit-Remaining-Subscription-Reads:
                - "1099"
            X-Ms-Request-Id:
                - ff603b7e-e5ce-456b-b790-993f5afc2bb6
            X-Ms-Routing-Request-Id:
                - WESTUS2:20250306T000730Z:ff603b7e-e5ce-456b-b790-993f5afc2bb6
            X-Msedge-Ref:
                - 'Ref A: 27A607CD68944EFFAD2D776B75AADB4D Ref B: CO6AA3150219035 Ref C: 2025-03-06T00:07:30Z'
        status: 200 OK
        code: 200
        duration: 383.256ms
    - id: 21
      request:
        proto: HTTP/1.1
        proto_major: 1
        proto_minor: 1
        content_length: 0
        transfer_encoding: []
        trailer: {}
        host: management.azure.com
        remote_addr: ""
        request_uri: ""
        body: ""
        form: {}
        headers:
            Accept:
                - application/json
            Accept-Encoding:
                - gzip
            Authorization:
                - SANITIZED
            User-Agent:
<<<<<<< HEAD
                - azsdk-go-armresources.ResourceGroupsClient/v1.1.1 (go1.24.0; linux),azdev/0.0.0-dev.0 (Go go1.24.0; linux/amd64)
=======
                - azsdk-go-armresources.ResourceGroupsClient/v1.1.1 (go1.23.2; Windows_NT),azdev/0.0.0-dev.0 (Go go1.23.2; windows/amd64)
>>>>>>> 37baa781
            X-Ms-Correlation-Request-Id:
                - 0219b48a4100954746d6665de116f3fd
        url: https://management.azure.com:443/subscriptions/faa080af-c1d8-40ad-9cce-e1a450ca5b57/resourcegroups?%24filter=tagName+eq+%27azd-env-name%27+and+tagValue+eq+%27azdtest-wfad9fd%27&api-version=2021-04-01
        method: GET
      response:
        proto: HTTP/2.0
        proto_major: 2
        proto_minor: 0
        transfer_encoding: []
        trailer: {}
        content_length: 396
        uncompressed: false
        body: '{"value":[{"id":"/subscriptions/faa080af-c1d8-40ad-9cce-e1a450ca5b57/resourceGroups/rg-azdtest-wfad9fd","name":"rg-azdtest-wfad9fd","type":"Microsoft.Resources/resourceGroups","location":"eastus2","tags":{"azd-env-name":"azdtest-wfad9fd","DeleteAfter":"2025-03-06T01:06:11Z","IntTag":"678","BoolTag":"False","SecureTag":"","SecureObjectTag":"{}"},"properties":{"provisioningState":"Succeeded"}}]}'
        headers:
            Cache-Control:
                - no-cache
            Content-Length:
                - "396"
            Content-Type:
                - application/json; charset=utf-8
            Date:
                - Thu, 06 Mar 2025 00:07:30 GMT
            Expires:
                - "-1"
            Pragma:
                - no-cache
            Strict-Transport-Security:
                - max-age=31536000; includeSubDomains
            X-Cache:
                - CONFIG_NOCACHE
            X-Content-Type-Options:
                - nosniff
            X-Ms-Correlation-Request-Id:
                - 0219b48a4100954746d6665de116f3fd
            X-Ms-Ratelimit-Remaining-Subscription-Global-Reads:
                - "16499"
            X-Ms-Ratelimit-Remaining-Subscription-Reads:
                - "1099"
            X-Ms-Request-Id:
                - 19af16f7-8c2b-475a-b5bd-53ac4761c4fa
            X-Ms-Routing-Request-Id:
                - WESTUS2:20250306T000731Z:19af16f7-8c2b-475a-b5bd-53ac4761c4fa
            X-Msedge-Ref:
                - 'Ref A: 2126EAE65F524C038B583A89F07AFFF5 Ref B: CO6AA3150219035 Ref C: 2025-03-06T00:07:30Z'
        status: 200 OK
        code: 200
        duration: 52.1351ms
    - id: 22
      request:
        proto: HTTP/1.1
        proto_major: 1
        proto_minor: 1
        content_length: 0
        transfer_encoding: []
        trailer: {}
        host: management.azure.com
        remote_addr: ""
        request_uri: ""
        body: ""
        form: {}
        headers:
            Accept:
                - application/json
            Accept-Encoding:
                - gzip
            Authorization:
                - SANITIZED
            User-Agent:
<<<<<<< HEAD
                - azsdk-go-armsubscriptions/v1.0.0 (go1.24.0; linux),azdev/0.0.0-dev.0 (Go go1.24.0; linux/amd64)
=======
                - azsdk-go-armresources.Client/v1.1.1 (go1.23.2; Windows_NT),azdev/0.0.0-dev.0 (Go go1.23.2; windows/amd64)
>>>>>>> 37baa781
            X-Ms-Correlation-Request-Id:
                - 0219b48a4100954746d6665de116f3fd
        url: https://management.azure.com:443/subscriptions/faa080af-c1d8-40ad-9cce-e1a450ca5b57/resourceGroups/rg-azdtest-wfad9fd/resources?api-version=2021-04-01
        method: GET
      response:
        proto: HTTP/2.0
        proto_major: 2
        proto_minor: 0
        transfer_encoding: []
        trailer: {}
        content_length: 364
        uncompressed: false
        body: '{"value":[{"id":"/subscriptions/faa080af-c1d8-40ad-9cce-e1a450ca5b57/resourceGroups/rg-azdtest-wfad9fd/providers/Microsoft.Storage/storageAccounts/stecmwz3gr66zzk","name":"stecmwz3gr66zzk","type":"Microsoft.Storage/storageAccounts","sku":{"name":"Standard_LRS","tier":"Standard"},"kind":"StorageV2","location":"eastus2","tags":{"azd-env-name":"azdtest-wfad9fd"}}]}'
        headers:
            Cache-Control:
                - no-cache
            Content-Length:
                - "364"
            Content-Type:
                - application/json; charset=utf-8
            Date:
                - Thu, 06 Mar 2025 00:07:30 GMT
            Expires:
                - "-1"
            Pragma:
                - no-cache
            Strict-Transport-Security:
                - max-age=31536000; includeSubDomains
            X-Cache:
                - CONFIG_NOCACHE
            X-Content-Type-Options:
                - nosniff
            X-Ms-Correlation-Request-Id:
                - 0219b48a4100954746d6665de116f3fd
            X-Ms-Ratelimit-Remaining-Subscription-Global-Reads:
                - "16499"
            X-Ms-Ratelimit-Remaining-Subscription-Reads:
                - "1099"
            X-Ms-Request-Id:
                - 932262ef-262d-4a57-9df5-2ebd6e7c6154
            X-Ms-Routing-Request-Id:
                - WESTUS2:20250306T000731Z:932262ef-262d-4a57-9df5-2ebd6e7c6154
            X-Msedge-Ref:
                - 'Ref A: 139C1EBC3046450EA1331BA9F88AE605 Ref B: CO6AA3150219035 Ref C: 2025-03-06T00:07:31Z'
        status: 200 OK
        code: 200
        duration: 190.4571ms
    - id: 23
      request:
        proto: HTTP/1.1
        proto_major: 1
        proto_minor: 1
        content_length: 0
        transfer_encoding: []
        trailer: {}
        host: management.azure.com
        remote_addr: ""
        request_uri: ""
        body: ""
        form: {}
        headers:
            Accept:
                - application/json
            Accept-Encoding:
                - gzip
            Authorization:
                - SANITIZED
            User-Agent:
<<<<<<< HEAD
                - azsdk-go-armresources.DeploymentsClient/v1.1.1 (go1.24.0; linux),azdev/0.0.0-dev.0 (Go go1.24.0; linux/amd64)
=======
                - azsdk-go-armresources.DeploymentsClient/v1.1.1 (go1.23.2; Windows_NT),azdev/0.0.0-dev.0 (Go go1.23.2; windows/amd64)
>>>>>>> 37baa781
            X-Ms-Correlation-Request-Id:
                - 0219b48a4100954746d6665de116f3fd
        url: https://management.azure.com:443/subscriptions/faa080af-c1d8-40ad-9cce-e1a450ca5b57/providers/Microsoft.Resources/deployments/azdtest-wfad9fd-1741219531?api-version=2021-04-01
        method: GET
      response:
        proto: HTTP/2.0
        proto_major: 2
        proto_minor: 0
        transfer_encoding: []
        trailer: {}
        content_length: 2556
        uncompressed: false
        body: '{"id":"/subscriptions/faa080af-c1d8-40ad-9cce-e1a450ca5b57/providers/Microsoft.Resources/deployments/azdtest-wfad9fd-1741219531","name":"azdtest-wfad9fd-1741219531","type":"Microsoft.Resources/deployments","location":"eastus2","tags":{"azd-env-name":"azdtest-wfad9fd","azd-provision-param-hash":"5b29638c309f0990e4c6b890d24cfc78677a3b366c48ec8582fc4065e7c167c6"},"properties":{"templateHash":"11064734108664627865","parameters":{"environmentName":{"type":"String","value":"azdtest-wfad9fd"},"location":{"type":"String","value":"eastus2"},"deleteAfterTime":{"type":"String","value":"2025-03-06T01:06:11Z"},"intTagValue":{"type":"Int","value":678},"boolTagValue":{"type":"Bool","value":false},"secureValue":{"type":"SecureString"},"secureObject":{"type":"SecureObject"},"nullableParam":{"type":"String"}},"mode":"Incremental","provisioningState":"Succeeded","timestamp":"2025-03-06T00:06:42.1854037Z","duration":"PT28.314504S","correlationId":"e69829477560f1cf20bb7307cebdfb58","providers":[{"namespace":"Microsoft.Resources","resourceTypes":[{"resourceType":"resourceGroups","locations":["eastus2"]},{"resourceType":"deployments","locations":[null]}]}],"dependencies":[{"dependsOn":[{"id":"/subscriptions/faa080af-c1d8-40ad-9cce-e1a450ca5b57/resourceGroups/rg-azdtest-wfad9fd","resourceType":"Microsoft.Resources/resourceGroups","resourceName":"rg-azdtest-wfad9fd"}],"id":"/subscriptions/faa080af-c1d8-40ad-9cce-e1a450ca5b57/resourceGroups/rg-azdtest-wfad9fd/providers/Microsoft.Resources/deployments/resources","resourceType":"Microsoft.Resources/deployments","resourceName":"resources"}],"outputs":{"nullableParamOutput":{"type":"String"},"azurE_STORAGE_ACCOUNT_ID":{"type":"String","value":"/subscriptions/faa080af-c1d8-40ad-9cce-e1a450ca5b57/resourceGroups/rg-azdtest-wfad9fd/providers/Microsoft.Storage/storageAccounts/stecmwz3gr66zzk"},"azurE_STORAGE_ACCOUNT_NAME":{"type":"String","value":"stecmwz3gr66zzk"},"string":{"type":"String","value":"abc"},"bool":{"type":"Bool","value":true},"int":{"type":"Int","value":1234},"array":{"type":"Array","value":[true,"abc",1234]},"arraY_INT":{"type":"Array","value":[1,2,3]},"arraY_STRING":{"type":"Array","value":["elem1","elem2","elem3"]},"object":{"type":"Object","value":{"foo":"bar","inner":{"foo":"bar"},"array":[true,"abc",1234]}}},"outputResources":[{"id":"/subscriptions/faa080af-c1d8-40ad-9cce-e1a450ca5b57/resourceGroups/rg-azdtest-wfad9fd"},{"id":"/subscriptions/faa080af-c1d8-40ad-9cce-e1a450ca5b57/resourceGroups/rg-azdtest-wfad9fd/providers/Microsoft.Storage/storageAccounts/stecmwz3gr66zzk"}]}}'
        headers:
            Cache-Control:
                - no-cache
            Content-Length:
                - "2556"
            Content-Type:
                - application/json; charset=utf-8
            Date:
                - Thu, 06 Mar 2025 00:07:31 GMT
            Expires:
                - "-1"
            Pragma:
                - no-cache
            Strict-Transport-Security:
                - max-age=31536000; includeSubDomains
            X-Cache:
                - CONFIG_NOCACHE
            X-Content-Type-Options:
                - nosniff
            X-Ms-Correlation-Request-Id:
                - 0219b48a4100954746d6665de116f3fd
            X-Ms-Ratelimit-Remaining-Subscription-Global-Reads:
                - "16499"
            X-Ms-Ratelimit-Remaining-Subscription-Reads:
                - "1099"
            X-Ms-Request-Id:
                - 00515725-8400-4164-8788-5bbac4b8e5a6
            X-Ms-Routing-Request-Id:
                - WESTUS2:20250306T000731Z:00515725-8400-4164-8788-5bbac4b8e5a6
            X-Msedge-Ref:
                - 'Ref A: E91A1FD471C447169F99A278DA27DC7D Ref B: CO6AA3150219035 Ref C: 2025-03-06T00:07:31Z'
        status: 200 OK
        code: 200
        duration: 314.8193ms
    - id: 24
      request:
        proto: HTTP/1.1
        proto_major: 1
        proto_minor: 1
        content_length: 0
        transfer_encoding: []
        trailer: {}
        host: management.azure.com
        remote_addr: ""
        request_uri: ""
        body: ""
        form: {}
        headers:
            Accept:
                - application/json
            Accept-Encoding:
                - gzip
            Authorization:
                - SANITIZED
            User-Agent:
<<<<<<< HEAD
                - azsdk-go-armresources.DeploymentsClient/v1.1.1 (go1.24.0; linux),azdev/0.0.0-dev.0 (Go go1.24.0; linux/amd64)
=======
                - azsdk-go-armresources.ResourceGroupsClient/v1.1.1 (go1.23.2; Windows_NT),azdev/0.0.0-dev.0 (Go go1.23.2; windows/amd64)
>>>>>>> 37baa781
            X-Ms-Correlation-Request-Id:
                - 0219b48a4100954746d6665de116f3fd
        url: https://management.azure.com:443/subscriptions/faa080af-c1d8-40ad-9cce-e1a450ca5b57/resourcegroups?%24filter=tagName+eq+%27azd-env-name%27+and+tagValue+eq+%27azdtest-wfad9fd%27&api-version=2021-04-01
        method: GET
      response:
        proto: HTTP/2.0
        proto_major: 2
        proto_minor: 0
        transfer_encoding: []
        trailer: {}
        content_length: 396
        uncompressed: false
        body: '{"value":[{"id":"/subscriptions/faa080af-c1d8-40ad-9cce-e1a450ca5b57/resourceGroups/rg-azdtest-wfad9fd","name":"rg-azdtest-wfad9fd","type":"Microsoft.Resources/resourceGroups","location":"eastus2","tags":{"azd-env-name":"azdtest-wfad9fd","DeleteAfter":"2025-03-06T01:06:11Z","IntTag":"678","BoolTag":"False","SecureTag":"","SecureObjectTag":"{}"},"properties":{"provisioningState":"Succeeded"}}]}'
        headers:
            Cache-Control:
                - no-cache
            Content-Length:
                - "396"
            Content-Type:
                - application/json; charset=utf-8
            Date:
                - Thu, 06 Mar 2025 00:07:31 GMT
            Expires:
                - "-1"
            Pragma:
                - no-cache
            Strict-Transport-Security:
                - max-age=31536000; includeSubDomains
            X-Cache:
                - CONFIG_NOCACHE
            X-Content-Type-Options:
                - nosniff
            X-Ms-Correlation-Request-Id:
                - 0219b48a4100954746d6665de116f3fd
            X-Ms-Ratelimit-Remaining-Subscription-Global-Reads:
                - "16499"
            X-Ms-Ratelimit-Remaining-Subscription-Reads:
                - "1099"
            X-Ms-Request-Id:
                - de8f93bc-9382-43d8-b81f-36b6f925daea
            X-Ms-Routing-Request-Id:
                - WESTUS2:20250306T000731Z:de8f93bc-9382-43d8-b81f-36b6f925daea
            X-Msedge-Ref:
                - 'Ref A: 2A2D438E36A746C7BC5F4DB9FDB7F85D Ref B: CO6AA3150219035 Ref C: 2025-03-06T00:07:31Z'
        status: 200 OK
        code: 200
        duration: 75.1685ms
    - id: 25
      request:
        proto: HTTP/1.1
        proto_major: 1
        proto_minor: 1
        content_length: 0
        transfer_encoding: []
        trailer: {}
        host: management.azure.com
        remote_addr: ""
        request_uri: ""
        body: ""
        form: {}
        headers:
            Accept:
                - application/json
            Accept-Encoding:
                - gzip
            Authorization:
                - SANITIZED
            User-Agent:
<<<<<<< HEAD
                - azsdk-go-armresources.DeploymentsClient/v1.1.1 (go1.24.0; linux),azdev/0.0.0-dev.0 (Go go1.24.0; linux/amd64)
=======
                - azsdk-go-armresources.Client/v1.1.1 (go1.23.2; Windows_NT),azdev/0.0.0-dev.0 (Go go1.23.2; windows/amd64)
>>>>>>> 37baa781
            X-Ms-Correlation-Request-Id:
                - 0219b48a4100954746d6665de116f3fd
        url: https://management.azure.com:443/subscriptions/faa080af-c1d8-40ad-9cce-e1a450ca5b57/resourceGroups/rg-azdtest-wfad9fd/resources?api-version=2021-04-01
        method: GET
      response:
        proto: HTTP/2.0
        proto_major: 2
        proto_minor: 0
        transfer_encoding: []
        trailer: {}
        content_length: 364
        uncompressed: false
        body: '{"value":[{"id":"/subscriptions/faa080af-c1d8-40ad-9cce-e1a450ca5b57/resourceGroups/rg-azdtest-wfad9fd/providers/Microsoft.Storage/storageAccounts/stecmwz3gr66zzk","name":"stecmwz3gr66zzk","type":"Microsoft.Storage/storageAccounts","sku":{"name":"Standard_LRS","tier":"Standard"},"kind":"StorageV2","location":"eastus2","tags":{"azd-env-name":"azdtest-wfad9fd"}}]}'
        headers:
            Cache-Control:
                - no-cache
            Content-Length:
                - "364"
            Content-Type:
                - application/json; charset=utf-8
            Date:
                - Thu, 06 Mar 2025 00:07:31 GMT
            Expires:
                - "-1"
            Pragma:
                - no-cache
            Strict-Transport-Security:
                - max-age=31536000; includeSubDomains
            X-Cache:
                - CONFIG_NOCACHE
            X-Content-Type-Options:
                - nosniff
            X-Ms-Correlation-Request-Id:
                - 0219b48a4100954746d6665de116f3fd
            X-Ms-Ratelimit-Remaining-Subscription-Global-Reads:
                - "16499"
            X-Ms-Ratelimit-Remaining-Subscription-Reads:
                - "1099"
            X-Ms-Request-Id:
                - 32ee5d0f-41b9-47d2-8dc6-435614c8413f
            X-Ms-Routing-Request-Id:
                - WESTUS2:20250306T000731Z:32ee5d0f-41b9-47d2-8dc6-435614c8413f
            X-Msedge-Ref:
                - 'Ref A: 2E13C8B4716C430480ACDC7B58E216E9 Ref B: CO6AA3150219035 Ref C: 2025-03-06T00:07:31Z'
        status: 200 OK
        code: 200
        duration: 169.8854ms
    - id: 26
      request:
        proto: HTTP/1.1
        proto_major: 1
        proto_minor: 1
        content_length: 0
        transfer_encoding: []
        trailer: {}
        host: management.azure.com
        remote_addr: ""
        request_uri: ""
        body: ""
        form: {}
        headers:
            Accept:
                - application/json
            Accept-Encoding:
                - gzip
            Authorization:
                - SANITIZED
            User-Agent:
<<<<<<< HEAD
                - azsdk-go-armresources.DeploymentsClient/v1.1.1 (go1.24.0; linux),azdev/0.0.0-dev.0 (Go go1.24.0; linux/amd64)
=======
                - azsdk-go-armresources.ResourceGroupsClient/v1.1.1 (go1.23.2; Windows_NT),azdev/0.0.0-dev.0 (Go go1.23.2; windows/amd64)
            X-Ms-Correlation-Request-Id:
                - 0219b48a4100954746d6665de116f3fd
        url: https://management.azure.com:443/subscriptions/faa080af-c1d8-40ad-9cce-e1a450ca5b57/resourcegroups/rg-azdtest-wfad9fd?api-version=2021-04-01
        method: DELETE
      response:
        proto: HTTP/2.0
        proto_major: 2
        proto_minor: 0
        transfer_encoding: []
        trailer: {}
        content_length: 0
        uncompressed: false
        body: ""
        headers:
            Cache-Control:
                - no-cache
            Content-Length:
                - "0"
            Date:
                - Thu, 06 Mar 2025 00:07:32 GMT
            Expires:
                - "-1"
            Location:
                - https://management.azure.com/subscriptions/faa080af-c1d8-40ad-9cce-e1a450ca5b57/operationresults/eyJqb2JJZCI6IlJFU09VUkNFR1JPVVBERUxFVElPTkpPQi1SRzoyREFaRFRFU1Q6MkRXRkFEOUZELUVBU1RVUzIiLCJqb2JMb2NhdGlvbiI6ImVhc3R1czIifQ?api-version=2021-04-01&t=638768165137346671&c=MIIHpTCCBo2gAwIBAgITfwTYu0qoRwcN0bP8jwAEBNi7SjANBgkqhkiG9w0BAQsFADBEMRMwEQYKCZImiZPyLGQBGRYDR0JMMRMwEQYKCZImiZPyLGQBGRYDQU1FMRgwFgYDVQQDEw9BTUUgSW5mcmEgQ0EgMDIwHhcNMjUwMTIzMjA0ODUxWhcNMjUwNzIyMjA0ODUxWjBAMT4wPAYDVQQDEzVhc3luY29wZXJhdGlvbnNpZ25pbmdjZXJ0aWZpY2F0ZS5tYW5hZ2VtZW50LmF6dXJlLmNvbTCCASIwDQYJKoZIhvcNAQEBBQADggEPADCCAQoCggEBALJiyUikcpMswfhvdsI_rXYHu5usdpZW7yAqWPwx7nyvDBbA6tYMOwIWDF3lmy48lA46kFg2__zl_gVcj_Jw_2ue8USufQFsjmlCYmhbryemgmCuZucLrVs0nOW_5HVAX7QY9eBRWotqXIDJPTRyoGqWrXm2qO_sMjVacTB19-WMO5gHXKvOrm3HRspddB5sJUi15aHoSTlGgepJ8Bc6vMEFWUSNkkRqGt-EtMDQGAf2PFA2rkeizLvEPyGwqA04f56eXcnvVc-9t6jGFggfFusEW3_EaE1CqF_Aemzi9kaAhLfj5fOyZHybExiqyzL3WDGLAe-mC9uhOggcp5HjtKECAwEAAaOCBJIwggSOMCcGCSsGAQQBgjcVCgQaMBgwCgYIKwYBBQUHAwEwCgYIKwYBBQUHAwIwPQYJKwYBBAGCNxUHBDAwLgYmKwYBBAGCNxUIhpDjDYTVtHiE8Ys-hZvdFs6dEoFghfmRS4WsmTQCAWQCAQcwggHaBggrBgEFBQcBAQSCAcwwggHIMGYGCCsGAQUFBzAChlpodHRwOi8vY3JsLm1pY3Jvc29mdC5jb20vcGtpaW5mcmEvQ2VydHMvQkwyUEtJSU5UQ0EwMS5BTUUuR0JMX0FNRSUyMEluZnJhJTIwQ0ElMjAwMig0KS5jcnQwVgYIKwYBBQUHMAKGSmh0dHA6Ly9jcmwxLmFtZS5nYmwvYWlhL0JMMlBLSUlOVENBMDEuQU1FLkdCTF9BTUUlMjBJbmZyYSUyMENBJTIwMDIoNCkuY3J0MFYGCCsGAQUFBzAChkpodHRwOi8vY3JsMi5hbWUuZ2JsL2FpYS9CTDJQS0lJTlRDQTAxLkFNRS5HQkxfQU1FJTIwSW5mcmElMjBDQSUyMDAyKDQpLmNydDBWBggrBgEFBQcwAoZKaHR0cDovL2NybDMuYW1lLmdibC9haWEvQkwyUEtJSU5UQ0EwMS5BTUUuR0JMX0FNRSUyMEluZnJhJTIwQ0ElMjAwMig0KS5jcnQwVgYIKwYBBQUHMAKGSmh0dHA6Ly9jcmw0LmFtZS5nYmwvYWlhL0JMMlBLSUlOVENBMDEuQU1FLkdCTF9BTUUlMjBJbmZyYSUyMENBJTIwMDIoNCkuY3J0MB0GA1UdDgQWBBTFiuatBch4getEuR5ddJpfuPsJ8DAOBgNVHQ8BAf8EBAMCBaAwggE1BgNVHR8EggEsMIIBKDCCASSgggEgoIIBHIZCaHR0cDovL2NybC5taWNyb3NvZnQuY29tL3BraWluZnJhL0NSTC9BTUUlMjBJbmZyYSUyMENBJTIwMDIoNCkuY3JshjRodHRwOi8vY3JsMS5hbWUuZ2JsL2NybC9BTUUlMjBJbmZyYSUyMENBJTIwMDIoNCkuY3JshjRodHRwOi8vY3JsMi5hbWUuZ2JsL2NybC9BTUUlMjBJbmZyYSUyMENBJTIwMDIoNCkuY3JshjRodHRwOi8vY3JsMy5hbWUuZ2JsL2NybC9BTUUlMjBJbmZyYSUyMENBJTIwMDIoNCkuY3JshjRodHRwOi8vY3JsNC5hbWUuZ2JsL2NybC9BTUUlMjBJbmZyYSUyMENBJTIwMDIoNCkuY3JsMIGdBgNVHSAEgZUwgZIwDAYKKwYBBAGCN3sBATBmBgorBgEEAYI3ewICMFgwVgYIKwYBBQUHAgIwSh5IADMAMwBlADAAMQA5ADIAMQAtADQAZAA2ADQALQA0AGYAOABjAC0AYQAwADUANQAtADUAYgBkAGEAZgBmAGQANQBlADMAMwBkMAwGCisGAQQBgjd7AwIwDAYKKwYBBAGCN3sEAjAfBgNVHSMEGDAWgBSuecJrXSWIEwb2BwnDl3x7l48dVTAdBgNVHSUEFjAUBggrBgEFBQcDAQYIKwYBBQUHAwIwDQYJKoZIhvcNAQELBQADggEBAIxmxJ5xNUiG8PRXsUSme6IbA37JinZso0lwEjfgtHmK1DZhhGugl-cdjEw10JLCVwaiKd-q2yljbccx_MpSj2rx5yGUNb32Cv2p40-HWzxtYMw0j9JGcrJWoP_apkjIELce110mKIOL4dJ3r8N5cXuhEatDvAPjNYjdG9YgGTE1s1CLy9MvJsLRVQnWtxDWlWsj_XgzlBhvgxwXILR7A48GZLe9ENWEJwEl_AmMGT_o5kKmBfcKl6mjYWjCchXL5bHKE5dnl9X3W2eQTdqqGqh2z2KAUwyCu2xOV5xh6Zjg6SDEuPHvcBqAHqMgqi3E38hUBBXw4AXVsmQhz5FyOg8&s=a9jomyQNiWCSOsYiFlW01M47CIxeuVR7wTo6BsSH9jR_vLY3p5Hqa3NuFH2elcilYXYen5V7TLSqQJ5JYxox1FJ5hmBiH2cvAVHLL4JZuBDlVvnGHQo7IWTsEfph0GHFgBmgwnKmren0GeuZCsWNfNjm4f-86YRtZUOel-kJa8HewtlMh_-0d3vtQcKSjX_3PyY0W3Rn0acbLHK9gPgERwZC5M2eMUPvpP2hNWOjTYzATeUzWqBOqMcQuPtXhNf4fxUGrMuXSj1au0tB8_QoiwNqeZC9zIScSbyoQqBPKeCGVKbxZ9LX-Cmy_15UA5hFx_3yB3p96MPXvUj1vdwMCQ&h=CEhz8kI42mR-NFTmqmFJ1bDYoxBiH3Ps2m4ARoAKdog
            Pragma:
                - no-cache
            Retry-After:
                - "0"
            Strict-Transport-Security:
                - max-age=31536000; includeSubDomains
            X-Cache:
                - CONFIG_NOCACHE
            X-Content-Type-Options:
                - nosniff
            X-Ms-Correlation-Request-Id:
                - 0219b48a4100954746d6665de116f3fd
            X-Ms-Ratelimit-Remaining-Subscription-Deletes:
                - "799"
            X-Ms-Ratelimit-Remaining-Subscription-Global-Deletes:
                - "11999"
            X-Ms-Request-Id:
                - 4956186d-dabe-4500-808e-0a357ad50b0c
            X-Ms-Routing-Request-Id:
                - WESTUS2:20250306T000732Z:4956186d-dabe-4500-808e-0a357ad50b0c
            X-Msedge-Ref:
                - 'Ref A: 6D48AF5788164DE59536D9DEB3D02A0C Ref B: CO6AA3150219035 Ref C: 2025-03-06T00:07:31Z'
        status: 202 Accepted
        code: 202
        duration: 757.8977ms
    - id: 27
      request:
        proto: HTTP/1.1
        proto_major: 1
        proto_minor: 1
        content_length: 0
        transfer_encoding: []
        trailer: {}
        host: management.azure.com
        remote_addr: ""
        request_uri: ""
        body: ""
        form: {}
        headers:
            Accept-Encoding:
                - gzip
            Authorization:
                - SANITIZED
            User-Agent:
                - azsdk-go-armresources.ResourceGroupsClient/v1.1.1 (go1.23.2; Windows_NT),azdev/0.0.0-dev.0 (Go go1.23.2; windows/amd64)
>>>>>>> 37baa781
            X-Ms-Correlation-Request-Id:
                - 0219b48a4100954746d6665de116f3fd
        url: https://management.azure.com:443/subscriptions/faa080af-c1d8-40ad-9cce-e1a450ca5b57/operationresults/eyJqb2JJZCI6IlJFU09VUkNFR1JPVVBERUxFVElPTkpPQi1SRzoyREFaRFRFU1Q6MkRXRkFEOUZELUVBU1RVUzIiLCJqb2JMb2NhdGlvbiI6ImVhc3R1czIifQ?api-version=2021-04-01&t=638768165137346671&c=MIIHpTCCBo2gAwIBAgITfwTYu0qoRwcN0bP8jwAEBNi7SjANBgkqhkiG9w0BAQsFADBEMRMwEQYKCZImiZPyLGQBGRYDR0JMMRMwEQYKCZImiZPyLGQBGRYDQU1FMRgwFgYDVQQDEw9BTUUgSW5mcmEgQ0EgMDIwHhcNMjUwMTIzMjA0ODUxWhcNMjUwNzIyMjA0ODUxWjBAMT4wPAYDVQQDEzVhc3luY29wZXJhdGlvbnNpZ25pbmdjZXJ0aWZpY2F0ZS5tYW5hZ2VtZW50LmF6dXJlLmNvbTCCASIwDQYJKoZIhvcNAQEBBQADggEPADCCAQoCggEBALJiyUikcpMswfhvdsI_rXYHu5usdpZW7yAqWPwx7nyvDBbA6tYMOwIWDF3lmy48lA46kFg2__zl_gVcj_Jw_2ue8USufQFsjmlCYmhbryemgmCuZucLrVs0nOW_5HVAX7QY9eBRWotqXIDJPTRyoGqWrXm2qO_sMjVacTB19-WMO5gHXKvOrm3HRspddB5sJUi15aHoSTlGgepJ8Bc6vMEFWUSNkkRqGt-EtMDQGAf2PFA2rkeizLvEPyGwqA04f56eXcnvVc-9t6jGFggfFusEW3_EaE1CqF_Aemzi9kaAhLfj5fOyZHybExiqyzL3WDGLAe-mC9uhOggcp5HjtKECAwEAAaOCBJIwggSOMCcGCSsGAQQBgjcVCgQaMBgwCgYIKwYBBQUHAwEwCgYIKwYBBQUHAwIwPQYJKwYBBAGCNxUHBDAwLgYmKwYBBAGCNxUIhpDjDYTVtHiE8Ys-hZvdFs6dEoFghfmRS4WsmTQCAWQCAQcwggHaBggrBgEFBQcBAQSCAcwwggHIMGYGCCsGAQUFBzAChlpodHRwOi8vY3JsLm1pY3Jvc29mdC5jb20vcGtpaW5mcmEvQ2VydHMvQkwyUEtJSU5UQ0EwMS5BTUUuR0JMX0FNRSUyMEluZnJhJTIwQ0ElMjAwMig0KS5jcnQwVgYIKwYBBQUHMAKGSmh0dHA6Ly9jcmwxLmFtZS5nYmwvYWlhL0JMMlBLSUlOVENBMDEuQU1FLkdCTF9BTUUlMjBJbmZyYSUyMENBJTIwMDIoNCkuY3J0MFYGCCsGAQUFBzAChkpodHRwOi8vY3JsMi5hbWUuZ2JsL2FpYS9CTDJQS0lJTlRDQTAxLkFNRS5HQkxfQU1FJTIwSW5mcmElMjBDQSUyMDAyKDQpLmNydDBWBggrBgEFBQcwAoZKaHR0cDovL2NybDMuYW1lLmdibC9haWEvQkwyUEtJSU5UQ0EwMS5BTUUuR0JMX0FNRSUyMEluZnJhJTIwQ0ElMjAwMig0KS5jcnQwVgYIKwYBBQUHMAKGSmh0dHA6Ly9jcmw0LmFtZS5nYmwvYWlhL0JMMlBLSUlOVENBMDEuQU1FLkdCTF9BTUUlMjBJbmZyYSUyMENBJTIwMDIoNCkuY3J0MB0GA1UdDgQWBBTFiuatBch4getEuR5ddJpfuPsJ8DAOBgNVHQ8BAf8EBAMCBaAwggE1BgNVHR8EggEsMIIBKDCCASSgggEgoIIBHIZCaHR0cDovL2NybC5taWNyb3NvZnQuY29tL3BraWluZnJhL0NSTC9BTUUlMjBJbmZyYSUyMENBJTIwMDIoNCkuY3JshjRodHRwOi8vY3JsMS5hbWUuZ2JsL2NybC9BTUUlMjBJbmZyYSUyMENBJTIwMDIoNCkuY3JshjRodHRwOi8vY3JsMi5hbWUuZ2JsL2NybC9BTUUlMjBJbmZyYSUyMENBJTIwMDIoNCkuY3JshjRodHRwOi8vY3JsMy5hbWUuZ2JsL2NybC9BTUUlMjBJbmZyYSUyMENBJTIwMDIoNCkuY3JshjRodHRwOi8vY3JsNC5hbWUuZ2JsL2NybC9BTUUlMjBJbmZyYSUyMENBJTIwMDIoNCkuY3JsMIGdBgNVHSAEgZUwgZIwDAYKKwYBBAGCN3sBATBmBgorBgEEAYI3ewICMFgwVgYIKwYBBQUHAgIwSh5IADMAMwBlADAAMQA5ADIAMQAtADQAZAA2ADQALQA0AGYAOABjAC0AYQAwADUANQAtADUAYgBkAGEAZgBmAGQANQBlADMAMwBkMAwGCisGAQQBgjd7AwIwDAYKKwYBBAGCN3sEAjAfBgNVHSMEGDAWgBSuecJrXSWIEwb2BwnDl3x7l48dVTAdBgNVHSUEFjAUBggrBgEFBQcDAQYIKwYBBQUHAwIwDQYJKoZIhvcNAQELBQADggEBAIxmxJ5xNUiG8PRXsUSme6IbA37JinZso0lwEjfgtHmK1DZhhGugl-cdjEw10JLCVwaiKd-q2yljbccx_MpSj2rx5yGUNb32Cv2p40-HWzxtYMw0j9JGcrJWoP_apkjIELce110mKIOL4dJ3r8N5cXuhEatDvAPjNYjdG9YgGTE1s1CLy9MvJsLRVQnWtxDWlWsj_XgzlBhvgxwXILR7A48GZLe9ENWEJwEl_AmMGT_o5kKmBfcKl6mjYWjCchXL5bHKE5dnl9X3W2eQTdqqGqh2z2KAUwyCu2xOV5xh6Zjg6SDEuPHvcBqAHqMgqi3E38hUBBXw4AXVsmQhz5FyOg8&s=a9jomyQNiWCSOsYiFlW01M47CIxeuVR7wTo6BsSH9jR_vLY3p5Hqa3NuFH2elcilYXYen5V7TLSqQJ5JYxox1FJ5hmBiH2cvAVHLL4JZuBDlVvnGHQo7IWTsEfph0GHFgBmgwnKmren0GeuZCsWNfNjm4f-86YRtZUOel-kJa8HewtlMh_-0d3vtQcKSjX_3PyY0W3Rn0acbLHK9gPgERwZC5M2eMUPvpP2hNWOjTYzATeUzWqBOqMcQuPtXhNf4fxUGrMuXSj1au0tB8_QoiwNqeZC9zIScSbyoQqBPKeCGVKbxZ9LX-Cmy_15UA5hFx_3yB3p96MPXvUj1vdwMCQ&h=CEhz8kI42mR-NFTmqmFJ1bDYoxBiH3Ps2m4ARoAKdog
        method: GET
      response:
        proto: HTTP/2.0
        proto_major: 2
        proto_minor: 0
        transfer_encoding: []
        trailer: {}
        content_length: 0
        uncompressed: false
        body: ""
        headers:
            Cache-Control:
                - no-cache
            Content-Length:
                - "0"
            Date:
                - Thu, 06 Mar 2025 00:08:48 GMT
            Expires:
                - "-1"
            Pragma:
                - no-cache
            Strict-Transport-Security:
                - max-age=31536000; includeSubDomains
            X-Cache:
                - CONFIG_NOCACHE
            X-Content-Type-Options:
                - nosniff
            X-Ms-Correlation-Request-Id:
                - 0219b48a4100954746d6665de116f3fd
            X-Ms-Ratelimit-Remaining-Subscription-Global-Reads:
                - "16499"
            X-Ms-Ratelimit-Remaining-Subscription-Reads:
                - "1099"
            X-Ms-Request-Id:
                - f075aedc-22f9-4743-985c-0a8aaf86b202
            X-Ms-Routing-Request-Id:
                - WESTUS2:20250306T000848Z:f075aedc-22f9-4743-985c-0a8aaf86b202
            X-Msedge-Ref:
                - 'Ref A: 4DF7D06ECA994F2AB7C73D8E5A8F65D3 Ref B: CO6AA3150219035 Ref C: 2025-03-06T00:08:48Z'
        status: 200 OK
        code: 200
        duration: 162.376ms
    - id: 28
      request:
        proto: HTTP/1.1
        proto_major: 1
        proto_minor: 1
        content_length: 0
        transfer_encoding: []
        trailer: {}
        host: management.azure.com
        remote_addr: ""
        request_uri: ""
        body: ""
        form: {}
        headers:
            Accept:
                - application/json
            Accept-Encoding:
                - gzip
            Authorization:
                - SANITIZED
            User-Agent:
<<<<<<< HEAD
                - azsdk-go-armresources.ResourceGroupsClient/v1.1.1 (go1.24.0; linux),azdev/0.0.0-dev.0 (Go go1.24.0; linux/amd64)
=======
                - azsdk-go-armresources.DeploymentsClient/v1.1.1 (go1.23.2; Windows_NT),azdev/0.0.0-dev.0 (Go go1.23.2; windows/amd64)
>>>>>>> 37baa781
            X-Ms-Correlation-Request-Id:
                - 0219b48a4100954746d6665de116f3fd
        url: https://management.azure.com:443/subscriptions/faa080af-c1d8-40ad-9cce-e1a450ca5b57/providers/Microsoft.Resources/deployments/azdtest-wfad9fd-1741219531?api-version=2021-04-01
        method: GET
      response:
        proto: HTTP/2.0
        proto_major: 2
        proto_minor: 0
        transfer_encoding: []
        trailer: {}
        content_length: 2556
        uncompressed: false
        body: '{"id":"/subscriptions/faa080af-c1d8-40ad-9cce-e1a450ca5b57/providers/Microsoft.Resources/deployments/azdtest-wfad9fd-1741219531","name":"azdtest-wfad9fd-1741219531","type":"Microsoft.Resources/deployments","location":"eastus2","tags":{"azd-env-name":"azdtest-wfad9fd","azd-provision-param-hash":"5b29638c309f0990e4c6b890d24cfc78677a3b366c48ec8582fc4065e7c167c6"},"properties":{"templateHash":"11064734108664627865","parameters":{"environmentName":{"type":"String","value":"azdtest-wfad9fd"},"location":{"type":"String","value":"eastus2"},"deleteAfterTime":{"type":"String","value":"2025-03-06T01:06:11Z"},"intTagValue":{"type":"Int","value":678},"boolTagValue":{"type":"Bool","value":false},"secureValue":{"type":"SecureString"},"secureObject":{"type":"SecureObject"},"nullableParam":{"type":"String"}},"mode":"Incremental","provisioningState":"Succeeded","timestamp":"2025-03-06T00:06:42.1854037Z","duration":"PT28.314504S","correlationId":"e69829477560f1cf20bb7307cebdfb58","providers":[{"namespace":"Microsoft.Resources","resourceTypes":[{"resourceType":"resourceGroups","locations":["eastus2"]},{"resourceType":"deployments","locations":[null]}]}],"dependencies":[{"dependsOn":[{"id":"/subscriptions/faa080af-c1d8-40ad-9cce-e1a450ca5b57/resourceGroups/rg-azdtest-wfad9fd","resourceType":"Microsoft.Resources/resourceGroups","resourceName":"rg-azdtest-wfad9fd"}],"id":"/subscriptions/faa080af-c1d8-40ad-9cce-e1a450ca5b57/resourceGroups/rg-azdtest-wfad9fd/providers/Microsoft.Resources/deployments/resources","resourceType":"Microsoft.Resources/deployments","resourceName":"resources"}],"outputs":{"nullableParamOutput":{"type":"String"},"azurE_STORAGE_ACCOUNT_ID":{"type":"String","value":"/subscriptions/faa080af-c1d8-40ad-9cce-e1a450ca5b57/resourceGroups/rg-azdtest-wfad9fd/providers/Microsoft.Storage/storageAccounts/stecmwz3gr66zzk"},"azurE_STORAGE_ACCOUNT_NAME":{"type":"String","value":"stecmwz3gr66zzk"},"string":{"type":"String","value":"abc"},"bool":{"type":"Bool","value":true},"int":{"type":"Int","value":1234},"array":{"type":"Array","value":[true,"abc",1234]},"arraY_INT":{"type":"Array","value":[1,2,3]},"arraY_STRING":{"type":"Array","value":["elem1","elem2","elem3"]},"object":{"type":"Object","value":{"foo":"bar","inner":{"foo":"bar"},"array":[true,"abc",1234]}}},"outputResources":[{"id":"/subscriptions/faa080af-c1d8-40ad-9cce-e1a450ca5b57/resourceGroups/rg-azdtest-wfad9fd"},{"id":"/subscriptions/faa080af-c1d8-40ad-9cce-e1a450ca5b57/resourceGroups/rg-azdtest-wfad9fd/providers/Microsoft.Storage/storageAccounts/stecmwz3gr66zzk"}]}}'
        headers:
            Cache-Control:
                - no-cache
            Content-Length:
                - "2556"
            Content-Type:
                - application/json; charset=utf-8
            Date:
                - Thu, 06 Mar 2025 00:08:48 GMT
            Expires:
                - "-1"
            Pragma:
                - no-cache
            Strict-Transport-Security:
                - max-age=31536000; includeSubDomains
            X-Cache:
                - CONFIG_NOCACHE
            X-Content-Type-Options:
                - nosniff
            X-Ms-Correlation-Request-Id:
                - 0219b48a4100954746d6665de116f3fd
            X-Ms-Ratelimit-Remaining-Subscription-Global-Reads:
                - "16499"
            X-Ms-Ratelimit-Remaining-Subscription-Reads:
                - "1099"
            X-Ms-Request-Id:
                - c0a74d49-392e-4d03-9f5b-2a30d6e0ecd8
            X-Ms-Routing-Request-Id:
                - WESTUS2:20250306T000849Z:c0a74d49-392e-4d03-9f5b-2a30d6e0ecd8
            X-Msedge-Ref:
                - 'Ref A: F8DA73313CB742F6B82EDF8C123712E4 Ref B: CO6AA3150219035 Ref C: 2025-03-06T00:08:48Z'
        status: 200 OK
        code: 200
        duration: 367.8879ms
    - id: 29
      request:
        proto: HTTP/1.1
        proto_major: 1
        proto_minor: 1
        content_length: 346
        transfer_encoding: []
        trailer: {}
        host: management.azure.com
        remote_addr: ""
        request_uri: ""
        body: '{"location":"eastus2","properties":{"mode":"Incremental","parameters":{},"template":{"$schema":"https://schema.management.azure.com/schemas/2018-05-01/subscriptionDeploymentTemplate.json#","contentVersion":"1.0.0.0","parameters":{},"variables":{},"resources":[],"outputs":{}}},"tags":{"azd-deploy-reason":"down","azd-env-name":"azdtest-wfad9fd"}}'
        form: {}
        headers:
            Accept:
                - application/json
            Accept-Encoding:
                - gzip
            Authorization:
                - SANITIZED
            Content-Length:
                - "346"
            Content-Type:
                - application/json
            User-Agent:
<<<<<<< HEAD
                - azsdk-go-armresources.Client/v1.1.1 (go1.24.0; linux),azdev/0.0.0-dev.0 (Go go1.24.0; linux/amd64)
=======
                - azsdk-go-armresources.DeploymentsClient/v1.1.1 (go1.23.2; Windows_NT),azdev/0.0.0-dev.0 (Go go1.23.2; windows/amd64)
>>>>>>> 37baa781
            X-Ms-Correlation-Request-Id:
                - 0219b48a4100954746d6665de116f3fd
        url: https://management.azure.com:443/subscriptions/faa080af-c1d8-40ad-9cce-e1a450ca5b57/providers/Microsoft.Resources/deployments/azdtest-wfad9fd-1741219531?api-version=2021-04-01
        method: PUT
      response:
        proto: HTTP/2.0
        proto_major: 2
        proto_minor: 0
        transfer_encoding: []
        trailer: {}
        content_length: 570
        uncompressed: false
        body: '{"id":"/subscriptions/faa080af-c1d8-40ad-9cce-e1a450ca5b57/providers/Microsoft.Resources/deployments/azdtest-wfad9fd-1741219531","name":"azdtest-wfad9fd-1741219531","type":"Microsoft.Resources/deployments","location":"eastus2","tags":{"azd-deploy-reason":"down","azd-env-name":"azdtest-wfad9fd"},"properties":{"templateHash":"14737569621737367585","parameters":{},"mode":"Incremental","provisioningState":"Accepted","timestamp":"2025-03-06T00:08:49.9002101Z","duration":"PT1.8794375S","correlationId":"0219b48a4100954746d6665de116f3fd","providers":[],"dependencies":[]}}'
        headers:
            Azure-Asyncoperation:
                - https://management.azure.com/subscriptions/faa080af-c1d8-40ad-9cce-e1a450ca5b57/providers/Microsoft.Resources/deployments/azdtest-wfad9fd-1741219531/operationStatuses/08584603871555621975?api-version=2021-04-01&t=638768165322283520&c=MIIHpTCCBo2gAwIBAgITfwTYu0qoRwcN0bP8jwAEBNi7SjANBgkqhkiG9w0BAQsFADBEMRMwEQYKCZImiZPyLGQBGRYDR0JMMRMwEQYKCZImiZPyLGQBGRYDQU1FMRgwFgYDVQQDEw9BTUUgSW5mcmEgQ0EgMDIwHhcNMjUwMTIzMjA0ODUxWhcNMjUwNzIyMjA0ODUxWjBAMT4wPAYDVQQDEzVhc3luY29wZXJhdGlvbnNpZ25pbmdjZXJ0aWZpY2F0ZS5tYW5hZ2VtZW50LmF6dXJlLmNvbTCCASIwDQYJKoZIhvcNAQEBBQADggEPADCCAQoCggEBALJiyUikcpMswfhvdsI_rXYHu5usdpZW7yAqWPwx7nyvDBbA6tYMOwIWDF3lmy48lA46kFg2__zl_gVcj_Jw_2ue8USufQFsjmlCYmhbryemgmCuZucLrVs0nOW_5HVAX7QY9eBRWotqXIDJPTRyoGqWrXm2qO_sMjVacTB19-WMO5gHXKvOrm3HRspddB5sJUi15aHoSTlGgepJ8Bc6vMEFWUSNkkRqGt-EtMDQGAf2PFA2rkeizLvEPyGwqA04f56eXcnvVc-9t6jGFggfFusEW3_EaE1CqF_Aemzi9kaAhLfj5fOyZHybExiqyzL3WDGLAe-mC9uhOggcp5HjtKECAwEAAaOCBJIwggSOMCcGCSsGAQQBgjcVCgQaMBgwCgYIKwYBBQUHAwEwCgYIKwYBBQUHAwIwPQYJKwYBBAGCNxUHBDAwLgYmKwYBBAGCNxUIhpDjDYTVtHiE8Ys-hZvdFs6dEoFghfmRS4WsmTQCAWQCAQcwggHaBggrBgEFBQcBAQSCAcwwggHIMGYGCCsGAQUFBzAChlpodHRwOi8vY3JsLm1pY3Jvc29mdC5jb20vcGtpaW5mcmEvQ2VydHMvQkwyUEtJSU5UQ0EwMS5BTUUuR0JMX0FNRSUyMEluZnJhJTIwQ0ElMjAwMig0KS5jcnQwVgYIKwYBBQUHMAKGSmh0dHA6Ly9jcmwxLmFtZS5nYmwvYWlhL0JMMlBLSUlOVENBMDEuQU1FLkdCTF9BTUUlMjBJbmZyYSUyMENBJTIwMDIoNCkuY3J0MFYGCCsGAQUFBzAChkpodHRwOi8vY3JsMi5hbWUuZ2JsL2FpYS9CTDJQS0lJTlRDQTAxLkFNRS5HQkxfQU1FJTIwSW5mcmElMjBDQSUyMDAyKDQpLmNydDBWBggrBgEFBQcwAoZKaHR0cDovL2NybDMuYW1lLmdibC9haWEvQkwyUEtJSU5UQ0EwMS5BTUUuR0JMX0FNRSUyMEluZnJhJTIwQ0ElMjAwMig0KS5jcnQwVgYIKwYBBQUHMAKGSmh0dHA6Ly9jcmw0LmFtZS5nYmwvYWlhL0JMMlBLSUlOVENBMDEuQU1FLkdCTF9BTUUlMjBJbmZyYSUyMENBJTIwMDIoNCkuY3J0MB0GA1UdDgQWBBTFiuatBch4getEuR5ddJpfuPsJ8DAOBgNVHQ8BAf8EBAMCBaAwggE1BgNVHR8EggEsMIIBKDCCASSgggEgoIIBHIZCaHR0cDovL2NybC5taWNyb3NvZnQuY29tL3BraWluZnJhL0NSTC9BTUUlMjBJbmZyYSUyMENBJTIwMDIoNCkuY3JshjRodHRwOi8vY3JsMS5hbWUuZ2JsL2NybC9BTUUlMjBJbmZyYSUyMENBJTIwMDIoNCkuY3JshjRodHRwOi8vY3JsMi5hbWUuZ2JsL2NybC9BTUUlMjBJbmZyYSUyMENBJTIwMDIoNCkuY3JshjRodHRwOi8vY3JsMy5hbWUuZ2JsL2NybC9BTUUlMjBJbmZyYSUyMENBJTIwMDIoNCkuY3JshjRodHRwOi8vY3JsNC5hbWUuZ2JsL2NybC9BTUUlMjBJbmZyYSUyMENBJTIwMDIoNCkuY3JsMIGdBgNVHSAEgZUwgZIwDAYKKwYBBAGCN3sBATBmBgorBgEEAYI3ewICMFgwVgYIKwYBBQUHAgIwSh5IADMAMwBlADAAMQA5ADIAMQAtADQAZAA2ADQALQA0AGYAOABjAC0AYQAwADUANQAtADUAYgBkAGEAZgBmAGQANQBlADMAMwBkMAwGCisGAQQBgjd7AwIwDAYKKwYBBAGCN3sEAjAfBgNVHSMEGDAWgBSuecJrXSWIEwb2BwnDl3x7l48dVTAdBgNVHSUEFjAUBggrBgEFBQcDAQYIKwYBBQUHAwIwDQYJKoZIhvcNAQELBQADggEBAIxmxJ5xNUiG8PRXsUSme6IbA37JinZso0lwEjfgtHmK1DZhhGugl-cdjEw10JLCVwaiKd-q2yljbccx_MpSj2rx5yGUNb32Cv2p40-HWzxtYMw0j9JGcrJWoP_apkjIELce110mKIOL4dJ3r8N5cXuhEatDvAPjNYjdG9YgGTE1s1CLy9MvJsLRVQnWtxDWlWsj_XgzlBhvgxwXILR7A48GZLe9ENWEJwEl_AmMGT_o5kKmBfcKl6mjYWjCchXL5bHKE5dnl9X3W2eQTdqqGqh2z2KAUwyCu2xOV5xh6Zjg6SDEuPHvcBqAHqMgqi3E38hUBBXw4AXVsmQhz5FyOg8&s=FK4HX3xwLDVa9SdI250uBQWSMLLWplcbPMu19ZW96qQ8qYsqIJNCIp5EFKlBQtiz3eovpCL0fA5zMR20zvFZBw2596dRvRsCdc377QpoOGeQxsurpBBL5B_zhz795eaxmqw3HrkwcUr7G_JNquwSqQtHY4wr1y1DGoFu4wynVfKcWXDHJcG3--mf3AGd-xcSh9G_vaGNWZD3eNJLNQ0uRPylX5UBdLj-UTPTjgRVasNVk37YiR7yrTIRbgVrZaw2fuvjEFLxQA4Gs_Z2C4xP6tZf4iLZL_jEctX9URHSkFaU8U-QQ151dBJd6Hj573uQfF5fTW_nf0BWIS2fhU9yzg&h=6ZEbx-1YOpn5Y4m84zBWsjKdkv-ruh7dNF5lHrjd65w
            Cache-Control:
                - no-cache
            Content-Length:
                - "570"
            Content-Type:
                - application/json; charset=utf-8
            Date:
                - Thu, 06 Mar 2025 00:08:51 GMT
            Expires:
                - "-1"
            Pragma:
                - no-cache
            Strict-Transport-Security:
                - max-age=31536000; includeSubDomains
            X-Cache:
                - CONFIG_NOCACHE
            X-Content-Type-Options:
                - nosniff
            X-Ms-Correlation-Request-Id:
                - 0219b48a4100954746d6665de116f3fd
            X-Ms-Deployment-Engine-Version:
                - 1.245.0
            X-Ms-Ratelimit-Remaining-Subscription-Global-Writes:
                - "11999"
            X-Ms-Ratelimit-Remaining-Subscription-Writes:
                - "799"
            X-Ms-Request-Id:
                - 7bc5a779-23ad-4b1e-97ec-2d06a4d125ac
            X-Ms-Routing-Request-Id:
                - WESTUS2:20250306T000852Z:7bc5a779-23ad-4b1e-97ec-2d06a4d125ac
            X-Msedge-Ref:
                - 'Ref A: 2B570E44588D45CC9AFD2BC9E6527945 Ref B: CO6AA3150219035 Ref C: 2025-03-06T00:08:49Z'
        status: 200 OK
        code: 200
        duration: 2.9600909s
    - id: 30
      request:
        proto: HTTP/1.1
        proto_major: 1
        proto_minor: 1
        content_length: 0
        transfer_encoding: []
        trailer: {}
        host: management.azure.com
        remote_addr: ""
        request_uri: ""
        body: ""
        form: {}
        headers:
            Accept-Encoding:
                - gzip
            Authorization:
                - SANITIZED
            User-Agent:
<<<<<<< HEAD
                - azsdk-go-armresources.DeploymentsClient/v1.1.1 (go1.24.0; linux),azdev/0.0.0-dev.0 (Go go1.24.0; linux/amd64)
=======
                - azsdk-go-armresources.DeploymentsClient/v1.1.1 (go1.23.2; Windows_NT),azdev/0.0.0-dev.0 (Go go1.23.2; windows/amd64)
>>>>>>> 37baa781
            X-Ms-Correlation-Request-Id:
                - 0219b48a4100954746d6665de116f3fd
        url: https://management.azure.com:443/subscriptions/faa080af-c1d8-40ad-9cce-e1a450ca5b57/providers/Microsoft.Resources/deployments/azdtest-wfad9fd-1741219531/operationStatuses/08584603871555621975?api-version=2021-04-01&t=638768165322283520&c=MIIHpTCCBo2gAwIBAgITfwTYu0qoRwcN0bP8jwAEBNi7SjANBgkqhkiG9w0BAQsFADBEMRMwEQYKCZImiZPyLGQBGRYDR0JMMRMwEQYKCZImiZPyLGQBGRYDQU1FMRgwFgYDVQQDEw9BTUUgSW5mcmEgQ0EgMDIwHhcNMjUwMTIzMjA0ODUxWhcNMjUwNzIyMjA0ODUxWjBAMT4wPAYDVQQDEzVhc3luY29wZXJhdGlvbnNpZ25pbmdjZXJ0aWZpY2F0ZS5tYW5hZ2VtZW50LmF6dXJlLmNvbTCCASIwDQYJKoZIhvcNAQEBBQADggEPADCCAQoCggEBALJiyUikcpMswfhvdsI_rXYHu5usdpZW7yAqWPwx7nyvDBbA6tYMOwIWDF3lmy48lA46kFg2__zl_gVcj_Jw_2ue8USufQFsjmlCYmhbryemgmCuZucLrVs0nOW_5HVAX7QY9eBRWotqXIDJPTRyoGqWrXm2qO_sMjVacTB19-WMO5gHXKvOrm3HRspddB5sJUi15aHoSTlGgepJ8Bc6vMEFWUSNkkRqGt-EtMDQGAf2PFA2rkeizLvEPyGwqA04f56eXcnvVc-9t6jGFggfFusEW3_EaE1CqF_Aemzi9kaAhLfj5fOyZHybExiqyzL3WDGLAe-mC9uhOggcp5HjtKECAwEAAaOCBJIwggSOMCcGCSsGAQQBgjcVCgQaMBgwCgYIKwYBBQUHAwEwCgYIKwYBBQUHAwIwPQYJKwYBBAGCNxUHBDAwLgYmKwYBBAGCNxUIhpDjDYTVtHiE8Ys-hZvdFs6dEoFghfmRS4WsmTQCAWQCAQcwggHaBggrBgEFBQcBAQSCAcwwggHIMGYGCCsGAQUFBzAChlpodHRwOi8vY3JsLm1pY3Jvc29mdC5jb20vcGtpaW5mcmEvQ2VydHMvQkwyUEtJSU5UQ0EwMS5BTUUuR0JMX0FNRSUyMEluZnJhJTIwQ0ElMjAwMig0KS5jcnQwVgYIKwYBBQUHMAKGSmh0dHA6Ly9jcmwxLmFtZS5nYmwvYWlhL0JMMlBLSUlOVENBMDEuQU1FLkdCTF9BTUUlMjBJbmZyYSUyMENBJTIwMDIoNCkuY3J0MFYGCCsGAQUFBzAChkpodHRwOi8vY3JsMi5hbWUuZ2JsL2FpYS9CTDJQS0lJTlRDQTAxLkFNRS5HQkxfQU1FJTIwSW5mcmElMjBDQSUyMDAyKDQpLmNydDBWBggrBgEFBQcwAoZKaHR0cDovL2NybDMuYW1lLmdibC9haWEvQkwyUEtJSU5UQ0EwMS5BTUUuR0JMX0FNRSUyMEluZnJhJTIwQ0ElMjAwMig0KS5jcnQwVgYIKwYBBQUHMAKGSmh0dHA6Ly9jcmw0LmFtZS5nYmwvYWlhL0JMMlBLSUlOVENBMDEuQU1FLkdCTF9BTUUlMjBJbmZyYSUyMENBJTIwMDIoNCkuY3J0MB0GA1UdDgQWBBTFiuatBch4getEuR5ddJpfuPsJ8DAOBgNVHQ8BAf8EBAMCBaAwggE1BgNVHR8EggEsMIIBKDCCASSgggEgoIIBHIZCaHR0cDovL2NybC5taWNyb3NvZnQuY29tL3BraWluZnJhL0NSTC9BTUUlMjBJbmZyYSUyMENBJTIwMDIoNCkuY3JshjRodHRwOi8vY3JsMS5hbWUuZ2JsL2NybC9BTUUlMjBJbmZyYSUyMENBJTIwMDIoNCkuY3JshjRodHRwOi8vY3JsMi5hbWUuZ2JsL2NybC9BTUUlMjBJbmZyYSUyMENBJTIwMDIoNCkuY3JshjRodHRwOi8vY3JsMy5hbWUuZ2JsL2NybC9BTUUlMjBJbmZyYSUyMENBJTIwMDIoNCkuY3JshjRodHRwOi8vY3JsNC5hbWUuZ2JsL2NybC9BTUUlMjBJbmZyYSUyMENBJTIwMDIoNCkuY3JsMIGdBgNVHSAEgZUwgZIwDAYKKwYBBAGCN3sBATBmBgorBgEEAYI3ewICMFgwVgYIKwYBBQUHAgIwSh5IADMAMwBlADAAMQA5ADIAMQAtADQAZAA2ADQALQA0AGYAOABjAC0AYQAwADUANQAtADUAYgBkAGEAZgBmAGQANQBlADMAMwBkMAwGCisGAQQBgjd7AwIwDAYKKwYBBAGCN3sEAjAfBgNVHSMEGDAWgBSuecJrXSWIEwb2BwnDl3x7l48dVTAdBgNVHSUEFjAUBggrBgEFBQcDAQYIKwYBBQUHAwIwDQYJKoZIhvcNAQELBQADggEBAIxmxJ5xNUiG8PRXsUSme6IbA37JinZso0lwEjfgtHmK1DZhhGugl-cdjEw10JLCVwaiKd-q2yljbccx_MpSj2rx5yGUNb32Cv2p40-HWzxtYMw0j9JGcrJWoP_apkjIELce110mKIOL4dJ3r8N5cXuhEatDvAPjNYjdG9YgGTE1s1CLy9MvJsLRVQnWtxDWlWsj_XgzlBhvgxwXILR7A48GZLe9ENWEJwEl_AmMGT_o5kKmBfcKl6mjYWjCchXL5bHKE5dnl9X3W2eQTdqqGqh2z2KAUwyCu2xOV5xh6Zjg6SDEuPHvcBqAHqMgqi3E38hUBBXw4AXVsmQhz5FyOg8&s=FK4HX3xwLDVa9SdI250uBQWSMLLWplcbPMu19ZW96qQ8qYsqIJNCIp5EFKlBQtiz3eovpCL0fA5zMR20zvFZBw2596dRvRsCdc377QpoOGeQxsurpBBL5B_zhz795eaxmqw3HrkwcUr7G_JNquwSqQtHY4wr1y1DGoFu4wynVfKcWXDHJcG3--mf3AGd-xcSh9G_vaGNWZD3eNJLNQ0uRPylX5UBdLj-UTPTjgRVasNVk37YiR7yrTIRbgVrZaw2fuvjEFLxQA4Gs_Z2C4xP6tZf4iLZL_jEctX9URHSkFaU8U-QQ151dBJd6Hj573uQfF5fTW_nf0BWIS2fhU9yzg&h=6ZEbx-1YOpn5Y4m84zBWsjKdkv-ruh7dNF5lHrjd65w
        method: GET
      response:
        proto: HTTP/2.0
        proto_major: 2
        proto_minor: 0
        transfer_encoding: []
        trailer: {}
        content_length: 22
        uncompressed: false
        body: '{"status":"Succeeded"}'
        headers:
            Cache-Control:
                - no-cache
            Content-Length:
                - "22"
            Content-Type:
                - application/json; charset=utf-8
            Date:
                - Thu, 06 Mar 2025 00:09:22 GMT
            Expires:
                - "-1"
            Pragma:
                - no-cache
            Strict-Transport-Security:
                - max-age=31536000; includeSubDomains
            X-Cache:
                - CONFIG_NOCACHE
            X-Content-Type-Options:
                - nosniff
            X-Ms-Correlation-Request-Id:
                - 0219b48a4100954746d6665de116f3fd
            X-Ms-Ratelimit-Remaining-Subscription-Global-Reads:
                - "16499"
            X-Ms-Ratelimit-Remaining-Subscription-Reads:
                - "1099"
            X-Ms-Request-Id:
                - c79f1e80-5f8f-4169-bf42-4e0336c53561
            X-Ms-Routing-Request-Id:
                - WESTUS2:20250306T000923Z:c79f1e80-5f8f-4169-bf42-4e0336c53561
            X-Msedge-Ref:
                - 'Ref A: 2811D334C99244CD97D9D9491431B186 Ref B: CO6AA3150219035 Ref C: 2025-03-06T00:09:22Z'
        status: 200 OK
        code: 200
        duration: 194.7603ms
    - id: 31
      request:
        proto: HTTP/1.1
        proto_major: 1
        proto_minor: 1
        content_length: 0
        transfer_encoding: []
        trailer: {}
        host: management.azure.com
        remote_addr: ""
        request_uri: ""
        body: ""
        form: {}
        headers:
            Accept-Encoding:
                - gzip
            Authorization:
                - SANITIZED
            User-Agent:
<<<<<<< HEAD
                - azsdk-go-armresources.ResourceGroupsClient/v1.1.1 (go1.24.0; linux),azdev/0.0.0-dev.0 (Go go1.24.0; linux/amd64)
=======
                - azsdk-go-armresources.DeploymentsClient/v1.1.1 (go1.23.2; Windows_NT),azdev/0.0.0-dev.0 (Go go1.23.2; windows/amd64)
>>>>>>> 37baa781
            X-Ms-Correlation-Request-Id:
                - 0219b48a4100954746d6665de116f3fd
        url: https://management.azure.com:443/subscriptions/faa080af-c1d8-40ad-9cce-e1a450ca5b57/providers/Microsoft.Resources/deployments/azdtest-wfad9fd-1741219531?api-version=2021-04-01
        method: GET
      response:
        proto: HTTP/2.0
        proto_major: 2
        proto_minor: 0
        transfer_encoding: []
        trailer: {}
        content_length: 605
        uncompressed: false
        body: '{"id":"/subscriptions/faa080af-c1d8-40ad-9cce-e1a450ca5b57/providers/Microsoft.Resources/deployments/azdtest-wfad9fd-1741219531","name":"azdtest-wfad9fd-1741219531","type":"Microsoft.Resources/deployments","location":"eastus2","tags":{"azd-deploy-reason":"down","azd-env-name":"azdtest-wfad9fd"},"properties":{"templateHash":"14737569621737367585","parameters":{},"mode":"Incremental","provisioningState":"Succeeded","timestamp":"2025-03-06T00:08:53.1469051Z","duration":"PT1.3673774S","correlationId":"0219b48a4100954746d6665de116f3fd","providers":[],"dependencies":[],"outputs":{},"outputResources":[]}}'
        headers:
            Cache-Control:
                - no-cache
            Content-Length:
                - "605"
            Content-Type:
                - application/json; charset=utf-8
            Date:
                - Thu, 06 Mar 2025 00:09:22 GMT
            Expires:
                - "-1"
            Pragma:
                - no-cache
            Strict-Transport-Security:
                - max-age=31536000; includeSubDomains
            X-Cache:
                - CONFIG_NOCACHE
            X-Content-Type-Options:
                - nosniff
            X-Ms-Correlation-Request-Id:
                - 0219b48a4100954746d6665de116f3fd
            X-Ms-Ratelimit-Remaining-Subscription-Global-Reads:
                - "16499"
            X-Ms-Ratelimit-Remaining-Subscription-Reads:
                - "1099"
            X-Ms-Request-Id:
                - 266c9a34-b232-412d-9502-c0e381d72760
            X-Ms-Routing-Request-Id:
                - WESTUS2:20250306T000923Z:266c9a34-b232-412d-9502-c0e381d72760
            X-Msedge-Ref:
                - 'Ref A: 79A40AE446BF45C1BCCCBB62AE69EC25 Ref B: CO6AA3150219035 Ref C: 2025-03-06T00:09:23Z'
        status: 200 OK
        code: 200
        duration: 236.3543ms
    - id: 32
      request:
        proto: HTTP/1.1
        proto_major: 1
        proto_minor: 1
        content_length: 0
        transfer_encoding: []
        trailer: {}
        host: management.azure.com
        remote_addr: ""
        request_uri: ""
        body: ""
        form: {}
        headers:
            Accept:
                - application/json
            Accept-Encoding:
                - gzip
            Authorization:
                - SANITIZED
            User-Agent:
<<<<<<< HEAD
                - azsdk-go-armresources.Client/v1.1.1 (go1.24.0; linux),azdev/0.0.0-dev.0 (Go go1.24.0; linux/amd64)
=======
                - azsdk-go-armsubscriptions/v1.0.0 (go1.23.2; Windows_NT),azdev/0.0.0-dev.0 (Go go1.23.2; windows/amd64)
>>>>>>> 37baa781
            X-Ms-Correlation-Request-Id:
                - 781ea458d5113457667d942e165b1b47
        url: https://management.azure.com:443/subscriptions/faa080af-c1d8-40ad-9cce-e1a450ca5b57/locations?api-version=2021-01-01
        method: GET
      response:
        proto: HTTP/2.0
        proto_major: 2
        proto_minor: 0
        transfer_encoding: []
        trailer: {}
        content_length: 35781
        uncompressed: false
        body: '{"value":[{"id":"/subscriptions/faa080af-c1d8-40ad-9cce-e1a450ca5b57/locations/eastus","name":"eastus","type":"Region","displayName":"East US","regionalDisplayName":"(US) East US","metadata":{"regionType":"Physical","regionCategory":"Recommended","geographyGroup":"US","longitude":"-79.8164","latitude":"37.3719","physicalLocation":"Virginia","pairedRegion":[{"name":"westus","id":"/subscriptions/faa080af-c1d8-40ad-9cce-e1a450ca5b57/locations/westus"}]}},{"id":"/subscriptions/faa080af-c1d8-40ad-9cce-e1a450ca5b57/locations/southcentralus","name":"southcentralus","type":"Region","displayName":"South Central US","regionalDisplayName":"(US) South Central US","metadata":{"regionType":"Physical","regionCategory":"Recommended","geographyGroup":"US","longitude":"-98.5","latitude":"29.4167","physicalLocation":"Texas","pairedRegion":[{"name":"northcentralus","id":"/subscriptions/faa080af-c1d8-40ad-9cce-e1a450ca5b57/locations/northcentralus"}]}},{"id":"/subscriptions/faa080af-c1d8-40ad-9cce-e1a450ca5b57/locations/westus2","name":"westus2","type":"Region","displayName":"West US 2","regionalDisplayName":"(US) West US 2","metadata":{"regionType":"Physical","regionCategory":"Recommended","geographyGroup":"US","longitude":"-119.852","latitude":"47.233","physicalLocation":"Washington","pairedRegion":[{"name":"westcentralus","id":"/subscriptions/faa080af-c1d8-40ad-9cce-e1a450ca5b57/locations/westcentralus"}]}},{"id":"/subscriptions/faa080af-c1d8-40ad-9cce-e1a450ca5b57/locations/westus3","name":"westus3","type":"Region","displayName":"West US 3","regionalDisplayName":"(US) West US 3","metadata":{"regionType":"Physical","regionCategory":"Recommended","geographyGroup":"US","longitude":"-112.074036","latitude":"33.448376","physicalLocation":"Phoenix","pairedRegion":[{"name":"eastus","id":"/subscriptions/faa080af-c1d8-40ad-9cce-e1a450ca5b57/locations/eastus"}]}},{"id":"/subscriptions/faa080af-c1d8-40ad-9cce-e1a450ca5b57/locations/australiaeast","name":"australiaeast","type":"Region","displayName":"Australia East","regionalDisplayName":"(Asia Pacific) Australia East","metadata":{"regionType":"Physical","regionCategory":"Recommended","geographyGroup":"Asia Pacific","longitude":"151.2094","latitude":"-33.86","physicalLocation":"New South Wales","pairedRegion":[{"name":"australiasoutheast","id":"/subscriptions/faa080af-c1d8-40ad-9cce-e1a450ca5b57/locations/australiasoutheast"}]}},{"id":"/subscriptions/faa080af-c1d8-40ad-9cce-e1a450ca5b57/locations/southeastasia","name":"southeastasia","type":"Region","displayName":"Southeast Asia","regionalDisplayName":"(Asia Pacific) Southeast Asia","metadata":{"regionType":"Physical","regionCategory":"Recommended","geographyGroup":"Asia Pacific","longitude":"103.833","latitude":"1.283","physicalLocation":"Singapore","pairedRegion":[{"name":"eastasia","id":"/subscriptions/faa080af-c1d8-40ad-9cce-e1a450ca5b57/locations/eastasia"}]}},{"id":"/subscriptions/faa080af-c1d8-40ad-9cce-e1a450ca5b57/locations/northeurope","name":"northeurope","type":"Region","displayName":"North Europe","regionalDisplayName":"(Europe) North Europe","metadata":{"regionType":"Physical","regionCategory":"Recommended","geographyGroup":"Europe","longitude":"-6.2597","latitude":"53.3478","physicalLocation":"Ireland","pairedRegion":[{"name":"westeurope","id":"/subscriptions/faa080af-c1d8-40ad-9cce-e1a450ca5b57/locations/westeurope"}]}},{"id":"/subscriptions/faa080af-c1d8-40ad-9cce-e1a450ca5b57/locations/swedencentral","name":"swedencentral","type":"Region","displayName":"Sweden Central","regionalDisplayName":"(Europe) Sweden Central","metadata":{"regionType":"Physical","regionCategory":"Recommended","geographyGroup":"Europe","longitude":"17.14127","latitude":"60.67488","physicalLocation":"Gävle","pairedRegion":[{"name":"swedensouth","id":"/subscriptions/faa080af-c1d8-40ad-9cce-e1a450ca5b57/locations/swedensouth"}]}},{"id":"/subscriptions/faa080af-c1d8-40ad-9cce-e1a450ca5b57/locations/uksouth","name":"uksouth","type":"Region","displayName":"UK South","regionalDisplayName":"(Europe) UK South","metadata":{"regionType":"Physical","regionCategory":"Recommended","geographyGroup":"Europe","longitude":"-0.799","latitude":"50.941","physicalLocation":"London","pairedRegion":[{"name":"ukwest","id":"/subscriptions/faa080af-c1d8-40ad-9cce-e1a450ca5b57/locations/ukwest"}]}},{"id":"/subscriptions/faa080af-c1d8-40ad-9cce-e1a450ca5b57/locations/westeurope","name":"westeurope","type":"Region","displayName":"West Europe","regionalDisplayName":"(Europe) West Europe","metadata":{"regionType":"Physical","regionCategory":"Recommended","geographyGroup":"Europe","longitude":"4.9","latitude":"52.3667","physicalLocation":"Netherlands","pairedRegion":[{"name":"northeurope","id":"/subscriptions/faa080af-c1d8-40ad-9cce-e1a450ca5b57/locations/northeurope"}]}},{"id":"/subscriptions/faa080af-c1d8-40ad-9cce-e1a450ca5b57/locations/centralus","name":"centralus","type":"Region","displayName":"Central US","regionalDisplayName":"(US) Central US","metadata":{"regionType":"Physical","regionCategory":"Recommended","geographyGroup":"US","longitude":"-93.6208","latitude":"41.5908","physicalLocation":"Iowa","pairedRegion":[{"name":"eastus2","id":"/subscriptions/faa080af-c1d8-40ad-9cce-e1a450ca5b57/locations/eastus2"}]}},{"id":"/subscriptions/faa080af-c1d8-40ad-9cce-e1a450ca5b57/locations/southafricanorth","name":"southafricanorth","type":"Region","displayName":"South Africa North","regionalDisplayName":"(Africa) South Africa North","metadata":{"regionType":"Physical","regionCategory":"Recommended","geographyGroup":"Africa","longitude":"28.21837","latitude":"-25.73134","physicalLocation":"Johannesburg","pairedRegion":[{"name":"southafricawest","id":"/subscriptions/faa080af-c1d8-40ad-9cce-e1a450ca5b57/locations/southafricawest"}]}},{"id":"/subscriptions/faa080af-c1d8-40ad-9cce-e1a450ca5b57/locations/centralindia","name":"centralindia","type":"Region","displayName":"Central India","regionalDisplayName":"(Asia Pacific) Central India","metadata":{"regionType":"Physical","regionCategory":"Recommended","geographyGroup":"Asia Pacific","longitude":"73.9197","latitude":"18.5822","physicalLocation":"Pune","pairedRegion":[{"name":"southindia","id":"/subscriptions/faa080af-c1d8-40ad-9cce-e1a450ca5b57/locations/southindia"}]}},{"id":"/subscriptions/faa080af-c1d8-40ad-9cce-e1a450ca5b57/locations/eastasia","name":"eastasia","type":"Region","displayName":"East Asia","regionalDisplayName":"(Asia Pacific) East Asia","metadata":{"regionType":"Physical","regionCategory":"Recommended","geographyGroup":"Asia Pacific","longitude":"114.188","latitude":"22.267","physicalLocation":"Hong Kong","pairedRegion":[{"name":"southeastasia","id":"/subscriptions/faa080af-c1d8-40ad-9cce-e1a450ca5b57/locations/southeastasia"}]}},{"id":"/subscriptions/faa080af-c1d8-40ad-9cce-e1a450ca5b57/locations/japaneast","name":"japaneast","type":"Region","displayName":"Japan East","regionalDisplayName":"(Asia Pacific) Japan East","metadata":{"regionType":"Physical","regionCategory":"Recommended","geographyGroup":"Asia Pacific","longitude":"139.77","latitude":"35.68","physicalLocation":"Tokyo, Saitama","pairedRegion":[{"name":"japanwest","id":"/subscriptions/faa080af-c1d8-40ad-9cce-e1a450ca5b57/locations/japanwest"}]}},{"id":"/subscriptions/faa080af-c1d8-40ad-9cce-e1a450ca5b57/locations/koreacentral","name":"koreacentral","type":"Region","displayName":"Korea Central","regionalDisplayName":"(Asia Pacific) Korea Central","metadata":{"regionType":"Physical","regionCategory":"Recommended","geographyGroup":"Asia Pacific","longitude":"126.978","latitude":"37.5665","physicalLocation":"Seoul","pairedRegion":[{"name":"koreasouth","id":"/subscriptions/faa080af-c1d8-40ad-9cce-e1a450ca5b57/locations/koreasouth"}]}},{"id":"/subscriptions/faa080af-c1d8-40ad-9cce-e1a450ca5b57/locations/newzealandnorth","name":"newzealandnorth","type":"Region","displayName":"New Zealand North","regionalDisplayName":"(Asia Pacific) New Zealand North","metadata":{"regionType":"Physical","regionCategory":"Recommended","geographyGroup":"Asia Pacific","longitude":"174.76349","latitude":"-36.84853","physicalLocation":"Auckland","pairedRegion":[]}},{"id":"/subscriptions/faa080af-c1d8-40ad-9cce-e1a450ca5b57/locations/canadacentral","name":"canadacentral","type":"Region","displayName":"Canada Central","regionalDisplayName":"(Canada) Canada Central","metadata":{"regionType":"Physical","regionCategory":"Recommended","geographyGroup":"Canada","longitude":"-79.383","latitude":"43.653","physicalLocation":"Toronto","pairedRegion":[{"name":"canadaeast","id":"/subscriptions/faa080af-c1d8-40ad-9cce-e1a450ca5b57/locations/canadaeast"}]}},{"id":"/subscriptions/faa080af-c1d8-40ad-9cce-e1a450ca5b57/locations/francecentral","name":"francecentral","type":"Region","displayName":"France Central","regionalDisplayName":"(Europe) France Central","metadata":{"regionType":"Physical","regionCategory":"Recommended","geographyGroup":"Europe","longitude":"2.373","latitude":"46.3772","physicalLocation":"Paris","pairedRegion":[{"name":"francesouth","id":"/subscriptions/faa080af-c1d8-40ad-9cce-e1a450ca5b57/locations/francesouth"}]}},{"id":"/subscriptions/faa080af-c1d8-40ad-9cce-e1a450ca5b57/locations/germanywestcentral","name":"germanywestcentral","type":"Region","displayName":"Germany West Central","regionalDisplayName":"(Europe) Germany West Central","metadata":{"regionType":"Physical","regionCategory":"Recommended","geographyGroup":"Europe","longitude":"8.682127","latitude":"50.110924","physicalLocation":"Frankfurt","pairedRegion":[{"name":"germanynorth","id":"/subscriptions/faa080af-c1d8-40ad-9cce-e1a450ca5b57/locations/germanynorth"}]}},{"id":"/subscriptions/faa080af-c1d8-40ad-9cce-e1a450ca5b57/locations/italynorth","name":"italynorth","type":"Region","displayName":"Italy North","regionalDisplayName":"(Europe) Italy North","metadata":{"regionType":"Physical","regionCategory":"Recommended","geographyGroup":"Europe","longitude":"9.18109","latitude":"45.46888","physicalLocation":"Milan","pairedRegion":[]}},{"id":"/subscriptions/faa080af-c1d8-40ad-9cce-e1a450ca5b57/locations/norwayeast","name":"norwayeast","type":"Region","displayName":"Norway East","regionalDisplayName":"(Europe) Norway East","metadata":{"regionType":"Physical","regionCategory":"Recommended","geographyGroup":"Europe","longitude":"10.752245","latitude":"59.913868","physicalLocation":"Norway","pairedRegion":[{"name":"norwaywest","id":"/subscriptions/faa080af-c1d8-40ad-9cce-e1a450ca5b57/locations/norwaywest"}]}},{"id":"/subscriptions/faa080af-c1d8-40ad-9cce-e1a450ca5b57/locations/polandcentral","name":"polandcentral","type":"Region","displayName":"Poland Central","regionalDisplayName":"(Europe) Poland Central","metadata":{"regionType":"Physical","regionCategory":"Recommended","geographyGroup":"Europe","longitude":"21.01666","latitude":"52.23334","physicalLocation":"Warsaw","pairedRegion":[]}},{"id":"/subscriptions/faa080af-c1d8-40ad-9cce-e1a450ca5b57/locations/spaincentral","name":"spaincentral","type":"Region","displayName":"Spain Central","regionalDisplayName":"(Europe) Spain Central","metadata":{"regionType":"Physical","regionCategory":"Recommended","geographyGroup":"Europe","longitude":"3.4209","latitude":"40.4259","physicalLocation":"Madrid","pairedRegion":[]}},{"id":"/subscriptions/faa080af-c1d8-40ad-9cce-e1a450ca5b57/locations/switzerlandnorth","name":"switzerlandnorth","type":"Region","displayName":"Switzerland North","regionalDisplayName":"(Europe) Switzerland North","metadata":{"regionType":"Physical","regionCategory":"Recommended","geographyGroup":"Europe","longitude":"8.564572","latitude":"47.451542","physicalLocation":"Zurich","pairedRegion":[{"name":"switzerlandwest","id":"/subscriptions/faa080af-c1d8-40ad-9cce-e1a450ca5b57/locations/switzerlandwest"}]}},{"id":"/subscriptions/faa080af-c1d8-40ad-9cce-e1a450ca5b57/locations/mexicocentral","name":"mexicocentral","type":"Region","displayName":"Mexico Central","regionalDisplayName":"(Mexico) Mexico Central","metadata":{"regionType":"Physical","regionCategory":"Recommended","geographyGroup":"Mexico","longitude":"-100.389888","latitude":"20.588818","physicalLocation":"Querétaro State","pairedRegion":[]}},{"id":"/subscriptions/faa080af-c1d8-40ad-9cce-e1a450ca5b57/locations/uaenorth","name":"uaenorth","type":"Region","displayName":"UAE North","regionalDisplayName":"(Middle East) UAE North","metadata":{"regionType":"Physical","regionCategory":"Recommended","geographyGroup":"Middle East","longitude":"55.316666","latitude":"25.266666","physicalLocation":"Dubai","pairedRegion":[{"name":"uaecentral","id":"/subscriptions/faa080af-c1d8-40ad-9cce-e1a450ca5b57/locations/uaecentral"}]}},{"id":"/subscriptions/faa080af-c1d8-40ad-9cce-e1a450ca5b57/locations/brazilsouth","name":"brazilsouth","type":"Region","displayName":"Brazil South","regionalDisplayName":"(South America) Brazil South","metadata":{"regionType":"Physical","regionCategory":"Recommended","geographyGroup":"South America","longitude":"-46.633","latitude":"-23.55","physicalLocation":"Sao Paulo State","pairedRegion":[{"name":"southcentralus","id":"/subscriptions/faa080af-c1d8-40ad-9cce-e1a450ca5b57/locations/southcentralus"}]}},{"id":"/subscriptions/faa080af-c1d8-40ad-9cce-e1a450ca5b57/locations/israelcentral","name":"israelcentral","type":"Region","displayName":"Israel Central","regionalDisplayName":"(Middle East) Israel Central","metadata":{"regionType":"Physical","regionCategory":"Recommended","geographyGroup":"Middle East","longitude":"33.4506633","latitude":"31.2655698","physicalLocation":"Israel","pairedRegion":[]}},{"id":"/subscriptions/faa080af-c1d8-40ad-9cce-e1a450ca5b57/locations/qatarcentral","name":"qatarcentral","type":"Region","displayName":"Qatar Central","regionalDisplayName":"(Middle East) Qatar Central","metadata":{"regionType":"Physical","regionCategory":"Recommended","geographyGroup":"Middle East","longitude":"51.439327","latitude":"25.551462","physicalLocation":"Doha","pairedRegion":[]}},{"id":"/subscriptions/faa080af-c1d8-40ad-9cce-e1a450ca5b57/locations/centralusstage","name":"centralusstage","type":"Region","displayName":"Central US (Stage)","regionalDisplayName":"(US) Central US (Stage)","metadata":{"regionType":"Logical","regionCategory":"Other","geographyGroup":"US"}},{"id":"/subscriptions/faa080af-c1d8-40ad-9cce-e1a450ca5b57/locations/eastusstage","name":"eastusstage","type":"Region","displayName":"East US (Stage)","regionalDisplayName":"(US) East US (Stage)","metadata":{"regionType":"Logical","regionCategory":"Other","geographyGroup":"US"}},{"id":"/subscriptions/faa080af-c1d8-40ad-9cce-e1a450ca5b57/locations/eastus2stage","name":"eastus2stage","type":"Region","displayName":"East US 2 (Stage)","regionalDisplayName":"(US) East US 2 (Stage)","metadata":{"regionType":"Logical","regionCategory":"Other","geographyGroup":"US"}},{"id":"/subscriptions/faa080af-c1d8-40ad-9cce-e1a450ca5b57/locations/northcentralusstage","name":"northcentralusstage","type":"Region","displayName":"North Central US (Stage)","regionalDisplayName":"(US) North Central US (Stage)","metadata":{"regionType":"Logical","regionCategory":"Other","geographyGroup":"US"}},{"id":"/subscriptions/faa080af-c1d8-40ad-9cce-e1a450ca5b57/locations/southcentralusstage","name":"southcentralusstage","type":"Region","displayName":"South Central US (Stage)","regionalDisplayName":"(US) South Central US (Stage)","metadata":{"regionType":"Logical","regionCategory":"Other","geographyGroup":"US"}},{"id":"/subscriptions/faa080af-c1d8-40ad-9cce-e1a450ca5b57/locations/westusstage","name":"westusstage","type":"Region","displayName":"West US (Stage)","regionalDisplayName":"(US) West US (Stage)","metadata":{"regionType":"Logical","regionCategory":"Other","geographyGroup":"US"}},{"id":"/subscriptions/faa080af-c1d8-40ad-9cce-e1a450ca5b57/locations/westus2stage","name":"westus2stage","type":"Region","displayName":"West US 2 (Stage)","regionalDisplayName":"(US) West US 2 (Stage)","metadata":{"regionType":"Logical","regionCategory":"Other","geographyGroup":"US"}},{"id":"/subscriptions/faa080af-c1d8-40ad-9cce-e1a450ca5b57/locations/asia","name":"asia","type":"Region","displayName":"Asia","regionalDisplayName":"Asia","metadata":{"regionType":"Logical","regionCategory":"Other"}},{"id":"/subscriptions/faa080af-c1d8-40ad-9cce-e1a450ca5b57/locations/asiapacific","name":"asiapacific","type":"Region","displayName":"Asia Pacific","regionalDisplayName":"Asia Pacific","metadata":{"regionType":"Logical","regionCategory":"Other"}},{"id":"/subscriptions/faa080af-c1d8-40ad-9cce-e1a450ca5b57/locations/australia","name":"australia","type":"Region","displayName":"Australia","regionalDisplayName":"Australia","metadata":{"regionType":"Logical","regionCategory":"Other"}},{"id":"/subscriptions/faa080af-c1d8-40ad-9cce-e1a450ca5b57/locations/brazil","name":"brazil","type":"Region","displayName":"Brazil","regionalDisplayName":"Brazil","metadata":{"regionType":"Logical","regionCategory":"Other"}},{"id":"/subscriptions/faa080af-c1d8-40ad-9cce-e1a450ca5b57/locations/canada","name":"canada","type":"Region","displayName":"Canada","regionalDisplayName":"Canada","metadata":{"regionType":"Logical","regionCategory":"Other"}},{"id":"/subscriptions/faa080af-c1d8-40ad-9cce-e1a450ca5b57/locations/europe","name":"europe","type":"Region","displayName":"Europe","regionalDisplayName":"Europe","metadata":{"regionType":"Logical","regionCategory":"Other"}},{"id":"/subscriptions/faa080af-c1d8-40ad-9cce-e1a450ca5b57/locations/france","name":"france","type":"Region","displayName":"France","regionalDisplayName":"France","metadata":{"regionType":"Logical","regionCategory":"Other"}},{"id":"/subscriptions/faa080af-c1d8-40ad-9cce-e1a450ca5b57/locations/germany","name":"germany","type":"Region","displayName":"Germany","regionalDisplayName":"Germany","metadata":{"regionType":"Logical","regionCategory":"Other"}},{"id":"/subscriptions/faa080af-c1d8-40ad-9cce-e1a450ca5b57/locations/global","name":"global","type":"Region","displayName":"Global","regionalDisplayName":"Global","metadata":{"regionType":"Logical","regionCategory":"Other"}},{"id":"/subscriptions/faa080af-c1d8-40ad-9cce-e1a450ca5b57/locations/india","name":"india","type":"Region","displayName":"India","regionalDisplayName":"India","metadata":{"regionType":"Logical","regionCategory":"Other"}},{"id":"/subscriptions/faa080af-c1d8-40ad-9cce-e1a450ca5b57/locations/israel","name":"israel","type":"Region","displayName":"Israel","regionalDisplayName":"Israel","metadata":{"regionType":"Logical","regionCategory":"Other"}},{"id":"/subscriptions/faa080af-c1d8-40ad-9cce-e1a450ca5b57/locations/italy","name":"italy","type":"Region","displayName":"Italy","regionalDisplayName":"Italy","metadata":{"regionType":"Logical","regionCategory":"Other"}},{"id":"/subscriptions/faa080af-c1d8-40ad-9cce-e1a450ca5b57/locations/japan","name":"japan","type":"Region","displayName":"Japan","regionalDisplayName":"Japan","metadata":{"regionType":"Logical","regionCategory":"Other"}},{"id":"/subscriptions/faa080af-c1d8-40ad-9cce-e1a450ca5b57/locations/korea","name":"korea","type":"Region","displayName":"Korea","regionalDisplayName":"Korea","metadata":{"regionType":"Logical","regionCategory":"Other"}},{"id":"/subscriptions/faa080af-c1d8-40ad-9cce-e1a450ca5b57/locations/newzealand","name":"newzealand","type":"Region","displayName":"New Zealand","regionalDisplayName":"New Zealand","metadata":{"regionType":"Logical","regionCategory":"Other"}},{"id":"/subscriptions/faa080af-c1d8-40ad-9cce-e1a450ca5b57/locations/norway","name":"norway","type":"Region","displayName":"Norway","regionalDisplayName":"Norway","metadata":{"regionType":"Logical","regionCategory":"Other"}},{"id":"/subscriptions/faa080af-c1d8-40ad-9cce-e1a450ca5b57/locations/poland","name":"poland","type":"Region","displayName":"Poland","regionalDisplayName":"Poland","metadata":{"regionType":"Logical","regionCategory":"Other"}},{"id":"/subscriptions/faa080af-c1d8-40ad-9cce-e1a450ca5b57/locations/qatar","name":"qatar","type":"Region","displayName":"Qatar","regionalDisplayName":"Qatar","metadata":{"regionType":"Logical","regionCategory":"Other"}},{"id":"/subscriptions/faa080af-c1d8-40ad-9cce-e1a450ca5b57/locations/singapore","name":"singapore","type":"Region","displayName":"Singapore","regionalDisplayName":"Singapore","metadata":{"regionType":"Logical","regionCategory":"Other"}},{"id":"/subscriptions/faa080af-c1d8-40ad-9cce-e1a450ca5b57/locations/southafrica","name":"southafrica","type":"Region","displayName":"South Africa","regionalDisplayName":"South Africa","metadata":{"regionType":"Logical","regionCategory":"Other"}},{"id":"/subscriptions/faa080af-c1d8-40ad-9cce-e1a450ca5b57/locations/sweden","name":"sweden","type":"Region","displayName":"Sweden","regionalDisplayName":"Sweden","metadata":{"regionType":"Logical","regionCategory":"Other"}},{"id":"/subscriptions/faa080af-c1d8-40ad-9cce-e1a450ca5b57/locations/switzerland","name":"switzerland","type":"Region","displayName":"Switzerland","regionalDisplayName":"Switzerland","metadata":{"regionType":"Logical","regionCategory":"Other"}},{"id":"/subscriptions/faa080af-c1d8-40ad-9cce-e1a450ca5b57/locations/uae","name":"uae","type":"Region","displayName":"United Arab Emirates","regionalDisplayName":"United Arab Emirates","metadata":{"regionType":"Logical","regionCategory":"Other"}},{"id":"/subscriptions/faa080af-c1d8-40ad-9cce-e1a450ca5b57/locations/uk","name":"uk","type":"Region","displayName":"United Kingdom","regionalDisplayName":"United Kingdom","metadata":{"regionType":"Logical","regionCategory":"Other"}},{"id":"/subscriptions/faa080af-c1d8-40ad-9cce-e1a450ca5b57/locations/unitedstates","name":"unitedstates","type":"Region","displayName":"United States","regionalDisplayName":"United States","metadata":{"regionType":"Logical","regionCategory":"Other"}},{"id":"/subscriptions/faa080af-c1d8-40ad-9cce-e1a450ca5b57/locations/unitedstateseuap","name":"unitedstateseuap","type":"Region","displayName":"United States EUAP","regionalDisplayName":"United States EUAP","metadata":{"regionType":"Logical","regionCategory":"Other"}},{"id":"/subscriptions/faa080af-c1d8-40ad-9cce-e1a450ca5b57/locations/eastasiastage","name":"eastasiastage","type":"Region","displayName":"East Asia (Stage)","regionalDisplayName":"(Asia Pacific) East Asia (Stage)","metadata":{"regionType":"Logical","regionCategory":"Other","geographyGroup":"Asia Pacific"}},{"id":"/subscriptions/faa080af-c1d8-40ad-9cce-e1a450ca5b57/locations/southeastasiastage","name":"southeastasiastage","type":"Region","displayName":"Southeast Asia (Stage)","regionalDisplayName":"(Asia Pacific) Southeast Asia (Stage)","metadata":{"regionType":"Logical","regionCategory":"Other","geographyGroup":"Asia Pacific"}},{"id":"/subscriptions/faa080af-c1d8-40ad-9cce-e1a450ca5b57/locations/brazilus","name":"brazilus","type":"Region","displayName":"Brazil US","regionalDisplayName":"(South America) Brazil US","metadata":{"regionType":"Physical","regionCategory":"Other","geographyGroup":"South America","longitude":"0","latitude":"0","physicalLocation":"","pairedRegion":[{"name":"brazilsoutheast","id":"/subscriptions/faa080af-c1d8-40ad-9cce-e1a450ca5b57/locations/brazilsoutheast"}]}},{"id":"/subscriptions/faa080af-c1d8-40ad-9cce-e1a450ca5b57/locations/eastus2","name":"eastus2","type":"Region","displayName":"East US 2","regionalDisplayName":"(US) East US 2","metadata":{"regionType":"Physical","regionCategory":"Other","geographyGroup":"US","longitude":"-78.3889","latitude":"36.6681","physicalLocation":"Virginia","pairedRegion":[{"name":"centralus","id":"/subscriptions/faa080af-c1d8-40ad-9cce-e1a450ca5b57/locations/centralus"}]}},{"id":"/subscriptions/faa080af-c1d8-40ad-9cce-e1a450ca5b57/locations/eastusstg","name":"eastusstg","type":"Region","displayName":"East US STG","regionalDisplayName":"(US) East US STG","metadata":{"regionType":"Physical","regionCategory":"Other","geographyGroup":"US","longitude":"-79.8164","latitude":"37.3719","physicalLocation":"Virginia","pairedRegion":[{"name":"southcentralusstg","id":"/subscriptions/faa080af-c1d8-40ad-9cce-e1a450ca5b57/locations/southcentralusstg"}]}},{"id":"/subscriptions/faa080af-c1d8-40ad-9cce-e1a450ca5b57/locations/northcentralus","name":"northcentralus","type":"Region","displayName":"North Central US","regionalDisplayName":"(US) North Central US","metadata":{"regionType":"Physical","regionCategory":"Other","geographyGroup":"US","longitude":"-87.6278","latitude":"41.8819","physicalLocation":"Illinois","pairedRegion":[{"name":"southcentralus","id":"/subscriptions/faa080af-c1d8-40ad-9cce-e1a450ca5b57/locations/southcentralus"}]}},{"id":"/subscriptions/faa080af-c1d8-40ad-9cce-e1a450ca5b57/locations/westus","name":"westus","type":"Region","displayName":"West US","regionalDisplayName":"(US) West US","metadata":{"regionType":"Physical","regionCategory":"Other","geographyGroup":"US","longitude":"-122.417","latitude":"37.783","physicalLocation":"California","pairedRegion":[{"name":"eastus","id":"/subscriptions/faa080af-c1d8-40ad-9cce-e1a450ca5b57/locations/eastus"}]}},{"id":"/subscriptions/faa080af-c1d8-40ad-9cce-e1a450ca5b57/locations/japanwest","name":"japanwest","type":"Region","displayName":"Japan West","regionalDisplayName":"(Asia Pacific) Japan West","metadata":{"regionType":"Physical","regionCategory":"Other","geographyGroup":"Asia Pacific","longitude":"135.5022","latitude":"34.6939","physicalLocation":"Osaka","pairedRegion":[{"name":"japaneast","id":"/subscriptions/faa080af-c1d8-40ad-9cce-e1a450ca5b57/locations/japaneast"}]}},{"id":"/subscriptions/faa080af-c1d8-40ad-9cce-e1a450ca5b57/locations/jioindiawest","name":"jioindiawest","type":"Region","displayName":"Jio India West","regionalDisplayName":"(Asia Pacific) Jio India West","metadata":{"regionType":"Physical","regionCategory":"Other","geographyGroup":"Asia Pacific","longitude":"70.05773","latitude":"22.470701","physicalLocation":"Jamnagar","pairedRegion":[{"name":"jioindiacentral","id":"/subscriptions/faa080af-c1d8-40ad-9cce-e1a450ca5b57/locations/jioindiacentral"}]}},{"id":"/subscriptions/faa080af-c1d8-40ad-9cce-e1a450ca5b57/locations/centraluseuap","name":"centraluseuap","type":"Region","displayName":"Central US EUAP","regionalDisplayName":"(US) Central US EUAP","metadata":{"regionType":"Physical","regionCategory":"Other","geographyGroup":"US","longitude":"-93.6208","latitude":"41.5908","physicalLocation":"","pairedRegion":[{"name":"eastus2euap","id":"/subscriptions/faa080af-c1d8-40ad-9cce-e1a450ca5b57/locations/eastus2euap"}]}},{"id":"/subscriptions/faa080af-c1d8-40ad-9cce-e1a450ca5b57/locations/eastus2euap","name":"eastus2euap","type":"Region","displayName":"East US 2 EUAP","regionalDisplayName":"(US) East US 2 EUAP","metadata":{"regionType":"Physical","regionCategory":"Other","geographyGroup":"US","longitude":"-78.3889","latitude":"36.6681","physicalLocation":"","pairedRegion":[{"name":"centraluseuap","id":"/subscriptions/faa080af-c1d8-40ad-9cce-e1a450ca5b57/locations/centraluseuap"}]}},{"id":"/subscriptions/faa080af-c1d8-40ad-9cce-e1a450ca5b57/locations/southcentralusstg","name":"southcentralusstg","type":"Region","displayName":"South Central US STG","regionalDisplayName":"(US) South Central US STG","metadata":{"regionType":"Physical","regionCategory":"Other","geographyGroup":"US","longitude":"-98.5","latitude":"29.4167","physicalLocation":"Texas","pairedRegion":[{"name":"eastusstg","id":"/subscriptions/faa080af-c1d8-40ad-9cce-e1a450ca5b57/locations/eastusstg"}]}},{"id":"/subscriptions/faa080af-c1d8-40ad-9cce-e1a450ca5b57/locations/westcentralus","name":"westcentralus","type":"Region","displayName":"West Central US","regionalDisplayName":"(US) West Central US","metadata":{"regionType":"Physical","regionCategory":"Other","geographyGroup":"US","longitude":"-110.234","latitude":"40.89","physicalLocation":"Wyoming","pairedRegion":[{"name":"westus2","id":"/subscriptions/faa080af-c1d8-40ad-9cce-e1a450ca5b57/locations/westus2"}]}},{"id":"/subscriptions/faa080af-c1d8-40ad-9cce-e1a450ca5b57/locations/southafricawest","name":"southafricawest","type":"Region","displayName":"South Africa West","regionalDisplayName":"(Africa) South Africa West","metadata":{"regionType":"Physical","regionCategory":"Other","geographyGroup":"Africa","longitude":"18.843266","latitude":"-34.075691","physicalLocation":"Cape Town","pairedRegion":[{"name":"southafricanorth","id":"/subscriptions/faa080af-c1d8-40ad-9cce-e1a450ca5b57/locations/southafricanorth"}]}},{"id":"/subscriptions/faa080af-c1d8-40ad-9cce-e1a450ca5b57/locations/australiacentral","name":"australiacentral","type":"Region","displayName":"Australia Central","regionalDisplayName":"(Asia Pacific) Australia Central","metadata":{"regionType":"Physical","regionCategory":"Other","geographyGroup":"Asia Pacific","longitude":"149.1244","latitude":"-35.3075","physicalLocation":"Canberra","pairedRegion":[{"name":"australiacentral2","id":"/subscriptions/faa080af-c1d8-40ad-9cce-e1a450ca5b57/locations/australiacentral2"}]}},{"id":"/subscriptions/faa080af-c1d8-40ad-9cce-e1a450ca5b57/locations/australiacentral2","name":"australiacentral2","type":"Region","displayName":"Australia Central 2","regionalDisplayName":"(Asia Pacific) Australia Central 2","metadata":{"regionType":"Physical","regionCategory":"Other","geographyGroup":"Asia Pacific","longitude":"149.1244","latitude":"-35.3075","physicalLocation":"Canberra","pairedRegion":[{"name":"australiacentral","id":"/subscriptions/faa080af-c1d8-40ad-9cce-e1a450ca5b57/locations/australiacentral"}]}},{"id":"/subscriptions/faa080af-c1d8-40ad-9cce-e1a450ca5b57/locations/australiasoutheast","name":"australiasoutheast","type":"Region","displayName":"Australia Southeast","regionalDisplayName":"(Asia Pacific) Australia Southeast","metadata":{"regionType":"Physical","regionCategory":"Other","geographyGroup":"Asia Pacific","longitude":"144.9631","latitude":"-37.8136","physicalLocation":"Victoria","pairedRegion":[{"name":"australiaeast","id":"/subscriptions/faa080af-c1d8-40ad-9cce-e1a450ca5b57/locations/australiaeast"}]}},{"id":"/subscriptions/faa080af-c1d8-40ad-9cce-e1a450ca5b57/locations/jioindiacentral","name":"jioindiacentral","type":"Region","displayName":"Jio India Central","regionalDisplayName":"(Asia Pacific) Jio India Central","metadata":{"regionType":"Physical","regionCategory":"Other","geographyGroup":"Asia Pacific","longitude":"79.08886","latitude":"21.146633","physicalLocation":"Nagpur","pairedRegion":[{"name":"jioindiawest","id":"/subscriptions/faa080af-c1d8-40ad-9cce-e1a450ca5b57/locations/jioindiawest"}]}},{"id":"/subscriptions/faa080af-c1d8-40ad-9cce-e1a450ca5b57/locations/koreasouth","name":"koreasouth","type":"Region","displayName":"Korea South","regionalDisplayName":"(Asia Pacific) Korea South","metadata":{"regionType":"Physical","regionCategory":"Other","geographyGroup":"Asia Pacific","longitude":"129.0756","latitude":"35.1796","physicalLocation":"Busan","pairedRegion":[{"name":"koreacentral","id":"/subscriptions/faa080af-c1d8-40ad-9cce-e1a450ca5b57/locations/koreacentral"}]}},{"id":"/subscriptions/faa080af-c1d8-40ad-9cce-e1a450ca5b57/locations/southindia","name":"southindia","type":"Region","displayName":"South India","regionalDisplayName":"(Asia Pacific) South India","metadata":{"regionType":"Physical","regionCategory":"Other","geographyGroup":"Asia Pacific","longitude":"80.1636","latitude":"12.9822","physicalLocation":"Chennai","pairedRegion":[{"name":"centralindia","id":"/subscriptions/faa080af-c1d8-40ad-9cce-e1a450ca5b57/locations/centralindia"}]}},{"id":"/subscriptions/faa080af-c1d8-40ad-9cce-e1a450ca5b57/locations/westindia","name":"westindia","type":"Region","displayName":"West India","regionalDisplayName":"(Asia Pacific) West India","metadata":{"regionType":"Physical","regionCategory":"Other","geographyGroup":"Asia Pacific","longitude":"72.868","latitude":"19.088","physicalLocation":"Mumbai","pairedRegion":[{"name":"southindia","id":"/subscriptions/faa080af-c1d8-40ad-9cce-e1a450ca5b57/locations/southindia"}]}},{"id":"/subscriptions/faa080af-c1d8-40ad-9cce-e1a450ca5b57/locations/canadaeast","name":"canadaeast","type":"Region","displayName":"Canada East","regionalDisplayName":"(Canada) Canada East","metadata":{"regionType":"Physical","regionCategory":"Other","geographyGroup":"Canada","longitude":"-71.217","latitude":"46.817","physicalLocation":"Quebec","pairedRegion":[{"name":"canadacentral","id":"/subscriptions/faa080af-c1d8-40ad-9cce-e1a450ca5b57/locations/canadacentral"}]}},{"id":"/subscriptions/faa080af-c1d8-40ad-9cce-e1a450ca5b57/locations/francesouth","name":"francesouth","type":"Region","displayName":"France South","regionalDisplayName":"(Europe) France South","metadata":{"regionType":"Physical","regionCategory":"Other","geographyGroup":"Europe","longitude":"2.1972","latitude":"43.8345","physicalLocation":"Marseille","pairedRegion":[{"name":"francecentral","id":"/subscriptions/faa080af-c1d8-40ad-9cce-e1a450ca5b57/locations/francecentral"}]}},{"id":"/subscriptions/faa080af-c1d8-40ad-9cce-e1a450ca5b57/locations/germanynorth","name":"germanynorth","type":"Region","displayName":"Germany North","regionalDisplayName":"(Europe) Germany North","metadata":{"regionType":"Physical","regionCategory":"Other","geographyGroup":"Europe","longitude":"8.806422","latitude":"53.073635","physicalLocation":"Berlin","pairedRegion":[{"name":"germanywestcentral","id":"/subscriptions/faa080af-c1d8-40ad-9cce-e1a450ca5b57/locations/germanywestcentral"}]}},{"id":"/subscriptions/faa080af-c1d8-40ad-9cce-e1a450ca5b57/locations/norwaywest","name":"norwaywest","type":"Region","displayName":"Norway West","regionalDisplayName":"(Europe) Norway West","metadata":{"regionType":"Physical","regionCategory":"Other","geographyGroup":"Europe","longitude":"5.733107","latitude":"58.969975","physicalLocation":"Norway","pairedRegion":[{"name":"norwayeast","id":"/subscriptions/faa080af-c1d8-40ad-9cce-e1a450ca5b57/locations/norwayeast"}]}},{"id":"/subscriptions/faa080af-c1d8-40ad-9cce-e1a450ca5b57/locations/switzerlandwest","name":"switzerlandwest","type":"Region","displayName":"Switzerland West","regionalDisplayName":"(Europe) Switzerland West","metadata":{"regionType":"Physical","regionCategory":"Other","geographyGroup":"Europe","longitude":"6.143158","latitude":"46.204391","physicalLocation":"Geneva","pairedRegion":[{"name":"switzerlandnorth","id":"/subscriptions/faa080af-c1d8-40ad-9cce-e1a450ca5b57/locations/switzerlandnorth"}]}},{"id":"/subscriptions/faa080af-c1d8-40ad-9cce-e1a450ca5b57/locations/ukwest","name":"ukwest","type":"Region","displayName":"UK West","regionalDisplayName":"(Europe) UK West","metadata":{"regionType":"Physical","regionCategory":"Other","geographyGroup":"Europe","longitude":"-3.084","latitude":"53.427","physicalLocation":"Cardiff","pairedRegion":[{"name":"uksouth","id":"/subscriptions/faa080af-c1d8-40ad-9cce-e1a450ca5b57/locations/uksouth"}]}},{"id":"/subscriptions/faa080af-c1d8-40ad-9cce-e1a450ca5b57/locations/uaecentral","name":"uaecentral","type":"Region","displayName":"UAE Central","regionalDisplayName":"(Middle East) UAE Central","metadata":{"regionType":"Physical","regionCategory":"Other","geographyGroup":"Middle East","longitude":"54.366669","latitude":"24.466667","physicalLocation":"Abu Dhabi","pairedRegion":[{"name":"uaenorth","id":"/subscriptions/faa080af-c1d8-40ad-9cce-e1a450ca5b57/locations/uaenorth"}]}},{"id":"/subscriptions/faa080af-c1d8-40ad-9cce-e1a450ca5b57/locations/brazilsoutheast","name":"brazilsoutheast","type":"Region","displayName":"Brazil Southeast","regionalDisplayName":"(South America) Brazil Southeast","metadata":{"regionType":"Physical","regionCategory":"Other","geographyGroup":"South America","longitude":"-43.2075","latitude":"-22.90278","physicalLocation":"Rio","pairedRegion":[{"name":"brazilsouth","id":"/subscriptions/faa080af-c1d8-40ad-9cce-e1a450ca5b57/locations/brazilsouth"}]}}]}'
        headers:
            Cache-Control:
                - no-cache
            Content-Length:
                - "35781"
            Content-Type:
                - application/json; charset=utf-8
            Date:
                - Thu, 06 Mar 2025 00:09:29 GMT
            Expires:
                - "-1"
            Pragma:
                - no-cache
            Strict-Transport-Security:
                - max-age=31536000; includeSubDomains
            X-Cache:
                - CONFIG_NOCACHE
            X-Content-Type-Options:
                - nosniff
            X-Ms-Correlation-Request-Id:
                - 781ea458d5113457667d942e165b1b47
            X-Ms-Ratelimit-Remaining-Subscription-Global-Reads:
                - "16499"
            X-Ms-Ratelimit-Remaining-Subscription-Reads:
                - "1099"
            X-Ms-Request-Id:
                - 74f2c9ca-3bd2-445d-a5bc-049015f21d08
            X-Ms-Routing-Request-Id:
                - WESTUS2:20250306T000930Z:74f2c9ca-3bd2-445d-a5bc-049015f21d08
            X-Msedge-Ref:
                - 'Ref A: 81806C25DA7D4164A37EB43A2D19437A Ref B: CO6AA3150219035 Ref C: 2025-03-06T00:09:27Z'
        status: 200 OK
        code: 200
        duration: 3.2580688s
    - id: 33
      request:
        proto: HTTP/1.1
        proto_major: 1
        proto_minor: 1
        content_length: 0
        transfer_encoding: []
        trailer: {}
        host: management.azure.com
        remote_addr: ""
        request_uri: ""
        body: ""
        form: {}
        headers:
            Accept:
                - application/json
            Accept-Encoding:
                - gzip
            Authorization:
                - SANITIZED
            User-Agent:
<<<<<<< HEAD
                - azsdk-go-armresources.ResourceGroupsClient/v1.1.1 (go1.24.0; linux),azdev/0.0.0-dev.0 (Go go1.24.0; linux/amd64)
=======
                - azsdk-go-armresources.DeploymentsClient/v1.1.1 (go1.23.2; Windows_NT),azdev/0.0.0-dev.0 (Go go1.23.2; windows/amd64)
>>>>>>> 37baa781
            X-Ms-Correlation-Request-Id:
                - 781ea458d5113457667d942e165b1b47
        url: https://management.azure.com:443/subscriptions/faa080af-c1d8-40ad-9cce-e1a450ca5b57/providers/Microsoft.Resources/deployments/?api-version=2021-04-01
        method: GET
      response:
        proto: HTTP/2.0
        proto_major: 2
        proto_minor: 0
        transfer_encoding: []
        trailer: {}
        content_length: 882809
        uncompressed: false
        body: '{"nextLink":"https://management.azure.com/subscriptions/faa080af-c1d8-40ad-9cce-e1a450ca5b57/providers/Microsoft.Resources/deployments/?api-version=2021-04-01\u0026%24skiptoken=3ZJBa8JAEIV%2fi3uusKtBWm%2bms4K1MzGbnbTpTdRKjCTQpsSs%2bN%2b7UQqe66k97cA%2bZt77eEexqso6L7%2bWdV6Vtio25acYH8WLTiwng24sN4d6sfyo804x37RiLFTvvkc2O6DL%2buLurDBV8%2fOnZNAzxTRE2DYxvwFyHBCEoYE9xDKdImtJNoTYpo9k1%2b9GUfScyCYC9rqsjWwxQFdIgplD0BJzpQ2rRbR70mhXLgJ%2fGfzOSb8vTndCT27wqka3eD2Q1QHZlaLOr2NJuXo1vMeE5QgLwyYlxl3VGtBDgonPuPX58Oz7wnj4hxj%2fzmogb0Q8a3zZGnLZAHdaUatiLh7mhokvlZg5Ao9Yr%2bO0e8Gcq2J5HyX2Gn3m0Oor9P8kzun0DQ%3d%3d","value":[{"id":"/subscriptions/faa080af-c1d8-40ad-9cce-e1a450ca5b57/providers/Microsoft.Resources/deployments/azdtest-wfad9fd-1741219531","location":"eastus2","name":"azdtest-wfad9fd-1741219531","properties":{"correlationId":"0219b48a4100954746d6665de116f3fd","dependencies":[],"duration":"PT1.3673774S","mode":"Incremental","outputResources":[],"outputs":{},"parameters":{},"providers":[],"provisioningState":"Succeeded","templateHash":"14737569621737367585","timestamp":"2025-03-06T00:08:53.1469051Z"},"tags":{"azd-deploy-reason":"down","azd-env-name":"azdtest-wfad9fd"},"type":"Microsoft.Resources/deployments"}]}'
        headers:
            Cache-Control:
                - no-cache
            Content-Length:
                - "882809"
            Content-Type:
                - application/json; charset=utf-8
            Date:
                - Thu, 06 Mar 2025 00:09:34 GMT
            Expires:
                - "-1"
            Pragma:
                - no-cache
            Strict-Transport-Security:
                - max-age=31536000; includeSubDomains
            X-Cache:
                - CONFIG_NOCACHE
            X-Content-Type-Options:
                - nosniff
            X-Ms-Correlation-Request-Id:
                - 781ea458d5113457667d942e165b1b47
            X-Ms-Ratelimit-Remaining-Subscription-Global-Reads:
                - "16499"
            X-Ms-Ratelimit-Remaining-Subscription-Reads:
                - "1099"
            X-Ms-Request-Id:
                - 559e0cd4-8fae-4959-914f-143b3353fa8f
            X-Ms-Routing-Request-Id:
                - WESTUS2:20250306T000935Z:559e0cd4-8fae-4959-914f-143b3353fa8f
            X-Msedge-Ref:
                - 'Ref A: 0A04DDB4CC8246F8921EFDC4671F5205 Ref B: CO6AA3150219035 Ref C: 2025-03-06T00:09:30Z'
        status: 200 OK
        code: 200
        duration: 4.8372821s
    - id: 34
      request:
        proto: HTTP/1.1
        proto_major: 1
        proto_minor: 1
        content_length: 0
        transfer_encoding: []
        trailer: {}
        host: management.azure.com
        remote_addr: ""
        request_uri: ""
        body: ""
        form: {}
        headers:
            Accept-Encoding:
                - gzip
            Authorization:
                - SANITIZED
            User-Agent:
<<<<<<< HEAD
                - azsdk-go-armresources.ResourceGroupsClient/v1.1.1 (go1.24.0; linux),azdev/0.0.0-dev.0 (Go go1.24.0; linux/amd64)
=======
                - azsdk-go-armresources.DeploymentsClient/v1.1.1 (go1.23.2; Windows_NT),azdev/0.0.0-dev.0 (Go go1.23.2; windows/amd64)
>>>>>>> 37baa781
            X-Ms-Correlation-Request-Id:
                - 781ea458d5113457667d942e165b1b47
        url: https://management.azure.com:443/subscriptions/faa080af-c1d8-40ad-9cce-e1a450ca5b57/providers/Microsoft.Resources/deployments/?api-version=2021-04-01&%24skiptoken=3ZJBa8JAEIV%2fi3uusKtBWm%2bms4K1MzGbnbTpTdRKjCTQpsSs%2bN%2b7UQqe66k97cA%2bZt77eEexqso6L7%2bWdV6Vtio25acYH8WLTiwng24sN4d6sfyo804x37RiLFTvvkc2O6DL%2buLurDBV8%2fOnZNAzxTRE2DYxvwFyHBCEoYE9xDKdImtJNoTYpo9k1%2b9GUfScyCYC9rqsjWwxQFdIgplD0BJzpQ2rRbR70mhXLgJ%2fGfzOSb8vTndCT27wqka3eD2Q1QHZlaLOr2NJuXo1vMeE5QgLwyYlxl3VGtBDgonPuPX58Oz7wnj4hxj%2fzmogb0Q8a3zZGnLZAHdaUatiLh7mhokvlZg5Ao9Yr%2bO0e8Gcq2J5HyX2Gn3m0Oor9P8kzun0DQ%3d%3d
        method: GET
      response:
        proto: HTTP/2.0
        proto_major: 2
        proto_minor: 0
        transfer_encoding: []
        trailer: {}
        content_length: 1227411
        uncompressed: false
        body: '{"nextLink":"https://management.azure.com/subscriptions/faa080af-c1d8-40ad-9cce-e1a450ca5b57/providers/Microsoft.Resources/deployments/?api-version=2021-04-01\u0026%24skiptoken=zc9La4NAFAXg3%2bKsDTgaS3BXeycg6Z3p6EyK3QVrxAcjtAZf%2bN9rSkrptt10ebnnwHdmkrWmK83l1JWtUW2dm3cSzOSZJUonLgnMpWlswu5v50xMPnRPp7euvBYO%2bUgCQq2dxVU64JRuiP2ZiNv%2b60ednRXX%2bxCh6KV%2bAdRyyyEMY2hAOsc9auZwFYJUxweuXs8x5eIxcXoBes2lI06Zj1Xk8wp9AdEkEirlmsGK9RraMQbm4VSPWGUuh2JDFvvG937yr7t%2boXf%2bpOcQUQFsK0Cuiwp31fMEojus5cAn9FEVA4L2vtX%2fnLksHw%3d%3d","value":[]}'
        headers:
            Cache-Control:
                - no-cache
            Content-Length:
                - "1227411"
            Content-Type:
                - application/json; charset=utf-8
            Date:
                - Thu, 06 Mar 2025 00:09:40 GMT
            Expires:
                - "-1"
            Pragma:
                - no-cache
            Strict-Transport-Security:
                - max-age=31536000; includeSubDomains
            X-Cache:
                - CONFIG_NOCACHE
            X-Content-Type-Options:
                - nosniff
            X-Ms-Correlation-Request-Id:
                - 781ea458d5113457667d942e165b1b47
            X-Ms-Ratelimit-Remaining-Subscription-Global-Reads:
                - "16500"
            X-Ms-Ratelimit-Remaining-Subscription-Reads:
                - "1100"
            X-Ms-Request-Id:
                - cd104caa-3414-4b81-a17b-3a1630131cec
            X-Ms-Routing-Request-Id:
                - WESTUS2:20250306T000941Z:cd104caa-3414-4b81-a17b-3a1630131cec
            X-Msedge-Ref:
                - 'Ref A: CF969F4D3EB54B18B1DF149EE0151049 Ref B: CO6AA3150219035 Ref C: 2025-03-06T00:09:35Z'
        status: 200 OK
        code: 200
        duration: 5.9016286s
    - id: 35
      request:
        proto: HTTP/1.1
        proto_major: 1
        proto_minor: 1
        content_length: 0
        transfer_encoding: []
        trailer: {}
        host: management.azure.com
        remote_addr: ""
        request_uri: ""
        body: ""
        form: {}
        headers:
            Accept-Encoding:
                - gzip
            Authorization:
                - SANITIZED
            User-Agent:
<<<<<<< HEAD
                - azsdk-go-armresources.DeploymentsClient/v1.1.1 (go1.24.0; linux),azdev/0.0.0-dev.0 (Go go1.24.0; linux/amd64)
=======
                - azsdk-go-armresources.DeploymentsClient/v1.1.1 (go1.23.2; Windows_NT),azdev/0.0.0-dev.0 (Go go1.23.2; windows/amd64)
>>>>>>> 37baa781
            X-Ms-Correlation-Request-Id:
                - 781ea458d5113457667d942e165b1b47
        url: https://management.azure.com:443/subscriptions/faa080af-c1d8-40ad-9cce-e1a450ca5b57/providers/Microsoft.Resources/deployments/?api-version=2021-04-01&%24skiptoken=zc9La4NAFAXg3%2bKsDTgaS3BXeycg6Z3p6EyK3QVrxAcjtAZf%2bN9rSkrptt10ebnnwHdmkrWmK83l1JWtUW2dm3cSzOSZJUonLgnMpWlswu5v50xMPnRPp7euvBYO%2bUgCQq2dxVU64JRuiP2ZiNv%2b60ednRXX%2bxCh6KV%2bAdRyyyEMY2hAOsc9auZwFYJUxweuXs8x5eIxcXoBes2lI06Zj1Xk8wp9AdEkEirlmsGK9RraMQbm4VSPWGUuh2JDFvvG937yr7t%2boXf%2bpOcQUQFsK0Cuiwp31fMEojus5cAn9FEVA4L2vtX%2fnLksHw%3d%3d
        method: GET
      response:
        proto: HTTP/2.0
        proto_major: 2
        proto_minor: 0
        transfer_encoding: []
        trailer: {}
        content_length: 547592
        uncompressed: false
        body: '{"nextLink":"https://management.azure.com/subscriptions/faa080af-c1d8-40ad-9cce-e1a450ca5b57/providers/Microsoft.Resources/deployments/?api-version=2021-04-01\u0026%24skiptoken=q1ZKzs8rycwrTSzJzM8Lyc9OzStWsqpWcnUMDgkNNlKyyivNydGBcmG8cFeQJIwX6h3sHxriAeMG%2bPs4%2brk4u%2fqFBDn6wAQhOuDGQbjGENnaWgA%3d","value":[]}'
        headers:
            Cache-Control:
                - no-cache
            Content-Length:
                - "547592"
            Content-Type:
                - application/json; charset=utf-8
            Date:
                - Thu, 06 Mar 2025 00:09:43 GMT
            Expires:
                - "-1"
            Pragma:
                - no-cache
            Strict-Transport-Security:
                - max-age=31536000; includeSubDomains
            X-Cache:
                - CONFIG_NOCACHE
            X-Content-Type-Options:
                - nosniff
            X-Ms-Correlation-Request-Id:
                - 781ea458d5113457667d942e165b1b47
            X-Ms-Ratelimit-Remaining-Subscription-Global-Reads:
                - "16499"
            X-Ms-Ratelimit-Remaining-Subscription-Reads:
                - "1099"
            X-Ms-Request-Id:
                - ad811071-2b44-4c82-882c-c4451feba7a0
            X-Ms-Routing-Request-Id:
                - WESTUS2:20250306T000944Z:ad811071-2b44-4c82-882c-c4451feba7a0
            X-Msedge-Ref:
                - 'Ref A: 39BAFBFF6C4D413E8CCDE6822AFC4E6F Ref B: CO6AA3150219035 Ref C: 2025-03-06T00:09:41Z'
        status: 200 OK
        code: 200
        duration: 2.5954992s
    - id: 36
      request:
        proto: HTTP/1.1
        proto_major: 1
        proto_minor: 1
        content_length: 0
        transfer_encoding: []
        trailer: {}
        host: management.azure.com
        remote_addr: ""
        request_uri: ""
        body: ""
        form: {}
        headers:
            Accept-Encoding:
                - gzip
            Authorization:
                - SANITIZED
            User-Agent:
<<<<<<< HEAD
                - azsdk-go-armresources.DeploymentsClient/v1.1.1 (go1.24.0; linux),azdev/0.0.0-dev.0 (Go go1.24.0; linux/amd64)
=======
                - azsdk-go-armresources.DeploymentsClient/v1.1.1 (go1.23.2; Windows_NT),azdev/0.0.0-dev.0 (Go go1.23.2; windows/amd64)
>>>>>>> 37baa781
            X-Ms-Correlation-Request-Id:
                - 781ea458d5113457667d942e165b1b47
        url: https://management.azure.com:443/subscriptions/faa080af-c1d8-40ad-9cce-e1a450ca5b57/providers/Microsoft.Resources/deployments/?api-version=2021-04-01&%24skiptoken=q1ZKzs8rycwrTSzJzM8Lyc9OzStWsqpWcnUMDgkNNlKyyivNydGBcmG8cFeQJIwX6h3sHxriAeMG%2bPs4%2brk4u%2fqFBDn6wAQhOuDGQbjGENnaWgA%3d
        method: GET
      response:
        proto: HTTP/2.0
        proto_major: 2
        proto_minor: 0
        transfer_encoding: []
        trailer: {}
        content_length: 37877
        uncompressed: false
        body: '{"value":[]}'
        headers:
            Cache-Control:
                - no-cache
            Content-Length:
                - "37877"
            Content-Type:
                - application/json; charset=utf-8
            Date:
                - Thu, 06 Mar 2025 00:09:45 GMT
            Expires:
                - "-1"
            Pragma:
                - no-cache
            Strict-Transport-Security:
                - max-age=31536000; includeSubDomains
            X-Cache:
                - CONFIG_NOCACHE
            X-Content-Type-Options:
                - nosniff
            X-Ms-Correlation-Request-Id:
                - 781ea458d5113457667d942e165b1b47
            X-Ms-Ratelimit-Remaining-Subscription-Global-Reads:
                - "16499"
            X-Ms-Ratelimit-Remaining-Subscription-Reads:
                - "1099"
            X-Ms-Request-Id:
                - 609336fa-7e2a-4472-94ac-cce48d707dcd
            X-Ms-Routing-Request-Id:
                - WESTUS2:20250306T000945Z:609336fa-7e2a-4472-94ac-cce48d707dcd
            X-Msedge-Ref:
                - 'Ref A: 91A40AFE10934DD4BB6694C9C5DD4A98 Ref B: CO6AA3150219035 Ref C: 2025-03-06T00:09:44Z'
        status: 200 OK
        code: 200
        duration: 1.6184236s
    - id: 37
      request:
        proto: HTTP/1.1
        proto_major: 1
        proto_minor: 1
        content_length: 4025
        transfer_encoding: []
        trailer: {}
        host: management.azure.com
        remote_addr: ""
        request_uri: ""
        body: '{"$schema":"https://schema.management.azure.com/schemas/2018-05-01/subscriptionDeploymentTemplate.json#","languageVersion":"2.0","contentVersion":"1.0.0.0","metadata":{"_generator":{"name":"bicep","version":"0.33.93.31351","templateHash":"11064734108664627865"}},"parameters":{"environmentName":{"type":"string","minLength":1,"maxLength":64,"metadata":{"description":"Name of the the environment which is used to generate a short unique hash used in all resources."}},"location":{"type":"string","metadata":{"description":"Primary location for all resources"}},"deleteAfterTime":{"type":"string","defaultValue":"[dateTimeAdd(utcNow(''o''), ''PT1H'')]","metadata":{"description":"A time to mark on created resource groups, so they can be cleaned up via an automated process."}},"intTagValue":{"type":"int","metadata":{"description":"Test parameter for int-typed values."}},"boolTagValue":{"type":"bool","metadata":{"description":"Test parameter for bool-typed values."}},"secureValue":{"type":"securestring","metadata":{"description":"Test parameter for secureString-typed values."}},"secureObject":{"type":"secureObject","defaultValue":{},"metadata":{"description":"Test parameter for secureObject-typed values."}},"nullableParam":{"type":"string","nullable":true}},"variables":{"tags":{"azd-env-name":"[parameters(''environmentName'')]","DeleteAfter":"[parameters(''deleteAfterTime'')]","IntTag":"[string(parameters(''intTagValue''))]","BoolTag":"[string(parameters(''boolTagValue''))]","SecureTag":"[parameters(''secureValue'')]","SecureObjectTag":"[string(parameters(''secureObject''))]"}},"resources":{"rg":{"type":"Microsoft.Resources/resourceGroups","apiVersion":"2021-04-01","name":"[format(''rg-{0}'', parameters(''environmentName''))]","location":"[parameters(''location'')]","tags":"[variables(''tags'')]"},"resources":{"type":"Microsoft.Resources/deployments","apiVersion":"2022-09-01","name":"resources","resourceGroup":"[format(''rg-{0}'', parameters(''environmentName''))]","properties":{"expressionEvaluationOptions":{"scope":"inner"},"mode":"Incremental","parameters":{"environmentName":{"value":"[parameters(''environmentName'')]"},"location":{"value":"[parameters(''location'')]"}},"template":{"$schema":"https://schema.management.azure.com/schemas/2019-04-01/deploymentTemplate.json#","contentVersion":"1.0.0.0","metadata":{"_generator":{"name":"bicep","version":"0.33.93.31351","templateHash":"5767758576906504008"}},"parameters":{"environmentName":{"type":"string"},"location":{"type":"string","defaultValue":"[resourceGroup().location]"}},"variables":{"tags":{"azd-env-name":"[parameters(''environmentName'')]"},"resourceToken":"[toLower(uniqueString(subscription().id, parameters(''environmentName''), parameters(''location'')))]"},"resources":[{"type":"Microsoft.Storage/storageAccounts","apiVersion":"2022-05-01","name":"[format(''st{0}'', variables(''resourceToken''))]","location":"[parameters(''location'')]","tags":"[variables(''tags'')]","kind":"StorageV2","sku":{"name":"Standard_LRS"},"properties":{"allowSharedKeyAccess":false}}],"outputs":{"AZURE_STORAGE_ACCOUNT_ID":{"type":"string","value":"[resourceId(''Microsoft.Storage/storageAccounts'', format(''st{0}'', variables(''resourceToken'')))]"},"AZURE_STORAGE_ACCOUNT_NAME":{"type":"string","value":"[format(''st{0}'', variables(''resourceToken''))]"}}}},"dependsOn":["rg"]}},"outputs":{"nullableParamOutput":{"type":"string","nullable":true,"value":"[parameters(''nullableParam'')]"},"AZURE_STORAGE_ACCOUNT_ID":{"type":"string","value":"[reference(''resources'').outputs.AZURE_STORAGE_ACCOUNT_ID.value]"},"AZURE_STORAGE_ACCOUNT_NAME":{"type":"string","value":"[reference(''resources'').outputs.AZURE_STORAGE_ACCOUNT_NAME.value]"},"STRING":{"type":"string","value":"abc"},"BOOL":{"type":"bool","value":true},"INT":{"type":"int","value":1234},"ARRAY":{"type":"array","value":[true,"abc",1234]},"ARRAY_INT":{"type":"array","value":[1,2,3]},"ARRAY_STRING":{"type":"array","value":["elem1","elem2","elem3"]},"OBJECT":{"type":"object","value":{"foo":"bar","inner":{"foo":"bar"},"array":[true,"abc",1234]}}}}'
        form: {}
        headers:
            Accept:
                - application/json
            Accept-Encoding:
                - gzip
            Authorization:
                - SANITIZED
            Content-Length:
                - "4025"
            Content-Type:
                - application/json
            User-Agent:
<<<<<<< HEAD
                - azsdk-go-armresources.DeploymentsClient/v1.1.1 (go1.24.0; linux),azdev/0.0.0-dev.0 (Go go1.24.0; linux/amd64)
=======
                - azsdk-go-armresources.DeploymentsClient/v1.1.1 (go1.23.2; Windows_NT),azdev/0.0.0-dev.0 (Go go1.23.2; windows/amd64)
>>>>>>> 37baa781
            X-Ms-Correlation-Request-Id:
                - 781ea458d5113457667d942e165b1b47
        url: https://management.azure.com:443/providers/Microsoft.Resources/calculateTemplateHash?api-version=2021-04-01
        method: POST
      response:
        proto: HTTP/2.0
        proto_major: 2
        proto_minor: 0
        transfer_encoding: []
        trailer: {}
        content_length: 4546
        uncompressed: false
        body: '{"minifiedTemplate":"{\"$SCHEMA\":\"HTTPS://SCHEMA.MANAGEMENT.AZURE.COM/SCHEMAS/2018-05-01/SUBSCRIPTIONDEPLOYMENTTEMPLATE.JSON#\",\"LANGUAGEVERSION\":\"2.0\",\"CONTENTVERSION\":\"1.0.0.0\",\"PARAMETERS\":{\"ENVIRONMENTNAME\":{\"MINLENGTH\":1,\"MAXLENGTH\":64,\"TYPE\":\"STRING\",\"METADATA\":{\"DESCRIPTION\":\"NAME OF THE THE ENVIRONMENT WHICH IS USED TO GENERATE A SHORT UNIQUE HASH USED IN ALL RESOURCES.\"}},\"LOCATION\":{\"TYPE\":\"STRING\",\"METADATA\":{\"DESCRIPTION\":\"PRIMARY LOCATION FOR ALL RESOURCES\"}},\"DELETEAFTERTIME\":{\"DEFAULTVALUE\":\"[DATETIMEADD(UTCNOW(''O''), ''PT1H'')]\",\"TYPE\":\"STRING\",\"METADATA\":{\"DESCRIPTION\":\"A TIME TO MARK ON CREATED RESOURCE GROUPS, SO THEY CAN BE CLEANED UP VIA AN AUTOMATED PROCESS.\"}},\"INTTAGVALUE\":{\"TYPE\":\"INT\",\"METADATA\":{\"DESCRIPTION\":\"TEST PARAMETER FOR INT-TYPED VALUES.\"}},\"BOOLTAGVALUE\":{\"TYPE\":\"BOOL\",\"METADATA\":{\"DESCRIPTION\":\"TEST PARAMETER FOR BOOL-TYPED VALUES.\"}},\"SECUREVALUE\":{\"TYPE\":\"SECURESTRING\",\"METADATA\":{\"DESCRIPTION\":\"TEST PARAMETER FOR SECURESTRING-TYPED VALUES.\"}},\"SECUREOBJECT\":{\"DEFAULTVALUE\":{},\"TYPE\":\"SECUREOBJECT\",\"METADATA\":{\"DESCRIPTION\":\"TEST PARAMETER FOR SECUREOBJECT-TYPED VALUES.\"}},\"NULLABLEPARAM\":{\"NULLABLE\":TRUE,\"TYPE\":\"STRING\"}},\"VARIABLES\":{\"TAGS\":{\"AZD-ENV-NAME\":\"[PARAMETERS(''ENVIRONMENTNAME'')]\",\"DELETEAFTER\":\"[PARAMETERS(''DELETEAFTERTIME'')]\",\"INTTAG\":\"[STRING(PARAMETERS(''INTTAGVALUE''))]\",\"BOOLTAG\":\"[STRING(PARAMETERS(''BOOLTAGVALUE''))]\",\"SECURETAG\":\"[PARAMETERS(''SECUREVALUE'')]\",\"SECUREOBJECTTAG\":\"[STRING(PARAMETERS(''SECUREOBJECT''))]\"}},\"RESOURCES\":{\"RG\":{\"TYPE\":\"MICROSOFT.RESOURCES/RESOURCEGROUPS\",\"APIVERSION\":\"2021-04-01\",\"NAME\":\"[FORMAT(''RG-{0}'', PARAMETERS(''ENVIRONMENTNAME''))]\",\"LOCATION\":\"[PARAMETERS(''LOCATION'')]\",\"TAGS\":\"[VARIABLES(''TAGS'')]\"},\"RESOURCES\":{\"TYPE\":\"MICROSOFT.RESOURCES/DEPLOYMENTS\",\"APIVERSION\":\"2022-09-01\",\"NAME\":\"RESOURCES\",\"DEPENDSON\":[\"RG\"],\"PROPERTIES\":{\"EXPRESSIONEVALUATIONOPTIONS\":{\"SCOPE\":\"INNER\"},\"MODE\":\"INCREMENTAL\",\"PARAMETERS\":{\"ENVIRONMENTNAME\":{\"VALUE\":\"[PARAMETERS(''ENVIRONMENTNAME'')]\"},\"LOCATION\":{\"VALUE\":\"[PARAMETERS(''LOCATION'')]\"}},\"TEMPLATE\":{\"$SCHEMA\":\"HTTPS://SCHEMA.MANAGEMENT.AZURE.COM/SCHEMAS/2019-04-01/DEPLOYMENTTEMPLATE.JSON#\",\"CONTENTVERSION\":\"1.0.0.0\",\"METADATA\":{\"_GENERATOR\":{\"NAME\":\"BICEP\",\"VERSION\":\"0.33.93.31351\",\"TEMPLATEHASH\":\"5767758576906504008\"}},\"PARAMETERS\":{\"ENVIRONMENTNAME\":{\"TYPE\":\"STRING\"},\"LOCATION\":{\"TYPE\":\"STRING\",\"DEFAULTVALUE\":\"[RESOURCEGROUP().LOCATION]\"}},\"VARIABLES\":{\"TAGS\":{\"AZD-ENV-NAME\":\"[PARAMETERS(''ENVIRONMENTNAME'')]\"},\"RESOURCETOKEN\":\"[TOLOWER(UNIQUESTRING(SUBSCRIPTION().ID, PARAMETERS(''ENVIRONMENTNAME''), PARAMETERS(''LOCATION'')))]\"},\"RESOURCES\":[{\"TYPE\":\"MICROSOFT.STORAGE/STORAGEACCOUNTS\",\"APIVERSION\":\"2022-05-01\",\"NAME\":\"[FORMAT(''ST{0}'', VARIABLES(''RESOURCETOKEN''))]\",\"LOCATION\":\"[PARAMETERS(''LOCATION'')]\",\"TAGS\":\"[VARIABLES(''TAGS'')]\",\"KIND\":\"STORAGEV2\",\"SKU\":{\"NAME\":\"STANDARD_LRS\"},\"PROPERTIES\":{\"ALLOWSHAREDKEYACCESS\":FALSE}}],\"OUTPUTS\":{\"AZURE_STORAGE_ACCOUNT_ID\":{\"TYPE\":\"STRING\",\"VALUE\":\"[RESOURCEID(''MICROSOFT.STORAGE/STORAGEACCOUNTS'', FORMAT(''ST{0}'', VARIABLES(''RESOURCETOKEN'')))]\"},\"AZURE_STORAGE_ACCOUNT_NAME\":{\"TYPE\":\"STRING\",\"VALUE\":\"[FORMAT(''ST{0}'', VARIABLES(''RESOURCETOKEN''))]\"}}}},\"RESOURCEGROUP\":\"[FORMAT(''RG-{0}'', PARAMETERS(''ENVIRONMENTNAME''))]\"}},\"OUTPUTS\":{\"NULLABLEPARAMOUTPUT\":{\"NULLABLE\":TRUE,\"TYPE\":\"STRING\",\"VALUE\":\"[PARAMETERS(''NULLABLEPARAM'')]\"},\"AZURE_STORAGE_ACCOUNT_ID\":{\"TYPE\":\"STRING\",\"VALUE\":\"[REFERENCE(''RESOURCES'').OUTPUTS.AZURE_STORAGE_ACCOUNT_ID.VALUE]\"},\"AZURE_STORAGE_ACCOUNT_NAME\":{\"TYPE\":\"STRING\",\"VALUE\":\"[REFERENCE(''RESOURCES'').OUTPUTS.AZURE_STORAGE_ACCOUNT_NAME.VALUE]\"},\"STRING\":{\"TYPE\":\"STRING\",\"VALUE\":\"ABC\"},\"BOOL\":{\"TYPE\":\"BOOL\",\"VALUE\":TRUE},\"INT\":{\"TYPE\":\"INT\",\"VALUE\":1234},\"ARRAY\":{\"TYPE\":\"ARRAY\",\"VALUE\":[TRUE,\"ABC\",1234]},\"ARRAY_INT\":{\"TYPE\":\"ARRAY\",\"VALUE\":[1,2,3]},\"ARRAY_STRING\":{\"TYPE\":\"ARRAY\",\"VALUE\":[\"ELEM1\",\"ELEM2\",\"ELEM3\"]},\"OBJECT\":{\"TYPE\":\"OBJECT\",\"VALUE\":{\"FOO\":\"BAR\",\"INNER\":{\"FOO\":\"BAR\"},\"ARRAY\":[TRUE,\"ABC\",1234]}}},\"METADATA\":{\"_GENERATOR\":{\"NAME\":\"BICEP\",\"VERSION\":\"0.33.93.31351\",\"TEMPLATEHASH\":\"11064734108664627865\"}}}","templateHash":"11064734108664627865"}'
        headers:
            Cache-Control:
                - no-cache
            Content-Length:
                - "4546"
            Content-Type:
                - application/json; charset=utf-8
            Date:
                - Thu, 06 Mar 2025 00:09:45 GMT
            Expires:
                - "-1"
            Pragma:
                - no-cache
            Strict-Transport-Security:
                - max-age=31536000; includeSubDomains
            X-Cache:
                - CONFIG_NOCACHE
            X-Content-Type-Options:
                - nosniff
            X-Ms-Correlation-Request-Id:
                - 781ea458d5113457667d942e165b1b47
            X-Ms-Ratelimit-Remaining-Tenant-Writes:
                - "799"
            X-Ms-Request-Id:
                - 72327773-8398-4eda-b480-d0a06a2e63b7
            X-Ms-Routing-Request-Id:
                - WESTUS2:20250306T000945Z:72327773-8398-4eda-b480-d0a06a2e63b7
            X-Msedge-Ref:
                - 'Ref A: 471EA0C575DA47D1B300738033B05029 Ref B: CO6AA3150219035 Ref C: 2025-03-06T00:09:45Z'
        status: 200 OK
        code: 200
        duration: 50.4592ms
    - id: 38
      request:
        proto: HTTP/1.1
        proto_major: 1
        proto_minor: 1
        content_length: 4494
        transfer_encoding: []
        trailer: {}
        host: management.azure.com
        remote_addr: ""
        request_uri: ""
        body: '{"location":"eastus2","properties":{"mode":"Incremental","parameters":{"boolTagValue":{"value":false,"reference":null},"environmentName":{"value":"azdtest-wfad9fd","reference":null},"intTagValue":{"value":678,"reference":null},"location":{"value":"eastus2","reference":null},"secureValue":{"value":"","reference":null}},"template":{"$schema":"https://schema.management.azure.com/schemas/2018-05-01/subscriptionDeploymentTemplate.json#","languageVersion":"2.0","contentVersion":"1.0.0.0","metadata":{"_generator":{"name":"bicep","version":"0.33.93.31351","templateHash":"11064734108664627865"}},"parameters":{"environmentName":{"type":"string","minLength":1,"maxLength":64,"metadata":{"description":"Name of the the environment which is used to generate a short unique hash used in all resources."}},"location":{"type":"string","metadata":{"description":"Primary location for all resources"}},"deleteAfterTime":{"type":"string","defaultValue":"[dateTimeAdd(utcNow(''o''), ''PT1H'')]","metadata":{"description":"A time to mark on created resource groups, so they can be cleaned up via an automated process."}},"intTagValue":{"type":"int","metadata":{"description":"Test parameter for int-typed values."}},"boolTagValue":{"type":"bool","metadata":{"description":"Test parameter for bool-typed values."}},"secureValue":{"type":"securestring","metadata":{"description":"Test parameter for secureString-typed values."}},"secureObject":{"type":"secureObject","defaultValue":{},"metadata":{"description":"Test parameter for secureObject-typed values."}},"nullableParam":{"type":"string","nullable":true}},"variables":{"tags":{"azd-env-name":"[parameters(''environmentName'')]","DeleteAfter":"[parameters(''deleteAfterTime'')]","IntTag":"[string(parameters(''intTagValue''))]","BoolTag":"[string(parameters(''boolTagValue''))]","SecureTag":"[parameters(''secureValue'')]","SecureObjectTag":"[string(parameters(''secureObject''))]"}},"resources":{"rg":{"type":"Microsoft.Resources/resourceGroups","apiVersion":"2021-04-01","name":"[format(''rg-{0}'', parameters(''environmentName''))]","location":"[parameters(''location'')]","tags":"[variables(''tags'')]"},"resources":{"type":"Microsoft.Resources/deployments","apiVersion":"2022-09-01","name":"resources","resourceGroup":"[format(''rg-{0}'', parameters(''environmentName''))]","properties":{"expressionEvaluationOptions":{"scope":"inner"},"mode":"Incremental","parameters":{"environmentName":{"value":"[parameters(''environmentName'')]"},"location":{"value":"[parameters(''location'')]"}},"template":{"$schema":"https://schema.management.azure.com/schemas/2019-04-01/deploymentTemplate.json#","contentVersion":"1.0.0.0","metadata":{"_generator":{"name":"bicep","version":"0.33.93.31351","templateHash":"5767758576906504008"}},"parameters":{"environmentName":{"type":"string"},"location":{"type":"string","defaultValue":"[resourceGroup().location]"}},"variables":{"tags":{"azd-env-name":"[parameters(''environmentName'')]"},"resourceToken":"[toLower(uniqueString(subscription().id, parameters(''environmentName''), parameters(''location'')))]"},"resources":[{"type":"Microsoft.Storage/storageAccounts","apiVersion":"2022-05-01","name":"[format(''st{0}'', variables(''resourceToken''))]","location":"[parameters(''location'')]","tags":"[variables(''tags'')]","kind":"StorageV2","sku":{"name":"Standard_LRS"},"properties":{"allowSharedKeyAccess":false}}],"outputs":{"AZURE_STORAGE_ACCOUNT_ID":{"type":"string","value":"[resourceId(''Microsoft.Storage/storageAccounts'', format(''st{0}'', variables(''resourceToken'')))]"},"AZURE_STORAGE_ACCOUNT_NAME":{"type":"string","value":"[format(''st{0}'', variables(''resourceToken''))]"}}}},"dependsOn":["rg"]}},"outputs":{"nullableParamOutput":{"type":"string","nullable":true,"value":"[parameters(''nullableParam'')]"},"AZURE_STORAGE_ACCOUNT_ID":{"type":"string","value":"[reference(''resources'').outputs.AZURE_STORAGE_ACCOUNT_ID.value]"},"AZURE_STORAGE_ACCOUNT_NAME":{"type":"string","value":"[reference(''resources'').outputs.AZURE_STORAGE_ACCOUNT_NAME.value]"},"STRING":{"type":"string","value":"abc"},"BOOL":{"type":"bool","value":true},"INT":{"type":"int","value":1234},"ARRAY":{"type":"array","value":[true,"abc",1234]},"ARRAY_INT":{"type":"array","value":[1,2,3]},"ARRAY_STRING":{"type":"array","value":["elem1","elem2","elem3"]},"OBJECT":{"type":"object","value":{"foo":"bar","inner":{"foo":"bar"},"array":[true,"abc",1234]}}}}},"tags":{"azd-env-name":"azdtest-wfad9fd","azd-provision-param-hash":"5b29638c309f0990e4c6b890d24cfc78677a3b366c48ec8582fc4065e7c167c6"}}'
        form: {}
        headers:
            Accept:
                - application/json
            Accept-Encoding:
                - gzip
            Authorization:
                - SANITIZED
            Content-Length:
                - "4494"
            Content-Type:
                - application/json
            User-Agent:
<<<<<<< HEAD
                - azsdk-go-armresources.DeploymentsClient/v1.1.1 (go1.24.0; linux),azdev/0.0.0-dev.0 (Go go1.24.0; linux/amd64)
=======
                - azsdk-go-armresources.DeploymentsClient/v1.1.1 (go1.23.2; Windows_NT),azdev/0.0.0-dev.0 (Go go1.23.2; windows/amd64)
>>>>>>> 37baa781
            X-Ms-Correlation-Request-Id:
                - 781ea458d5113457667d942e165b1b47
        url: https://management.azure.com:443/subscriptions/faa080af-c1d8-40ad-9cce-e1a450ca5b57/providers/Microsoft.Resources/deployments/azdtest-wfad9fd-1741219531/validate?api-version=2021-04-01
        method: POST
      response:
        proto: HTTP/2.0
        proto_major: 2
        proto_minor: 0
        transfer_encoding: []
        trailer: {}
        content_length: 2034
        uncompressed: false
        body: '{"id":"/subscriptions/faa080af-c1d8-40ad-9cce-e1a450ca5b57/providers/Microsoft.Resources/deployments/azdtest-wfad9fd-1741219531","name":"azdtest-wfad9fd-1741219531","type":"Microsoft.Resources/deployments","location":"eastus2","tags":{"azd-env-name":"azdtest-wfad9fd","azd-provision-param-hash":"5b29638c309f0990e4c6b890d24cfc78677a3b366c48ec8582fc4065e7c167c6"},"properties":{"templateHash":"11064734108664627865","parameters":{"environmentName":{"type":"String","value":"azdtest-wfad9fd"},"location":{"type":"String","value":"eastus2"},"deleteAfterTime":{"type":"String","value":"2025-03-06T01:09:46Z"},"intTagValue":{"type":"Int","value":678},"boolTagValue":{"type":"Bool","value":false},"secureValue":{"type":"SecureString"},"secureObject":{"type":"SecureObject"},"nullableParam":{"type":"String","value":null}},"mode":"Incremental","provisioningState":"Succeeded","timestamp":"2025-03-06T00:09:46.6451066Z","duration":"-P739315DT9M46.6451066S","correlationId":"781ea458d5113457667d942e165b1b47","providers":[{"namespace":"Microsoft.Resources","resourceTypes":[{"resourceType":"resourceGroups","locations":["eastus2"]},{"resourceType":"deployments","locations":[null]}]}],"dependencies":[{"dependsOn":[{"id":"/subscriptions/faa080af-c1d8-40ad-9cce-e1a450ca5b57/resourceGroups/rg-azdtest-wfad9fd","resourceType":"Microsoft.Resources/resourceGroups","resourceName":"rg-azdtest-wfad9fd"}],"id":"/subscriptions/faa080af-c1d8-40ad-9cce-e1a450ca5b57/resourceGroups/rg-azdtest-wfad9fd/providers/Microsoft.Resources/deployments/resources","resourceType":"Microsoft.Resources/deployments","resourceName":"resources"}],"validatedResources":[{"id":"/subscriptions/faa080af-c1d8-40ad-9cce-e1a450ca5b57/resourceGroups/rg-azdtest-wfad9fd"},{"id":"/subscriptions/faa080af-c1d8-40ad-9cce-e1a450ca5b57/resourceGroups/rg-azdtest-wfad9fd/providers/Microsoft.Resources/deployments/resources"},{"id":"/subscriptions/faa080af-c1d8-40ad-9cce-e1a450ca5b57/resourceGroups/rg-azdtest-wfad9fd/providers/Microsoft.Storage/storageAccounts/stecmwz3gr66zzk"}]}}'
        headers:
            Cache-Control:
                - no-cache
            Content-Length:
                - "2034"
            Content-Type:
                - application/json; charset=utf-8
            Date:
                - Thu, 06 Mar 2025 00:09:47 GMT
            Expires:
                - "-1"
            Pragma:
                - no-cache
            Strict-Transport-Security:
                - max-age=31536000; includeSubDomains
            X-Cache:
                - CONFIG_NOCACHE
            X-Content-Type-Options:
                - nosniff
            X-Ms-Correlation-Request-Id:
                - 781ea458d5113457667d942e165b1b47
            X-Ms-Ratelimit-Remaining-Subscription-Global-Writes:
                - "11999"
            X-Ms-Ratelimit-Remaining-Subscription-Writes:
                - "799"
            X-Ms-Request-Id:
                - 32666ffc-5a32-4c24-b025-7fc8a9412934
            X-Ms-Routing-Request-Id:
                - WESTUS2:20250306T000948Z:32666ffc-5a32-4c24-b025-7fc8a9412934
            X-Msedge-Ref:
                - 'Ref A: 179FF0809EFD426CB940430D182EB727 Ref B: CO6AA3150219035 Ref C: 2025-03-06T00:09:45Z'
        status: 200 OK
        code: 200
        duration: 2.0892154s
    - id: 39
      request:
        proto: HTTP/1.1
        proto_major: 1
        proto_minor: 1
        content_length: 4494
        transfer_encoding: []
        trailer: {}
        host: management.azure.com
        remote_addr: ""
        request_uri: ""
        body: '{"location":"eastus2","properties":{"mode":"Incremental","parameters":{"boolTagValue":{"value":false,"reference":null},"environmentName":{"value":"azdtest-wfad9fd","reference":null},"intTagValue":{"value":678,"reference":null},"location":{"value":"eastus2","reference":null},"secureValue":{"value":"","reference":null}},"template":{"$schema":"https://schema.management.azure.com/schemas/2018-05-01/subscriptionDeploymentTemplate.json#","languageVersion":"2.0","contentVersion":"1.0.0.0","metadata":{"_generator":{"name":"bicep","version":"0.33.93.31351","templateHash":"11064734108664627865"}},"parameters":{"environmentName":{"type":"string","minLength":1,"maxLength":64,"metadata":{"description":"Name of the the environment which is used to generate a short unique hash used in all resources."}},"location":{"type":"string","metadata":{"description":"Primary location for all resources"}},"deleteAfterTime":{"type":"string","defaultValue":"[dateTimeAdd(utcNow(''o''), ''PT1H'')]","metadata":{"description":"A time to mark on created resource groups, so they can be cleaned up via an automated process."}},"intTagValue":{"type":"int","metadata":{"description":"Test parameter for int-typed values."}},"boolTagValue":{"type":"bool","metadata":{"description":"Test parameter for bool-typed values."}},"secureValue":{"type":"securestring","metadata":{"description":"Test parameter for secureString-typed values."}},"secureObject":{"type":"secureObject","defaultValue":{},"metadata":{"description":"Test parameter for secureObject-typed values."}},"nullableParam":{"type":"string","nullable":true}},"variables":{"tags":{"azd-env-name":"[parameters(''environmentName'')]","DeleteAfter":"[parameters(''deleteAfterTime'')]","IntTag":"[string(parameters(''intTagValue''))]","BoolTag":"[string(parameters(''boolTagValue''))]","SecureTag":"[parameters(''secureValue'')]","SecureObjectTag":"[string(parameters(''secureObject''))]"}},"resources":{"rg":{"type":"Microsoft.Resources/resourceGroups","apiVersion":"2021-04-01","name":"[format(''rg-{0}'', parameters(''environmentName''))]","location":"[parameters(''location'')]","tags":"[variables(''tags'')]"},"resources":{"type":"Microsoft.Resources/deployments","apiVersion":"2022-09-01","name":"resources","resourceGroup":"[format(''rg-{0}'', parameters(''environmentName''))]","properties":{"expressionEvaluationOptions":{"scope":"inner"},"mode":"Incremental","parameters":{"environmentName":{"value":"[parameters(''environmentName'')]"},"location":{"value":"[parameters(''location'')]"}},"template":{"$schema":"https://schema.management.azure.com/schemas/2019-04-01/deploymentTemplate.json#","contentVersion":"1.0.0.0","metadata":{"_generator":{"name":"bicep","version":"0.33.93.31351","templateHash":"5767758576906504008"}},"parameters":{"environmentName":{"type":"string"},"location":{"type":"string","defaultValue":"[resourceGroup().location]"}},"variables":{"tags":{"azd-env-name":"[parameters(''environmentName'')]"},"resourceToken":"[toLower(uniqueString(subscription().id, parameters(''environmentName''), parameters(''location'')))]"},"resources":[{"type":"Microsoft.Storage/storageAccounts","apiVersion":"2022-05-01","name":"[format(''st{0}'', variables(''resourceToken''))]","location":"[parameters(''location'')]","tags":"[variables(''tags'')]","kind":"StorageV2","sku":{"name":"Standard_LRS"},"properties":{"allowSharedKeyAccess":false}}],"outputs":{"AZURE_STORAGE_ACCOUNT_ID":{"type":"string","value":"[resourceId(''Microsoft.Storage/storageAccounts'', format(''st{0}'', variables(''resourceToken'')))]"},"AZURE_STORAGE_ACCOUNT_NAME":{"type":"string","value":"[format(''st{0}'', variables(''resourceToken''))]"}}}},"dependsOn":["rg"]}},"outputs":{"nullableParamOutput":{"type":"string","nullable":true,"value":"[parameters(''nullableParam'')]"},"AZURE_STORAGE_ACCOUNT_ID":{"type":"string","value":"[reference(''resources'').outputs.AZURE_STORAGE_ACCOUNT_ID.value]"},"AZURE_STORAGE_ACCOUNT_NAME":{"type":"string","value":"[reference(''resources'').outputs.AZURE_STORAGE_ACCOUNT_NAME.value]"},"STRING":{"type":"string","value":"abc"},"BOOL":{"type":"bool","value":true},"INT":{"type":"int","value":1234},"ARRAY":{"type":"array","value":[true,"abc",1234]},"ARRAY_INT":{"type":"array","value":[1,2,3]},"ARRAY_STRING":{"type":"array","value":["elem1","elem2","elem3"]},"OBJECT":{"type":"object","value":{"foo":"bar","inner":{"foo":"bar"},"array":[true,"abc",1234]}}}}},"tags":{"azd-env-name":"azdtest-wfad9fd","azd-provision-param-hash":"5b29638c309f0990e4c6b890d24cfc78677a3b366c48ec8582fc4065e7c167c6"}}'
        form: {}
        headers:
            Accept:
                - application/json
            Accept-Encoding:
                - gzip
            Authorization:
                - SANITIZED
            Content-Length:
                - "4494"
            Content-Type:
                - application/json
            User-Agent:
<<<<<<< HEAD
                - azsdk-go-armsubscriptions/v1.0.0 (go1.24.0; linux),azdev/0.0.0-dev.0 (Go go1.24.0; linux/amd64)
=======
                - azsdk-go-armresources.DeploymentsClient/v1.1.1 (go1.23.2; Windows_NT),azdev/0.0.0-dev.0 (Go go1.23.2; windows/amd64)
>>>>>>> 37baa781
            X-Ms-Correlation-Request-Id:
                - 781ea458d5113457667d942e165b1b47
        url: https://management.azure.com:443/subscriptions/faa080af-c1d8-40ad-9cce-e1a450ca5b57/providers/Microsoft.Resources/deployments/azdtest-wfad9fd-1741219531?api-version=2021-04-01
        method: PUT
      response:
        proto: HTTP/2.0
        proto_major: 2
        proto_minor: 0
        transfer_encoding: []
        trailer: {}
        content_length: 1602
        uncompressed: false
        body: '{"id":"/subscriptions/faa080af-c1d8-40ad-9cce-e1a450ca5b57/providers/Microsoft.Resources/deployments/azdtest-wfad9fd-1741219531","name":"azdtest-wfad9fd-1741219531","type":"Microsoft.Resources/deployments","location":"eastus2","tags":{"azd-env-name":"azdtest-wfad9fd","azd-provision-param-hash":"5b29638c309f0990e4c6b890d24cfc78677a3b366c48ec8582fc4065e7c167c6"},"properties":{"templateHash":"11064734108664627865","parameters":{"environmentName":{"type":"String","value":"azdtest-wfad9fd"},"location":{"type":"String","value":"eastus2"},"deleteAfterTime":{"type":"String","value":"2025-03-06T01:09:48Z"},"intTagValue":{"type":"Int","value":678},"boolTagValue":{"type":"Bool","value":false},"secureValue":{"type":"SecureString"},"secureObject":{"type":"SecureObject"},"nullableParam":{"type":"String","value":null}},"mode":"Incremental","provisioningState":"Accepted","timestamp":"2025-03-06T00:09:48.4830675Z","duration":"PT1.9382409S","correlationId":"781ea458d5113457667d942e165b1b47","providers":[{"namespace":"Microsoft.Resources","resourceTypes":[{"resourceType":"resourceGroups","locations":["eastus2"]},{"resourceType":"deployments","locations":[null]}]}],"dependencies":[{"dependsOn":[{"id":"/subscriptions/faa080af-c1d8-40ad-9cce-e1a450ca5b57/resourceGroups/rg-azdtest-wfad9fd","resourceType":"Microsoft.Resources/resourceGroups","resourceName":"rg-azdtest-wfad9fd"}],"id":"/subscriptions/faa080af-c1d8-40ad-9cce-e1a450ca5b57/resourceGroups/rg-azdtest-wfad9fd/providers/Microsoft.Resources/deployments/resources","resourceType":"Microsoft.Resources/deployments","resourceName":"resources"}]}}'
        headers:
            Azure-Asyncoperation:
                - https://management.azure.com/subscriptions/faa080af-c1d8-40ad-9cce-e1a450ca5b57/providers/Microsoft.Resources/deployments/azdtest-wfad9fd-1741219531/operationStatuses/08584603870969839417?api-version=2021-04-01&t=638768165908424491&c=MIIHpTCCBo2gAwIBAgITfwTYu0qoRwcN0bP8jwAEBNi7SjANBgkqhkiG9w0BAQsFADBEMRMwEQYKCZImiZPyLGQBGRYDR0JMMRMwEQYKCZImiZPyLGQBGRYDQU1FMRgwFgYDVQQDEw9BTUUgSW5mcmEgQ0EgMDIwHhcNMjUwMTIzMjA0ODUxWhcNMjUwNzIyMjA0ODUxWjBAMT4wPAYDVQQDEzVhc3luY29wZXJhdGlvbnNpZ25pbmdjZXJ0aWZpY2F0ZS5tYW5hZ2VtZW50LmF6dXJlLmNvbTCCASIwDQYJKoZIhvcNAQEBBQADggEPADCCAQoCggEBALJiyUikcpMswfhvdsI_rXYHu5usdpZW7yAqWPwx7nyvDBbA6tYMOwIWDF3lmy48lA46kFg2__zl_gVcj_Jw_2ue8USufQFsjmlCYmhbryemgmCuZucLrVs0nOW_5HVAX7QY9eBRWotqXIDJPTRyoGqWrXm2qO_sMjVacTB19-WMO5gHXKvOrm3HRspddB5sJUi15aHoSTlGgepJ8Bc6vMEFWUSNkkRqGt-EtMDQGAf2PFA2rkeizLvEPyGwqA04f56eXcnvVc-9t6jGFggfFusEW3_EaE1CqF_Aemzi9kaAhLfj5fOyZHybExiqyzL3WDGLAe-mC9uhOggcp5HjtKECAwEAAaOCBJIwggSOMCcGCSsGAQQBgjcVCgQaMBgwCgYIKwYBBQUHAwEwCgYIKwYBBQUHAwIwPQYJKwYBBAGCNxUHBDAwLgYmKwYBBAGCNxUIhpDjDYTVtHiE8Ys-hZvdFs6dEoFghfmRS4WsmTQCAWQCAQcwggHaBggrBgEFBQcBAQSCAcwwggHIMGYGCCsGAQUFBzAChlpodHRwOi8vY3JsLm1pY3Jvc29mdC5jb20vcGtpaW5mcmEvQ2VydHMvQkwyUEtJSU5UQ0EwMS5BTUUuR0JMX0FNRSUyMEluZnJhJTIwQ0ElMjAwMig0KS5jcnQwVgYIKwYBBQUHMAKGSmh0dHA6Ly9jcmwxLmFtZS5nYmwvYWlhL0JMMlBLSUlOVENBMDEuQU1FLkdCTF9BTUUlMjBJbmZyYSUyMENBJTIwMDIoNCkuY3J0MFYGCCsGAQUFBzAChkpodHRwOi8vY3JsMi5hbWUuZ2JsL2FpYS9CTDJQS0lJTlRDQTAxLkFNRS5HQkxfQU1FJTIwSW5mcmElMjBDQSUyMDAyKDQpLmNydDBWBggrBgEFBQcwAoZKaHR0cDovL2NybDMuYW1lLmdibC9haWEvQkwyUEtJSU5UQ0EwMS5BTUUuR0JMX0FNRSUyMEluZnJhJTIwQ0ElMjAwMig0KS5jcnQwVgYIKwYBBQUHMAKGSmh0dHA6Ly9jcmw0LmFtZS5nYmwvYWlhL0JMMlBLSUlOVENBMDEuQU1FLkdCTF9BTUUlMjBJbmZyYSUyMENBJTIwMDIoNCkuY3J0MB0GA1UdDgQWBBTFiuatBch4getEuR5ddJpfuPsJ8DAOBgNVHQ8BAf8EBAMCBaAwggE1BgNVHR8EggEsMIIBKDCCASSgggEgoIIBHIZCaHR0cDovL2NybC5taWNyb3NvZnQuY29tL3BraWluZnJhL0NSTC9BTUUlMjBJbmZyYSUyMENBJTIwMDIoNCkuY3JshjRodHRwOi8vY3JsMS5hbWUuZ2JsL2NybC9BTUUlMjBJbmZyYSUyMENBJTIwMDIoNCkuY3JshjRodHRwOi8vY3JsMi5hbWUuZ2JsL2NybC9BTUUlMjBJbmZyYSUyMENBJTIwMDIoNCkuY3JshjRodHRwOi8vY3JsMy5hbWUuZ2JsL2NybC9BTUUlMjBJbmZyYSUyMENBJTIwMDIoNCkuY3JshjRodHRwOi8vY3JsNC5hbWUuZ2JsL2NybC9BTUUlMjBJbmZyYSUyMENBJTIwMDIoNCkuY3JsMIGdBgNVHSAEgZUwgZIwDAYKKwYBBAGCN3sBATBmBgorBgEEAYI3ewICMFgwVgYIKwYBBQUHAgIwSh5IADMAMwBlADAAMQA5ADIAMQAtADQAZAA2ADQALQA0AGYAOABjAC0AYQAwADUANQAtADUAYgBkAGEAZgBmAGQANQBlADMAMwBkMAwGCisGAQQBgjd7AwIwDAYKKwYBBAGCN3sEAjAfBgNVHSMEGDAWgBSuecJrXSWIEwb2BwnDl3x7l48dVTAdBgNVHSUEFjAUBggrBgEFBQcDAQYIKwYBBQUHAwIwDQYJKoZIhvcNAQELBQADggEBAIxmxJ5xNUiG8PRXsUSme6IbA37JinZso0lwEjfgtHmK1DZhhGugl-cdjEw10JLCVwaiKd-q2yljbccx_MpSj2rx5yGUNb32Cv2p40-HWzxtYMw0j9JGcrJWoP_apkjIELce110mKIOL4dJ3r8N5cXuhEatDvAPjNYjdG9YgGTE1s1CLy9MvJsLRVQnWtxDWlWsj_XgzlBhvgxwXILR7A48GZLe9ENWEJwEl_AmMGT_o5kKmBfcKl6mjYWjCchXL5bHKE5dnl9X3W2eQTdqqGqh2z2KAUwyCu2xOV5xh6Zjg6SDEuPHvcBqAHqMgqi3E38hUBBXw4AXVsmQhz5FyOg8&s=M9xnfeA3GDB_Z6pz49THd6rXXg7oH2FoJGHjj1w_wEsAhgbir9P7IQid05XB9dA_oIZi7mLKfKJT_61TeCfyPdmy918XLTA4RlbcILAWrJlrWzx874C-1Krgvs_UwVXUb-9nPB5r-FRi3gjtnetmtwcR5nOFXVFDBHk62-jmfsz_AQz79jIzL6Z_9XRNK3tWU3It9hxFkEqgfE9QGKpw8hef8XSjqc6VJ6AlWhsVvaKJrmeXXTpcnio5pfTPlL8QkUM44yMaAfKTXNX6wRAF97jTeYS9k9SmuREsztbFHTALQibNDYJYP3w4ybQjf4mFl05n7ng3eFsQiku25w_yVg&h=s_y0c9v-A6WEkCW-Am0Z731XjuHEypLxP1ZanEoux5Y
            Cache-Control:
                - no-cache
            Content-Length:
                - "1602"
            Content-Type:
                - application/json; charset=utf-8
            Date:
                - Thu, 06 Mar 2025 00:09:50 GMT
            Expires:
                - "-1"
            Pragma:
                - no-cache
            Strict-Transport-Security:
                - max-age=31536000; includeSubDomains
            X-Cache:
                - CONFIG_NOCACHE
            X-Content-Type-Options:
                - nosniff
            X-Ms-Correlation-Request-Id:
                - 781ea458d5113457667d942e165b1b47
            X-Ms-Deployment-Engine-Version:
                - 1.245.0
            X-Ms-Ratelimit-Remaining-Subscription-Global-Writes:
                - "11999"
            X-Ms-Ratelimit-Remaining-Subscription-Writes:
                - "799"
            X-Ms-Request-Id:
                - 4b3b5226-20cb-4236-8583-fed7a18e8d5a
            X-Ms-Routing-Request-Id:
                - WESTUS2:20250306T000950Z:4b3b5226-20cb-4236-8583-fed7a18e8d5a
            X-Msedge-Ref:
                - 'Ref A: 6E5E88B031E947DB90DF7A461B9E059F Ref B: CO6AA3150219035 Ref C: 2025-03-06T00:09:48Z'
        status: 200 OK
        code: 200
        duration: 2.8241468s
    - id: 40
      request:
        proto: HTTP/1.1
        proto_major: 1
        proto_minor: 1
        content_length: 0
        transfer_encoding: []
        trailer: {}
        host: management.azure.com
        remote_addr: ""
        request_uri: ""
        body: ""
        form: {}
        headers:
            Accept-Encoding:
                - gzip
            Authorization:
                - SANITIZED
            User-Agent:
<<<<<<< HEAD
                - azsdk-go-armresources.DeploymentsClient/v1.1.1 (go1.24.0; linux),azdev/0.0.0-dev.0 (Go go1.24.0; linux/amd64)
=======
                - azsdk-go-armresources.DeploymentsClient/v1.1.1 (go1.23.2; Windows_NT),azdev/0.0.0-dev.0 (Go go1.23.2; windows/amd64)
>>>>>>> 37baa781
            X-Ms-Correlation-Request-Id:
                - 781ea458d5113457667d942e165b1b47
        url: https://management.azure.com:443/subscriptions/faa080af-c1d8-40ad-9cce-e1a450ca5b57/providers/Microsoft.Resources/deployments/azdtest-wfad9fd-1741219531/operationStatuses/08584603870969839417?api-version=2021-04-01&t=638768165908424491&c=MIIHpTCCBo2gAwIBAgITfwTYu0qoRwcN0bP8jwAEBNi7SjANBgkqhkiG9w0BAQsFADBEMRMwEQYKCZImiZPyLGQBGRYDR0JMMRMwEQYKCZImiZPyLGQBGRYDQU1FMRgwFgYDVQQDEw9BTUUgSW5mcmEgQ0EgMDIwHhcNMjUwMTIzMjA0ODUxWhcNMjUwNzIyMjA0ODUxWjBAMT4wPAYDVQQDEzVhc3luY29wZXJhdGlvbnNpZ25pbmdjZXJ0aWZpY2F0ZS5tYW5hZ2VtZW50LmF6dXJlLmNvbTCCASIwDQYJKoZIhvcNAQEBBQADggEPADCCAQoCggEBALJiyUikcpMswfhvdsI_rXYHu5usdpZW7yAqWPwx7nyvDBbA6tYMOwIWDF3lmy48lA46kFg2__zl_gVcj_Jw_2ue8USufQFsjmlCYmhbryemgmCuZucLrVs0nOW_5HVAX7QY9eBRWotqXIDJPTRyoGqWrXm2qO_sMjVacTB19-WMO5gHXKvOrm3HRspddB5sJUi15aHoSTlGgepJ8Bc6vMEFWUSNkkRqGt-EtMDQGAf2PFA2rkeizLvEPyGwqA04f56eXcnvVc-9t6jGFggfFusEW3_EaE1CqF_Aemzi9kaAhLfj5fOyZHybExiqyzL3WDGLAe-mC9uhOggcp5HjtKECAwEAAaOCBJIwggSOMCcGCSsGAQQBgjcVCgQaMBgwCgYIKwYBBQUHAwEwCgYIKwYBBQUHAwIwPQYJKwYBBAGCNxUHBDAwLgYmKwYBBAGCNxUIhpDjDYTVtHiE8Ys-hZvdFs6dEoFghfmRS4WsmTQCAWQCAQcwggHaBggrBgEFBQcBAQSCAcwwggHIMGYGCCsGAQUFBzAChlpodHRwOi8vY3JsLm1pY3Jvc29mdC5jb20vcGtpaW5mcmEvQ2VydHMvQkwyUEtJSU5UQ0EwMS5BTUUuR0JMX0FNRSUyMEluZnJhJTIwQ0ElMjAwMig0KS5jcnQwVgYIKwYBBQUHMAKGSmh0dHA6Ly9jcmwxLmFtZS5nYmwvYWlhL0JMMlBLSUlOVENBMDEuQU1FLkdCTF9BTUUlMjBJbmZyYSUyMENBJTIwMDIoNCkuY3J0MFYGCCsGAQUFBzAChkpodHRwOi8vY3JsMi5hbWUuZ2JsL2FpYS9CTDJQS0lJTlRDQTAxLkFNRS5HQkxfQU1FJTIwSW5mcmElMjBDQSUyMDAyKDQpLmNydDBWBggrBgEFBQcwAoZKaHR0cDovL2NybDMuYW1lLmdibC9haWEvQkwyUEtJSU5UQ0EwMS5BTUUuR0JMX0FNRSUyMEluZnJhJTIwQ0ElMjAwMig0KS5jcnQwVgYIKwYBBQUHMAKGSmh0dHA6Ly9jcmw0LmFtZS5nYmwvYWlhL0JMMlBLSUlOVENBMDEuQU1FLkdCTF9BTUUlMjBJbmZyYSUyMENBJTIwMDIoNCkuY3J0MB0GA1UdDgQWBBTFiuatBch4getEuR5ddJpfuPsJ8DAOBgNVHQ8BAf8EBAMCBaAwggE1BgNVHR8EggEsMIIBKDCCASSgggEgoIIBHIZCaHR0cDovL2NybC5taWNyb3NvZnQuY29tL3BraWluZnJhL0NSTC9BTUUlMjBJbmZyYSUyMENBJTIwMDIoNCkuY3JshjRodHRwOi8vY3JsMS5hbWUuZ2JsL2NybC9BTUUlMjBJbmZyYSUyMENBJTIwMDIoNCkuY3JshjRodHRwOi8vY3JsMi5hbWUuZ2JsL2NybC9BTUUlMjBJbmZyYSUyMENBJTIwMDIoNCkuY3JshjRodHRwOi8vY3JsMy5hbWUuZ2JsL2NybC9BTUUlMjBJbmZyYSUyMENBJTIwMDIoNCkuY3JshjRodHRwOi8vY3JsNC5hbWUuZ2JsL2NybC9BTUUlMjBJbmZyYSUyMENBJTIwMDIoNCkuY3JsMIGdBgNVHSAEgZUwgZIwDAYKKwYBBAGCN3sBATBmBgorBgEEAYI3ewICMFgwVgYIKwYBBQUHAgIwSh5IADMAMwBlADAAMQA5ADIAMQAtADQAZAA2ADQALQA0AGYAOABjAC0AYQAwADUANQAtADUAYgBkAGEAZgBmAGQANQBlADMAMwBkMAwGCisGAQQBgjd7AwIwDAYKKwYBBAGCN3sEAjAfBgNVHSMEGDAWgBSuecJrXSWIEwb2BwnDl3x7l48dVTAdBgNVHSUEFjAUBggrBgEFBQcDAQYIKwYBBQUHAwIwDQYJKoZIhvcNAQELBQADggEBAIxmxJ5xNUiG8PRXsUSme6IbA37JinZso0lwEjfgtHmK1DZhhGugl-cdjEw10JLCVwaiKd-q2yljbccx_MpSj2rx5yGUNb32Cv2p40-HWzxtYMw0j9JGcrJWoP_apkjIELce110mKIOL4dJ3r8N5cXuhEatDvAPjNYjdG9YgGTE1s1CLy9MvJsLRVQnWtxDWlWsj_XgzlBhvgxwXILR7A48GZLe9ENWEJwEl_AmMGT_o5kKmBfcKl6mjYWjCchXL5bHKE5dnl9X3W2eQTdqqGqh2z2KAUwyCu2xOV5xh6Zjg6SDEuPHvcBqAHqMgqi3E38hUBBXw4AXVsmQhz5FyOg8&s=M9xnfeA3GDB_Z6pz49THd6rXXg7oH2FoJGHjj1w_wEsAhgbir9P7IQid05XB9dA_oIZi7mLKfKJT_61TeCfyPdmy918XLTA4RlbcILAWrJlrWzx874C-1Krgvs_UwVXUb-9nPB5r-FRi3gjtnetmtwcR5nOFXVFDBHk62-jmfsz_AQz79jIzL6Z_9XRNK3tWU3It9hxFkEqgfE9QGKpw8hef8XSjqc6VJ6AlWhsVvaKJrmeXXTpcnio5pfTPlL8QkUM44yMaAfKTXNX6wRAF97jTeYS9k9SmuREsztbFHTALQibNDYJYP3w4ybQjf4mFl05n7ng3eFsQiku25w_yVg&h=s_y0c9v-A6WEkCW-Am0Z731XjuHEypLxP1ZanEoux5Y
        method: GET
      response:
        proto: HTTP/2.0
        proto_major: 2
        proto_minor: 0
        transfer_encoding: []
        trailer: {}
        content_length: 22
        uncompressed: false
        body: '{"status":"Succeeded"}'
        headers:
            Cache-Control:
                - no-cache
            Content-Length:
                - "22"
            Content-Type:
                - application/json; charset=utf-8
            Date:
                - Thu, 06 Mar 2025 00:10:20 GMT
            Expires:
                - "-1"
            Pragma:
                - no-cache
            Strict-Transport-Security:
                - max-age=31536000; includeSubDomains
            X-Cache:
                - CONFIG_NOCACHE
            X-Content-Type-Options:
                - nosniff
            X-Ms-Correlation-Request-Id:
                - 781ea458d5113457667d942e165b1b47
            X-Ms-Ratelimit-Remaining-Subscription-Global-Reads:
                - "16499"
            X-Ms-Ratelimit-Remaining-Subscription-Reads:
                - "1099"
            X-Ms-Request-Id:
                - 868ffdeb-c6a9-42d3-8593-98b04975fa32
            X-Ms-Routing-Request-Id:
                - WESTUS2:20250306T001021Z:868ffdeb-c6a9-42d3-8593-98b04975fa32
            X-Msedge-Ref:
                - 'Ref A: CA78CEDB698C45DBA4061BFC3DF3DA0E Ref B: CO6AA3150219035 Ref C: 2025-03-06T00:10:21Z'
        status: 200 OK
        code: 200
        duration: 179.4625ms
    - id: 41
      request:
        proto: HTTP/1.1
        proto_major: 1
        proto_minor: 1
        content_length: 0
        transfer_encoding: []
        trailer: {}
        host: management.azure.com
        remote_addr: ""
        request_uri: ""
        body: ""
        form: {}
        headers:
            Accept-Encoding:
                - gzip
            Authorization:
                - SANITIZED
            User-Agent:
<<<<<<< HEAD
                - azsdk-go-armresources.DeploymentsClient/v1.1.1 (go1.24.0; linux),azdev/0.0.0-dev.0 (Go go1.24.0; linux/amd64)
=======
                - azsdk-go-armresources.DeploymentsClient/v1.1.1 (go1.23.2; Windows_NT),azdev/0.0.0-dev.0 (Go go1.23.2; windows/amd64)
>>>>>>> 37baa781
            X-Ms-Correlation-Request-Id:
                - 781ea458d5113457667d942e165b1b47
        url: https://management.azure.com:443/subscriptions/faa080af-c1d8-40ad-9cce-e1a450ca5b57/providers/Microsoft.Resources/deployments/azdtest-wfad9fd-1741219531?api-version=2021-04-01
        method: GET
      response:
        proto: HTTP/2.0
        proto_major: 2
        proto_minor: 0
        transfer_encoding: []
        trailer: {}
        content_length: 2557
        uncompressed: false
        body: '{"id":"/subscriptions/faa080af-c1d8-40ad-9cce-e1a450ca5b57/providers/Microsoft.Resources/deployments/azdtest-wfad9fd-1741219531","name":"azdtest-wfad9fd-1741219531","type":"Microsoft.Resources/deployments","location":"eastus2","tags":{"azd-env-name":"azdtest-wfad9fd","azd-provision-param-hash":"5b29638c309f0990e4c6b890d24cfc78677a3b366c48ec8582fc4065e7c167c6"},"properties":{"templateHash":"11064734108664627865","parameters":{"environmentName":{"type":"String","value":"azdtest-wfad9fd"},"location":{"type":"String","value":"eastus2"},"deleteAfterTime":{"type":"String","value":"2025-03-06T01:09:48Z"},"intTagValue":{"type":"Int","value":678},"boolTagValue":{"type":"Bool","value":false},"secureValue":{"type":"SecureString"},"secureObject":{"type":"SecureObject"},"nullableParam":{"type":"String"}},"mode":"Incremental","provisioningState":"Succeeded","timestamp":"2025-03-06T00:10:21.0831547Z","duration":"PT30.6628385S","correlationId":"781ea458d5113457667d942e165b1b47","providers":[{"namespace":"Microsoft.Resources","resourceTypes":[{"resourceType":"resourceGroups","locations":["eastus2"]},{"resourceType":"deployments","locations":[null]}]}],"dependencies":[{"dependsOn":[{"id":"/subscriptions/faa080af-c1d8-40ad-9cce-e1a450ca5b57/resourceGroups/rg-azdtest-wfad9fd","resourceType":"Microsoft.Resources/resourceGroups","resourceName":"rg-azdtest-wfad9fd"}],"id":"/subscriptions/faa080af-c1d8-40ad-9cce-e1a450ca5b57/resourceGroups/rg-azdtest-wfad9fd/providers/Microsoft.Resources/deployments/resources","resourceType":"Microsoft.Resources/deployments","resourceName":"resources"}],"outputs":{"nullableParamOutput":{"type":"String"},"azurE_STORAGE_ACCOUNT_ID":{"type":"String","value":"/subscriptions/faa080af-c1d8-40ad-9cce-e1a450ca5b57/resourceGroups/rg-azdtest-wfad9fd/providers/Microsoft.Storage/storageAccounts/stecmwz3gr66zzk"},"azurE_STORAGE_ACCOUNT_NAME":{"type":"String","value":"stecmwz3gr66zzk"},"string":{"type":"String","value":"abc"},"bool":{"type":"Bool","value":true},"int":{"type":"Int","value":1234},"array":{"type":"Array","value":[true,"abc",1234]},"arraY_INT":{"type":"Array","value":[1,2,3]},"arraY_STRING":{"type":"Array","value":["elem1","elem2","elem3"]},"object":{"type":"Object","value":{"foo":"bar","inner":{"foo":"bar"},"array":[true,"abc",1234]}}},"outputResources":[{"id":"/subscriptions/faa080af-c1d8-40ad-9cce-e1a450ca5b57/resourceGroups/rg-azdtest-wfad9fd"},{"id":"/subscriptions/faa080af-c1d8-40ad-9cce-e1a450ca5b57/resourceGroups/rg-azdtest-wfad9fd/providers/Microsoft.Storage/storageAccounts/stecmwz3gr66zzk"}]}}'
        headers:
            Cache-Control:
                - no-cache
            Content-Length:
                - "2557"
            Content-Type:
                - application/json; charset=utf-8
            Date:
                - Thu, 06 Mar 2025 00:10:20 GMT
            Expires:
                - "-1"
            Pragma:
                - no-cache
            Strict-Transport-Security:
                - max-age=31536000; includeSubDomains
            X-Cache:
                - CONFIG_NOCACHE
            X-Content-Type-Options:
                - nosniff
            X-Ms-Correlation-Request-Id:
                - 781ea458d5113457667d942e165b1b47
            X-Ms-Ratelimit-Remaining-Subscription-Global-Reads:
                - "16499"
            X-Ms-Ratelimit-Remaining-Subscription-Reads:
                - "1099"
            X-Ms-Request-Id:
                - a1a9bf87-27d5-40f8-a7c8-ac3743ab6640
            X-Ms-Routing-Request-Id:
                - WESTUS2:20250306T001021Z:a1a9bf87-27d5-40f8-a7c8-ac3743ab6640
            X-Msedge-Ref:
                - 'Ref A: BA6DE3E58FFF45F4B2DA9B25FE39A64E Ref B: CO6AA3150219035 Ref C: 2025-03-06T00:10:21Z'
        status: 200 OK
        code: 200
        duration: 215.3449ms
    - id: 42
      request:
        proto: HTTP/1.1
        proto_major: 1
        proto_minor: 1
        content_length: 0
        transfer_encoding: []
        trailer: {}
        host: management.azure.com
        remote_addr: ""
        request_uri: ""
        body: ""
        form: {}
        headers:
            Accept:
                - application/json
            Accept-Encoding:
                - gzip
            Authorization:
                - SANITIZED
            User-Agent:
<<<<<<< HEAD
                - azsdk-go-armresources.DeploymentsClient/v1.1.1 (go1.24.0; linux),azdev/0.0.0-dev.0 (Go go1.24.0; linux/amd64)
=======
                - azsdk-go-armresources.ResourceGroupsClient/v1.1.1 (go1.23.2; Windows_NT),azdev/0.0.0-dev.0 (Go go1.23.2; windows/amd64)
>>>>>>> 37baa781
            X-Ms-Correlation-Request-Id:
                - 781ea458d5113457667d942e165b1b47
        url: https://management.azure.com:443/subscriptions/faa080af-c1d8-40ad-9cce-e1a450ca5b57/resourcegroups?%24filter=tagName+eq+%27azd-env-name%27+and+tagValue+eq+%27azdtest-wfad9fd%27&api-version=2021-04-01
        method: GET
      response:
        proto: HTTP/2.0
        proto_major: 2
        proto_minor: 0
        transfer_encoding: []
        trailer: {}
        content_length: 396
        uncompressed: false
        body: '{"value":[{"id":"/subscriptions/faa080af-c1d8-40ad-9cce-e1a450ca5b57/resourceGroups/rg-azdtest-wfad9fd","name":"rg-azdtest-wfad9fd","type":"Microsoft.Resources/resourceGroups","location":"eastus2","tags":{"azd-env-name":"azdtest-wfad9fd","DeleteAfter":"2025-03-06T01:09:48Z","IntTag":"678","BoolTag":"False","SecureTag":"","SecureObjectTag":"{}"},"properties":{"provisioningState":"Succeeded"}}]}'
        headers:
            Cache-Control:
                - no-cache
            Content-Length:
                - "396"
            Content-Type:
                - application/json; charset=utf-8
            Date:
                - Thu, 06 Mar 2025 00:10:20 GMT
            Expires:
                - "-1"
            Pragma:
                - no-cache
            Strict-Transport-Security:
                - max-age=31536000; includeSubDomains
            X-Cache:
                - CONFIG_NOCACHE
            X-Content-Type-Options:
                - nosniff
            X-Ms-Correlation-Request-Id:
                - 781ea458d5113457667d942e165b1b47
            X-Ms-Ratelimit-Remaining-Subscription-Global-Reads:
                - "16499"
            X-Ms-Ratelimit-Remaining-Subscription-Reads:
                - "1099"
            X-Ms-Request-Id:
                - 92e1f14e-34c5-4cbe-8242-3d172fdde483
            X-Ms-Routing-Request-Id:
                - WESTUS2:20250306T001021Z:92e1f14e-34c5-4cbe-8242-3d172fdde483
            X-Msedge-Ref:
                - 'Ref A: 1A67864D30BD432A8DDA431F48AE402E Ref B: CO6AA3150219035 Ref C: 2025-03-06T00:10:21Z'
        status: 200 OK
        code: 200
        duration: 78.016ms
    - id: 43
      request:
        proto: HTTP/1.1
        proto_major: 1
        proto_minor: 1
        content_length: 0
        transfer_encoding: []
        trailer: {}
        host: management.azure.com
        remote_addr: ""
        request_uri: ""
        body: ""
        form: {}
        headers:
            Accept:
                - application/json
            Accept-Encoding:
                - gzip
            Authorization:
                - SANITIZED
            User-Agent:
<<<<<<< HEAD
                - azsdk-go-armresources.DeploymentsClient/v1.1.1 (go1.24.0; linux),azdev/0.0.0-dev.0 (Go go1.24.0; linux/amd64)
=======
                - azsdk-go-armresources.DeploymentsClient/v1.1.1 (go1.23.2; Windows_NT),azdev/0.0.0-dev.0 (Go go1.23.2; windows/amd64)
>>>>>>> 37baa781
            X-Ms-Correlation-Request-Id:
                - e303d41a64e6aeafec60ff6484a499e3
        url: https://management.azure.com:443/subscriptions/faa080af-c1d8-40ad-9cce-e1a450ca5b57/providers/Microsoft.Resources/deployments/?api-version=2021-04-01
        method: GET
      response:
        proto: HTTP/2.0
        proto_major: 2
        proto_minor: 0
        transfer_encoding: []
        trailer: {}
        content_length: 884761
        uncompressed: false
        body: '{"nextLink":"https://management.azure.com/subscriptions/faa080af-c1d8-40ad-9cce-e1a450ca5b57/providers/Microsoft.Resources/deployments/?api-version=2021-04-01\u0026%24skiptoken=3ZJBa8JAEIV%2fi3uusKtBWm%2bms4K1MzGbnbTpTdRKjCTQpsSs%2bN%2b7UQqe66k97cA%2bZt77eEexqso6L7%2bWdV6Vtio25acYH8WLTiwng24sN4d6sfyo804x37RiLFTvvkc2O6DL%2buLurDBV8%2fOnZNAzxTRE2DYxvwFyHBCEoYE9xDKdImtJNoTYpo9k1%2b9GUfScyCYC9rqsjWwxQFdIgplD0BJzpQ2rRbR70mhXLgJ%2fGfzOSb8vTndCT27wqka3eD2Q1QHZlaLOr2NJuXo1vMeE5QgLwyYlxl3VGtBDgonPuPX58Oz7wnj4hxj%2fzmogb0Q8a3zZGnLZAHdaUatiLh7mhokvlZg5Ao9Yr%2bO0e8Gcq2J5HyX2Gn3m0Oor9P8kzun0DQ%3d%3d","value":[{"id":"/subscriptions/faa080af-c1d8-40ad-9cce-e1a450ca5b57/providers/Microsoft.Resources/deployments/azdtest-wfad9fd-1741219531","location":"eastus2","name":"azdtest-wfad9fd-1741219531","properties":{"correlationId":"781ea458d5113457667d942e165b1b47","dependencies":[{"dependsOn":[{"id":"/subscriptions/faa080af-c1d8-40ad-9cce-e1a450ca5b57/resourceGroups/rg-azdtest-wfad9fd","resourceName":"rg-azdtest-wfad9fd","resourceType":"Microsoft.Resources/resourceGroups"}],"id":"/subscriptions/faa080af-c1d8-40ad-9cce-e1a450ca5b57/resourceGroups/rg-azdtest-wfad9fd/providers/Microsoft.Resources/deployments/resources","resourceName":"resources","resourceType":"Microsoft.Resources/deployments"}],"duration":"PT30.6628385S","mode":"Incremental","outputResources":[{"id":"/subscriptions/faa080af-c1d8-40ad-9cce-e1a450ca5b57/resourceGroups/rg-azdtest-wfad9fd"},{"id":"/subscriptions/faa080af-c1d8-40ad-9cce-e1a450ca5b57/resourceGroups/rg-azdtest-wfad9fd/providers/Microsoft.Storage/storageAccounts/stecmwz3gr66zzk"}],"outputs":{"arraY_INT":{"type":"Array","value":[1,2,3]},"arraY_STRING":{"type":"Array","value":["elem1","elem2","elem3"]},"array":{"type":"Array","value":[true,"abc",1234]},"azurE_STORAGE_ACCOUNT_ID":{"type":"String","value":"/subscriptions/faa080af-c1d8-40ad-9cce-e1a450ca5b57/resourceGroups/rg-azdtest-wfad9fd/providers/Microsoft.Storage/storageAccounts/stecmwz3gr66zzk"},"azurE_STORAGE_ACCOUNT_NAME":{"type":"String","value":"stecmwz3gr66zzk"},"bool":{"type":"Bool","value":true},"int":{"type":"Int","value":1234},"nullableParamOutput":{"type":"String"},"object":{"type":"Object","value":{"array":[true,"abc",1234],"foo":"bar","inner":{"foo":"bar"}}},"string":{"type":"String","value":"abc"}},"parameters":{"boolTagValue":{"type":"Bool","value":false},"deleteAfterTime":{"type":"String","value":"2025-03-06T01:09:48Z"},"environmentName":{"type":"String","value":"azdtest-wfad9fd"},"intTagValue":{"type":"Int","value":678},"location":{"type":"String","value":"eastus2"},"nullableParam":{"type":"String"},"secureObject":{"type":"SecureObject"},"secureValue":{"type":"SecureString"}},"providers":[{"namespace":"Microsoft.Resources","resourceTypes":[{"locations":["eastus2"],"resourceType":"resourceGroups"},{"locations":[null],"resourceType":"deployments"}]}],"provisioningState":"Succeeded","templateHash":"11064734108664627865","timestamp":"2025-03-06T00:10:21.0831547Z"},"tags":{"azd-env-name":"azdtest-wfad9fd","azd-provision-param-hash":"5b29638c309f0990e4c6b890d24cfc78677a3b366c48ec8582fc4065e7c167c6"},"type":"Microsoft.Resources/deployments"}]}'
        headers:
            Cache-Control:
                - no-cache
            Content-Length:
                - "884761"
            Content-Type:
                - application/json; charset=utf-8
            Date:
                - Thu, 06 Mar 2025 00:10:29 GMT
            Expires:
                - "-1"
            Pragma:
                - no-cache
            Strict-Transport-Security:
                - max-age=31536000; includeSubDomains
            X-Cache:
                - CONFIG_NOCACHE
            X-Content-Type-Options:
                - nosniff
            X-Ms-Correlation-Request-Id:
                - e303d41a64e6aeafec60ff6484a499e3
            X-Ms-Ratelimit-Remaining-Subscription-Global-Reads:
                - "16499"
            X-Ms-Ratelimit-Remaining-Subscription-Reads:
                - "1099"
            X-Ms-Request-Id:
                - ec2cc401-0d88-4d4b-977a-b99e3dcd4bca
            X-Ms-Routing-Request-Id:
                - WESTUS2:20250306T001030Z:ec2cc401-0d88-4d4b-977a-b99e3dcd4bca
            X-Msedge-Ref:
                - 'Ref A: 893ABFB89C3B4EFCA0DF2D47B69F31EF Ref B: CO6AA3150219035 Ref C: 2025-03-06T00:10:25Z'
        status: 200 OK
        code: 200
        duration: 4.6939272s
    - id: 44
      request:
        proto: HTTP/1.1
        proto_major: 1
        proto_minor: 1
        content_length: 0
        transfer_encoding: []
        trailer: {}
        host: management.azure.com
        remote_addr: ""
        request_uri: ""
        body: ""
        form: {}
        headers:
            Accept-Encoding:
                - gzip
            Authorization:
                - SANITIZED
            User-Agent:
<<<<<<< HEAD
                - azsdk-go-armresources.DeploymentsClient/v1.1.1 (go1.24.0; linux),azdev/0.0.0-dev.0 (Go go1.24.0; linux/amd64)
=======
                - azsdk-go-armresources.DeploymentsClient/v1.1.1 (go1.23.2; Windows_NT),azdev/0.0.0-dev.0 (Go go1.23.2; windows/amd64)
>>>>>>> 37baa781
            X-Ms-Correlation-Request-Id:
                - e303d41a64e6aeafec60ff6484a499e3
        url: https://management.azure.com:443/subscriptions/faa080af-c1d8-40ad-9cce-e1a450ca5b57/providers/Microsoft.Resources/deployments/?api-version=2021-04-01&%24skiptoken=3ZJBa8JAEIV%2fi3uusKtBWm%2bms4K1MzGbnbTpTdRKjCTQpsSs%2bN%2b7UQqe66k97cA%2bZt77eEexqso6L7%2bWdV6Vtio25acYH8WLTiwng24sN4d6sfyo804x37RiLFTvvkc2O6DL%2buLurDBV8%2fOnZNAzxTRE2DYxvwFyHBCEoYE9xDKdImtJNoTYpo9k1%2b9GUfScyCYC9rqsjWwxQFdIgplD0BJzpQ2rRbR70mhXLgJ%2fGfzOSb8vTndCT27wqka3eD2Q1QHZlaLOr2NJuXo1vMeE5QgLwyYlxl3VGtBDgonPuPX58Oz7wnj4hxj%2fzmogb0Q8a3zZGnLZAHdaUatiLh7mhokvlZg5Ao9Yr%2bO0e8Gcq2J5HyX2Gn3m0Oor9P8kzun0DQ%3d%3d
        method: GET
      response:
        proto: HTTP/2.0
        proto_major: 2
        proto_minor: 0
        transfer_encoding: []
        trailer: {}
        content_length: 1227411
        uncompressed: false
        body: '{"nextLink":"https://management.azure.com/subscriptions/faa080af-c1d8-40ad-9cce-e1a450ca5b57/providers/Microsoft.Resources/deployments/?api-version=2021-04-01\u0026%24skiptoken=zc9La4NAFAXg3%2bKsDTgaS3BXeycg6Z3p6EyK3QVrxAcjtAZf%2bN9rSkrptt10ebnnwHdmkrWmK83l1JWtUW2dm3cSzOSZJUonLgnMpWlswu5v50xMPnRPp7euvBYO%2bUgCQq2dxVU64JRuiP2ZiNv%2b60ednRXX%2bxCh6KV%2bAdRyyyEMY2hAOsc9auZwFYJUxweuXs8x5eIxcXoBes2lI06Zj1Xk8wp9AdEkEirlmsGK9RraMQbm4VSPWGUuh2JDFvvG937yr7t%2boXf%2bpOcQUQFsK0Cuiwp31fMEojus5cAn9FEVA4L2vtX%2fnLksHw%3d%3d","value":[]}'
        headers:
            Cache-Control:
                - no-cache
            Content-Length:
                - "1227411"
            Content-Type:
                - application/json; charset=utf-8
            Date:
                - Thu, 06 Mar 2025 00:10:36 GMT
            Expires:
                - "-1"
            Pragma:
                - no-cache
            Strict-Transport-Security:
                - max-age=31536000; includeSubDomains
            X-Cache:
                - CONFIG_NOCACHE
            X-Content-Type-Options:
                - nosniff
            X-Ms-Correlation-Request-Id:
                - e303d41a64e6aeafec60ff6484a499e3
            X-Ms-Ratelimit-Remaining-Subscription-Global-Reads:
                - "16500"
            X-Ms-Ratelimit-Remaining-Subscription-Reads:
                - "1100"
            X-Ms-Request-Id:
                - ce47df20-1a71-4b10-9675-98414a2dcd59
            X-Ms-Routing-Request-Id:
                - WESTUS2:20250306T001037Z:ce47df20-1a71-4b10-9675-98414a2dcd59
            X-Msedge-Ref:
                - 'Ref A: BB46A80F65324D62BA5804C04EE03B87 Ref B: CO6AA3150219035 Ref C: 2025-03-06T00:10:30Z'
        status: 200 OK
        code: 200
        duration: 7.0149392s
    - id: 45
      request:
        proto: HTTP/1.1
        proto_major: 1
        proto_minor: 1
        content_length: 0
        transfer_encoding: []
        trailer: {}
        host: management.azure.com
        remote_addr: ""
        request_uri: ""
        body: ""
        form: {}
        headers:
            Accept-Encoding:
                - gzip
            Authorization:
                - SANITIZED
            User-Agent:
<<<<<<< HEAD
                - azsdk-go-armresources.ResourceGroupsClient/v1.1.1 (go1.24.0; linux),azdev/0.0.0-dev.0 (Go go1.24.0; linux/amd64)
=======
                - azsdk-go-armresources.DeploymentsClient/v1.1.1 (go1.23.2; Windows_NT),azdev/0.0.0-dev.0 (Go go1.23.2; windows/amd64)
>>>>>>> 37baa781
            X-Ms-Correlation-Request-Id:
                - e303d41a64e6aeafec60ff6484a499e3
        url: https://management.azure.com:443/subscriptions/faa080af-c1d8-40ad-9cce-e1a450ca5b57/providers/Microsoft.Resources/deployments/?api-version=2021-04-01&%24skiptoken=zc9La4NAFAXg3%2bKsDTgaS3BXeycg6Z3p6EyK3QVrxAcjtAZf%2bN9rSkrptt10ebnnwHdmkrWmK83l1JWtUW2dm3cSzOSZJUonLgnMpWlswu5v50xMPnRPp7euvBYO%2bUgCQq2dxVU64JRuiP2ZiNv%2b60ednRXX%2bxCh6KV%2bAdRyyyEMY2hAOsc9auZwFYJUxweuXs8x5eIxcXoBes2lI06Zj1Xk8wp9AdEkEirlmsGK9RraMQbm4VSPWGUuh2JDFvvG937yr7t%2boXf%2bpOcQUQFsK0Cuiwp31fMEojus5cAn9FEVA4L2vtX%2fnLksHw%3d%3d
        method: GET
      response:
        proto: HTTP/2.0
        proto_major: 2
        proto_minor: 0
        transfer_encoding: []
        trailer: {}
        content_length: 547592
        uncompressed: false
        body: '{"nextLink":"https://management.azure.com/subscriptions/faa080af-c1d8-40ad-9cce-e1a450ca5b57/providers/Microsoft.Resources/deployments/?api-version=2021-04-01\u0026%24skiptoken=q1ZKzs8rycwrTSzJzM8Lyc9OzStWsqpWcnUMDgkNNlKyyivNydGBcmG8cFeQJIwX6h3sHxriAeMG%2bPs4%2brk4u%2fqFBDn6wAQhOuDGQbjGENnaWgA%3d","value":[]}'
        headers:
            Cache-Control:
                - no-cache
            Content-Length:
                - "547592"
            Content-Type:
                - application/json; charset=utf-8
            Date:
                - Thu, 06 Mar 2025 00:10:39 GMT
            Expires:
                - "-1"
            Pragma:
                - no-cache
            Strict-Transport-Security:
                - max-age=31536000; includeSubDomains
            X-Cache:
                - CONFIG_NOCACHE
            X-Content-Type-Options:
                - nosniff
            X-Ms-Correlation-Request-Id:
                - e303d41a64e6aeafec60ff6484a499e3
            X-Ms-Ratelimit-Remaining-Subscription-Global-Reads:
                - "16499"
            X-Ms-Ratelimit-Remaining-Subscription-Reads:
                - "1099"
            X-Ms-Request-Id:
                - fcf47045-5d13-4d7a-9c2f-551d559d285c
            X-Ms-Routing-Request-Id:
                - WESTUS2:20250306T001040Z:fcf47045-5d13-4d7a-9c2f-551d559d285c
            X-Msedge-Ref:
                - 'Ref A: 88B3791483174C25ACF25A79688E38FC Ref B: CO6AA3150219035 Ref C: 2025-03-06T00:10:37Z'
        status: 200 OK
        code: 200
        duration: 2.5928745s
    - id: 46
      request:
        proto: HTTP/1.1
        proto_major: 1
        proto_minor: 1
        content_length: 0
        transfer_encoding: []
        trailer: {}
        host: management.azure.com
        remote_addr: ""
        request_uri: ""
        body: ""
        form: {}
        headers:
            Accept-Encoding:
                - gzip
            Authorization:
                - SANITIZED
            User-Agent:
<<<<<<< HEAD
                - azsdk-go-armresources.DeploymentsClient/v1.1.1 (go1.24.0; linux),azdev/0.0.0-dev.0 (Go go1.24.0; linux/amd64)
=======
                - azsdk-go-armresources.DeploymentsClient/v1.1.1 (go1.23.2; Windows_NT),azdev/0.0.0-dev.0 (Go go1.23.2; windows/amd64)
>>>>>>> 37baa781
            X-Ms-Correlation-Request-Id:
                - e303d41a64e6aeafec60ff6484a499e3
        url: https://management.azure.com:443/subscriptions/faa080af-c1d8-40ad-9cce-e1a450ca5b57/providers/Microsoft.Resources/deployments/?api-version=2021-04-01&%24skiptoken=q1ZKzs8rycwrTSzJzM8Lyc9OzStWsqpWcnUMDgkNNlKyyivNydGBcmG8cFeQJIwX6h3sHxriAeMG%2bPs4%2brk4u%2fqFBDn6wAQhOuDGQbjGENnaWgA%3d
        method: GET
      response:
        proto: HTTP/2.0
        proto_major: 2
        proto_minor: 0
        transfer_encoding: []
        trailer: {}
        content_length: 37877
        uncompressed: false
        body: '{"value":[]}'
        headers:
            Cache-Control:
                - no-cache
            Content-Length:
                - "37877"
            Content-Type:
                - application/json; charset=utf-8
            Date:
                - Thu, 06 Mar 2025 00:10:41 GMT
            Expires:
                - "-1"
            Pragma:
                - no-cache
            Strict-Transport-Security:
                - max-age=31536000; includeSubDomains
            X-Cache:
                - CONFIG_NOCACHE
            X-Content-Type-Options:
                - nosniff
            X-Ms-Correlation-Request-Id:
                - e303d41a64e6aeafec60ff6484a499e3
            X-Ms-Ratelimit-Remaining-Subscription-Global-Reads:
                - "16499"
            X-Ms-Ratelimit-Remaining-Subscription-Reads:
                - "1099"
            X-Ms-Request-Id:
                - c87c352a-c604-4bcf-8588-fac9f295cda2
            X-Ms-Routing-Request-Id:
                - WESTUS2:20250306T001042Z:c87c352a-c604-4bcf-8588-fac9f295cda2
            X-Msedge-Ref:
                - 'Ref A: F5C6C5D1BEF9426991F8F6BBEDCD07BF Ref B: CO6AA3150219035 Ref C: 2025-03-06T00:10:40Z'
        status: 200 OK
        code: 200
        duration: 1.6329476s
    - id: 47
      request:
        proto: HTTP/1.1
        proto_major: 1
        proto_minor: 1
        content_length: 0
        transfer_encoding: []
        trailer: {}
        host: management.azure.com
        remote_addr: ""
        request_uri: ""
        body: ""
        form: {}
        headers:
            Accept:
                - application/json
            Accept-Encoding:
                - gzip
            Authorization:
                - SANITIZED
            User-Agent:
<<<<<<< HEAD
                - azsdk-go-armresources.DeploymentsClient/v1.1.1 (go1.24.0; linux),azdev/0.0.0-dev.0 (Go go1.24.0; linux/amd64)
=======
                - azsdk-go-armresources.DeploymentsClient/v1.1.1 (go1.23.2; Windows_NT),azdev/0.0.0-dev.0 (Go go1.23.2; windows/amd64)
>>>>>>> 37baa781
            X-Ms-Correlation-Request-Id:
                - e303d41a64e6aeafec60ff6484a499e3
        url: https://management.azure.com:443/subscriptions/faa080af-c1d8-40ad-9cce-e1a450ca5b57/providers/Microsoft.Resources/deployments/azdtest-wfad9fd-1741219531?api-version=2021-04-01
        method: GET
      response:
        proto: HTTP/2.0
        proto_major: 2
        proto_minor: 0
        transfer_encoding: []
        trailer: {}
        content_length: 2557
        uncompressed: false
        body: '{"id":"/subscriptions/faa080af-c1d8-40ad-9cce-e1a450ca5b57/providers/Microsoft.Resources/deployments/azdtest-wfad9fd-1741219531","name":"azdtest-wfad9fd-1741219531","type":"Microsoft.Resources/deployments","location":"eastus2","tags":{"azd-env-name":"azdtest-wfad9fd","azd-provision-param-hash":"5b29638c309f0990e4c6b890d24cfc78677a3b366c48ec8582fc4065e7c167c6"},"properties":{"templateHash":"11064734108664627865","parameters":{"environmentName":{"type":"String","value":"azdtest-wfad9fd"},"location":{"type":"String","value":"eastus2"},"deleteAfterTime":{"type":"String","value":"2025-03-06T01:09:48Z"},"intTagValue":{"type":"Int","value":678},"boolTagValue":{"type":"Bool","value":false},"secureValue":{"type":"SecureString"},"secureObject":{"type":"SecureObject"},"nullableParam":{"type":"String"}},"mode":"Incremental","provisioningState":"Succeeded","timestamp":"2025-03-06T00:10:21.0831547Z","duration":"PT30.6628385S","correlationId":"781ea458d5113457667d942e165b1b47","providers":[{"namespace":"Microsoft.Resources","resourceTypes":[{"resourceType":"resourceGroups","locations":["eastus2"]},{"resourceType":"deployments","locations":[null]}]}],"dependencies":[{"dependsOn":[{"id":"/subscriptions/faa080af-c1d8-40ad-9cce-e1a450ca5b57/resourceGroups/rg-azdtest-wfad9fd","resourceType":"Microsoft.Resources/resourceGroups","resourceName":"rg-azdtest-wfad9fd"}],"id":"/subscriptions/faa080af-c1d8-40ad-9cce-e1a450ca5b57/resourceGroups/rg-azdtest-wfad9fd/providers/Microsoft.Resources/deployments/resources","resourceType":"Microsoft.Resources/deployments","resourceName":"resources"}],"outputs":{"nullableParamOutput":{"type":"String"},"azurE_STORAGE_ACCOUNT_ID":{"type":"String","value":"/subscriptions/faa080af-c1d8-40ad-9cce-e1a450ca5b57/resourceGroups/rg-azdtest-wfad9fd/providers/Microsoft.Storage/storageAccounts/stecmwz3gr66zzk"},"azurE_STORAGE_ACCOUNT_NAME":{"type":"String","value":"stecmwz3gr66zzk"},"string":{"type":"String","value":"abc"},"bool":{"type":"Bool","value":true},"int":{"type":"Int","value":1234},"array":{"type":"Array","value":[true,"abc",1234]},"arraY_INT":{"type":"Array","value":[1,2,3]},"arraY_STRING":{"type":"Array","value":["elem1","elem2","elem3"]},"object":{"type":"Object","value":{"foo":"bar","inner":{"foo":"bar"},"array":[true,"abc",1234]}}},"outputResources":[{"id":"/subscriptions/faa080af-c1d8-40ad-9cce-e1a450ca5b57/resourceGroups/rg-azdtest-wfad9fd"},{"id":"/subscriptions/faa080af-c1d8-40ad-9cce-e1a450ca5b57/resourceGroups/rg-azdtest-wfad9fd/providers/Microsoft.Storage/storageAccounts/stecmwz3gr66zzk"}]}}'
        headers:
            Cache-Control:
                - no-cache
            Content-Length:
                - "2557"
            Content-Type:
                - application/json; charset=utf-8
            Date:
                - Thu, 06 Mar 2025 00:10:41 GMT
            Expires:
                - "-1"
            Pragma:
                - no-cache
            Strict-Transport-Security:
                - max-age=31536000; includeSubDomains
            X-Cache:
                - CONFIG_NOCACHE
            X-Content-Type-Options:
                - nosniff
            X-Ms-Correlation-Request-Id:
                - e303d41a64e6aeafec60ff6484a499e3
            X-Ms-Ratelimit-Remaining-Subscription-Global-Reads:
                - "16499"
            X-Ms-Ratelimit-Remaining-Subscription-Reads:
                - "1099"
            X-Ms-Request-Id:
                - 09711905-cc30-4132-ac59-1f2629e19cc8
            X-Ms-Routing-Request-Id:
                - WESTUS2:20250306T001042Z:09711905-cc30-4132-ac59-1f2629e19cc8
            X-Msedge-Ref:
                - 'Ref A: DD32F55DDE214C2DA5A4C338A2F26885 Ref B: CO6AA3150219035 Ref C: 2025-03-06T00:10:42Z'
        status: 200 OK
        code: 200
        duration: 373.2945ms
    - id: 48
      request:
        proto: HTTP/1.1
        proto_major: 1
        proto_minor: 1
        content_length: 0
        transfer_encoding: []
        trailer: {}
        host: management.azure.com
        remote_addr: ""
        request_uri: ""
        body: ""
        form: {}
        headers:
            Accept:
                - application/json
            Accept-Encoding:
                - gzip
            Authorization:
                - SANITIZED
            User-Agent:
<<<<<<< HEAD
                - azsdk-go-armresources.ResourceGroupsClient/v1.1.1 (go1.24.0; linux),azdev/0.0.0-dev.0 (Go go1.24.0; linux/amd64)
=======
                - azsdk-go-armresources.ResourceGroupsClient/v1.1.1 (go1.23.2; Windows_NT),azdev/0.0.0-dev.0 (Go go1.23.2; windows/amd64)
>>>>>>> 37baa781
            X-Ms-Correlation-Request-Id:
                - e303d41a64e6aeafec60ff6484a499e3
        url: https://management.azure.com:443/subscriptions/faa080af-c1d8-40ad-9cce-e1a450ca5b57/resourcegroups?%24filter=tagName+eq+%27azd-env-name%27+and+tagValue+eq+%27azdtest-wfad9fd%27&api-version=2021-04-01
        method: GET
      response:
        proto: HTTP/2.0
        proto_major: 2
        proto_minor: 0
        transfer_encoding: []
        trailer: {}
        content_length: 396
        uncompressed: false
        body: '{"value":[{"id":"/subscriptions/faa080af-c1d8-40ad-9cce-e1a450ca5b57/resourceGroups/rg-azdtest-wfad9fd","name":"rg-azdtest-wfad9fd","type":"Microsoft.Resources/resourceGroups","location":"eastus2","tags":{"azd-env-name":"azdtest-wfad9fd","DeleteAfter":"2025-03-06T01:09:48Z","IntTag":"678","BoolTag":"False","SecureTag":"","SecureObjectTag":"{}"},"properties":{"provisioningState":"Succeeded"}}]}'
        headers:
            Cache-Control:
                - no-cache
            Content-Length:
                - "396"
            Content-Type:
                - application/json; charset=utf-8
            Date:
                - Thu, 06 Mar 2025 00:10:41 GMT
            Expires:
                - "-1"
            Pragma:
                - no-cache
            Strict-Transport-Security:
                - max-age=31536000; includeSubDomains
            X-Cache:
                - CONFIG_NOCACHE
            X-Content-Type-Options:
                - nosniff
            X-Ms-Correlation-Request-Id:
                - e303d41a64e6aeafec60ff6484a499e3
            X-Ms-Ratelimit-Remaining-Subscription-Global-Reads:
                - "16499"
            X-Ms-Ratelimit-Remaining-Subscription-Reads:
                - "1099"
            X-Ms-Request-Id:
                - 40f91bcf-e886-4eb8-9c0e-ca64057964f5
            X-Ms-Routing-Request-Id:
                - WESTUS2:20250306T001042Z:40f91bcf-e886-4eb8-9c0e-ca64057964f5
            X-Msedge-Ref:
                - 'Ref A: 3DE5F24E81264AA1817B45DAD2B8FE1F Ref B: CO6AA3150219035 Ref C: 2025-03-06T00:10:42Z'
        status: 200 OK
        code: 200
        duration: 56.0471ms
    - id: 49
      request:
        proto: HTTP/1.1
        proto_major: 1
        proto_minor: 1
        content_length: 0
        transfer_encoding: []
        trailer: {}
        host: management.azure.com
        remote_addr: ""
        request_uri: ""
        body: ""
        form: {}
        headers:
            Accept:
                - application/json
            Accept-Encoding:
                - gzip
            Authorization:
                - SANITIZED
            User-Agent:
<<<<<<< HEAD
                - azsdk-go-armresources.Client/v1.1.1 (go1.24.0; linux),azdev/0.0.0-dev.0 (Go go1.24.0; linux/amd64)
=======
                - azsdk-go-armresources.Client/v1.1.1 (go1.23.2; Windows_NT),azdev/0.0.0-dev.0 (Go go1.23.2; windows/amd64)
>>>>>>> 37baa781
            X-Ms-Correlation-Request-Id:
                - e303d41a64e6aeafec60ff6484a499e3
        url: https://management.azure.com:443/subscriptions/faa080af-c1d8-40ad-9cce-e1a450ca5b57/resourceGroups/rg-azdtest-wfad9fd/resources?api-version=2021-04-01
        method: GET
      response:
        proto: HTTP/2.0
        proto_major: 2
        proto_minor: 0
        transfer_encoding: []
        trailer: {}
        content_length: 364
        uncompressed: false
        body: '{"value":[{"id":"/subscriptions/faa080af-c1d8-40ad-9cce-e1a450ca5b57/resourceGroups/rg-azdtest-wfad9fd/providers/Microsoft.Storage/storageAccounts/stecmwz3gr66zzk","name":"stecmwz3gr66zzk","type":"Microsoft.Storage/storageAccounts","sku":{"name":"Standard_LRS","tier":"Standard"},"kind":"StorageV2","location":"eastus2","tags":{"azd-env-name":"azdtest-wfad9fd"}}]}'
        headers:
            Cache-Control:
                - no-cache
            Content-Length:
                - "364"
            Content-Type:
                - application/json; charset=utf-8
            Date:
                - Thu, 06 Mar 2025 00:10:42 GMT
            Expires:
                - "-1"
            Pragma:
                - no-cache
            Strict-Transport-Security:
                - max-age=31536000; includeSubDomains
            X-Cache:
                - CONFIG_NOCACHE
            X-Content-Type-Options:
                - nosniff
            X-Ms-Correlation-Request-Id:
                - e303d41a64e6aeafec60ff6484a499e3
            X-Ms-Ratelimit-Remaining-Subscription-Global-Reads:
                - "16499"
            X-Ms-Ratelimit-Remaining-Subscription-Reads:
                - "1099"
            X-Ms-Request-Id:
                - eb8e0cd5-b14d-4f8a-9032-39530ec0ba4a
            X-Ms-Routing-Request-Id:
                - WESTUS2:20250306T001042Z:eb8e0cd5-b14d-4f8a-9032-39530ec0ba4a
            X-Msedge-Ref:
                - 'Ref A: 3988021545F644BFB02F4703D2063996 Ref B: CO6AA3150219035 Ref C: 2025-03-06T00:10:42Z'
        status: 200 OK
        code: 200
        duration: 180.4198ms
    - id: 50
      request:
        proto: HTTP/1.1
        proto_major: 1
        proto_minor: 1
        content_length: 0
        transfer_encoding: []
        trailer: {}
        host: management.azure.com
        remote_addr: ""
        request_uri: ""
        body: ""
        form: {}
        headers:
            Accept:
                - application/json
            Accept-Encoding:
                - gzip
            Authorization:
                - SANITIZED
            User-Agent:
<<<<<<< HEAD
                - azsdk-go-armresources.DeploymentsClient/v1.1.1 (go1.24.0; linux),azdev/0.0.0-dev.0 (Go go1.24.0; linux/amd64)
=======
                - azsdk-go-armresources.DeploymentsClient/v1.1.1 (go1.23.2; Windows_NT),azdev/0.0.0-dev.0 (Go go1.23.2; windows/amd64)
>>>>>>> 37baa781
            X-Ms-Correlation-Request-Id:
                - e303d41a64e6aeafec60ff6484a499e3
        url: https://management.azure.com:443/subscriptions/faa080af-c1d8-40ad-9cce-e1a450ca5b57/providers/Microsoft.Resources/deployments/azdtest-wfad9fd-1741219531?api-version=2021-04-01
        method: GET
      response:
        proto: HTTP/2.0
        proto_major: 2
        proto_minor: 0
        transfer_encoding: []
        trailer: {}
        content_length: 2557
        uncompressed: false
        body: '{"id":"/subscriptions/faa080af-c1d8-40ad-9cce-e1a450ca5b57/providers/Microsoft.Resources/deployments/azdtest-wfad9fd-1741219531","name":"azdtest-wfad9fd-1741219531","type":"Microsoft.Resources/deployments","location":"eastus2","tags":{"azd-env-name":"azdtest-wfad9fd","azd-provision-param-hash":"5b29638c309f0990e4c6b890d24cfc78677a3b366c48ec8582fc4065e7c167c6"},"properties":{"templateHash":"11064734108664627865","parameters":{"environmentName":{"type":"String","value":"azdtest-wfad9fd"},"location":{"type":"String","value":"eastus2"},"deleteAfterTime":{"type":"String","value":"2025-03-06T01:09:48Z"},"intTagValue":{"type":"Int","value":678},"boolTagValue":{"type":"Bool","value":false},"secureValue":{"type":"SecureString"},"secureObject":{"type":"SecureObject"},"nullableParam":{"type":"String"}},"mode":"Incremental","provisioningState":"Succeeded","timestamp":"2025-03-06T00:10:21.0831547Z","duration":"PT30.6628385S","correlationId":"781ea458d5113457667d942e165b1b47","providers":[{"namespace":"Microsoft.Resources","resourceTypes":[{"resourceType":"resourceGroups","locations":["eastus2"]},{"resourceType":"deployments","locations":[null]}]}],"dependencies":[{"dependsOn":[{"id":"/subscriptions/faa080af-c1d8-40ad-9cce-e1a450ca5b57/resourceGroups/rg-azdtest-wfad9fd","resourceType":"Microsoft.Resources/resourceGroups","resourceName":"rg-azdtest-wfad9fd"}],"id":"/subscriptions/faa080af-c1d8-40ad-9cce-e1a450ca5b57/resourceGroups/rg-azdtest-wfad9fd/providers/Microsoft.Resources/deployments/resources","resourceType":"Microsoft.Resources/deployments","resourceName":"resources"}],"outputs":{"nullableParamOutput":{"type":"String"},"azurE_STORAGE_ACCOUNT_ID":{"type":"String","value":"/subscriptions/faa080af-c1d8-40ad-9cce-e1a450ca5b57/resourceGroups/rg-azdtest-wfad9fd/providers/Microsoft.Storage/storageAccounts/stecmwz3gr66zzk"},"azurE_STORAGE_ACCOUNT_NAME":{"type":"String","value":"stecmwz3gr66zzk"},"string":{"type":"String","value":"abc"},"bool":{"type":"Bool","value":true},"int":{"type":"Int","value":1234},"array":{"type":"Array","value":[true,"abc",1234]},"arraY_INT":{"type":"Array","value":[1,2,3]},"arraY_STRING":{"type":"Array","value":["elem1","elem2","elem3"]},"object":{"type":"Object","value":{"foo":"bar","inner":{"foo":"bar"},"array":[true,"abc",1234]}}},"outputResources":[{"id":"/subscriptions/faa080af-c1d8-40ad-9cce-e1a450ca5b57/resourceGroups/rg-azdtest-wfad9fd"},{"id":"/subscriptions/faa080af-c1d8-40ad-9cce-e1a450ca5b57/resourceGroups/rg-azdtest-wfad9fd/providers/Microsoft.Storage/storageAccounts/stecmwz3gr66zzk"}]}}'
        headers:
            Cache-Control:
                - no-cache
            Content-Length:
                - "2557"
            Content-Type:
                - application/json; charset=utf-8
            Date:
                - Thu, 06 Mar 2025 00:10:42 GMT
            Expires:
                - "-1"
            Pragma:
                - no-cache
            Strict-Transport-Security:
                - max-age=31536000; includeSubDomains
            X-Cache:
                - CONFIG_NOCACHE
            X-Content-Type-Options:
                - nosniff
            X-Ms-Correlation-Request-Id:
                - e303d41a64e6aeafec60ff6484a499e3
            X-Ms-Ratelimit-Remaining-Subscription-Global-Reads:
                - "16499"
            X-Ms-Ratelimit-Remaining-Subscription-Reads:
                - "1099"
            X-Ms-Request-Id:
                - c9be6a4e-33ba-4496-b875-e82a97355d59
            X-Ms-Routing-Request-Id:
                - WESTUS2:20250306T001042Z:c9be6a4e-33ba-4496-b875-e82a97355d59
            X-Msedge-Ref:
                - 'Ref A: 7B4089F0335F473284DCE2E08B4444AD Ref B: CO6AA3150219035 Ref C: 2025-03-06T00:10:42Z'
        status: 200 OK
        code: 200
        duration: 189.2182ms
    - id: 51
      request:
        proto: HTTP/1.1
        proto_major: 1
        proto_minor: 1
        content_length: 0
        transfer_encoding: []
        trailer: {}
        host: management.azure.com
        remote_addr: ""
        request_uri: ""
        body: ""
        form: {}
        headers:
            Accept:
                - application/json
            Accept-Encoding:
                - gzip
            Authorization:
                - SANITIZED
            User-Agent:
<<<<<<< HEAD
                - azsdk-go-armresources.ResourceGroupsClient/v1.1.1 (go1.24.0; linux),azdev/0.0.0-dev.0 (Go go1.24.0; linux/amd64)
=======
                - azsdk-go-armresources.ResourceGroupsClient/v1.1.1 (go1.23.2; Windows_NT),azdev/0.0.0-dev.0 (Go go1.23.2; windows/amd64)
>>>>>>> 37baa781
            X-Ms-Correlation-Request-Id:
                - e303d41a64e6aeafec60ff6484a499e3
        url: https://management.azure.com:443/subscriptions/faa080af-c1d8-40ad-9cce-e1a450ca5b57/resourcegroups?%24filter=tagName+eq+%27azd-env-name%27+and+tagValue+eq+%27azdtest-wfad9fd%27&api-version=2021-04-01
        method: GET
      response:
        proto: HTTP/2.0
        proto_major: 2
        proto_minor: 0
        transfer_encoding: []
        trailer: {}
        content_length: 396
        uncompressed: false
        body: '{"value":[{"id":"/subscriptions/faa080af-c1d8-40ad-9cce-e1a450ca5b57/resourceGroups/rg-azdtest-wfad9fd","name":"rg-azdtest-wfad9fd","type":"Microsoft.Resources/resourceGroups","location":"eastus2","tags":{"azd-env-name":"azdtest-wfad9fd","DeleteAfter":"2025-03-06T01:09:48Z","IntTag":"678","BoolTag":"False","SecureTag":"","SecureObjectTag":"{}"},"properties":{"provisioningState":"Succeeded"}}]}'
        headers:
            Cache-Control:
                - no-cache
            Content-Length:
                - "396"
            Content-Type:
                - application/json; charset=utf-8
            Date:
                - Thu, 06 Mar 2025 00:10:42 GMT
            Expires:
                - "-1"
            Pragma:
                - no-cache
            Strict-Transport-Security:
                - max-age=31536000; includeSubDomains
            X-Cache:
                - CONFIG_NOCACHE
            X-Content-Type-Options:
                - nosniff
            X-Ms-Correlation-Request-Id:
                - e303d41a64e6aeafec60ff6484a499e3
            X-Ms-Ratelimit-Remaining-Subscription-Global-Reads:
                - "16498"
            X-Ms-Ratelimit-Remaining-Subscription-Reads:
                - "1098"
            X-Ms-Request-Id:
                - 9f108942-e369-4193-a27c-820edaa98fee
            X-Ms-Routing-Request-Id:
                - WESTUS2:20250306T001043Z:9f108942-e369-4193-a27c-820edaa98fee
            X-Msedge-Ref:
                - 'Ref A: A139CE0CBDD948C0878CE3C8064C73A5 Ref B: CO6AA3150219035 Ref C: 2025-03-06T00:10:42Z'
        status: 200 OK
        code: 200
        duration: 43.7383ms
    - id: 52
      request:
        proto: HTTP/1.1
        proto_major: 1
        proto_minor: 1
        content_length: 0
        transfer_encoding: []
        trailer: {}
        host: management.azure.com
        remote_addr: ""
        request_uri: ""
        body: ""
        form: {}
        headers:
            Accept:
                - application/json
            Accept-Encoding:
                - gzip
            Authorization:
                - SANITIZED
            User-Agent:
<<<<<<< HEAD
                - azsdk-go-armresources.Client/v1.1.1 (go1.24.0; linux),azdev/0.0.0-dev.0 (Go go1.24.0; linux/amd64)
=======
                - azsdk-go-armresources.Client/v1.1.1 (go1.23.2; Windows_NT),azdev/0.0.0-dev.0 (Go go1.23.2; windows/amd64)
>>>>>>> 37baa781
            X-Ms-Correlation-Request-Id:
                - e303d41a64e6aeafec60ff6484a499e3
        url: https://management.azure.com:443/subscriptions/faa080af-c1d8-40ad-9cce-e1a450ca5b57/resourceGroups/rg-azdtest-wfad9fd/resources?api-version=2021-04-01
        method: GET
      response:
        proto: HTTP/2.0
        proto_major: 2
        proto_minor: 0
        transfer_encoding: []
        trailer: {}
        content_length: 364
        uncompressed: false
        body: '{"value":[{"id":"/subscriptions/faa080af-c1d8-40ad-9cce-e1a450ca5b57/resourceGroups/rg-azdtest-wfad9fd/providers/Microsoft.Storage/storageAccounts/stecmwz3gr66zzk","name":"stecmwz3gr66zzk","type":"Microsoft.Storage/storageAccounts","sku":{"name":"Standard_LRS","tier":"Standard"},"kind":"StorageV2","location":"eastus2","tags":{"azd-env-name":"azdtest-wfad9fd"}}]}'
        headers:
            Cache-Control:
                - no-cache
            Content-Length:
                - "364"
            Content-Type:
                - application/json; charset=utf-8
            Date:
                - Thu, 06 Mar 2025 00:10:42 GMT
            Expires:
                - "-1"
            Pragma:
                - no-cache
            Strict-Transport-Security:
                - max-age=31536000; includeSubDomains
            X-Cache:
                - CONFIG_NOCACHE
            X-Content-Type-Options:
                - nosniff
            X-Ms-Correlation-Request-Id:
                - e303d41a64e6aeafec60ff6484a499e3
            X-Ms-Ratelimit-Remaining-Subscription-Global-Reads:
                - "16499"
            X-Ms-Ratelimit-Remaining-Subscription-Reads:
                - "1099"
            X-Ms-Request-Id:
                - 1f8296c3-61a9-4d78-9ccd-01aaa6577680
            X-Ms-Routing-Request-Id:
                - WESTUS2:20250306T001043Z:1f8296c3-61a9-4d78-9ccd-01aaa6577680
            X-Msedge-Ref:
                - 'Ref A: 59E56E0416654F0883FE1FEE1FE3285C Ref B: CO6AA3150219035 Ref C: 2025-03-06T00:10:43Z'
        status: 200 OK
        code: 200
        duration: 185.3569ms
    - id: 53
      request:
        proto: HTTP/1.1
        proto_major: 1
        proto_minor: 1
        content_length: 0
        transfer_encoding: []
        trailer: {}
        host: management.azure.com
        remote_addr: ""
        request_uri: ""
        body: ""
        form: {}
        headers:
            Accept:
                - application/json
            Accept-Encoding:
                - gzip
            Authorization:
                - SANITIZED
            User-Agent:
<<<<<<< HEAD
                - azsdk-go-armresources.ResourceGroupsClient/v1.1.1 (go1.24.0; linux),azdev/0.0.0-dev.0 (Go go1.24.0; linux/amd64)
=======
                - azsdk-go-armresources.ResourceGroupsClient/v1.1.1 (go1.23.2; Windows_NT),azdev/0.0.0-dev.0 (Go go1.23.2; windows/amd64)
>>>>>>> 37baa781
            X-Ms-Correlation-Request-Id:
                - e303d41a64e6aeafec60ff6484a499e3
        url: https://management.azure.com:443/subscriptions/faa080af-c1d8-40ad-9cce-e1a450ca5b57/resourcegroups/rg-azdtest-wfad9fd?api-version=2021-04-01
        method: DELETE
      response:
        proto: HTTP/2.0
        proto_major: 2
        proto_minor: 0
        transfer_encoding: []
        trailer: {}
        content_length: 0
        uncompressed: false
        body: ""
        headers:
            Cache-Control:
                - no-cache
            Content-Length:
                - "0"
            Date:
                - Thu, 06 Mar 2025 00:10:44 GMT
            Expires:
                - "-1"
            Location:
                - https://management.azure.com/subscriptions/faa080af-c1d8-40ad-9cce-e1a450ca5b57/operationresults/eyJqb2JJZCI6IlJFU09VUkNFR1JPVVBERUxFVElPTkpPQi1SRzoyREFaRFRFU1Q6MkRXRkFEOUZELUVBU1RVUzIiLCJqb2JMb2NhdGlvbiI6ImVhc3R1czIifQ?api-version=2021-04-01&t=638768167057163884&c=MIIHpTCCBo2gAwIBAgITfwTYu0qoRwcN0bP8jwAEBNi7SjANBgkqhkiG9w0BAQsFADBEMRMwEQYKCZImiZPyLGQBGRYDR0JMMRMwEQYKCZImiZPyLGQBGRYDQU1FMRgwFgYDVQQDEw9BTUUgSW5mcmEgQ0EgMDIwHhcNMjUwMTIzMjA0ODUxWhcNMjUwNzIyMjA0ODUxWjBAMT4wPAYDVQQDEzVhc3luY29wZXJhdGlvbnNpZ25pbmdjZXJ0aWZpY2F0ZS5tYW5hZ2VtZW50LmF6dXJlLmNvbTCCASIwDQYJKoZIhvcNAQEBBQADggEPADCCAQoCggEBALJiyUikcpMswfhvdsI_rXYHu5usdpZW7yAqWPwx7nyvDBbA6tYMOwIWDF3lmy48lA46kFg2__zl_gVcj_Jw_2ue8USufQFsjmlCYmhbryemgmCuZucLrVs0nOW_5HVAX7QY9eBRWotqXIDJPTRyoGqWrXm2qO_sMjVacTB19-WMO5gHXKvOrm3HRspddB5sJUi15aHoSTlGgepJ8Bc6vMEFWUSNkkRqGt-EtMDQGAf2PFA2rkeizLvEPyGwqA04f56eXcnvVc-9t6jGFggfFusEW3_EaE1CqF_Aemzi9kaAhLfj5fOyZHybExiqyzL3WDGLAe-mC9uhOggcp5HjtKECAwEAAaOCBJIwggSOMCcGCSsGAQQBgjcVCgQaMBgwCgYIKwYBBQUHAwEwCgYIKwYBBQUHAwIwPQYJKwYBBAGCNxUHBDAwLgYmKwYBBAGCNxUIhpDjDYTVtHiE8Ys-hZvdFs6dEoFghfmRS4WsmTQCAWQCAQcwggHaBggrBgEFBQcBAQSCAcwwggHIMGYGCCsGAQUFBzAChlpodHRwOi8vY3JsLm1pY3Jvc29mdC5jb20vcGtpaW5mcmEvQ2VydHMvQkwyUEtJSU5UQ0EwMS5BTUUuR0JMX0FNRSUyMEluZnJhJTIwQ0ElMjAwMig0KS5jcnQwVgYIKwYBBQUHMAKGSmh0dHA6Ly9jcmwxLmFtZS5nYmwvYWlhL0JMMlBLSUlOVENBMDEuQU1FLkdCTF9BTUUlMjBJbmZyYSUyMENBJTIwMDIoNCkuY3J0MFYGCCsGAQUFBzAChkpodHRwOi8vY3JsMi5hbWUuZ2JsL2FpYS9CTDJQS0lJTlRDQTAxLkFNRS5HQkxfQU1FJTIwSW5mcmElMjBDQSUyMDAyKDQpLmNydDBWBggrBgEFBQcwAoZKaHR0cDovL2NybDMuYW1lLmdibC9haWEvQkwyUEtJSU5UQ0EwMS5BTUUuR0JMX0FNRSUyMEluZnJhJTIwQ0ElMjAwMig0KS5jcnQwVgYIKwYBBQUHMAKGSmh0dHA6Ly9jcmw0LmFtZS5nYmwvYWlhL0JMMlBLSUlOVENBMDEuQU1FLkdCTF9BTUUlMjBJbmZyYSUyMENBJTIwMDIoNCkuY3J0MB0GA1UdDgQWBBTFiuatBch4getEuR5ddJpfuPsJ8DAOBgNVHQ8BAf8EBAMCBaAwggE1BgNVHR8EggEsMIIBKDCCASSgggEgoIIBHIZCaHR0cDovL2NybC5taWNyb3NvZnQuY29tL3BraWluZnJhL0NSTC9BTUUlMjBJbmZyYSUyMENBJTIwMDIoNCkuY3JshjRodHRwOi8vY3JsMS5hbWUuZ2JsL2NybC9BTUUlMjBJbmZyYSUyMENBJTIwMDIoNCkuY3JshjRodHRwOi8vY3JsMi5hbWUuZ2JsL2NybC9BTUUlMjBJbmZyYSUyMENBJTIwMDIoNCkuY3JshjRodHRwOi8vY3JsMy5hbWUuZ2JsL2NybC9BTUUlMjBJbmZyYSUyMENBJTIwMDIoNCkuY3JshjRodHRwOi8vY3JsNC5hbWUuZ2JsL2NybC9BTUUlMjBJbmZyYSUyMENBJTIwMDIoNCkuY3JsMIGdBgNVHSAEgZUwgZIwDAYKKwYBBAGCN3sBATBmBgorBgEEAYI3ewICMFgwVgYIKwYBBQUHAgIwSh5IADMAMwBlADAAMQA5ADIAMQAtADQAZAA2ADQALQA0AGYAOABjAC0AYQAwADUANQAtADUAYgBkAGEAZgBmAGQANQBlADMAMwBkMAwGCisGAQQBgjd7AwIwDAYKKwYBBAGCN3sEAjAfBgNVHSMEGDAWgBSuecJrXSWIEwb2BwnDl3x7l48dVTAdBgNVHSUEFjAUBggrBgEFBQcDAQYIKwYBBQUHAwIwDQYJKoZIhvcNAQELBQADggEBAIxmxJ5xNUiG8PRXsUSme6IbA37JinZso0lwEjfgtHmK1DZhhGugl-cdjEw10JLCVwaiKd-q2yljbccx_MpSj2rx5yGUNb32Cv2p40-HWzxtYMw0j9JGcrJWoP_apkjIELce110mKIOL4dJ3r8N5cXuhEatDvAPjNYjdG9YgGTE1s1CLy9MvJsLRVQnWtxDWlWsj_XgzlBhvgxwXILR7A48GZLe9ENWEJwEl_AmMGT_o5kKmBfcKl6mjYWjCchXL5bHKE5dnl9X3W2eQTdqqGqh2z2KAUwyCu2xOV5xh6Zjg6SDEuPHvcBqAHqMgqi3E38hUBBXw4AXVsmQhz5FyOg8&s=FOBCvPkcJDN26BpRMPe7Y-lZnxZX04MRPU5EYs1LAWuaEEM2u92RFbmvPCnKuJxNrn2VGCZzG1RMTwpPCb1rur5vGxlrvyU3qw8W8kGvsoCdEdgnjyBfMWGK-eS9lGVccezgYPjYCcfzJBQ-5tHK74Ufz6a4xPeIl8qBCFNzBHu9wLqFeujO9RVgSF95rIJ4Um1QDaBB5IrIKDtvC5DQPRbnWPrbvVUyHZN7sJrYwJtjfFz5KGyMsPaXDutfo0KICkqpy7WZVmXw8M53buOUKvQd7spniy7fESoVuOqhCSPoIATlBQ65Z07240myTkMrbGjVPkym__UaTrR8aCtRlw&h=-T9od-5UQ8BAfweoCMgqaAAyOGaXKtKTNrEv-bXAVC0
            Pragma:
                - no-cache
            Retry-After:
                - "0"
            Strict-Transport-Security:
                - max-age=31536000; includeSubDomains
            X-Cache:
                - CONFIG_NOCACHE
            X-Content-Type-Options:
                - nosniff
            X-Ms-Correlation-Request-Id:
                - e303d41a64e6aeafec60ff6484a499e3
            X-Ms-Ratelimit-Remaining-Subscription-Deletes:
                - "799"
            X-Ms-Ratelimit-Remaining-Subscription-Global-Deletes:
                - "11999"
            X-Ms-Request-Id:
                - 0e7a9864-8b7e-4b28-809a-56d400d99fdc
            X-Ms-Routing-Request-Id:
                - WESTUS2:20250306T001044Z:0e7a9864-8b7e-4b28-809a-56d400d99fdc
            X-Msedge-Ref:
                - 'Ref A: 4B4EE7E446CE40AE8F9DC5F10B440072 Ref B: CO6AA3150219035 Ref C: 2025-03-06T00:10:43Z'
        status: 202 Accepted
        code: 202
        duration: 1.5124461s
    - id: 54
      request:
        proto: HTTP/1.1
        proto_major: 1
        proto_minor: 1
        content_length: 0
        transfer_encoding: []
        trailer: {}
        host: management.azure.com
        remote_addr: ""
        request_uri: ""
        body: ""
        form: {}
        headers:
            Accept-Encoding:
                - gzip
            Authorization:
                - SANITIZED
            User-Agent:
<<<<<<< HEAD
                - azsdk-go-armresources.ResourceGroupsClient/v1.1.1 (go1.24.0; linux),azdev/0.0.0-dev.0 (Go go1.24.0; linux/amd64)
=======
                - azsdk-go-armresources.ResourceGroupsClient/v1.1.1 (go1.23.2; Windows_NT),azdev/0.0.0-dev.0 (Go go1.23.2; windows/amd64)
>>>>>>> 37baa781
            X-Ms-Correlation-Request-Id:
                - e303d41a64e6aeafec60ff6484a499e3
        url: https://management.azure.com:443/subscriptions/faa080af-c1d8-40ad-9cce-e1a450ca5b57/operationresults/eyJqb2JJZCI6IlJFU09VUkNFR1JPVVBERUxFVElPTkpPQi1SRzoyREFaRFRFU1Q6MkRXRkFEOUZELUVBU1RVUzIiLCJqb2JMb2NhdGlvbiI6ImVhc3R1czIifQ?api-version=2021-04-01&t=638768167057163884&c=MIIHpTCCBo2gAwIBAgITfwTYu0qoRwcN0bP8jwAEBNi7SjANBgkqhkiG9w0BAQsFADBEMRMwEQYKCZImiZPyLGQBGRYDR0JMMRMwEQYKCZImiZPyLGQBGRYDQU1FMRgwFgYDVQQDEw9BTUUgSW5mcmEgQ0EgMDIwHhcNMjUwMTIzMjA0ODUxWhcNMjUwNzIyMjA0ODUxWjBAMT4wPAYDVQQDEzVhc3luY29wZXJhdGlvbnNpZ25pbmdjZXJ0aWZpY2F0ZS5tYW5hZ2VtZW50LmF6dXJlLmNvbTCCASIwDQYJKoZIhvcNAQEBBQADggEPADCCAQoCggEBALJiyUikcpMswfhvdsI_rXYHu5usdpZW7yAqWPwx7nyvDBbA6tYMOwIWDF3lmy48lA46kFg2__zl_gVcj_Jw_2ue8USufQFsjmlCYmhbryemgmCuZucLrVs0nOW_5HVAX7QY9eBRWotqXIDJPTRyoGqWrXm2qO_sMjVacTB19-WMO5gHXKvOrm3HRspddB5sJUi15aHoSTlGgepJ8Bc6vMEFWUSNkkRqGt-EtMDQGAf2PFA2rkeizLvEPyGwqA04f56eXcnvVc-9t6jGFggfFusEW3_EaE1CqF_Aemzi9kaAhLfj5fOyZHybExiqyzL3WDGLAe-mC9uhOggcp5HjtKECAwEAAaOCBJIwggSOMCcGCSsGAQQBgjcVCgQaMBgwCgYIKwYBBQUHAwEwCgYIKwYBBQUHAwIwPQYJKwYBBAGCNxUHBDAwLgYmKwYBBAGCNxUIhpDjDYTVtHiE8Ys-hZvdFs6dEoFghfmRS4WsmTQCAWQCAQcwggHaBggrBgEFBQcBAQSCAcwwggHIMGYGCCsGAQUFBzAChlpodHRwOi8vY3JsLm1pY3Jvc29mdC5jb20vcGtpaW5mcmEvQ2VydHMvQkwyUEtJSU5UQ0EwMS5BTUUuR0JMX0FNRSUyMEluZnJhJTIwQ0ElMjAwMig0KS5jcnQwVgYIKwYBBQUHMAKGSmh0dHA6Ly9jcmwxLmFtZS5nYmwvYWlhL0JMMlBLSUlOVENBMDEuQU1FLkdCTF9BTUUlMjBJbmZyYSUyMENBJTIwMDIoNCkuY3J0MFYGCCsGAQUFBzAChkpodHRwOi8vY3JsMi5hbWUuZ2JsL2FpYS9CTDJQS0lJTlRDQTAxLkFNRS5HQkxfQU1FJTIwSW5mcmElMjBDQSUyMDAyKDQpLmNydDBWBggrBgEFBQcwAoZKaHR0cDovL2NybDMuYW1lLmdibC9haWEvQkwyUEtJSU5UQ0EwMS5BTUUuR0JMX0FNRSUyMEluZnJhJTIwQ0ElMjAwMig0KS5jcnQwVgYIKwYBBQUHMAKGSmh0dHA6Ly9jcmw0LmFtZS5nYmwvYWlhL0JMMlBLSUlOVENBMDEuQU1FLkdCTF9BTUUlMjBJbmZyYSUyMENBJTIwMDIoNCkuY3J0MB0GA1UdDgQWBBTFiuatBch4getEuR5ddJpfuPsJ8DAOBgNVHQ8BAf8EBAMCBaAwggE1BgNVHR8EggEsMIIBKDCCASSgggEgoIIBHIZCaHR0cDovL2NybC5taWNyb3NvZnQuY29tL3BraWluZnJhL0NSTC9BTUUlMjBJbmZyYSUyMENBJTIwMDIoNCkuY3JshjRodHRwOi8vY3JsMS5hbWUuZ2JsL2NybC9BTUUlMjBJbmZyYSUyMENBJTIwMDIoNCkuY3JshjRodHRwOi8vY3JsMi5hbWUuZ2JsL2NybC9BTUUlMjBJbmZyYSUyMENBJTIwMDIoNCkuY3JshjRodHRwOi8vY3JsMy5hbWUuZ2JsL2NybC9BTUUlMjBJbmZyYSUyMENBJTIwMDIoNCkuY3JshjRodHRwOi8vY3JsNC5hbWUuZ2JsL2NybC9BTUUlMjBJbmZyYSUyMENBJTIwMDIoNCkuY3JsMIGdBgNVHSAEgZUwgZIwDAYKKwYBBAGCN3sBATBmBgorBgEEAYI3ewICMFgwVgYIKwYBBQUHAgIwSh5IADMAMwBlADAAMQA5ADIAMQAtADQAZAA2ADQALQA0AGYAOABjAC0AYQAwADUANQAtADUAYgBkAGEAZgBmAGQANQBlADMAMwBkMAwGCisGAQQBgjd7AwIwDAYKKwYBBAGCN3sEAjAfBgNVHSMEGDAWgBSuecJrXSWIEwb2BwnDl3x7l48dVTAdBgNVHSUEFjAUBggrBgEFBQcDAQYIKwYBBQUHAwIwDQYJKoZIhvcNAQELBQADggEBAIxmxJ5xNUiG8PRXsUSme6IbA37JinZso0lwEjfgtHmK1DZhhGugl-cdjEw10JLCVwaiKd-q2yljbccx_MpSj2rx5yGUNb32Cv2p40-HWzxtYMw0j9JGcrJWoP_apkjIELce110mKIOL4dJ3r8N5cXuhEatDvAPjNYjdG9YgGTE1s1CLy9MvJsLRVQnWtxDWlWsj_XgzlBhvgxwXILR7A48GZLe9ENWEJwEl_AmMGT_o5kKmBfcKl6mjYWjCchXL5bHKE5dnl9X3W2eQTdqqGqh2z2KAUwyCu2xOV5xh6Zjg6SDEuPHvcBqAHqMgqi3E38hUBBXw4AXVsmQhz5FyOg8&s=FOBCvPkcJDN26BpRMPe7Y-lZnxZX04MRPU5EYs1LAWuaEEM2u92RFbmvPCnKuJxNrn2VGCZzG1RMTwpPCb1rur5vGxlrvyU3qw8W8kGvsoCdEdgnjyBfMWGK-eS9lGVccezgYPjYCcfzJBQ-5tHK74Ufz6a4xPeIl8qBCFNzBHu9wLqFeujO9RVgSF95rIJ4Um1QDaBB5IrIKDtvC5DQPRbnWPrbvVUyHZN7sJrYwJtjfFz5KGyMsPaXDutfo0KICkqpy7WZVmXw8M53buOUKvQd7spniy7fESoVuOqhCSPoIATlBQ65Z07240myTkMrbGjVPkym__UaTrR8aCtRlw&h=-T9od-5UQ8BAfweoCMgqaAAyOGaXKtKTNrEv-bXAVC0
        method: GET
      response:
        proto: HTTP/2.0
        proto_major: 2
        proto_minor: 0
        transfer_encoding: []
        trailer: {}
        content_length: 0
        uncompressed: false
        body: ""
        headers:
            Cache-Control:
                - no-cache
            Content-Length:
                - "0"
            Date:
                - Thu, 06 Mar 2025 00:12:00 GMT
            Expires:
                - "-1"
            Pragma:
                - no-cache
            Strict-Transport-Security:
                - max-age=31536000; includeSubDomains
            X-Cache:
                - CONFIG_NOCACHE
            X-Content-Type-Options:
                - nosniff
            X-Ms-Correlation-Request-Id:
                - e303d41a64e6aeafec60ff6484a499e3
            X-Ms-Ratelimit-Remaining-Subscription-Global-Reads:
                - "16499"
            X-Ms-Ratelimit-Remaining-Subscription-Reads:
                - "1099"
            X-Ms-Request-Id:
                - 29b408da-7c48-4cf5-8261-7ac55f0436fa
            X-Ms-Routing-Request-Id:
                - WESTUS2:20250306T001200Z:29b408da-7c48-4cf5-8261-7ac55f0436fa
            X-Msedge-Ref:
                - 'Ref A: AD990C599CF44620BCD61D18C6679D08 Ref B: CO6AA3150219035 Ref C: 2025-03-06T00:12:00Z'
        status: 200 OK
        code: 200
        duration: 166.9141ms
    - id: 55
      request:
        proto: HTTP/1.1
        proto_major: 1
        proto_minor: 1
        content_length: 0
        transfer_encoding: []
        trailer: {}
        host: management.azure.com
        remote_addr: ""
        request_uri: ""
        body: ""
        form: {}
        headers:
            Accept:
                - application/json
            Accept-Encoding:
                - gzip
            Authorization:
                - SANITIZED
            User-Agent:
<<<<<<< HEAD
                - azsdk-go-armresources.DeploymentsClient/v1.1.1 (go1.24.0; linux),azdev/0.0.0-dev.0 (Go go1.24.0; linux/amd64)
=======
                - azsdk-go-armresources.DeploymentsClient/v1.1.1 (go1.23.2; Windows_NT),azdev/0.0.0-dev.0 (Go go1.23.2; windows/amd64)
>>>>>>> 37baa781
            X-Ms-Correlation-Request-Id:
                - e303d41a64e6aeafec60ff6484a499e3
        url: https://management.azure.com:443/subscriptions/faa080af-c1d8-40ad-9cce-e1a450ca5b57/providers/Microsoft.Resources/deployments/azdtest-wfad9fd-1741219531?api-version=2021-04-01
        method: GET
      response:
        proto: HTTP/2.0
        proto_major: 2
        proto_minor: 0
        transfer_encoding: []
        trailer: {}
        content_length: 2557
        uncompressed: false
        body: '{"id":"/subscriptions/faa080af-c1d8-40ad-9cce-e1a450ca5b57/providers/Microsoft.Resources/deployments/azdtest-wfad9fd-1741219531","name":"azdtest-wfad9fd-1741219531","type":"Microsoft.Resources/deployments","location":"eastus2","tags":{"azd-env-name":"azdtest-wfad9fd","azd-provision-param-hash":"5b29638c309f0990e4c6b890d24cfc78677a3b366c48ec8582fc4065e7c167c6"},"properties":{"templateHash":"11064734108664627865","parameters":{"environmentName":{"type":"String","value":"azdtest-wfad9fd"},"location":{"type":"String","value":"eastus2"},"deleteAfterTime":{"type":"String","value":"2025-03-06T01:09:48Z"},"intTagValue":{"type":"Int","value":678},"boolTagValue":{"type":"Bool","value":false},"secureValue":{"type":"SecureString"},"secureObject":{"type":"SecureObject"},"nullableParam":{"type":"String"}},"mode":"Incremental","provisioningState":"Succeeded","timestamp":"2025-03-06T00:10:21.0831547Z","duration":"PT30.6628385S","correlationId":"781ea458d5113457667d942e165b1b47","providers":[{"namespace":"Microsoft.Resources","resourceTypes":[{"resourceType":"resourceGroups","locations":["eastus2"]},{"resourceType":"deployments","locations":[null]}]}],"dependencies":[{"dependsOn":[{"id":"/subscriptions/faa080af-c1d8-40ad-9cce-e1a450ca5b57/resourceGroups/rg-azdtest-wfad9fd","resourceType":"Microsoft.Resources/resourceGroups","resourceName":"rg-azdtest-wfad9fd"}],"id":"/subscriptions/faa080af-c1d8-40ad-9cce-e1a450ca5b57/resourceGroups/rg-azdtest-wfad9fd/providers/Microsoft.Resources/deployments/resources","resourceType":"Microsoft.Resources/deployments","resourceName":"resources"}],"outputs":{"nullableParamOutput":{"type":"String"},"azurE_STORAGE_ACCOUNT_ID":{"type":"String","value":"/subscriptions/faa080af-c1d8-40ad-9cce-e1a450ca5b57/resourceGroups/rg-azdtest-wfad9fd/providers/Microsoft.Storage/storageAccounts/stecmwz3gr66zzk"},"azurE_STORAGE_ACCOUNT_NAME":{"type":"String","value":"stecmwz3gr66zzk"},"string":{"type":"String","value":"abc"},"bool":{"type":"Bool","value":true},"int":{"type":"Int","value":1234},"array":{"type":"Array","value":[true,"abc",1234]},"arraY_INT":{"type":"Array","value":[1,2,3]},"arraY_STRING":{"type":"Array","value":["elem1","elem2","elem3"]},"object":{"type":"Object","value":{"foo":"bar","inner":{"foo":"bar"},"array":[true,"abc",1234]}}},"outputResources":[{"id":"/subscriptions/faa080af-c1d8-40ad-9cce-e1a450ca5b57/resourceGroups/rg-azdtest-wfad9fd"},{"id":"/subscriptions/faa080af-c1d8-40ad-9cce-e1a450ca5b57/resourceGroups/rg-azdtest-wfad9fd/providers/Microsoft.Storage/storageAccounts/stecmwz3gr66zzk"}]}}'
        headers:
            Cache-Control:
                - no-cache
            Content-Length:
                - "2557"
            Content-Type:
                - application/json; charset=utf-8
            Date:
                - Thu, 06 Mar 2025 00:12:00 GMT
            Expires:
                - "-1"
            Pragma:
                - no-cache
            Strict-Transport-Security:
                - max-age=31536000; includeSubDomains
            X-Cache:
                - CONFIG_NOCACHE
            X-Content-Type-Options:
                - nosniff
            X-Ms-Correlation-Request-Id:
                - e303d41a64e6aeafec60ff6484a499e3
            X-Ms-Ratelimit-Remaining-Subscription-Global-Reads:
                - "16499"
            X-Ms-Ratelimit-Remaining-Subscription-Reads:
                - "1099"
            X-Ms-Request-Id:
                - c7c8e7bb-c3f9-44a2-ab10-14c6c686774d
            X-Ms-Routing-Request-Id:
                - WESTUS2:20250306T001201Z:c7c8e7bb-c3f9-44a2-ab10-14c6c686774d
            X-Msedge-Ref:
                - 'Ref A: 8A245839FABC47A49B4485FA94312F13 Ref B: CO6AA3150219035 Ref C: 2025-03-06T00:12:00Z'
        status: 200 OK
        code: 200
        duration: 181.5086ms
    - id: 56
      request:
        proto: HTTP/1.1
        proto_major: 1
        proto_minor: 1
        content_length: 346
        transfer_encoding: []
        trailer: {}
        host: management.azure.com
        remote_addr: ""
        request_uri: ""
        body: '{"location":"eastus2","properties":{"mode":"Incremental","parameters":{},"template":{"$schema":"https://schema.management.azure.com/schemas/2018-05-01/subscriptionDeploymentTemplate.json#","contentVersion":"1.0.0.0","parameters":{},"variables":{},"resources":[],"outputs":{}}},"tags":{"azd-deploy-reason":"down","azd-env-name":"azdtest-wfad9fd"}}'
        form: {}
        headers:
            Accept:
                - application/json
            Accept-Encoding:
                - gzip
            Authorization:
                - SANITIZED
            Content-Length:
                - "346"
            Content-Type:
                - application/json
            User-Agent:
<<<<<<< HEAD
                - azsdk-go-armresources.DeploymentsClient/v1.1.1 (go1.24.0; linux),azdev/0.0.0-dev.0 (Go go1.24.0; linux/amd64)
=======
                - azsdk-go-armresources.DeploymentsClient/v1.1.1 (go1.23.2; Windows_NT),azdev/0.0.0-dev.0 (Go go1.23.2; windows/amd64)
>>>>>>> 37baa781
            X-Ms-Correlation-Request-Id:
                - e303d41a64e6aeafec60ff6484a499e3
        url: https://management.azure.com:443/subscriptions/faa080af-c1d8-40ad-9cce-e1a450ca5b57/providers/Microsoft.Resources/deployments/azdtest-wfad9fd-1741219531?api-version=2021-04-01
        method: PUT
      response:
        proto: HTTP/2.0
        proto_major: 2
        proto_minor: 0
        transfer_encoding: []
        trailer: {}
        content_length: 570
        uncompressed: false
        body: '{"id":"/subscriptions/faa080af-c1d8-40ad-9cce-e1a450ca5b57/providers/Microsoft.Resources/deployments/azdtest-wfad9fd-1741219531","name":"azdtest-wfad9fd-1741219531","type":"Microsoft.Resources/deployments","location":"eastus2","tags":{"azd-deploy-reason":"down","azd-env-name":"azdtest-wfad9fd"},"properties":{"templateHash":"14737569621737367585","parameters":{},"mode":"Incremental","provisioningState":"Accepted","timestamp":"2025-03-06T00:12:01.5725233Z","duration":"PT1.5491886S","correlationId":"e303d41a64e6aeafec60ff6484a499e3","providers":[],"dependencies":[]}}'
        headers:
            Azure-Asyncoperation:
                - https://management.azure.com/subscriptions/faa080af-c1d8-40ad-9cce-e1a450ca5b57/providers/Microsoft.Resources/deployments/azdtest-wfad9fd-1741219531/operationStatuses/08584603869639008493?api-version=2021-04-01&t=638768167235570529&c=MIIHpTCCBo2gAwIBAgITfwTYu0qoRwcN0bP8jwAEBNi7SjANBgkqhkiG9w0BAQsFADBEMRMwEQYKCZImiZPyLGQBGRYDR0JMMRMwEQYKCZImiZPyLGQBGRYDQU1FMRgwFgYDVQQDEw9BTUUgSW5mcmEgQ0EgMDIwHhcNMjUwMTIzMjA0ODUxWhcNMjUwNzIyMjA0ODUxWjBAMT4wPAYDVQQDEzVhc3luY29wZXJhdGlvbnNpZ25pbmdjZXJ0aWZpY2F0ZS5tYW5hZ2VtZW50LmF6dXJlLmNvbTCCASIwDQYJKoZIhvcNAQEBBQADggEPADCCAQoCggEBALJiyUikcpMswfhvdsI_rXYHu5usdpZW7yAqWPwx7nyvDBbA6tYMOwIWDF3lmy48lA46kFg2__zl_gVcj_Jw_2ue8USufQFsjmlCYmhbryemgmCuZucLrVs0nOW_5HVAX7QY9eBRWotqXIDJPTRyoGqWrXm2qO_sMjVacTB19-WMO5gHXKvOrm3HRspddB5sJUi15aHoSTlGgepJ8Bc6vMEFWUSNkkRqGt-EtMDQGAf2PFA2rkeizLvEPyGwqA04f56eXcnvVc-9t6jGFggfFusEW3_EaE1CqF_Aemzi9kaAhLfj5fOyZHybExiqyzL3WDGLAe-mC9uhOggcp5HjtKECAwEAAaOCBJIwggSOMCcGCSsGAQQBgjcVCgQaMBgwCgYIKwYBBQUHAwEwCgYIKwYBBQUHAwIwPQYJKwYBBAGCNxUHBDAwLgYmKwYBBAGCNxUIhpDjDYTVtHiE8Ys-hZvdFs6dEoFghfmRS4WsmTQCAWQCAQcwggHaBggrBgEFBQcBAQSCAcwwggHIMGYGCCsGAQUFBzAChlpodHRwOi8vY3JsLm1pY3Jvc29mdC5jb20vcGtpaW5mcmEvQ2VydHMvQkwyUEtJSU5UQ0EwMS5BTUUuR0JMX0FNRSUyMEluZnJhJTIwQ0ElMjAwMig0KS5jcnQwVgYIKwYBBQUHMAKGSmh0dHA6Ly9jcmwxLmFtZS5nYmwvYWlhL0JMMlBLSUlOVENBMDEuQU1FLkdCTF9BTUUlMjBJbmZyYSUyMENBJTIwMDIoNCkuY3J0MFYGCCsGAQUFBzAChkpodHRwOi8vY3JsMi5hbWUuZ2JsL2FpYS9CTDJQS0lJTlRDQTAxLkFNRS5HQkxfQU1FJTIwSW5mcmElMjBDQSUyMDAyKDQpLmNydDBWBggrBgEFBQcwAoZKaHR0cDovL2NybDMuYW1lLmdibC9haWEvQkwyUEtJSU5UQ0EwMS5BTUUuR0JMX0FNRSUyMEluZnJhJTIwQ0ElMjAwMig0KS5jcnQwVgYIKwYBBQUHMAKGSmh0dHA6Ly9jcmw0LmFtZS5nYmwvYWlhL0JMMlBLSUlOVENBMDEuQU1FLkdCTF9BTUUlMjBJbmZyYSUyMENBJTIwMDIoNCkuY3J0MB0GA1UdDgQWBBTFiuatBch4getEuR5ddJpfuPsJ8DAOBgNVHQ8BAf8EBAMCBaAwggE1BgNVHR8EggEsMIIBKDCCASSgggEgoIIBHIZCaHR0cDovL2NybC5taWNyb3NvZnQuY29tL3BraWluZnJhL0NSTC9BTUUlMjBJbmZyYSUyMENBJTIwMDIoNCkuY3JshjRodHRwOi8vY3JsMS5hbWUuZ2JsL2NybC9BTUUlMjBJbmZyYSUyMENBJTIwMDIoNCkuY3JshjRodHRwOi8vY3JsMi5hbWUuZ2JsL2NybC9BTUUlMjBJbmZyYSUyMENBJTIwMDIoNCkuY3JshjRodHRwOi8vY3JsMy5hbWUuZ2JsL2NybC9BTUUlMjBJbmZyYSUyMENBJTIwMDIoNCkuY3JshjRodHRwOi8vY3JsNC5hbWUuZ2JsL2NybC9BTUUlMjBJbmZyYSUyMENBJTIwMDIoNCkuY3JsMIGdBgNVHSAEgZUwgZIwDAYKKwYBBAGCN3sBATBmBgorBgEEAYI3ewICMFgwVgYIKwYBBQUHAgIwSh5IADMAMwBlADAAMQA5ADIAMQAtADQAZAA2ADQALQA0AGYAOABjAC0AYQAwADUANQAtADUAYgBkAGEAZgBmAGQANQBlADMAMwBkMAwGCisGAQQBgjd7AwIwDAYKKwYBBAGCN3sEAjAfBgNVHSMEGDAWgBSuecJrXSWIEwb2BwnDl3x7l48dVTAdBgNVHSUEFjAUBggrBgEFBQcDAQYIKwYBBQUHAwIwDQYJKoZIhvcNAQELBQADggEBAIxmxJ5xNUiG8PRXsUSme6IbA37JinZso0lwEjfgtHmK1DZhhGugl-cdjEw10JLCVwaiKd-q2yljbccx_MpSj2rx5yGUNb32Cv2p40-HWzxtYMw0j9JGcrJWoP_apkjIELce110mKIOL4dJ3r8N5cXuhEatDvAPjNYjdG9YgGTE1s1CLy9MvJsLRVQnWtxDWlWsj_XgzlBhvgxwXILR7A48GZLe9ENWEJwEl_AmMGT_o5kKmBfcKl6mjYWjCchXL5bHKE5dnl9X3W2eQTdqqGqh2z2KAUwyCu2xOV5xh6Zjg6SDEuPHvcBqAHqMgqi3E38hUBBXw4AXVsmQhz5FyOg8&s=luxANndP-Dht8qLKQtLKW-jV2-Sy8j2UiKKBmHKYvemoS5SEHQqdrcHj1FQ0JoR15SzHe6Ufu0mnJvX5qJOvV_wXJTGswuym1tWRfprS7mOOwA-ARcSYYw4lt_sY1nSo3_fxatwn6UwMZZLFndbaK7LJRQ5k833Te8qbcZHeRfmKbgRv4mIRAAu3G5RF3A5-DVRsVZ9eciujA_ReVi0qeKo7ZtjAXEBiJnmwazZK-rHE-6uEMdeZMxCvxWaL7MIN-clmmtyQIAj0CSPi0YT2C7W9X1qwIx6CCnURvu7ZXb3laEDb7TQtnIHneeRsvMJ1M1S9kDEoxD3kvMrPyNtQuQ&h=PVh0JahOw4teNRl2BqY1Wv-HXdk30mzNgi0GV5RY950
            Cache-Control:
                - no-cache
            Content-Length:
                - "570"
            Content-Type:
                - application/json; charset=utf-8
            Date:
                - Thu, 06 Mar 2025 00:12:02 GMT
            Expires:
                - "-1"
            Pragma:
                - no-cache
            Strict-Transport-Security:
                - max-age=31536000; includeSubDomains
            X-Cache:
                - CONFIG_NOCACHE
            X-Content-Type-Options:
                - nosniff
            X-Ms-Correlation-Request-Id:
                - e303d41a64e6aeafec60ff6484a499e3
            X-Ms-Deployment-Engine-Version:
                - 1.245.0
            X-Ms-Ratelimit-Remaining-Subscription-Global-Writes:
                - "11999"
            X-Ms-Ratelimit-Remaining-Subscription-Writes:
                - "799"
            X-Ms-Request-Id:
                - 624c6a89-7c21-4ba5-8073-877872b469f9
            X-Ms-Routing-Request-Id:
                - WESTUS2:20250306T001203Z:624c6a89-7c21-4ba5-8073-877872b469f9
            X-Msedge-Ref:
                - 'Ref A: 2BCBDCC551404AB9AE5F20F2F33C446D Ref B: CO6AA3150219035 Ref C: 2025-03-06T00:12:01Z'
        status: 200 OK
        code: 200
        duration: 2.479197s
    - id: 57
      request:
        proto: HTTP/1.1
        proto_major: 1
        proto_minor: 1
        content_length: 0
        transfer_encoding: []
        trailer: {}
        host: management.azure.com
        remote_addr: ""
        request_uri: ""
        body: ""
        form: {}
        headers:
            Accept-Encoding:
                - gzip
            Authorization:
                - SANITIZED
            User-Agent:
<<<<<<< HEAD
                - azsdk-go-armresources.DeploymentsClient/v1.1.1 (go1.24.0; linux),azdev/0.0.0-dev.0 (Go go1.24.0; linux/amd64)
=======
                - azsdk-go-armresources.DeploymentsClient/v1.1.1 (go1.23.2; Windows_NT),azdev/0.0.0-dev.0 (Go go1.23.2; windows/amd64)
>>>>>>> 37baa781
            X-Ms-Correlation-Request-Id:
                - e303d41a64e6aeafec60ff6484a499e3
        url: https://management.azure.com:443/subscriptions/faa080af-c1d8-40ad-9cce-e1a450ca5b57/providers/Microsoft.Resources/deployments/azdtest-wfad9fd-1741219531/operationStatuses/08584603869639008493?api-version=2021-04-01&t=638768167235570529&c=MIIHpTCCBo2gAwIBAgITfwTYu0qoRwcN0bP8jwAEBNi7SjANBgkqhkiG9w0BAQsFADBEMRMwEQYKCZImiZPyLGQBGRYDR0JMMRMwEQYKCZImiZPyLGQBGRYDQU1FMRgwFgYDVQQDEw9BTUUgSW5mcmEgQ0EgMDIwHhcNMjUwMTIzMjA0ODUxWhcNMjUwNzIyMjA0ODUxWjBAMT4wPAYDVQQDEzVhc3luY29wZXJhdGlvbnNpZ25pbmdjZXJ0aWZpY2F0ZS5tYW5hZ2VtZW50LmF6dXJlLmNvbTCCASIwDQYJKoZIhvcNAQEBBQADggEPADCCAQoCggEBALJiyUikcpMswfhvdsI_rXYHu5usdpZW7yAqWPwx7nyvDBbA6tYMOwIWDF3lmy48lA46kFg2__zl_gVcj_Jw_2ue8USufQFsjmlCYmhbryemgmCuZucLrVs0nOW_5HVAX7QY9eBRWotqXIDJPTRyoGqWrXm2qO_sMjVacTB19-WMO5gHXKvOrm3HRspddB5sJUi15aHoSTlGgepJ8Bc6vMEFWUSNkkRqGt-EtMDQGAf2PFA2rkeizLvEPyGwqA04f56eXcnvVc-9t6jGFggfFusEW3_EaE1CqF_Aemzi9kaAhLfj5fOyZHybExiqyzL3WDGLAe-mC9uhOggcp5HjtKECAwEAAaOCBJIwggSOMCcGCSsGAQQBgjcVCgQaMBgwCgYIKwYBBQUHAwEwCgYIKwYBBQUHAwIwPQYJKwYBBAGCNxUHBDAwLgYmKwYBBAGCNxUIhpDjDYTVtHiE8Ys-hZvdFs6dEoFghfmRS4WsmTQCAWQCAQcwggHaBggrBgEFBQcBAQSCAcwwggHIMGYGCCsGAQUFBzAChlpodHRwOi8vY3JsLm1pY3Jvc29mdC5jb20vcGtpaW5mcmEvQ2VydHMvQkwyUEtJSU5UQ0EwMS5BTUUuR0JMX0FNRSUyMEluZnJhJTIwQ0ElMjAwMig0KS5jcnQwVgYIKwYBBQUHMAKGSmh0dHA6Ly9jcmwxLmFtZS5nYmwvYWlhL0JMMlBLSUlOVENBMDEuQU1FLkdCTF9BTUUlMjBJbmZyYSUyMENBJTIwMDIoNCkuY3J0MFYGCCsGAQUFBzAChkpodHRwOi8vY3JsMi5hbWUuZ2JsL2FpYS9CTDJQS0lJTlRDQTAxLkFNRS5HQkxfQU1FJTIwSW5mcmElMjBDQSUyMDAyKDQpLmNydDBWBggrBgEFBQcwAoZKaHR0cDovL2NybDMuYW1lLmdibC9haWEvQkwyUEtJSU5UQ0EwMS5BTUUuR0JMX0FNRSUyMEluZnJhJTIwQ0ElMjAwMig0KS5jcnQwVgYIKwYBBQUHMAKGSmh0dHA6Ly9jcmw0LmFtZS5nYmwvYWlhL0JMMlBLSUlOVENBMDEuQU1FLkdCTF9BTUUlMjBJbmZyYSUyMENBJTIwMDIoNCkuY3J0MB0GA1UdDgQWBBTFiuatBch4getEuR5ddJpfuPsJ8DAOBgNVHQ8BAf8EBAMCBaAwggE1BgNVHR8EggEsMIIBKDCCASSgggEgoIIBHIZCaHR0cDovL2NybC5taWNyb3NvZnQuY29tL3BraWluZnJhL0NSTC9BTUUlMjBJbmZyYSUyMENBJTIwMDIoNCkuY3JshjRodHRwOi8vY3JsMS5hbWUuZ2JsL2NybC9BTUUlMjBJbmZyYSUyMENBJTIwMDIoNCkuY3JshjRodHRwOi8vY3JsMi5hbWUuZ2JsL2NybC9BTUUlMjBJbmZyYSUyMENBJTIwMDIoNCkuY3JshjRodHRwOi8vY3JsMy5hbWUuZ2JsL2NybC9BTUUlMjBJbmZyYSUyMENBJTIwMDIoNCkuY3JshjRodHRwOi8vY3JsNC5hbWUuZ2JsL2NybC9BTUUlMjBJbmZyYSUyMENBJTIwMDIoNCkuY3JsMIGdBgNVHSAEgZUwgZIwDAYKKwYBBAGCN3sBATBmBgorBgEEAYI3ewICMFgwVgYIKwYBBQUHAgIwSh5IADMAMwBlADAAMQA5ADIAMQAtADQAZAA2ADQALQA0AGYAOABjAC0AYQAwADUANQAtADUAYgBkAGEAZgBmAGQANQBlADMAMwBkMAwGCisGAQQBgjd7AwIwDAYKKwYBBAGCN3sEAjAfBgNVHSMEGDAWgBSuecJrXSWIEwb2BwnDl3x7l48dVTAdBgNVHSUEFjAUBggrBgEFBQcDAQYIKwYBBQUHAwIwDQYJKoZIhvcNAQELBQADggEBAIxmxJ5xNUiG8PRXsUSme6IbA37JinZso0lwEjfgtHmK1DZhhGugl-cdjEw10JLCVwaiKd-q2yljbccx_MpSj2rx5yGUNb32Cv2p40-HWzxtYMw0j9JGcrJWoP_apkjIELce110mKIOL4dJ3r8N5cXuhEatDvAPjNYjdG9YgGTE1s1CLy9MvJsLRVQnWtxDWlWsj_XgzlBhvgxwXILR7A48GZLe9ENWEJwEl_AmMGT_o5kKmBfcKl6mjYWjCchXL5bHKE5dnl9X3W2eQTdqqGqh2z2KAUwyCu2xOV5xh6Zjg6SDEuPHvcBqAHqMgqi3E38hUBBXw4AXVsmQhz5FyOg8&s=luxANndP-Dht8qLKQtLKW-jV2-Sy8j2UiKKBmHKYvemoS5SEHQqdrcHj1FQ0JoR15SzHe6Ufu0mnJvX5qJOvV_wXJTGswuym1tWRfprS7mOOwA-ARcSYYw4lt_sY1nSo3_fxatwn6UwMZZLFndbaK7LJRQ5k833Te8qbcZHeRfmKbgRv4mIRAAu3G5RF3A5-DVRsVZ9eciujA_ReVi0qeKo7ZtjAXEBiJnmwazZK-rHE-6uEMdeZMxCvxWaL7MIN-clmmtyQIAj0CSPi0YT2C7W9X1qwIx6CCnURvu7ZXb3laEDb7TQtnIHneeRsvMJ1M1S9kDEoxD3kvMrPyNtQuQ&h=PVh0JahOw4teNRl2BqY1Wv-HXdk30mzNgi0GV5RY950
        method: GET
      response:
        proto: HTTP/2.0
        proto_major: 2
        proto_minor: 0
        transfer_encoding: []
        trailer: {}
        content_length: 22
        uncompressed: false
        body: '{"status":"Succeeded"}'
        headers:
            Cache-Control:
                - no-cache
            Content-Length:
                - "22"
            Content-Type:
                - application/json; charset=utf-8
            Date:
                - Thu, 06 Mar 2025 00:12:33 GMT
            Expires:
                - "-1"
            Pragma:
                - no-cache
            Strict-Transport-Security:
                - max-age=31536000; includeSubDomains
            X-Cache:
                - CONFIG_NOCACHE
            X-Content-Type-Options:
                - nosniff
            X-Ms-Correlation-Request-Id:
                - e303d41a64e6aeafec60ff6484a499e3
            X-Ms-Ratelimit-Remaining-Subscription-Global-Reads:
                - "16499"
            X-Ms-Ratelimit-Remaining-Subscription-Reads:
                - "1099"
            X-Ms-Request-Id:
                - 0d852bb5-d6ac-4f2e-9298-234f1aed0e05
            X-Ms-Routing-Request-Id:
                - WESTUS2:20250306T001234Z:0d852bb5-d6ac-4f2e-9298-234f1aed0e05
            X-Msedge-Ref:
                - 'Ref A: 19A0AF4AB053457CB0544F824B26280E Ref B: CO6AA3150219035 Ref C: 2025-03-06T00:12:33Z'
        status: 200 OK
        code: 200
        duration: 254.7008ms
    - id: 58
      request:
        proto: HTTP/1.1
        proto_major: 1
        proto_minor: 1
        content_length: 0
        transfer_encoding: []
        trailer: {}
        host: management.azure.com
        remote_addr: ""
        request_uri: ""
        body: ""
        form: {}
        headers:
            Accept-Encoding:
                - gzip
            Authorization:
                - SANITIZED
            User-Agent:
<<<<<<< HEAD
                - azsdk-go-armresources.DeploymentsClient/v1.1.1 (go1.24.0; linux),azdev/0.0.0-dev.0 (Go go1.24.0; linux/amd64)
=======
                - azsdk-go-armresources.DeploymentsClient/v1.1.1 (go1.23.2; Windows_NT),azdev/0.0.0-dev.0 (Go go1.23.2; windows/amd64)
>>>>>>> 37baa781
            X-Ms-Correlation-Request-Id:
                - e303d41a64e6aeafec60ff6484a499e3
        url: https://management.azure.com:443/subscriptions/faa080af-c1d8-40ad-9cce-e1a450ca5b57/providers/Microsoft.Resources/deployments/azdtest-wfad9fd-1741219531?api-version=2021-04-01
        method: GET
      response:
        proto: HTTP/2.0
        proto_major: 2
        proto_minor: 0
        transfer_encoding: []
        trailer: {}
        content_length: 605
        uncompressed: false
        body: '{"id":"/subscriptions/faa080af-c1d8-40ad-9cce-e1a450ca5b57/providers/Microsoft.Resources/deployments/azdtest-wfad9fd-1741219531","name":"azdtest-wfad9fd-1741219531","type":"Microsoft.Resources/deployments","location":"eastus2","tags":{"azd-deploy-reason":"down","azd-env-name":"azdtest-wfad9fd"},"properties":{"templateHash":"14737569621737367585","parameters":{},"mode":"Incremental","provisioningState":"Succeeded","timestamp":"2025-03-06T00:12:06.0981301Z","duration":"PT2.9025389S","correlationId":"e303d41a64e6aeafec60ff6484a499e3","providers":[],"dependencies":[],"outputs":{},"outputResources":[]}}'
        headers:
            Cache-Control:
                - no-cache
            Content-Length:
                - "605"
            Content-Type:
                - application/json; charset=utf-8
            Date:
                - Thu, 06 Mar 2025 00:12:33 GMT
            Expires:
                - "-1"
            Pragma:
                - no-cache
            Strict-Transport-Security:
                - max-age=31536000; includeSubDomains
            X-Cache:
                - CONFIG_NOCACHE
            X-Content-Type-Options:
                - nosniff
            X-Ms-Correlation-Request-Id:
                - e303d41a64e6aeafec60ff6484a499e3
            X-Ms-Ratelimit-Remaining-Subscription-Global-Reads:
                - "16499"
            X-Ms-Ratelimit-Remaining-Subscription-Reads:
                - "1099"
            X-Ms-Request-Id:
                - c3975845-2cff-4c98-9f03-9abd666495e6
            X-Ms-Routing-Request-Id:
                - WESTUS2:20250306T001234Z:c3975845-2cff-4c98-9f03-9abd666495e6
            X-Msedge-Ref:
                - 'Ref A: 582C9BCF04B14B2F9A68959A536E4D20 Ref B: CO6AA3150219035 Ref C: 2025-03-06T00:12:34Z'
        status: 200 OK
        code: 200
        duration: 205.1538ms
---
env_name: azdtest-wfad9fd
subscription_id: faa080af-c1d8-40ad-9cce-e1a450ca5b57
time: "1741219531"<|MERGE_RESOLUTION|>--- conflicted
+++ resolved
@@ -22,11 +22,7 @@
             Authorization:
                 - SANITIZED
             User-Agent:
-<<<<<<< HEAD
-                - azsdk-go-armsubscriptions/v1.0.0 (go1.24.0; linux),azdev/0.0.0-dev.0 (Go go1.24.0; linux/amd64)
-=======
                 - azsdk-go-armsubscriptions/v1.0.0 (go1.23.2; Windows_NT),azdev/0.0.0-dev.0 (Go go1.23.2; windows/amd64)
->>>>>>> 37baa781
             X-Ms-Correlation-Request-Id:
                 - e69829477560f1cf20bb7307cebdfb58
         url: https://management.azure.com:443/subscriptions/faa080af-c1d8-40ad-9cce-e1a450ca5b57/locations?api-version=2021-01-01
@@ -95,11 +91,7 @@
             Authorization:
                 - SANITIZED
             User-Agent:
-<<<<<<< HEAD
-                - azsdk-go-armresources.DeploymentsClient/v1.1.1 (go1.24.0; linux),azdev/0.0.0-dev.0 (Go go1.24.0; linux/amd64)
-=======
-                - azsdk-go-armresources.DeploymentsClient/v1.1.1 (go1.23.2; Windows_NT),azdev/0.0.0-dev.0 (Go go1.23.2; windows/amd64)
->>>>>>> 37baa781
+                - azsdk-go-armresources.DeploymentsClient/v1.1.1 (go1.23.2; Windows_NT),azdev/0.0.0-dev.0 (Go go1.23.2; windows/amd64)
             X-Ms-Correlation-Request-Id:
                 - e69829477560f1cf20bb7307cebdfb58
         url: https://management.azure.com:443/subscriptions/faa080af-c1d8-40ad-9cce-e1a450ca5b57/providers/Microsoft.Resources/deployments/?api-version=2021-04-01
@@ -1266,11 +1258,7 @@
             Authorization:
                 - SANITIZED
             User-Agent:
-<<<<<<< HEAD
-                - azsdk-go-armresources.DeploymentsClient/v1.1.1 (go1.24.0; linux),azdev/0.0.0-dev.0 (Go go1.24.0; linux/amd64)
-=======
-                - azsdk-go-armresources.DeploymentsClient/v1.1.1 (go1.23.2; Windows_NT),azdev/0.0.0-dev.0 (Go go1.23.2; windows/amd64)
->>>>>>> 37baa781
+                - azsdk-go-armresources.DeploymentsClient/v1.1.1 (go1.23.2; Windows_NT),azdev/0.0.0-dev.0 (Go go1.23.2; windows/amd64)
             X-Ms-Correlation-Request-Id:
                 - 0219b48a4100954746d6665de116f3fd
         url: https://management.azure.com:443/subscriptions/faa080af-c1d8-40ad-9cce-e1a450ca5b57/providers/Microsoft.Resources/deployments/?api-version=2021-04-01&%24skiptoken=zc9La4NAFAXg3%2bKsDTgaS3BXeycg6Z3p6EyK3QVrxAcjtAZf%2bN9rSkrptt10ebnnwHdmkrWmK83l1JWtUW2dm3cSzOSZJUonLgnMpWlswu5v50xMPnRPp7euvBYO%2bUgCQq2dxVU64JRuiP2ZiNv%2b60ednRXX%2bxCh6KV%2bAdRyyyEMY2hAOsc9auZwFYJUxweuXs8x5eIxcXoBes2lI06Zj1Xk8wp9AdEkEirlmsGK9RraMQbm4VSPWGUuh2JDFvvG937yr7t%2boXf%2bpOcQUQFsK0Cuiwp31fMEojus5cAn9FEVA4L2vtX%2fnLksHw%3d%3d
@@ -1337,11 +1325,7 @@
             Authorization:
                 - SANITIZED
             User-Agent:
-<<<<<<< HEAD
-                - azsdk-go-armresources.DeploymentsClient/v1.1.1 (go1.24.0; linux),azdev/0.0.0-dev.0 (Go go1.24.0; linux/amd64)
-=======
-                - azsdk-go-armresources.DeploymentsClient/v1.1.1 (go1.23.2; Windows_NT),azdev/0.0.0-dev.0 (Go go1.23.2; windows/amd64)
->>>>>>> 37baa781
+                - azsdk-go-armresources.DeploymentsClient/v1.1.1 (go1.23.2; Windows_NT),azdev/0.0.0-dev.0 (Go go1.23.2; windows/amd64)
             X-Ms-Correlation-Request-Id:
                 - 0219b48a4100954746d6665de116f3fd
         url: https://management.azure.com:443/subscriptions/faa080af-c1d8-40ad-9cce-e1a450ca5b57/providers/Microsoft.Resources/deployments/?api-version=2021-04-01&%24skiptoken=q1ZKzs8rycwrTSzJzM8Lyc9OzStWsqpWcnUMDgkNNlKyyivNydGBcmG8cFeQJIwX6h3sHxriAeMG%2bPs4%2brk4u%2fqFBDn6wAQhOuDGQbjGENnaWgA%3d
@@ -1410,11 +1394,7 @@
             Authorization:
                 - SANITIZED
             User-Agent:
-<<<<<<< HEAD
-                - azsdk-go-armresources.DeploymentsClient/v1.1.1 (go1.24.0; linux),azdev/0.0.0-dev.0 (Go go1.24.0; linux/amd64)
-=======
-                - azsdk-go-armresources.DeploymentsClient/v1.1.1 (go1.23.2; Windows_NT),azdev/0.0.0-dev.0 (Go go1.23.2; windows/amd64)
->>>>>>> 37baa781
+                - azsdk-go-armresources.DeploymentsClient/v1.1.1 (go1.23.2; Windows_NT),azdev/0.0.0-dev.0 (Go go1.23.2; windows/amd64)
             X-Ms-Correlation-Request-Id:
                 - 0219b48a4100954746d6665de116f3fd
         url: https://management.azure.com:443/subscriptions/faa080af-c1d8-40ad-9cce-e1a450ca5b57/providers/Microsoft.Resources/deployments/azdtest-wfad9fd-1741219531?api-version=2021-04-01
@@ -1483,11 +1463,7 @@
             Authorization:
                 - SANITIZED
             User-Agent:
-<<<<<<< HEAD
-                - azsdk-go-armresources.ResourceGroupsClient/v1.1.1 (go1.24.0; linux),azdev/0.0.0-dev.0 (Go go1.24.0; linux/amd64)
-=======
                 - azsdk-go-armresources.ResourceGroupsClient/v1.1.1 (go1.23.2; Windows_NT),azdev/0.0.0-dev.0 (Go go1.23.2; windows/amd64)
->>>>>>> 37baa781
             X-Ms-Correlation-Request-Id:
                 - 0219b48a4100954746d6665de116f3fd
         url: https://management.azure.com:443/subscriptions/faa080af-c1d8-40ad-9cce-e1a450ca5b57/resourcegroups?%24filter=tagName+eq+%27azd-env-name%27+and+tagValue+eq+%27azdtest-wfad9fd%27&api-version=2021-04-01
@@ -1556,11 +1532,7 @@
             Authorization:
                 - SANITIZED
             User-Agent:
-<<<<<<< HEAD
-                - azsdk-go-armsubscriptions/v1.0.0 (go1.24.0; linux),azdev/0.0.0-dev.0 (Go go1.24.0; linux/amd64)
-=======
                 - azsdk-go-armresources.Client/v1.1.1 (go1.23.2; Windows_NT),azdev/0.0.0-dev.0 (Go go1.23.2; windows/amd64)
->>>>>>> 37baa781
             X-Ms-Correlation-Request-Id:
                 - 0219b48a4100954746d6665de116f3fd
         url: https://management.azure.com:443/subscriptions/faa080af-c1d8-40ad-9cce-e1a450ca5b57/resourceGroups/rg-azdtest-wfad9fd/resources?api-version=2021-04-01
@@ -1629,11 +1601,7 @@
             Authorization:
                 - SANITIZED
             User-Agent:
-<<<<<<< HEAD
-                - azsdk-go-armresources.DeploymentsClient/v1.1.1 (go1.24.0; linux),azdev/0.0.0-dev.0 (Go go1.24.0; linux/amd64)
-=======
-                - azsdk-go-armresources.DeploymentsClient/v1.1.1 (go1.23.2; Windows_NT),azdev/0.0.0-dev.0 (Go go1.23.2; windows/amd64)
->>>>>>> 37baa781
+                - azsdk-go-armresources.DeploymentsClient/v1.1.1 (go1.23.2; Windows_NT),azdev/0.0.0-dev.0 (Go go1.23.2; windows/amd64)
             X-Ms-Correlation-Request-Id:
                 - 0219b48a4100954746d6665de116f3fd
         url: https://management.azure.com:443/subscriptions/faa080af-c1d8-40ad-9cce-e1a450ca5b57/providers/Microsoft.Resources/deployments/azdtest-wfad9fd-1741219531?api-version=2021-04-01
@@ -1702,11 +1670,7 @@
             Authorization:
                 - SANITIZED
             User-Agent:
-<<<<<<< HEAD
-                - azsdk-go-armresources.DeploymentsClient/v1.1.1 (go1.24.0; linux),azdev/0.0.0-dev.0 (Go go1.24.0; linux/amd64)
-=======
                 - azsdk-go-armresources.ResourceGroupsClient/v1.1.1 (go1.23.2; Windows_NT),azdev/0.0.0-dev.0 (Go go1.23.2; windows/amd64)
->>>>>>> 37baa781
             X-Ms-Correlation-Request-Id:
                 - 0219b48a4100954746d6665de116f3fd
         url: https://management.azure.com:443/subscriptions/faa080af-c1d8-40ad-9cce-e1a450ca5b57/resourcegroups?%24filter=tagName+eq+%27azd-env-name%27+and+tagValue+eq+%27azdtest-wfad9fd%27&api-version=2021-04-01
@@ -1775,11 +1739,7 @@
             Authorization:
                 - SANITIZED
             User-Agent:
-<<<<<<< HEAD
-                - azsdk-go-armresources.DeploymentsClient/v1.1.1 (go1.24.0; linux),azdev/0.0.0-dev.0 (Go go1.24.0; linux/amd64)
-=======
                 - azsdk-go-armresources.Client/v1.1.1 (go1.23.2; Windows_NT),azdev/0.0.0-dev.0 (Go go1.23.2; windows/amd64)
->>>>>>> 37baa781
             X-Ms-Correlation-Request-Id:
                 - 0219b48a4100954746d6665de116f3fd
         url: https://management.azure.com:443/subscriptions/faa080af-c1d8-40ad-9cce-e1a450ca5b57/resourceGroups/rg-azdtest-wfad9fd/resources?api-version=2021-04-01
@@ -1848,9 +1808,6 @@
             Authorization:
                 - SANITIZED
             User-Agent:
-<<<<<<< HEAD
-                - azsdk-go-armresources.DeploymentsClient/v1.1.1 (go1.24.0; linux),azdev/0.0.0-dev.0 (Go go1.24.0; linux/amd64)
-=======
                 - azsdk-go-armresources.ResourceGroupsClient/v1.1.1 (go1.23.2; Windows_NT),azdev/0.0.0-dev.0 (Go go1.23.2; windows/amd64)
             X-Ms-Correlation-Request-Id:
                 - 0219b48a4100954746d6665de116f3fd
@@ -1921,7 +1878,6 @@
                 - SANITIZED
             User-Agent:
                 - azsdk-go-armresources.ResourceGroupsClient/v1.1.1 (go1.23.2; Windows_NT),azdev/0.0.0-dev.0 (Go go1.23.2; windows/amd64)
->>>>>>> 37baa781
             X-Ms-Correlation-Request-Id:
                 - 0219b48a4100954746d6665de116f3fd
         url: https://management.azure.com:443/subscriptions/faa080af-c1d8-40ad-9cce-e1a450ca5b57/operationresults/eyJqb2JJZCI6IlJFU09VUkNFR1JPVVBERUxFVElPTkpPQi1SRzoyREFaRFRFU1Q6MkRXRkFEOUZELUVBU1RVUzIiLCJqb2JMb2NhdGlvbiI6ImVhc3R1czIifQ?api-version=2021-04-01&t=638768165137346671&c=MIIHpTCCBo2gAwIBAgITfwTYu0qoRwcN0bP8jwAEBNi7SjANBgkqhkiG9w0BAQsFADBEMRMwEQYKCZImiZPyLGQBGRYDR0JMMRMwEQYKCZImiZPyLGQBGRYDQU1FMRgwFgYDVQQDEw9BTUUgSW5mcmEgQ0EgMDIwHhcNMjUwMTIzMjA0ODUxWhcNMjUwNzIyMjA0ODUxWjBAMT4wPAYDVQQDEzVhc3luY29wZXJhdGlvbnNpZ25pbmdjZXJ0aWZpY2F0ZS5tYW5hZ2VtZW50LmF6dXJlLmNvbTCCASIwDQYJKoZIhvcNAQEBBQADggEPADCCAQoCggEBALJiyUikcpMswfhvdsI_rXYHu5usdpZW7yAqWPwx7nyvDBbA6tYMOwIWDF3lmy48lA46kFg2__zl_gVcj_Jw_2ue8USufQFsjmlCYmhbryemgmCuZucLrVs0nOW_5HVAX7QY9eBRWotqXIDJPTRyoGqWrXm2qO_sMjVacTB19-WMO5gHXKvOrm3HRspddB5sJUi15aHoSTlGgepJ8Bc6vMEFWUSNkkRqGt-EtMDQGAf2PFA2rkeizLvEPyGwqA04f56eXcnvVc-9t6jGFggfFusEW3_EaE1CqF_Aemzi9kaAhLfj5fOyZHybExiqyzL3WDGLAe-mC9uhOggcp5HjtKECAwEAAaOCBJIwggSOMCcGCSsGAQQBgjcVCgQaMBgwCgYIKwYBBQUHAwEwCgYIKwYBBQUHAwIwPQYJKwYBBAGCNxUHBDAwLgYmKwYBBAGCNxUIhpDjDYTVtHiE8Ys-hZvdFs6dEoFghfmRS4WsmTQCAWQCAQcwggHaBggrBgEFBQcBAQSCAcwwggHIMGYGCCsGAQUFBzAChlpodHRwOi8vY3JsLm1pY3Jvc29mdC5jb20vcGtpaW5mcmEvQ2VydHMvQkwyUEtJSU5UQ0EwMS5BTUUuR0JMX0FNRSUyMEluZnJhJTIwQ0ElMjAwMig0KS5jcnQwVgYIKwYBBQUHMAKGSmh0dHA6Ly9jcmwxLmFtZS5nYmwvYWlhL0JMMlBLSUlOVENBMDEuQU1FLkdCTF9BTUUlMjBJbmZyYSUyMENBJTIwMDIoNCkuY3J0MFYGCCsGAQUFBzAChkpodHRwOi8vY3JsMi5hbWUuZ2JsL2FpYS9CTDJQS0lJTlRDQTAxLkFNRS5HQkxfQU1FJTIwSW5mcmElMjBDQSUyMDAyKDQpLmNydDBWBggrBgEFBQcwAoZKaHR0cDovL2NybDMuYW1lLmdibC9haWEvQkwyUEtJSU5UQ0EwMS5BTUUuR0JMX0FNRSUyMEluZnJhJTIwQ0ElMjAwMig0KS5jcnQwVgYIKwYBBQUHMAKGSmh0dHA6Ly9jcmw0LmFtZS5nYmwvYWlhL0JMMlBLSUlOVENBMDEuQU1FLkdCTF9BTUUlMjBJbmZyYSUyMENBJTIwMDIoNCkuY3J0MB0GA1UdDgQWBBTFiuatBch4getEuR5ddJpfuPsJ8DAOBgNVHQ8BAf8EBAMCBaAwggE1BgNVHR8EggEsMIIBKDCCASSgggEgoIIBHIZCaHR0cDovL2NybC5taWNyb3NvZnQuY29tL3BraWluZnJhL0NSTC9BTUUlMjBJbmZyYSUyMENBJTIwMDIoNCkuY3JshjRodHRwOi8vY3JsMS5hbWUuZ2JsL2NybC9BTUUlMjBJbmZyYSUyMENBJTIwMDIoNCkuY3JshjRodHRwOi8vY3JsMi5hbWUuZ2JsL2NybC9BTUUlMjBJbmZyYSUyMENBJTIwMDIoNCkuY3JshjRodHRwOi8vY3JsMy5hbWUuZ2JsL2NybC9BTUUlMjBJbmZyYSUyMENBJTIwMDIoNCkuY3JshjRodHRwOi8vY3JsNC5hbWUuZ2JsL2NybC9BTUUlMjBJbmZyYSUyMENBJTIwMDIoNCkuY3JsMIGdBgNVHSAEgZUwgZIwDAYKKwYBBAGCN3sBATBmBgorBgEEAYI3ewICMFgwVgYIKwYBBQUHAgIwSh5IADMAMwBlADAAMQA5ADIAMQAtADQAZAA2ADQALQA0AGYAOABjAC0AYQAwADUANQAtADUAYgBkAGEAZgBmAGQANQBlADMAMwBkMAwGCisGAQQBgjd7AwIwDAYKKwYBBAGCN3sEAjAfBgNVHSMEGDAWgBSuecJrXSWIEwb2BwnDl3x7l48dVTAdBgNVHSUEFjAUBggrBgEFBQcDAQYIKwYBBQUHAwIwDQYJKoZIhvcNAQELBQADggEBAIxmxJ5xNUiG8PRXsUSme6IbA37JinZso0lwEjfgtHmK1DZhhGugl-cdjEw10JLCVwaiKd-q2yljbccx_MpSj2rx5yGUNb32Cv2p40-HWzxtYMw0j9JGcrJWoP_apkjIELce110mKIOL4dJ3r8N5cXuhEatDvAPjNYjdG9YgGTE1s1CLy9MvJsLRVQnWtxDWlWsj_XgzlBhvgxwXILR7A48GZLe9ENWEJwEl_AmMGT_o5kKmBfcKl6mjYWjCchXL5bHKE5dnl9X3W2eQTdqqGqh2z2KAUwyCu2xOV5xh6Zjg6SDEuPHvcBqAHqMgqi3E38hUBBXw4AXVsmQhz5FyOg8&s=a9jomyQNiWCSOsYiFlW01M47CIxeuVR7wTo6BsSH9jR_vLY3p5Hqa3NuFH2elcilYXYen5V7TLSqQJ5JYxox1FJ5hmBiH2cvAVHLL4JZuBDlVvnGHQo7IWTsEfph0GHFgBmgwnKmren0GeuZCsWNfNjm4f-86YRtZUOel-kJa8HewtlMh_-0d3vtQcKSjX_3PyY0W3Rn0acbLHK9gPgERwZC5M2eMUPvpP2hNWOjTYzATeUzWqBOqMcQuPtXhNf4fxUGrMuXSj1au0tB8_QoiwNqeZC9zIScSbyoQqBPKeCGVKbxZ9LX-Cmy_15UA5hFx_3yB3p96MPXvUj1vdwMCQ&h=CEhz8kI42mR-NFTmqmFJ1bDYoxBiH3Ps2m4ARoAKdog
@@ -1988,11 +1944,7 @@
             Authorization:
                 - SANITIZED
             User-Agent:
-<<<<<<< HEAD
-                - azsdk-go-armresources.ResourceGroupsClient/v1.1.1 (go1.24.0; linux),azdev/0.0.0-dev.0 (Go go1.24.0; linux/amd64)
-=======
-                - azsdk-go-armresources.DeploymentsClient/v1.1.1 (go1.23.2; Windows_NT),azdev/0.0.0-dev.0 (Go go1.23.2; windows/amd64)
->>>>>>> 37baa781
+                - azsdk-go-armresources.DeploymentsClient/v1.1.1 (go1.23.2; Windows_NT),azdev/0.0.0-dev.0 (Go go1.23.2; windows/amd64)
             X-Ms-Correlation-Request-Id:
                 - 0219b48a4100954746d6665de116f3fd
         url: https://management.azure.com:443/subscriptions/faa080af-c1d8-40ad-9cce-e1a450ca5b57/providers/Microsoft.Resources/deployments/azdtest-wfad9fd-1741219531?api-version=2021-04-01
@@ -2065,11 +2017,7 @@
             Content-Type:
                 - application/json
             User-Agent:
-<<<<<<< HEAD
-                - azsdk-go-armresources.Client/v1.1.1 (go1.24.0; linux),azdev/0.0.0-dev.0 (Go go1.24.0; linux/amd64)
-=======
-                - azsdk-go-armresources.DeploymentsClient/v1.1.1 (go1.23.2; Windows_NT),azdev/0.0.0-dev.0 (Go go1.23.2; windows/amd64)
->>>>>>> 37baa781
+                - azsdk-go-armresources.DeploymentsClient/v1.1.1 (go1.23.2; Windows_NT),azdev/0.0.0-dev.0 (Go go1.23.2; windows/amd64)
             X-Ms-Correlation-Request-Id:
                 - 0219b48a4100954746d6665de116f3fd
         url: https://management.azure.com:443/subscriptions/faa080af-c1d8-40ad-9cce-e1a450ca5b57/providers/Microsoft.Resources/deployments/azdtest-wfad9fd-1741219531?api-version=2021-04-01
@@ -2140,11 +2088,7 @@
             Authorization:
                 - SANITIZED
             User-Agent:
-<<<<<<< HEAD
-                - azsdk-go-armresources.DeploymentsClient/v1.1.1 (go1.24.0; linux),azdev/0.0.0-dev.0 (Go go1.24.0; linux/amd64)
-=======
-                - azsdk-go-armresources.DeploymentsClient/v1.1.1 (go1.23.2; Windows_NT),azdev/0.0.0-dev.0 (Go go1.23.2; windows/amd64)
->>>>>>> 37baa781
+                - azsdk-go-armresources.DeploymentsClient/v1.1.1 (go1.23.2; Windows_NT),azdev/0.0.0-dev.0 (Go go1.23.2; windows/amd64)
             X-Ms-Correlation-Request-Id:
                 - 0219b48a4100954746d6665de116f3fd
         url: https://management.azure.com:443/subscriptions/faa080af-c1d8-40ad-9cce-e1a450ca5b57/providers/Microsoft.Resources/deployments/azdtest-wfad9fd-1741219531/operationStatuses/08584603871555621975?api-version=2021-04-01&t=638768165322283520&c=MIIHpTCCBo2gAwIBAgITfwTYu0qoRwcN0bP8jwAEBNi7SjANBgkqhkiG9w0BAQsFADBEMRMwEQYKCZImiZPyLGQBGRYDR0JMMRMwEQYKCZImiZPyLGQBGRYDQU1FMRgwFgYDVQQDEw9BTUUgSW5mcmEgQ0EgMDIwHhcNMjUwMTIzMjA0ODUxWhcNMjUwNzIyMjA0ODUxWjBAMT4wPAYDVQQDEzVhc3luY29wZXJhdGlvbnNpZ25pbmdjZXJ0aWZpY2F0ZS5tYW5hZ2VtZW50LmF6dXJlLmNvbTCCASIwDQYJKoZIhvcNAQEBBQADggEPADCCAQoCggEBALJiyUikcpMswfhvdsI_rXYHu5usdpZW7yAqWPwx7nyvDBbA6tYMOwIWDF3lmy48lA46kFg2__zl_gVcj_Jw_2ue8USufQFsjmlCYmhbryemgmCuZucLrVs0nOW_5HVAX7QY9eBRWotqXIDJPTRyoGqWrXm2qO_sMjVacTB19-WMO5gHXKvOrm3HRspddB5sJUi15aHoSTlGgepJ8Bc6vMEFWUSNkkRqGt-EtMDQGAf2PFA2rkeizLvEPyGwqA04f56eXcnvVc-9t6jGFggfFusEW3_EaE1CqF_Aemzi9kaAhLfj5fOyZHybExiqyzL3WDGLAe-mC9uhOggcp5HjtKECAwEAAaOCBJIwggSOMCcGCSsGAQQBgjcVCgQaMBgwCgYIKwYBBQUHAwEwCgYIKwYBBQUHAwIwPQYJKwYBBAGCNxUHBDAwLgYmKwYBBAGCNxUIhpDjDYTVtHiE8Ys-hZvdFs6dEoFghfmRS4WsmTQCAWQCAQcwggHaBggrBgEFBQcBAQSCAcwwggHIMGYGCCsGAQUFBzAChlpodHRwOi8vY3JsLm1pY3Jvc29mdC5jb20vcGtpaW5mcmEvQ2VydHMvQkwyUEtJSU5UQ0EwMS5BTUUuR0JMX0FNRSUyMEluZnJhJTIwQ0ElMjAwMig0KS5jcnQwVgYIKwYBBQUHMAKGSmh0dHA6Ly9jcmwxLmFtZS5nYmwvYWlhL0JMMlBLSUlOVENBMDEuQU1FLkdCTF9BTUUlMjBJbmZyYSUyMENBJTIwMDIoNCkuY3J0MFYGCCsGAQUFBzAChkpodHRwOi8vY3JsMi5hbWUuZ2JsL2FpYS9CTDJQS0lJTlRDQTAxLkFNRS5HQkxfQU1FJTIwSW5mcmElMjBDQSUyMDAyKDQpLmNydDBWBggrBgEFBQcwAoZKaHR0cDovL2NybDMuYW1lLmdibC9haWEvQkwyUEtJSU5UQ0EwMS5BTUUuR0JMX0FNRSUyMEluZnJhJTIwQ0ElMjAwMig0KS5jcnQwVgYIKwYBBQUHMAKGSmh0dHA6Ly9jcmw0LmFtZS5nYmwvYWlhL0JMMlBLSUlOVENBMDEuQU1FLkdCTF9BTUUlMjBJbmZyYSUyMENBJTIwMDIoNCkuY3J0MB0GA1UdDgQWBBTFiuatBch4getEuR5ddJpfuPsJ8DAOBgNVHQ8BAf8EBAMCBaAwggE1BgNVHR8EggEsMIIBKDCCASSgggEgoIIBHIZCaHR0cDovL2NybC5taWNyb3NvZnQuY29tL3BraWluZnJhL0NSTC9BTUUlMjBJbmZyYSUyMENBJTIwMDIoNCkuY3JshjRodHRwOi8vY3JsMS5hbWUuZ2JsL2NybC9BTUUlMjBJbmZyYSUyMENBJTIwMDIoNCkuY3JshjRodHRwOi8vY3JsMi5hbWUuZ2JsL2NybC9BTUUlMjBJbmZyYSUyMENBJTIwMDIoNCkuY3JshjRodHRwOi8vY3JsMy5hbWUuZ2JsL2NybC9BTUUlMjBJbmZyYSUyMENBJTIwMDIoNCkuY3JshjRodHRwOi8vY3JsNC5hbWUuZ2JsL2NybC9BTUUlMjBJbmZyYSUyMENBJTIwMDIoNCkuY3JsMIGdBgNVHSAEgZUwgZIwDAYKKwYBBAGCN3sBATBmBgorBgEEAYI3ewICMFgwVgYIKwYBBQUHAgIwSh5IADMAMwBlADAAMQA5ADIAMQAtADQAZAA2ADQALQA0AGYAOABjAC0AYQAwADUANQAtADUAYgBkAGEAZgBmAGQANQBlADMAMwBkMAwGCisGAQQBgjd7AwIwDAYKKwYBBAGCN3sEAjAfBgNVHSMEGDAWgBSuecJrXSWIEwb2BwnDl3x7l48dVTAdBgNVHSUEFjAUBggrBgEFBQcDAQYIKwYBBQUHAwIwDQYJKoZIhvcNAQELBQADggEBAIxmxJ5xNUiG8PRXsUSme6IbA37JinZso0lwEjfgtHmK1DZhhGugl-cdjEw10JLCVwaiKd-q2yljbccx_MpSj2rx5yGUNb32Cv2p40-HWzxtYMw0j9JGcrJWoP_apkjIELce110mKIOL4dJ3r8N5cXuhEatDvAPjNYjdG9YgGTE1s1CLy9MvJsLRVQnWtxDWlWsj_XgzlBhvgxwXILR7A48GZLe9ENWEJwEl_AmMGT_o5kKmBfcKl6mjYWjCchXL5bHKE5dnl9X3W2eQTdqqGqh2z2KAUwyCu2xOV5xh6Zjg6SDEuPHvcBqAHqMgqi3E38hUBBXw4AXVsmQhz5FyOg8&s=FK4HX3xwLDVa9SdI250uBQWSMLLWplcbPMu19ZW96qQ8qYsqIJNCIp5EFKlBQtiz3eovpCL0fA5zMR20zvFZBw2596dRvRsCdc377QpoOGeQxsurpBBL5B_zhz795eaxmqw3HrkwcUr7G_JNquwSqQtHY4wr1y1DGoFu4wynVfKcWXDHJcG3--mf3AGd-xcSh9G_vaGNWZD3eNJLNQ0uRPylX5UBdLj-UTPTjgRVasNVk37YiR7yrTIRbgVrZaw2fuvjEFLxQA4Gs_Z2C4xP6tZf4iLZL_jEctX9URHSkFaU8U-QQ151dBJd6Hj573uQfF5fTW_nf0BWIS2fhU9yzg&h=6ZEbx-1YOpn5Y4m84zBWsjKdkv-ruh7dNF5lHrjd65w
@@ -2211,11 +2155,7 @@
             Authorization:
                 - SANITIZED
             User-Agent:
-<<<<<<< HEAD
-                - azsdk-go-armresources.ResourceGroupsClient/v1.1.1 (go1.24.0; linux),azdev/0.0.0-dev.0 (Go go1.24.0; linux/amd64)
-=======
-                - azsdk-go-armresources.DeploymentsClient/v1.1.1 (go1.23.2; Windows_NT),azdev/0.0.0-dev.0 (Go go1.23.2; windows/amd64)
->>>>>>> 37baa781
+                - azsdk-go-armresources.DeploymentsClient/v1.1.1 (go1.23.2; Windows_NT),azdev/0.0.0-dev.0 (Go go1.23.2; windows/amd64)
             X-Ms-Correlation-Request-Id:
                 - 0219b48a4100954746d6665de116f3fd
         url: https://management.azure.com:443/subscriptions/faa080af-c1d8-40ad-9cce-e1a450ca5b57/providers/Microsoft.Resources/deployments/azdtest-wfad9fd-1741219531?api-version=2021-04-01
@@ -2284,11 +2224,7 @@
             Authorization:
                 - SANITIZED
             User-Agent:
-<<<<<<< HEAD
-                - azsdk-go-armresources.Client/v1.1.1 (go1.24.0; linux),azdev/0.0.0-dev.0 (Go go1.24.0; linux/amd64)
-=======
                 - azsdk-go-armsubscriptions/v1.0.0 (go1.23.2; Windows_NT),azdev/0.0.0-dev.0 (Go go1.23.2; windows/amd64)
->>>>>>> 37baa781
             X-Ms-Correlation-Request-Id:
                 - 781ea458d5113457667d942e165b1b47
         url: https://management.azure.com:443/subscriptions/faa080af-c1d8-40ad-9cce-e1a450ca5b57/locations?api-version=2021-01-01
@@ -2357,11 +2293,7 @@
             Authorization:
                 - SANITIZED
             User-Agent:
-<<<<<<< HEAD
-                - azsdk-go-armresources.ResourceGroupsClient/v1.1.1 (go1.24.0; linux),azdev/0.0.0-dev.0 (Go go1.24.0; linux/amd64)
-=======
-                - azsdk-go-armresources.DeploymentsClient/v1.1.1 (go1.23.2; Windows_NT),azdev/0.0.0-dev.0 (Go go1.23.2; windows/amd64)
->>>>>>> 37baa781
+                - azsdk-go-armresources.DeploymentsClient/v1.1.1 (go1.23.2; Windows_NT),azdev/0.0.0-dev.0 (Go go1.23.2; windows/amd64)
             X-Ms-Correlation-Request-Id:
                 - 781ea458d5113457667d942e165b1b47
         url: https://management.azure.com:443/subscriptions/faa080af-c1d8-40ad-9cce-e1a450ca5b57/providers/Microsoft.Resources/deployments/?api-version=2021-04-01
@@ -2428,11 +2360,7 @@
             Authorization:
                 - SANITIZED
             User-Agent:
-<<<<<<< HEAD
-                - azsdk-go-armresources.ResourceGroupsClient/v1.1.1 (go1.24.0; linux),azdev/0.0.0-dev.0 (Go go1.24.0; linux/amd64)
-=======
-                - azsdk-go-armresources.DeploymentsClient/v1.1.1 (go1.23.2; Windows_NT),azdev/0.0.0-dev.0 (Go go1.23.2; windows/amd64)
->>>>>>> 37baa781
+                - azsdk-go-armresources.DeploymentsClient/v1.1.1 (go1.23.2; Windows_NT),azdev/0.0.0-dev.0 (Go go1.23.2; windows/amd64)
             X-Ms-Correlation-Request-Id:
                 - 781ea458d5113457667d942e165b1b47
         url: https://management.azure.com:443/subscriptions/faa080af-c1d8-40ad-9cce-e1a450ca5b57/providers/Microsoft.Resources/deployments/?api-version=2021-04-01&%24skiptoken=3ZJBa8JAEIV%2fi3uusKtBWm%2bms4K1MzGbnbTpTdRKjCTQpsSs%2bN%2b7UQqe66k97cA%2bZt77eEexqso6L7%2bWdV6Vtio25acYH8WLTiwng24sN4d6sfyo804x37RiLFTvvkc2O6DL%2buLurDBV8%2fOnZNAzxTRE2DYxvwFyHBCEoYE9xDKdImtJNoTYpo9k1%2b9GUfScyCYC9rqsjWwxQFdIgplD0BJzpQ2rRbR70mhXLgJ%2fGfzOSb8vTndCT27wqka3eD2Q1QHZlaLOr2NJuXo1vMeE5QgLwyYlxl3VGtBDgonPuPX58Oz7wnj4hxj%2fzmogb0Q8a3zZGnLZAHdaUatiLh7mhokvlZg5Ao9Yr%2bO0e8Gcq2J5HyX2Gn3m0Oor9P8kzun0DQ%3d%3d
@@ -2499,11 +2427,7 @@
             Authorization:
                 - SANITIZED
             User-Agent:
-<<<<<<< HEAD
-                - azsdk-go-armresources.DeploymentsClient/v1.1.1 (go1.24.0; linux),azdev/0.0.0-dev.0 (Go go1.24.0; linux/amd64)
-=======
-                - azsdk-go-armresources.DeploymentsClient/v1.1.1 (go1.23.2; Windows_NT),azdev/0.0.0-dev.0 (Go go1.23.2; windows/amd64)
->>>>>>> 37baa781
+                - azsdk-go-armresources.DeploymentsClient/v1.1.1 (go1.23.2; Windows_NT),azdev/0.0.0-dev.0 (Go go1.23.2; windows/amd64)
             X-Ms-Correlation-Request-Id:
                 - 781ea458d5113457667d942e165b1b47
         url: https://management.azure.com:443/subscriptions/faa080af-c1d8-40ad-9cce-e1a450ca5b57/providers/Microsoft.Resources/deployments/?api-version=2021-04-01&%24skiptoken=zc9La4NAFAXg3%2bKsDTgaS3BXeycg6Z3p6EyK3QVrxAcjtAZf%2bN9rSkrptt10ebnnwHdmkrWmK83l1JWtUW2dm3cSzOSZJUonLgnMpWlswu5v50xMPnRPp7euvBYO%2bUgCQq2dxVU64JRuiP2ZiNv%2b60ednRXX%2bxCh6KV%2bAdRyyyEMY2hAOsc9auZwFYJUxweuXs8x5eIxcXoBes2lI06Zj1Xk8wp9AdEkEirlmsGK9RraMQbm4VSPWGUuh2JDFvvG937yr7t%2boXf%2bpOcQUQFsK0Cuiwp31fMEojus5cAn9FEVA4L2vtX%2fnLksHw%3d%3d
@@ -2570,11 +2494,7 @@
             Authorization:
                 - SANITIZED
             User-Agent:
-<<<<<<< HEAD
-                - azsdk-go-armresources.DeploymentsClient/v1.1.1 (go1.24.0; linux),azdev/0.0.0-dev.0 (Go go1.24.0; linux/amd64)
-=======
-                - azsdk-go-armresources.DeploymentsClient/v1.1.1 (go1.23.2; Windows_NT),azdev/0.0.0-dev.0 (Go go1.23.2; windows/amd64)
->>>>>>> 37baa781
+                - azsdk-go-armresources.DeploymentsClient/v1.1.1 (go1.23.2; Windows_NT),azdev/0.0.0-dev.0 (Go go1.23.2; windows/amd64)
             X-Ms-Correlation-Request-Id:
                 - 781ea458d5113457667d942e165b1b47
         url: https://management.azure.com:443/subscriptions/faa080af-c1d8-40ad-9cce-e1a450ca5b57/providers/Microsoft.Resources/deployments/?api-version=2021-04-01&%24skiptoken=q1ZKzs8rycwrTSzJzM8Lyc9OzStWsqpWcnUMDgkNNlKyyivNydGBcmG8cFeQJIwX6h3sHxriAeMG%2bPs4%2brk4u%2fqFBDn6wAQhOuDGQbjGENnaWgA%3d
@@ -2647,11 +2567,7 @@
             Content-Type:
                 - application/json
             User-Agent:
-<<<<<<< HEAD
-                - azsdk-go-armresources.DeploymentsClient/v1.1.1 (go1.24.0; linux),azdev/0.0.0-dev.0 (Go go1.24.0; linux/amd64)
-=======
-                - azsdk-go-armresources.DeploymentsClient/v1.1.1 (go1.23.2; Windows_NT),azdev/0.0.0-dev.0 (Go go1.23.2; windows/amd64)
->>>>>>> 37baa781
+                - azsdk-go-armresources.DeploymentsClient/v1.1.1 (go1.23.2; Windows_NT),azdev/0.0.0-dev.0 (Go go1.23.2; windows/amd64)
             X-Ms-Correlation-Request-Id:
                 - 781ea458d5113457667d942e165b1b47
         url: https://management.azure.com:443/providers/Microsoft.Resources/calculateTemplateHash?api-version=2021-04-01
@@ -2722,11 +2638,7 @@
             Content-Type:
                 - application/json
             User-Agent:
-<<<<<<< HEAD
-                - azsdk-go-armresources.DeploymentsClient/v1.1.1 (go1.24.0; linux),azdev/0.0.0-dev.0 (Go go1.24.0; linux/amd64)
-=======
-                - azsdk-go-armresources.DeploymentsClient/v1.1.1 (go1.23.2; Windows_NT),azdev/0.0.0-dev.0 (Go go1.23.2; windows/amd64)
->>>>>>> 37baa781
+                - azsdk-go-armresources.DeploymentsClient/v1.1.1 (go1.23.2; Windows_NT),azdev/0.0.0-dev.0 (Go go1.23.2; windows/amd64)
             X-Ms-Correlation-Request-Id:
                 - 781ea458d5113457667d942e165b1b47
         url: https://management.azure.com:443/subscriptions/faa080af-c1d8-40ad-9cce-e1a450ca5b57/providers/Microsoft.Resources/deployments/azdtest-wfad9fd-1741219531/validate?api-version=2021-04-01
@@ -2799,11 +2711,7 @@
             Content-Type:
                 - application/json
             User-Agent:
-<<<<<<< HEAD
-                - azsdk-go-armsubscriptions/v1.0.0 (go1.24.0; linux),azdev/0.0.0-dev.0 (Go go1.24.0; linux/amd64)
-=======
-                - azsdk-go-armresources.DeploymentsClient/v1.1.1 (go1.23.2; Windows_NT),azdev/0.0.0-dev.0 (Go go1.23.2; windows/amd64)
->>>>>>> 37baa781
+                - azsdk-go-armresources.DeploymentsClient/v1.1.1 (go1.23.2; Windows_NT),azdev/0.0.0-dev.0 (Go go1.23.2; windows/amd64)
             X-Ms-Correlation-Request-Id:
                 - 781ea458d5113457667d942e165b1b47
         url: https://management.azure.com:443/subscriptions/faa080af-c1d8-40ad-9cce-e1a450ca5b57/providers/Microsoft.Resources/deployments/azdtest-wfad9fd-1741219531?api-version=2021-04-01
@@ -2874,11 +2782,7 @@
             Authorization:
                 - SANITIZED
             User-Agent:
-<<<<<<< HEAD
-                - azsdk-go-armresources.DeploymentsClient/v1.1.1 (go1.24.0; linux),azdev/0.0.0-dev.0 (Go go1.24.0; linux/amd64)
-=======
-                - azsdk-go-armresources.DeploymentsClient/v1.1.1 (go1.23.2; Windows_NT),azdev/0.0.0-dev.0 (Go go1.23.2; windows/amd64)
->>>>>>> 37baa781
+                - azsdk-go-armresources.DeploymentsClient/v1.1.1 (go1.23.2; Windows_NT),azdev/0.0.0-dev.0 (Go go1.23.2; windows/amd64)
             X-Ms-Correlation-Request-Id:
                 - 781ea458d5113457667d942e165b1b47
         url: https://management.azure.com:443/subscriptions/faa080af-c1d8-40ad-9cce-e1a450ca5b57/providers/Microsoft.Resources/deployments/azdtest-wfad9fd-1741219531/operationStatuses/08584603870969839417?api-version=2021-04-01&t=638768165908424491&c=MIIHpTCCBo2gAwIBAgITfwTYu0qoRwcN0bP8jwAEBNi7SjANBgkqhkiG9w0BAQsFADBEMRMwEQYKCZImiZPyLGQBGRYDR0JMMRMwEQYKCZImiZPyLGQBGRYDQU1FMRgwFgYDVQQDEw9BTUUgSW5mcmEgQ0EgMDIwHhcNMjUwMTIzMjA0ODUxWhcNMjUwNzIyMjA0ODUxWjBAMT4wPAYDVQQDEzVhc3luY29wZXJhdGlvbnNpZ25pbmdjZXJ0aWZpY2F0ZS5tYW5hZ2VtZW50LmF6dXJlLmNvbTCCASIwDQYJKoZIhvcNAQEBBQADggEPADCCAQoCggEBALJiyUikcpMswfhvdsI_rXYHu5usdpZW7yAqWPwx7nyvDBbA6tYMOwIWDF3lmy48lA46kFg2__zl_gVcj_Jw_2ue8USufQFsjmlCYmhbryemgmCuZucLrVs0nOW_5HVAX7QY9eBRWotqXIDJPTRyoGqWrXm2qO_sMjVacTB19-WMO5gHXKvOrm3HRspddB5sJUi15aHoSTlGgepJ8Bc6vMEFWUSNkkRqGt-EtMDQGAf2PFA2rkeizLvEPyGwqA04f56eXcnvVc-9t6jGFggfFusEW3_EaE1CqF_Aemzi9kaAhLfj5fOyZHybExiqyzL3WDGLAe-mC9uhOggcp5HjtKECAwEAAaOCBJIwggSOMCcGCSsGAQQBgjcVCgQaMBgwCgYIKwYBBQUHAwEwCgYIKwYBBQUHAwIwPQYJKwYBBAGCNxUHBDAwLgYmKwYBBAGCNxUIhpDjDYTVtHiE8Ys-hZvdFs6dEoFghfmRS4WsmTQCAWQCAQcwggHaBggrBgEFBQcBAQSCAcwwggHIMGYGCCsGAQUFBzAChlpodHRwOi8vY3JsLm1pY3Jvc29mdC5jb20vcGtpaW5mcmEvQ2VydHMvQkwyUEtJSU5UQ0EwMS5BTUUuR0JMX0FNRSUyMEluZnJhJTIwQ0ElMjAwMig0KS5jcnQwVgYIKwYBBQUHMAKGSmh0dHA6Ly9jcmwxLmFtZS5nYmwvYWlhL0JMMlBLSUlOVENBMDEuQU1FLkdCTF9BTUUlMjBJbmZyYSUyMENBJTIwMDIoNCkuY3J0MFYGCCsGAQUFBzAChkpodHRwOi8vY3JsMi5hbWUuZ2JsL2FpYS9CTDJQS0lJTlRDQTAxLkFNRS5HQkxfQU1FJTIwSW5mcmElMjBDQSUyMDAyKDQpLmNydDBWBggrBgEFBQcwAoZKaHR0cDovL2NybDMuYW1lLmdibC9haWEvQkwyUEtJSU5UQ0EwMS5BTUUuR0JMX0FNRSUyMEluZnJhJTIwQ0ElMjAwMig0KS5jcnQwVgYIKwYBBQUHMAKGSmh0dHA6Ly9jcmw0LmFtZS5nYmwvYWlhL0JMMlBLSUlOVENBMDEuQU1FLkdCTF9BTUUlMjBJbmZyYSUyMENBJTIwMDIoNCkuY3J0MB0GA1UdDgQWBBTFiuatBch4getEuR5ddJpfuPsJ8DAOBgNVHQ8BAf8EBAMCBaAwggE1BgNVHR8EggEsMIIBKDCCASSgggEgoIIBHIZCaHR0cDovL2NybC5taWNyb3NvZnQuY29tL3BraWluZnJhL0NSTC9BTUUlMjBJbmZyYSUyMENBJTIwMDIoNCkuY3JshjRodHRwOi8vY3JsMS5hbWUuZ2JsL2NybC9BTUUlMjBJbmZyYSUyMENBJTIwMDIoNCkuY3JshjRodHRwOi8vY3JsMi5hbWUuZ2JsL2NybC9BTUUlMjBJbmZyYSUyMENBJTIwMDIoNCkuY3JshjRodHRwOi8vY3JsMy5hbWUuZ2JsL2NybC9BTUUlMjBJbmZyYSUyMENBJTIwMDIoNCkuY3JshjRodHRwOi8vY3JsNC5hbWUuZ2JsL2NybC9BTUUlMjBJbmZyYSUyMENBJTIwMDIoNCkuY3JsMIGdBgNVHSAEgZUwgZIwDAYKKwYBBAGCN3sBATBmBgorBgEEAYI3ewICMFgwVgYIKwYBBQUHAgIwSh5IADMAMwBlADAAMQA5ADIAMQAtADQAZAA2ADQALQA0AGYAOABjAC0AYQAwADUANQAtADUAYgBkAGEAZgBmAGQANQBlADMAMwBkMAwGCisGAQQBgjd7AwIwDAYKKwYBBAGCN3sEAjAfBgNVHSMEGDAWgBSuecJrXSWIEwb2BwnDl3x7l48dVTAdBgNVHSUEFjAUBggrBgEFBQcDAQYIKwYBBQUHAwIwDQYJKoZIhvcNAQELBQADggEBAIxmxJ5xNUiG8PRXsUSme6IbA37JinZso0lwEjfgtHmK1DZhhGugl-cdjEw10JLCVwaiKd-q2yljbccx_MpSj2rx5yGUNb32Cv2p40-HWzxtYMw0j9JGcrJWoP_apkjIELce110mKIOL4dJ3r8N5cXuhEatDvAPjNYjdG9YgGTE1s1CLy9MvJsLRVQnWtxDWlWsj_XgzlBhvgxwXILR7A48GZLe9ENWEJwEl_AmMGT_o5kKmBfcKl6mjYWjCchXL5bHKE5dnl9X3W2eQTdqqGqh2z2KAUwyCu2xOV5xh6Zjg6SDEuPHvcBqAHqMgqi3E38hUBBXw4AXVsmQhz5FyOg8&s=M9xnfeA3GDB_Z6pz49THd6rXXg7oH2FoJGHjj1w_wEsAhgbir9P7IQid05XB9dA_oIZi7mLKfKJT_61TeCfyPdmy918XLTA4RlbcILAWrJlrWzx874C-1Krgvs_UwVXUb-9nPB5r-FRi3gjtnetmtwcR5nOFXVFDBHk62-jmfsz_AQz79jIzL6Z_9XRNK3tWU3It9hxFkEqgfE9QGKpw8hef8XSjqc6VJ6AlWhsVvaKJrmeXXTpcnio5pfTPlL8QkUM44yMaAfKTXNX6wRAF97jTeYS9k9SmuREsztbFHTALQibNDYJYP3w4ybQjf4mFl05n7ng3eFsQiku25w_yVg&h=s_y0c9v-A6WEkCW-Am0Z731XjuHEypLxP1ZanEoux5Y
@@ -2945,11 +2849,7 @@
             Authorization:
                 - SANITIZED
             User-Agent:
-<<<<<<< HEAD
-                - azsdk-go-armresources.DeploymentsClient/v1.1.1 (go1.24.0; linux),azdev/0.0.0-dev.0 (Go go1.24.0; linux/amd64)
-=======
-                - azsdk-go-armresources.DeploymentsClient/v1.1.1 (go1.23.2; Windows_NT),azdev/0.0.0-dev.0 (Go go1.23.2; windows/amd64)
->>>>>>> 37baa781
+                - azsdk-go-armresources.DeploymentsClient/v1.1.1 (go1.23.2; Windows_NT),azdev/0.0.0-dev.0 (Go go1.23.2; windows/amd64)
             X-Ms-Correlation-Request-Id:
                 - 781ea458d5113457667d942e165b1b47
         url: https://management.azure.com:443/subscriptions/faa080af-c1d8-40ad-9cce-e1a450ca5b57/providers/Microsoft.Resources/deployments/azdtest-wfad9fd-1741219531?api-version=2021-04-01
@@ -3018,11 +2918,7 @@
             Authorization:
                 - SANITIZED
             User-Agent:
-<<<<<<< HEAD
-                - azsdk-go-armresources.DeploymentsClient/v1.1.1 (go1.24.0; linux),azdev/0.0.0-dev.0 (Go go1.24.0; linux/amd64)
-=======
                 - azsdk-go-armresources.ResourceGroupsClient/v1.1.1 (go1.23.2; Windows_NT),azdev/0.0.0-dev.0 (Go go1.23.2; windows/amd64)
->>>>>>> 37baa781
             X-Ms-Correlation-Request-Id:
                 - 781ea458d5113457667d942e165b1b47
         url: https://management.azure.com:443/subscriptions/faa080af-c1d8-40ad-9cce-e1a450ca5b57/resourcegroups?%24filter=tagName+eq+%27azd-env-name%27+and+tagValue+eq+%27azdtest-wfad9fd%27&api-version=2021-04-01
@@ -3091,11 +2987,7 @@
             Authorization:
                 - SANITIZED
             User-Agent:
-<<<<<<< HEAD
-                - azsdk-go-armresources.DeploymentsClient/v1.1.1 (go1.24.0; linux),azdev/0.0.0-dev.0 (Go go1.24.0; linux/amd64)
-=======
-                - azsdk-go-armresources.DeploymentsClient/v1.1.1 (go1.23.2; Windows_NT),azdev/0.0.0-dev.0 (Go go1.23.2; windows/amd64)
->>>>>>> 37baa781
+                - azsdk-go-armresources.DeploymentsClient/v1.1.1 (go1.23.2; Windows_NT),azdev/0.0.0-dev.0 (Go go1.23.2; windows/amd64)
             X-Ms-Correlation-Request-Id:
                 - e303d41a64e6aeafec60ff6484a499e3
         url: https://management.azure.com:443/subscriptions/faa080af-c1d8-40ad-9cce-e1a450ca5b57/providers/Microsoft.Resources/deployments/?api-version=2021-04-01
@@ -3162,11 +3054,7 @@
             Authorization:
                 - SANITIZED
             User-Agent:
-<<<<<<< HEAD
-                - azsdk-go-armresources.DeploymentsClient/v1.1.1 (go1.24.0; linux),azdev/0.0.0-dev.0 (Go go1.24.0; linux/amd64)
-=======
-                - azsdk-go-armresources.DeploymentsClient/v1.1.1 (go1.23.2; Windows_NT),azdev/0.0.0-dev.0 (Go go1.23.2; windows/amd64)
->>>>>>> 37baa781
+                - azsdk-go-armresources.DeploymentsClient/v1.1.1 (go1.23.2; Windows_NT),azdev/0.0.0-dev.0 (Go go1.23.2; windows/amd64)
             X-Ms-Correlation-Request-Id:
                 - e303d41a64e6aeafec60ff6484a499e3
         url: https://management.azure.com:443/subscriptions/faa080af-c1d8-40ad-9cce-e1a450ca5b57/providers/Microsoft.Resources/deployments/?api-version=2021-04-01&%24skiptoken=3ZJBa8JAEIV%2fi3uusKtBWm%2bms4K1MzGbnbTpTdRKjCTQpsSs%2bN%2b7UQqe66k97cA%2bZt77eEexqso6L7%2bWdV6Vtio25acYH8WLTiwng24sN4d6sfyo804x37RiLFTvvkc2O6DL%2buLurDBV8%2fOnZNAzxTRE2DYxvwFyHBCEoYE9xDKdImtJNoTYpo9k1%2b9GUfScyCYC9rqsjWwxQFdIgplD0BJzpQ2rRbR70mhXLgJ%2fGfzOSb8vTndCT27wqka3eD2Q1QHZlaLOr2NJuXo1vMeE5QgLwyYlxl3VGtBDgonPuPX58Oz7wnj4hxj%2fzmogb0Q8a3zZGnLZAHdaUatiLh7mhokvlZg5Ao9Yr%2bO0e8Gcq2J5HyX2Gn3m0Oor9P8kzun0DQ%3d%3d
@@ -3233,11 +3121,7 @@
             Authorization:
                 - SANITIZED
             User-Agent:
-<<<<<<< HEAD
-                - azsdk-go-armresources.ResourceGroupsClient/v1.1.1 (go1.24.0; linux),azdev/0.0.0-dev.0 (Go go1.24.0; linux/amd64)
-=======
-                - azsdk-go-armresources.DeploymentsClient/v1.1.1 (go1.23.2; Windows_NT),azdev/0.0.0-dev.0 (Go go1.23.2; windows/amd64)
->>>>>>> 37baa781
+                - azsdk-go-armresources.DeploymentsClient/v1.1.1 (go1.23.2; Windows_NT),azdev/0.0.0-dev.0 (Go go1.23.2; windows/amd64)
             X-Ms-Correlation-Request-Id:
                 - e303d41a64e6aeafec60ff6484a499e3
         url: https://management.azure.com:443/subscriptions/faa080af-c1d8-40ad-9cce-e1a450ca5b57/providers/Microsoft.Resources/deployments/?api-version=2021-04-01&%24skiptoken=zc9La4NAFAXg3%2bKsDTgaS3BXeycg6Z3p6EyK3QVrxAcjtAZf%2bN9rSkrptt10ebnnwHdmkrWmK83l1JWtUW2dm3cSzOSZJUonLgnMpWlswu5v50xMPnRPp7euvBYO%2bUgCQq2dxVU64JRuiP2ZiNv%2b60ednRXX%2bxCh6KV%2bAdRyyyEMY2hAOsc9auZwFYJUxweuXs8x5eIxcXoBes2lI06Zj1Xk8wp9AdEkEirlmsGK9RraMQbm4VSPWGUuh2JDFvvG937yr7t%2boXf%2bpOcQUQFsK0Cuiwp31fMEojus5cAn9FEVA4L2vtX%2fnLksHw%3d%3d
@@ -3304,11 +3188,7 @@
             Authorization:
                 - SANITIZED
             User-Agent:
-<<<<<<< HEAD
-                - azsdk-go-armresources.DeploymentsClient/v1.1.1 (go1.24.0; linux),azdev/0.0.0-dev.0 (Go go1.24.0; linux/amd64)
-=======
-                - azsdk-go-armresources.DeploymentsClient/v1.1.1 (go1.23.2; Windows_NT),azdev/0.0.0-dev.0 (Go go1.23.2; windows/amd64)
->>>>>>> 37baa781
+                - azsdk-go-armresources.DeploymentsClient/v1.1.1 (go1.23.2; Windows_NT),azdev/0.0.0-dev.0 (Go go1.23.2; windows/amd64)
             X-Ms-Correlation-Request-Id:
                 - e303d41a64e6aeafec60ff6484a499e3
         url: https://management.azure.com:443/subscriptions/faa080af-c1d8-40ad-9cce-e1a450ca5b57/providers/Microsoft.Resources/deployments/?api-version=2021-04-01&%24skiptoken=q1ZKzs8rycwrTSzJzM8Lyc9OzStWsqpWcnUMDgkNNlKyyivNydGBcmG8cFeQJIwX6h3sHxriAeMG%2bPs4%2brk4u%2fqFBDn6wAQhOuDGQbjGENnaWgA%3d
@@ -3377,11 +3257,7 @@
             Authorization:
                 - SANITIZED
             User-Agent:
-<<<<<<< HEAD
-                - azsdk-go-armresources.DeploymentsClient/v1.1.1 (go1.24.0; linux),azdev/0.0.0-dev.0 (Go go1.24.0; linux/amd64)
-=======
-                - azsdk-go-armresources.DeploymentsClient/v1.1.1 (go1.23.2; Windows_NT),azdev/0.0.0-dev.0 (Go go1.23.2; windows/amd64)
->>>>>>> 37baa781
+                - azsdk-go-armresources.DeploymentsClient/v1.1.1 (go1.23.2; Windows_NT),azdev/0.0.0-dev.0 (Go go1.23.2; windows/amd64)
             X-Ms-Correlation-Request-Id:
                 - e303d41a64e6aeafec60ff6484a499e3
         url: https://management.azure.com:443/subscriptions/faa080af-c1d8-40ad-9cce-e1a450ca5b57/providers/Microsoft.Resources/deployments/azdtest-wfad9fd-1741219531?api-version=2021-04-01
@@ -3450,11 +3326,7 @@
             Authorization:
                 - SANITIZED
             User-Agent:
-<<<<<<< HEAD
-                - azsdk-go-armresources.ResourceGroupsClient/v1.1.1 (go1.24.0; linux),azdev/0.0.0-dev.0 (Go go1.24.0; linux/amd64)
-=======
                 - azsdk-go-armresources.ResourceGroupsClient/v1.1.1 (go1.23.2; Windows_NT),azdev/0.0.0-dev.0 (Go go1.23.2; windows/amd64)
->>>>>>> 37baa781
             X-Ms-Correlation-Request-Id:
                 - e303d41a64e6aeafec60ff6484a499e3
         url: https://management.azure.com:443/subscriptions/faa080af-c1d8-40ad-9cce-e1a450ca5b57/resourcegroups?%24filter=tagName+eq+%27azd-env-name%27+and+tagValue+eq+%27azdtest-wfad9fd%27&api-version=2021-04-01
@@ -3523,11 +3395,7 @@
             Authorization:
                 - SANITIZED
             User-Agent:
-<<<<<<< HEAD
-                - azsdk-go-armresources.Client/v1.1.1 (go1.24.0; linux),azdev/0.0.0-dev.0 (Go go1.24.0; linux/amd64)
-=======
                 - azsdk-go-armresources.Client/v1.1.1 (go1.23.2; Windows_NT),azdev/0.0.0-dev.0 (Go go1.23.2; windows/amd64)
->>>>>>> 37baa781
             X-Ms-Correlation-Request-Id:
                 - e303d41a64e6aeafec60ff6484a499e3
         url: https://management.azure.com:443/subscriptions/faa080af-c1d8-40ad-9cce-e1a450ca5b57/resourceGroups/rg-azdtest-wfad9fd/resources?api-version=2021-04-01
@@ -3596,11 +3464,7 @@
             Authorization:
                 - SANITIZED
             User-Agent:
-<<<<<<< HEAD
-                - azsdk-go-armresources.DeploymentsClient/v1.1.1 (go1.24.0; linux),azdev/0.0.0-dev.0 (Go go1.24.0; linux/amd64)
-=======
-                - azsdk-go-armresources.DeploymentsClient/v1.1.1 (go1.23.2; Windows_NT),azdev/0.0.0-dev.0 (Go go1.23.2; windows/amd64)
->>>>>>> 37baa781
+                - azsdk-go-armresources.DeploymentsClient/v1.1.1 (go1.23.2; Windows_NT),azdev/0.0.0-dev.0 (Go go1.23.2; windows/amd64)
             X-Ms-Correlation-Request-Id:
                 - e303d41a64e6aeafec60ff6484a499e3
         url: https://management.azure.com:443/subscriptions/faa080af-c1d8-40ad-9cce-e1a450ca5b57/providers/Microsoft.Resources/deployments/azdtest-wfad9fd-1741219531?api-version=2021-04-01
@@ -3669,11 +3533,7 @@
             Authorization:
                 - SANITIZED
             User-Agent:
-<<<<<<< HEAD
-                - azsdk-go-armresources.ResourceGroupsClient/v1.1.1 (go1.24.0; linux),azdev/0.0.0-dev.0 (Go go1.24.0; linux/amd64)
-=======
                 - azsdk-go-armresources.ResourceGroupsClient/v1.1.1 (go1.23.2; Windows_NT),azdev/0.0.0-dev.0 (Go go1.23.2; windows/amd64)
->>>>>>> 37baa781
             X-Ms-Correlation-Request-Id:
                 - e303d41a64e6aeafec60ff6484a499e3
         url: https://management.azure.com:443/subscriptions/faa080af-c1d8-40ad-9cce-e1a450ca5b57/resourcegroups?%24filter=tagName+eq+%27azd-env-name%27+and+tagValue+eq+%27azdtest-wfad9fd%27&api-version=2021-04-01
@@ -3742,11 +3602,7 @@
             Authorization:
                 - SANITIZED
             User-Agent:
-<<<<<<< HEAD
-                - azsdk-go-armresources.Client/v1.1.1 (go1.24.0; linux),azdev/0.0.0-dev.0 (Go go1.24.0; linux/amd64)
-=======
                 - azsdk-go-armresources.Client/v1.1.1 (go1.23.2; Windows_NT),azdev/0.0.0-dev.0 (Go go1.23.2; windows/amd64)
->>>>>>> 37baa781
             X-Ms-Correlation-Request-Id:
                 - e303d41a64e6aeafec60ff6484a499e3
         url: https://management.azure.com:443/subscriptions/faa080af-c1d8-40ad-9cce-e1a450ca5b57/resourceGroups/rg-azdtest-wfad9fd/resources?api-version=2021-04-01
@@ -3815,11 +3671,7 @@
             Authorization:
                 - SANITIZED
             User-Agent:
-<<<<<<< HEAD
-                - azsdk-go-armresources.ResourceGroupsClient/v1.1.1 (go1.24.0; linux),azdev/0.0.0-dev.0 (Go go1.24.0; linux/amd64)
-=======
                 - azsdk-go-armresources.ResourceGroupsClient/v1.1.1 (go1.23.2; Windows_NT),azdev/0.0.0-dev.0 (Go go1.23.2; windows/amd64)
->>>>>>> 37baa781
             X-Ms-Correlation-Request-Id:
                 - e303d41a64e6aeafec60ff6484a499e3
         url: https://management.azure.com:443/subscriptions/faa080af-c1d8-40ad-9cce-e1a450ca5b57/resourcegroups/rg-azdtest-wfad9fd?api-version=2021-04-01
@@ -3888,11 +3740,7 @@
             Authorization:
                 - SANITIZED
             User-Agent:
-<<<<<<< HEAD
-                - azsdk-go-armresources.ResourceGroupsClient/v1.1.1 (go1.24.0; linux),azdev/0.0.0-dev.0 (Go go1.24.0; linux/amd64)
-=======
                 - azsdk-go-armresources.ResourceGroupsClient/v1.1.1 (go1.23.2; Windows_NT),azdev/0.0.0-dev.0 (Go go1.23.2; windows/amd64)
->>>>>>> 37baa781
             X-Ms-Correlation-Request-Id:
                 - e303d41a64e6aeafec60ff6484a499e3
         url: https://management.azure.com:443/subscriptions/faa080af-c1d8-40ad-9cce-e1a450ca5b57/operationresults/eyJqb2JJZCI6IlJFU09VUkNFR1JPVVBERUxFVElPTkpPQi1SRzoyREFaRFRFU1Q6MkRXRkFEOUZELUVBU1RVUzIiLCJqb2JMb2NhdGlvbiI6ImVhc3R1czIifQ?api-version=2021-04-01&t=638768167057163884&c=MIIHpTCCBo2gAwIBAgITfwTYu0qoRwcN0bP8jwAEBNi7SjANBgkqhkiG9w0BAQsFADBEMRMwEQYKCZImiZPyLGQBGRYDR0JMMRMwEQYKCZImiZPyLGQBGRYDQU1FMRgwFgYDVQQDEw9BTUUgSW5mcmEgQ0EgMDIwHhcNMjUwMTIzMjA0ODUxWhcNMjUwNzIyMjA0ODUxWjBAMT4wPAYDVQQDEzVhc3luY29wZXJhdGlvbnNpZ25pbmdjZXJ0aWZpY2F0ZS5tYW5hZ2VtZW50LmF6dXJlLmNvbTCCASIwDQYJKoZIhvcNAQEBBQADggEPADCCAQoCggEBALJiyUikcpMswfhvdsI_rXYHu5usdpZW7yAqWPwx7nyvDBbA6tYMOwIWDF3lmy48lA46kFg2__zl_gVcj_Jw_2ue8USufQFsjmlCYmhbryemgmCuZucLrVs0nOW_5HVAX7QY9eBRWotqXIDJPTRyoGqWrXm2qO_sMjVacTB19-WMO5gHXKvOrm3HRspddB5sJUi15aHoSTlGgepJ8Bc6vMEFWUSNkkRqGt-EtMDQGAf2PFA2rkeizLvEPyGwqA04f56eXcnvVc-9t6jGFggfFusEW3_EaE1CqF_Aemzi9kaAhLfj5fOyZHybExiqyzL3WDGLAe-mC9uhOggcp5HjtKECAwEAAaOCBJIwggSOMCcGCSsGAQQBgjcVCgQaMBgwCgYIKwYBBQUHAwEwCgYIKwYBBQUHAwIwPQYJKwYBBAGCNxUHBDAwLgYmKwYBBAGCNxUIhpDjDYTVtHiE8Ys-hZvdFs6dEoFghfmRS4WsmTQCAWQCAQcwggHaBggrBgEFBQcBAQSCAcwwggHIMGYGCCsGAQUFBzAChlpodHRwOi8vY3JsLm1pY3Jvc29mdC5jb20vcGtpaW5mcmEvQ2VydHMvQkwyUEtJSU5UQ0EwMS5BTUUuR0JMX0FNRSUyMEluZnJhJTIwQ0ElMjAwMig0KS5jcnQwVgYIKwYBBQUHMAKGSmh0dHA6Ly9jcmwxLmFtZS5nYmwvYWlhL0JMMlBLSUlOVENBMDEuQU1FLkdCTF9BTUUlMjBJbmZyYSUyMENBJTIwMDIoNCkuY3J0MFYGCCsGAQUFBzAChkpodHRwOi8vY3JsMi5hbWUuZ2JsL2FpYS9CTDJQS0lJTlRDQTAxLkFNRS5HQkxfQU1FJTIwSW5mcmElMjBDQSUyMDAyKDQpLmNydDBWBggrBgEFBQcwAoZKaHR0cDovL2NybDMuYW1lLmdibC9haWEvQkwyUEtJSU5UQ0EwMS5BTUUuR0JMX0FNRSUyMEluZnJhJTIwQ0ElMjAwMig0KS5jcnQwVgYIKwYBBQUHMAKGSmh0dHA6Ly9jcmw0LmFtZS5nYmwvYWlhL0JMMlBLSUlOVENBMDEuQU1FLkdCTF9BTUUlMjBJbmZyYSUyMENBJTIwMDIoNCkuY3J0MB0GA1UdDgQWBBTFiuatBch4getEuR5ddJpfuPsJ8DAOBgNVHQ8BAf8EBAMCBaAwggE1BgNVHR8EggEsMIIBKDCCASSgggEgoIIBHIZCaHR0cDovL2NybC5taWNyb3NvZnQuY29tL3BraWluZnJhL0NSTC9BTUUlMjBJbmZyYSUyMENBJTIwMDIoNCkuY3JshjRodHRwOi8vY3JsMS5hbWUuZ2JsL2NybC9BTUUlMjBJbmZyYSUyMENBJTIwMDIoNCkuY3JshjRodHRwOi8vY3JsMi5hbWUuZ2JsL2NybC9BTUUlMjBJbmZyYSUyMENBJTIwMDIoNCkuY3JshjRodHRwOi8vY3JsMy5hbWUuZ2JsL2NybC9BTUUlMjBJbmZyYSUyMENBJTIwMDIoNCkuY3JshjRodHRwOi8vY3JsNC5hbWUuZ2JsL2NybC9BTUUlMjBJbmZyYSUyMENBJTIwMDIoNCkuY3JsMIGdBgNVHSAEgZUwgZIwDAYKKwYBBAGCN3sBATBmBgorBgEEAYI3ewICMFgwVgYIKwYBBQUHAgIwSh5IADMAMwBlADAAMQA5ADIAMQAtADQAZAA2ADQALQA0AGYAOABjAC0AYQAwADUANQAtADUAYgBkAGEAZgBmAGQANQBlADMAMwBkMAwGCisGAQQBgjd7AwIwDAYKKwYBBAGCN3sEAjAfBgNVHSMEGDAWgBSuecJrXSWIEwb2BwnDl3x7l48dVTAdBgNVHSUEFjAUBggrBgEFBQcDAQYIKwYBBQUHAwIwDQYJKoZIhvcNAQELBQADggEBAIxmxJ5xNUiG8PRXsUSme6IbA37JinZso0lwEjfgtHmK1DZhhGugl-cdjEw10JLCVwaiKd-q2yljbccx_MpSj2rx5yGUNb32Cv2p40-HWzxtYMw0j9JGcrJWoP_apkjIELce110mKIOL4dJ3r8N5cXuhEatDvAPjNYjdG9YgGTE1s1CLy9MvJsLRVQnWtxDWlWsj_XgzlBhvgxwXILR7A48GZLe9ENWEJwEl_AmMGT_o5kKmBfcKl6mjYWjCchXL5bHKE5dnl9X3W2eQTdqqGqh2z2KAUwyCu2xOV5xh6Zjg6SDEuPHvcBqAHqMgqi3E38hUBBXw4AXVsmQhz5FyOg8&s=FOBCvPkcJDN26BpRMPe7Y-lZnxZX04MRPU5EYs1LAWuaEEM2u92RFbmvPCnKuJxNrn2VGCZzG1RMTwpPCb1rur5vGxlrvyU3qw8W8kGvsoCdEdgnjyBfMWGK-eS9lGVccezgYPjYCcfzJBQ-5tHK74Ufz6a4xPeIl8qBCFNzBHu9wLqFeujO9RVgSF95rIJ4Um1QDaBB5IrIKDtvC5DQPRbnWPrbvVUyHZN7sJrYwJtjfFz5KGyMsPaXDutfo0KICkqpy7WZVmXw8M53buOUKvQd7spniy7fESoVuOqhCSPoIATlBQ65Z07240myTkMrbGjVPkym__UaTrR8aCtRlw&h=-T9od-5UQ8BAfweoCMgqaAAyOGaXKtKTNrEv-bXAVC0
@@ -3959,11 +3807,7 @@
             Authorization:
                 - SANITIZED
             User-Agent:
-<<<<<<< HEAD
-                - azsdk-go-armresources.DeploymentsClient/v1.1.1 (go1.24.0; linux),azdev/0.0.0-dev.0 (Go go1.24.0; linux/amd64)
-=======
-                - azsdk-go-armresources.DeploymentsClient/v1.1.1 (go1.23.2; Windows_NT),azdev/0.0.0-dev.0 (Go go1.23.2; windows/amd64)
->>>>>>> 37baa781
+                - azsdk-go-armresources.DeploymentsClient/v1.1.1 (go1.23.2; Windows_NT),azdev/0.0.0-dev.0 (Go go1.23.2; windows/amd64)
             X-Ms-Correlation-Request-Id:
                 - e303d41a64e6aeafec60ff6484a499e3
         url: https://management.azure.com:443/subscriptions/faa080af-c1d8-40ad-9cce-e1a450ca5b57/providers/Microsoft.Resources/deployments/azdtest-wfad9fd-1741219531?api-version=2021-04-01
@@ -4036,11 +3880,7 @@
             Content-Type:
                 - application/json
             User-Agent:
-<<<<<<< HEAD
-                - azsdk-go-armresources.DeploymentsClient/v1.1.1 (go1.24.0; linux),azdev/0.0.0-dev.0 (Go go1.24.0; linux/amd64)
-=======
-                - azsdk-go-armresources.DeploymentsClient/v1.1.1 (go1.23.2; Windows_NT),azdev/0.0.0-dev.0 (Go go1.23.2; windows/amd64)
->>>>>>> 37baa781
+                - azsdk-go-armresources.DeploymentsClient/v1.1.1 (go1.23.2; Windows_NT),azdev/0.0.0-dev.0 (Go go1.23.2; windows/amd64)
             X-Ms-Correlation-Request-Id:
                 - e303d41a64e6aeafec60ff6484a499e3
         url: https://management.azure.com:443/subscriptions/faa080af-c1d8-40ad-9cce-e1a450ca5b57/providers/Microsoft.Resources/deployments/azdtest-wfad9fd-1741219531?api-version=2021-04-01
@@ -4111,11 +3951,7 @@
             Authorization:
                 - SANITIZED
             User-Agent:
-<<<<<<< HEAD
-                - azsdk-go-armresources.DeploymentsClient/v1.1.1 (go1.24.0; linux),azdev/0.0.0-dev.0 (Go go1.24.0; linux/amd64)
-=======
-                - azsdk-go-armresources.DeploymentsClient/v1.1.1 (go1.23.2; Windows_NT),azdev/0.0.0-dev.0 (Go go1.23.2; windows/amd64)
->>>>>>> 37baa781
+                - azsdk-go-armresources.DeploymentsClient/v1.1.1 (go1.23.2; Windows_NT),azdev/0.0.0-dev.0 (Go go1.23.2; windows/amd64)
             X-Ms-Correlation-Request-Id:
                 - e303d41a64e6aeafec60ff6484a499e3
         url: https://management.azure.com:443/subscriptions/faa080af-c1d8-40ad-9cce-e1a450ca5b57/providers/Microsoft.Resources/deployments/azdtest-wfad9fd-1741219531/operationStatuses/08584603869639008493?api-version=2021-04-01&t=638768167235570529&c=MIIHpTCCBo2gAwIBAgITfwTYu0qoRwcN0bP8jwAEBNi7SjANBgkqhkiG9w0BAQsFADBEMRMwEQYKCZImiZPyLGQBGRYDR0JMMRMwEQYKCZImiZPyLGQBGRYDQU1FMRgwFgYDVQQDEw9BTUUgSW5mcmEgQ0EgMDIwHhcNMjUwMTIzMjA0ODUxWhcNMjUwNzIyMjA0ODUxWjBAMT4wPAYDVQQDEzVhc3luY29wZXJhdGlvbnNpZ25pbmdjZXJ0aWZpY2F0ZS5tYW5hZ2VtZW50LmF6dXJlLmNvbTCCASIwDQYJKoZIhvcNAQEBBQADggEPADCCAQoCggEBALJiyUikcpMswfhvdsI_rXYHu5usdpZW7yAqWPwx7nyvDBbA6tYMOwIWDF3lmy48lA46kFg2__zl_gVcj_Jw_2ue8USufQFsjmlCYmhbryemgmCuZucLrVs0nOW_5HVAX7QY9eBRWotqXIDJPTRyoGqWrXm2qO_sMjVacTB19-WMO5gHXKvOrm3HRspddB5sJUi15aHoSTlGgepJ8Bc6vMEFWUSNkkRqGt-EtMDQGAf2PFA2rkeizLvEPyGwqA04f56eXcnvVc-9t6jGFggfFusEW3_EaE1CqF_Aemzi9kaAhLfj5fOyZHybExiqyzL3WDGLAe-mC9uhOggcp5HjtKECAwEAAaOCBJIwggSOMCcGCSsGAQQBgjcVCgQaMBgwCgYIKwYBBQUHAwEwCgYIKwYBBQUHAwIwPQYJKwYBBAGCNxUHBDAwLgYmKwYBBAGCNxUIhpDjDYTVtHiE8Ys-hZvdFs6dEoFghfmRS4WsmTQCAWQCAQcwggHaBggrBgEFBQcBAQSCAcwwggHIMGYGCCsGAQUFBzAChlpodHRwOi8vY3JsLm1pY3Jvc29mdC5jb20vcGtpaW5mcmEvQ2VydHMvQkwyUEtJSU5UQ0EwMS5BTUUuR0JMX0FNRSUyMEluZnJhJTIwQ0ElMjAwMig0KS5jcnQwVgYIKwYBBQUHMAKGSmh0dHA6Ly9jcmwxLmFtZS5nYmwvYWlhL0JMMlBLSUlOVENBMDEuQU1FLkdCTF9BTUUlMjBJbmZyYSUyMENBJTIwMDIoNCkuY3J0MFYGCCsGAQUFBzAChkpodHRwOi8vY3JsMi5hbWUuZ2JsL2FpYS9CTDJQS0lJTlRDQTAxLkFNRS5HQkxfQU1FJTIwSW5mcmElMjBDQSUyMDAyKDQpLmNydDBWBggrBgEFBQcwAoZKaHR0cDovL2NybDMuYW1lLmdibC9haWEvQkwyUEtJSU5UQ0EwMS5BTUUuR0JMX0FNRSUyMEluZnJhJTIwQ0ElMjAwMig0KS5jcnQwVgYIKwYBBQUHMAKGSmh0dHA6Ly9jcmw0LmFtZS5nYmwvYWlhL0JMMlBLSUlOVENBMDEuQU1FLkdCTF9BTUUlMjBJbmZyYSUyMENBJTIwMDIoNCkuY3J0MB0GA1UdDgQWBBTFiuatBch4getEuR5ddJpfuPsJ8DAOBgNVHQ8BAf8EBAMCBaAwggE1BgNVHR8EggEsMIIBKDCCASSgggEgoIIBHIZCaHR0cDovL2NybC5taWNyb3NvZnQuY29tL3BraWluZnJhL0NSTC9BTUUlMjBJbmZyYSUyMENBJTIwMDIoNCkuY3JshjRodHRwOi8vY3JsMS5hbWUuZ2JsL2NybC9BTUUlMjBJbmZyYSUyMENBJTIwMDIoNCkuY3JshjRodHRwOi8vY3JsMi5hbWUuZ2JsL2NybC9BTUUlMjBJbmZyYSUyMENBJTIwMDIoNCkuY3JshjRodHRwOi8vY3JsMy5hbWUuZ2JsL2NybC9BTUUlMjBJbmZyYSUyMENBJTIwMDIoNCkuY3JshjRodHRwOi8vY3JsNC5hbWUuZ2JsL2NybC9BTUUlMjBJbmZyYSUyMENBJTIwMDIoNCkuY3JsMIGdBgNVHSAEgZUwgZIwDAYKKwYBBAGCN3sBATBmBgorBgEEAYI3ewICMFgwVgYIKwYBBQUHAgIwSh5IADMAMwBlADAAMQA5ADIAMQAtADQAZAA2ADQALQA0AGYAOABjAC0AYQAwADUANQAtADUAYgBkAGEAZgBmAGQANQBlADMAMwBkMAwGCisGAQQBgjd7AwIwDAYKKwYBBAGCN3sEAjAfBgNVHSMEGDAWgBSuecJrXSWIEwb2BwnDl3x7l48dVTAdBgNVHSUEFjAUBggrBgEFBQcDAQYIKwYBBQUHAwIwDQYJKoZIhvcNAQELBQADggEBAIxmxJ5xNUiG8PRXsUSme6IbA37JinZso0lwEjfgtHmK1DZhhGugl-cdjEw10JLCVwaiKd-q2yljbccx_MpSj2rx5yGUNb32Cv2p40-HWzxtYMw0j9JGcrJWoP_apkjIELce110mKIOL4dJ3r8N5cXuhEatDvAPjNYjdG9YgGTE1s1CLy9MvJsLRVQnWtxDWlWsj_XgzlBhvgxwXILR7A48GZLe9ENWEJwEl_AmMGT_o5kKmBfcKl6mjYWjCchXL5bHKE5dnl9X3W2eQTdqqGqh2z2KAUwyCu2xOV5xh6Zjg6SDEuPHvcBqAHqMgqi3E38hUBBXw4AXVsmQhz5FyOg8&s=luxANndP-Dht8qLKQtLKW-jV2-Sy8j2UiKKBmHKYvemoS5SEHQqdrcHj1FQ0JoR15SzHe6Ufu0mnJvX5qJOvV_wXJTGswuym1tWRfprS7mOOwA-ARcSYYw4lt_sY1nSo3_fxatwn6UwMZZLFndbaK7LJRQ5k833Te8qbcZHeRfmKbgRv4mIRAAu3G5RF3A5-DVRsVZ9eciujA_ReVi0qeKo7ZtjAXEBiJnmwazZK-rHE-6uEMdeZMxCvxWaL7MIN-clmmtyQIAj0CSPi0YT2C7W9X1qwIx6CCnURvu7ZXb3laEDb7TQtnIHneeRsvMJ1M1S9kDEoxD3kvMrPyNtQuQ&h=PVh0JahOw4teNRl2BqY1Wv-HXdk30mzNgi0GV5RY950
@@ -4182,11 +4018,7 @@
             Authorization:
                 - SANITIZED
             User-Agent:
-<<<<<<< HEAD
-                - azsdk-go-armresources.DeploymentsClient/v1.1.1 (go1.24.0; linux),azdev/0.0.0-dev.0 (Go go1.24.0; linux/amd64)
-=======
-                - azsdk-go-armresources.DeploymentsClient/v1.1.1 (go1.23.2; Windows_NT),azdev/0.0.0-dev.0 (Go go1.23.2; windows/amd64)
->>>>>>> 37baa781
+                - azsdk-go-armresources.DeploymentsClient/v1.1.1 (go1.23.2; Windows_NT),azdev/0.0.0-dev.0 (Go go1.23.2; windows/amd64)
             X-Ms-Correlation-Request-Id:
                 - e303d41a64e6aeafec60ff6484a499e3
         url: https://management.azure.com:443/subscriptions/faa080af-c1d8-40ad-9cce-e1a450ca5b57/providers/Microsoft.Resources/deployments/azdtest-wfad9fd-1741219531?api-version=2021-04-01
