// Copyright (c) Microsoft Corporation. All rights reserved.
// Licensed under the MIT License.

using Microsoft.Extensions.Configuration;
using System.Net.WebSockets;
using System.Security.Cryptography.X509Certificates;
using StreamJsonRpc;
using System.Security.Cryptography.X509Certificates;

namespace AzdVsServerTests;

[Parallelizable(ParallelScope.Self)]
[TestFixture]
public class TestBase
{
    protected string _port = string.Empty;
    protected string _subscriptionId = string.Empty;

    protected string _rootDir = string.Empty;

    protected string _location = string.Empty;

    protected string _certBytes = string.Empty;

    protected string[] _projects;

    // Environment name for live tests
    protected string _envName = string.Empty;


    protected IEnvironmentService esSvc;

    protected IAspireService asSvc;

    protected IServerService svrSvc;

    protected IDebugService dsSvc;

    [OneTimeSetUp]
    public async Task OneTimeSetup()
    {
        var builder = new ConfigurationBuilder()
            .AddEnvironmentVariables();
        var config = builder.Build();
        _port = config["PORT"] ?? "8080";
        _subscriptionId = config["AZURE_SUBSCRIPTION_ID"] ?? "any";
        _rootDir = config["ROOT_DIR"] ?? System.IO.Directory.GetCurrentDirectory();
        _location = config["AZURE_LOCATION"] ?? "westus2";
        _envName = config["AZURE_ENV_NAME"] ?? "vs-server-env";
<<<<<<< HEAD
        _projects = config["APP_HOST_PATHS"].Split(",");
        _certBytes = config["CERTIFICATE_BYTES"] ?? throw new InvalidOperationException("CERTIFICATE_BYTES is not set");
=======
        var _certBytes = config["CERTIFICATE_BYTES"] ?? throw new InvalidOperationException("CERTIFICATE_BYTES is not set");
>>>>>>> 31147b7a

        var host = $"wss://127.0.0.1:{_port}";
        var expectedCert = new X509Certificate2(Convert.FromBase64String(_certBytes));

        ClientWebSocket wsClientES = new ClientWebSocket();
        wsClientES.Options.RemoteCertificateValidationCallback = (sender, certificate, chain, sslPolicyErrors) => {
            return certificate != null && certificate.Equals(expectedCert!);
        };
        await wsClientES.ConnectAsync(new Uri($"{host}/EnvironmentService/v1.0"), CancellationToken.None);

        ClientWebSocket wsClientAS = new ClientWebSocket();
        wsClientAS.Options.RemoteCertificateValidationCallback = (sender, certificate, chain, sslPolicyErrors) => {
            return certificate != null && certificate.Equals(expectedCert!);
        };
        await wsClientAS.ConnectAsync(new Uri($"{host}/AspireService/v1.0"), CancellationToken.None);

        ClientWebSocket wsClientSS = new ClientWebSocket();
        wsClientSS.Options.RemoteCertificateValidationCallback = (sender, certificate, chain, sslPolicyErrors) => {
            return certificate != null && certificate.Equals(expectedCert!);
        };
        await wsClientSS.ConnectAsync(new Uri($"{host}/ServerService/v1.0"), CancellationToken.None);

        ClientWebSocket wsClientDS = new ClientWebSocket();
        wsClientDS.Options.RemoteCertificateValidationCallback = (sender, certificate, chain, sslPolicyErrors) => {
            return certificate != null && certificate.Equals(expectedCert!);
        };
        await wsClientDS.ConnectAsync(new Uri($"{host}/TestDebugService/v1.0"), CancellationToken.None);

        esSvc = JsonRpc.Attach<IEnvironmentService>(new WebSocketMessageHandler(wsClientES));
        asSvc = JsonRpc.Attach<IAspireService>(new WebSocketMessageHandler(wsClientAS));
        svrSvc = JsonRpc.Attach<IServerService>(new WebSocketMessageHandler(wsClientSS));
        dsSvc = JsonRpc.Attach<IDebugService>(new WebSocketMessageHandler(wsClientDS));
    }
}<|MERGE_RESOLUTION|>--- conflicted
+++ resolved
@@ -47,12 +47,8 @@
         _rootDir = config["ROOT_DIR"] ?? System.IO.Directory.GetCurrentDirectory();
         _location = config["AZURE_LOCATION"] ?? "westus2";
         _envName = config["AZURE_ENV_NAME"] ?? "vs-server-env";
-<<<<<<< HEAD
         _projects = config["APP_HOST_PATHS"].Split(",");
         _certBytes = config["CERTIFICATE_BYTES"] ?? throw new InvalidOperationException("CERTIFICATE_BYTES is not set");
-=======
-        var _certBytes = config["CERTIFICATE_BYTES"] ?? throw new InvalidOperationException("CERTIFICATE_BYTES is not set");
->>>>>>> 31147b7a
 
         var host = $"wss://127.0.0.1:{_port}";
         var expectedCert = new X509Certificate2(Convert.FromBase64String(_certBytes));
