package mockenv

import (
	"context"

	"github.com/azure/azure-dev/cli/azd/pkg/environment"
	"github.com/stretchr/testify/mock"
)

type MockEnvManager struct {
	mock.Mock
}

func (m *MockEnvManager) Create(ctx context.Context, spec environment.Spec) (*environment.Environment, error) {
	args := m.Called(ctx, spec)
	return args.Get(0).(*environment.Environment), args.Error(1)
}

func (m *MockEnvManager) LoadOrInitInteractive(ctx context.Context, name string) (*environment.Environment, error) {
	args := m.Called(ctx, name)
	return args.Get(0).(*environment.Environment), args.Error(1)
}

func (m *MockEnvManager) List(ctx context.Context) ([]*environment.Description, error) {
	args := m.Called(ctx)
	return args.Get(0).([]*environment.Description), args.Error(1)
}

func (m *MockEnvManager) Get(ctx context.Context, name string) (*environment.Environment, error) {
	args := m.Called(ctx, name)
	return args.Get(0).(*environment.Environment), args.Error(1)
}

func (m *MockEnvManager) Save(ctx context.Context, env *environment.Environment) error {
	args := m.Called(ctx, env)
	return args.Error(0)
}

func (m *MockEnvManager) Reload(ctx context.Context, env *environment.Environment) error {
	args := m.Called(ctx, env)
	return args.Error(0)
}

func (m *MockEnvManager) EnvPath(env *environment.Environment) string {
	args := m.Called(env)
	return args.String(0)
}

func (m *MockEnvManager) ConfigPath(env *environment.Environment) string {
	args := m.Called(env)
	return args.String(0)
}

<<<<<<< HEAD
func (m *MockEnvManager) Delete(ctx context.Context, name string, options *environment.DeleteOptions) error {
=======
func (m *MockEnvManager) Delete(ctx context.Context, name string) error {
>>>>>>> 9fa89255
	args := m.Called(name)
	return args.Error(0)
}<|MERGE_RESOLUTION|>--- conflicted
+++ resolved
@@ -51,11 +51,7 @@
 	return args.String(0)
 }
 
-<<<<<<< HEAD
-func (m *MockEnvManager) Delete(ctx context.Context, name string, options *environment.DeleteOptions) error {
-=======
 func (m *MockEnvManager) Delete(ctx context.Context, name string) error {
->>>>>>> 9fa89255
 	args := m.Called(name)
 	return args.Error(0)
 }