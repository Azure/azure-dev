--- conflicted
+++ resolved
@@ -27,19 +27,11 @@
   name: '${name}plan'
   location: location
   sku: {
-<<<<<<< HEAD
-    name: 'B1'    
-  }
-  properties: {
-    reserved: true
-    zoneRedundant: false    
-=======
     name: 'B1'
   }
   properties: {
     reserved: true
     zoneRedundant: false
->>>>>>> 4ad6ccd5
   }
 }
 
