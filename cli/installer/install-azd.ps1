<#
.SYNOPSIS
Download and install azd on the local machine.

.DESCRIPTION
Downloads and installs azd on the local machine. Includes ability to configure
download locations

.PARAMETER BaseUrl
Specifies the base URL to use when downloading. Default is
https://azure-dev.azureedge.net/azd/standalone

.PARAMETER Version
Specifies the version to use. Default is `latest`. Valid values include a
SemVer version number (e.g. 1.0.0 or 1.1.0-beta.1), `latest`, `GA`, `daily`

.PARAMETER DryRun
Print the download URL and quit. Dooes not download or install.

.PARAMETER InstallFolder
Location to install azd.

.PARAMETER NoPath
Do not update the PATH environment variable with the location of azd.

.PARAMETER DownloadTimeoutSeconds
Download timeout in seconds. Default is 120 (2 minutes).
#>

param(
<<<<<<< HEAD
    [string] $BaseUrl = "https://azuresdkreleasepreview.blob.core.windows.net/azd/standalone/release",
    [string] $Version = "latest",
=======
    [string] $BaseUrl = "https://azure-dev.azureedge.net/azd/standalone/release",
    [string] $Version = "daily",
>>>>>>> 2ffef70f
    [switch] $DryRun,
    [string] $InstallFolder = "$($env:LocalAppData)\Programs\Azure Dev CLI",
    [switch] $NoPath,
    [int] $DownloadTimeoutSeconds = 120
)

if ($IsLinux -or $IsMacOS) {
    Write-Error "This bootstrap script is intended to run on Windows. Use the install-azd.sh instead."
    exit 1
}

$packageFilename = 'azd-windows-amd64.zip'
$downloadUrl = "$BaseUrl/$packageFilename"
if ($Version) {
    $downloadUrl = "$BaseUrl/$Version/$packageFilename"
}

if ($DryRun) {
    Write-Host $downloadUrl
    exit 0
}

New-Item -ItemType Directory -Path $InstallFolder -Force | Out-Null

$tempFolder = "$([System.IO.Path]::GetTempPath())$([System.IO.Path]::GetRandomFileName())"
New-Item -ItemType Directory -Path $tempFolder | Out-Null

Write-Verbose "Downloading latest build from $downloadUrl" -Verbose:$Verbose
$zipFileName = "$tempFolder\azd-windows-amd64.zip"
try {
    Invoke-WebRequest -Uri $downloadUrl -OutFile $zipFileName -TimeoutSec $DownloadTimeoutSeconds
} catch {
    Write-Error "Error downloading $downloadUrl"
    Write-Error $_
    exit 1
}

Write-Verbose "Unzipping artifacts" -Verbose:$Verbose
try {
    Expand-Archive -Path $zipFileName -DestinationPath $tempFolder/unzip
} catch {
    Write-Error "Cannot expand $zipFileName"
    Write-Error $_
    exit 1
}

Write-Verbose "Installing azd in $InstallFolder" -Verbose:$Verbose
try {
    Copy-Item "$tempFolder/unzip/azd-windows-amd64.exe" "$InstallFolder/azd.exe" | Out-Null
} catch {
    Write-Error "Could not copy to $InstallFolder"
    Write-Error $_
    exit 1
}

Write-Verbose "Cleaning temporary install directory: $tempFolder" -Verbose:$Verbose
Remove-Item $tempFolder -Recurse -Force | Out-Null

# $env:Path, [Environment]::GetEnvironmentVariable('PATH'), and setx all expand
# variables (e.g. %JAVA_HOME%) in the value. Writing the expanded paths back
# into the environment would be destructive so instead, read the path directly
# from the registry with the DoNotExpandEnvironmentNames option and write that
# value back using the non-destructive [Environment]::SetEnvironmentVariable
# which also broadcasts environment variable changes to Windows.
if (!$NoPath) {
    try {
        $registryKey = [Microsoft.Win32.Registry]::CurrentUser.OpenSubKey('Environment', $false)
        $originalPath = $registryKey.GetValue(`
            'PATH', `
            '', `
            [Microsoft.Win32.RegistryValueOptions]::DoNotExpandEnvironmentNames `
        )
        $pathParts = $originalPath -split ';'

        if (!($pathParts -contains $InstallFolder)) {
            Write-Host "Adding $InstallFolder to PATH"

            # SetEnvironmentVariable broadcasts the "Environment" change to
            # Windows and is NOT destructive (e.g. expanding variables)
            [Environment]::SetEnvironmentVariable(
                'PATH', `
                "$originalPath;$InstallFolder", `
                [EnvironmentVariableTarget]::User`
            )

            # Also add the path to the current session
            $env:PATH += ";$InstallFolder"
        } else {
            Write-Host "An entry for $InstallFolder is already in PATH"
        }
    } finally {
        if ($registryKey) {
            $registryKey.Close()
        }
    }
}

Write-Host "Azure Developer CLI (azd) installed successfully. You may need to restart running programs for installation to take effect."
Write-Host "- For Windows Terminal, start a new Windows Terminal instance."
Write-Host "- For VSCode, close all instances of VSCode and then restart it."<|MERGE_RESOLUTION|>--- conflicted
+++ resolved
@@ -28,13 +28,8 @@
 #>
 
 param(
-<<<<<<< HEAD
-    [string] $BaseUrl = "https://azuresdkreleasepreview.blob.core.windows.net/azd/standalone/release",
+    [string] $BaseUrl = "https://azure-dev.azureedge.net/azd/standalone/release",
     [string] $Version = "latest",
-=======
-    [string] $BaseUrl = "https://azure-dev.azureedge.net/azd/standalone/release",
-    [string] $Version = "daily",
->>>>>>> 2ffef70f
     [switch] $DryRun,
     [string] $InstallFolder = "$($env:LocalAppData)\Programs\Azure Dev CLI",
     [switch] $NoPath,
