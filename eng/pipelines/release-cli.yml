resources:
  repositories:
    - repository: azure-sdk-build-tools
      type: git
      name: internal/azure-sdk-build-tools
      ref: refs/tags/azure-sdk-build-tools_20230829.1

# Continuous deployment trigger
trigger:
  branches:
    include:
      - main
  paths:
    include:
      - go.mod
      - cli/
      - eng/pipelines/release-cli.yml

pr:
  paths:
    include:
      - go.mod
      - cli/
      - eng/pipelines/release-cli.yml
      - eng/pipelines/templates/steps/publish-cli.yml

variables:
  - template: /eng/pipelines/templates/variables/globals.yml

parameters: []

stages:
  - stage: BuildAndTest
    jobs:
      - job: BuildCLI
        strategy:
          matrix:
            Windows:
              Pool: azsdk-pool-mms-win-2022-general
              OSVmImage: MMS2022
              BuildTarget: azd-windows-amd64.exe
              BuildOutputName: azd.exe
              BuildTestMsi: true
              AZURE_DEV_CI_OS: win
              Codeql.Enabled: true
              Codeql.SkipTaskAutoInjection: false
              Codeql.BuildIdentifier: cli_windows
            Linux:
              Pool: azsdk-pool-mms-ubuntu-2004-general
              OSVmImage:  MMSUbuntu20.04
              BuildTarget: azd-linux-amd64
              BuildOutputName: azd
              SetExecutableBit: true
              SetShieldInfo: true
              BuildLinuxPackages: true
              AZURE_DEV_CI_OS: lin
              Codeql.Enabled: true
              Codeql.SkipTaskAutoInjection: false
              Codeql.BuildIdentifier: cli_linux
            Mac:
              Pool: Azure Pipelines
              OSVmImage: macOS-11
              BuildTarget: azd-darwin-amd64
              BuildOutputName: azd
              MacLocalSign: false
              SetExecutableBit: true
              AZURE_DEV_CI_OS: mac
              # CodeQL on macOS not supported by the Azure DevOps task as-of current.
              # Codeql.BuildIdentifier: cli_darwin
        pool:
            name: $(Pool)
            vmImage: $(OSVmImage)
        timeoutInMinutes: 180
        steps:
          - checkout: self
          - template: /eng/pipelines/templates/steps/setup-go.yml
            parameters:
              Condition: and(succeeded(), ne(variables['Skip.LiveTest'], 'true'))

          - template: /eng/pipelines/templates/steps/set-cli-version-cd.yml

          - task: PowerShell@2
            inputs:
              pwsh: true
              targetType: filePath
              filePath: eng/scripts/Set-CliVersionVariable.ps1
            displayName: Set CLI_VERSION

          - task: PowerShell@2
            inputs:
              pwsh: true
              targetType: filePath
              filePath: eng/scripts/Set-CliBuildVariables.ps1
              arguments: -BuildReason $(Build.Reason)
            displayName: Set CLI build run variables

          - task: PowerShell@2
            inputs:
              pwsh: true
              targetType: filePath
              filePath: cli/azd/ci-build.ps1
              arguments: >-
                -Version $(CLI_VERSION)
                -SourceVersion $(Build.SourceVersion)
                -CodeCoverageEnabled
                -BuildRecordMode
              workingDirectory: cli/azd
            displayName: Build Go Binary (For tests)

          - template: /eng/pipelines/templates/steps/build-msi.yml
            parameters:
              Title: Build Test MSI
              Condition: and(succeeded(), eq(variables['BuildTestMsi'], 'true'))

          - template: /eng/pipelines/templates/steps/install-terraform.yml
          - template: /eng/pipelines/templates/steps/install-kubectl.yml

          # Pinning DockerInstaller to 0.209.0 because 0.214.0 has failures.
          # Remove this pin when later versions succeed.
          - task: DockerInstaller@0.209.0
            displayName: Docker Installer
            condition: and(succeeded(), contains(variables['OSVmImage'], 'macOS'))
            inputs:
              dockerVersion: 17.09.0-ce
              releaseType: stable

          # Live testing uses dotnet 6.0.x in the WebApp project deployment
          - task: UseDotNet@2
            condition: and(succeeded(), ne(variables['Skip.LiveTest'], 'true'))
            inputs:
              version: 6.0.x

          - template: /eng/pipelines/templates/steps/az-login.yml
            parameters:
              Condition: and(succeeded(), ne(variables['Skip.LiveTest'], 'true'))

          - template: /eng/pipelines/templates/steps/azd-login.yml
            parameters:
              AzdDirectory: cli/azd

<<<<<<< HEAD
          # - task: PowerShell@2
          #   condition: and(succeeded(), ne(variables['Skip.LiveTest'], 'true'))
          #   inputs:
          #     pwsh: true
          #     targetType: filePath
          #     filePath: cli/azd/ci-test.ps1
          #     arguments: >-
          #       -UnitTestCoverageDir './cover-$(AZURE_DEV_CI_OS)/unit'
          #       -IntegrationTestCoverageDir './cover-$(AZURE_DEV_CI_OS)/int'
          #     workingDirectory: cli/azd
          #   displayName: Test Go Binary
          #   env:
          #     # AZD live test setup variables
          #     CI: true
          #     AZD_TEST_CLI_VERSION: $(CLI_VERSION)
          #     AZD_TEST_CLIENT_ID: $(arm-client-id)
          #     AZD_TEST_CLIENT_SECRET: $(arm-client-secret)
          #     AZD_TEST_TENANT_ID: $(arm-tenant-id)
          #     AZD_TEST_AZURE_SUBSCRIPTION_ID: $(SubscriptionId)
          #     AZD_TEST_AZURE_LOCATION: eastus2
          #     AZURE_RECORD_MODE: $(AZURE_RECORD_MODE)
          #     # AZD Live Test: Terraform service principal authentication
          #     ARM_CLIENT_ID: $(arm-client-id)
          #     ARM_CLIENT_SECRET: $(arm-client-secret)
          #     ARM_TENANT_ID: $(arm-tenant-id)
          #     # Code Coverage: Generate junit report to publish results
          #     GOTESTSUM_JUNITFILE: junitTestReport.xml

          # - task: PublishTestResults@2
          #   inputs:
          #     testResultsFormat: JUnit
          #     testResultsFiles: '**/junitTestReport.xml'
          #     testRunTitle: $(Agent.JobName)
          #     searchFolder: cli/azd
          #     publishRunAttachments: true
          #   displayName: Publish test results
          #   condition: succeededOrFailed()
=======
          - task: PowerShell@2
            condition: and(succeeded(), ne(variables['Skip.LiveTest'], 'true'))
            inputs:
              pwsh: true
              targetType: filePath
              filePath: cli/azd/ci-test.ps1
              arguments: >-
                -UnitTestCoverageDir './cover-$(AZURE_DEV_CI_OS)/unit'
                -IntegrationTestCoverageDir './cover-$(AZURE_DEV_CI_OS)/int'
              workingDirectory: cli/azd
            displayName: Test Go Binary
            env:
              # AZD live test setup variables
              CI: true
              AZD_TEST_CLI_VERSION: $(CLI_VERSION)
              AZD_TEST_CLIENT_ID: $(arm-client-id)
              AZD_TEST_CLIENT_SECRET: $(arm-client-secret)
              AZD_TEST_TENANT_ID: $(arm-tenant-id)
              AZD_TEST_AZURE_SUBSCRIPTION_ID: $(SubscriptionId)
              AZD_TEST_AZURE_LOCATION: eastus2
              AZURE_RECORD_MODE: $(AZURE_RECORD_MODE)
              # AZD Live Test: Terraform service principal authentication
              ARM_CLIENT_ID: $(arm-client-id)
              ARM_CLIENT_SECRET: $(arm-client-secret)
              ARM_TENANT_ID: $(arm-tenant-id)
              # Code Coverage: Generate junit report to publish results
              GOTESTSUM_JUNITFILE: junitTestReport.xml

          - task: PublishTestResults@2
            inputs:
              testResultsFormat: JUnit
              testResultsFiles: '**/junitTestReport.xml'
              testRunTitle: $(Agent.JobName)
              searchFolder: cli/azd
              publishRunAttachments: true
            displayName: Publish test results
            condition: succeededOrFailed()
>>>>>>> 28ae48ce

          - task: PowerShell@2
            inputs:
              pwsh: true
              targetType: filePath
              filePath: cli/azd/ci-build.ps1
              arguments: >-
                -Version $(CLI_VERSION)
                -SourceVersion $(Build.SourceVersion)
              workingDirectory: cli/azd
            displayName: Build Go Binary

          - pwsh: Move-Item $(BuildOutputName) $(BuildTarget)
            workingDirectory: cli/azd
            displayName: Rename binaries

          - bash: chmod +x $(BuildTarget)
            condition: and(succeeded(), eq(variables['SetExecutableBit'], 'true'))
            workingDirectory: cli/azd
            displayName: Set executable bit for non-Windows binaries

          - template: /eng/pipelines/templates/steps/build-linux-packages.yml
            parameters:
              Condition: and(succeeded(), eq(variables['BuildLinuxPackages'], 'true'))

          - task: PowerShell@2
            condition: and(succeeded(), eq(variables['SetShieldInfo'], 'true'))
            inputs:
              pwsh: true
              targetType: filePath
              filePath: eng/scripts/Set-ShieldInfo.ps1
              arguments: >-
                -TemplatePath eng/shields/standalone.json
                -Version "$(CLI_VERSION)"
            displayName: Set shield info

          # - publish: cli/azd/cover-$(AZURE_DEV_CI_OS)
          #   artifact: cover-$(AZURE_DEV_CI_OS)
          #   displayName: Upload code coverage

          - publish: eng/shields/standalone.json
            condition: and(succeeded(), eq(variables['SetShieldInfo'], 'true'))
            artifact: shield-standalone
            displayName: Upload standalone shield json

          - publish: cli/azd/$(BuildTarget)
            artifact: $(BuildTarget)
            condition: always()
            displayName: Upload azd binary to artifact store

          - publish: cli/installer/windows/bin/Release
            artifact: test-msi
            condition: and(succeeded(), eq(variables['BuildTestMsi'], 'true'))
            displayName: Upload test MSI

          - publish: cli/installer/fpm/artifact
            artifact: linux-packages-amd64
            condition: and(succeeded(), eq(variables['BuildLinuxPackages'], 'true'))
            displayName: Upload linux packages to artifact store

      # This is separated today because Skip.LiveTest is a queue-time variable
      # and cannot be set in a matrix entry. 
      - job: CrossBuildCLI
        strategy: 
          matrix: 
            LinuxARM64: 
              Pool: azsdk-pool-mms-ubuntu-2004-general
              OSVmImage:  MMSUbuntu20.04
              BuildTarget: azd-linux-arm64
              BuildOutputName: azd
              SetExecutableBit: true
              GOOS: linux
              GOARCH: arm64
              BuildLinuxPackages: true
            MacARM64:
              Pool: Azure Pipelines
              OSVmImage: macOS-11
              BuildTarget: azd-darwin-arm64
              BuildOutputName: azd
              SetExecutableBit: true
              GOOS: darwin
              GOARCH: arm64
              # CGO_ENABLED is required on MacOS to cross-compile pkg/outil/osversion
              CGO_ENABLED: 1
        pool: 
          name: $(Pool)
          vmImage: $(OSVmImage)
        timeoutInMinutes: 20
        steps: 
          - checkout: self

          - template: /eng/pipelines/templates/steps/setup-go.yml
            parameters:
              Condition: false

          - template: /eng/pipelines/templates/steps/set-cli-version-cd.yml

          - task: PowerShell@2
            inputs:
              pwsh: true
              targetType: filePath
              filePath: eng/scripts/Set-CliVersionVariable.ps1
            displayName: Set CLI_VERSION

          - task: PowerShell@2
            inputs:
              pwsh: true
              targetType: filePath
              filePath: cli/azd/ci-build.ps1
              arguments: >-
                -Version $(CLI_VERSION)
                -SourceVersion $(Build.SourceVersion)
              workingDirectory: cli/azd
            displayName: Build Go Binary (cross compile)

          - pwsh: file azd
            workingDirectory: cli/azd
            displayName: Get file info

          - pwsh: Move-Item $(BuildOutputName) $(BuildTarget)
            workingDirectory: cli/azd
            displayName: Rename binaries

          - bash: chmod +x $(BuildTarget)
            condition: and(succeeded(), eq(variables['SetExecutableBit'], 'true'))
            workingDirectory: cli/azd
            displayName: Set executable bit for non-Windows binaries

          - template: /eng/pipelines/templates/steps/build-linux-packages.yml
            parameters:
              Architecture: arm64
              Condition: and(succeeded(), eq(variables['BuildLinuxPackages'], 'true'))

          - publish: cli/azd/$(BuildTarget)
            artifact: $(BuildTarget)
            condition: always()
            displayName: Upload azd binary to artifact store

          - publish: cli/installer/fpm/artifact
            artifact: linux-packages-arm64
            condition: and(succeeded(), eq(variables['BuildLinuxPackages'], 'true'))
            displayName: Upload linux packages to artifact store

      - job: MergeLinuxPackages
        pool:
          name: azsdk-pool-mms-ubuntu-2004-general
        dependsOn:
          - CrossBuildCLI
          - BuildCLI
        steps:
          - download: current
            artifact: linux-packages-amd64
            displayName: Download linux-packages-amd64

          - download: current
            artifact: linux-packages-arm64
            displayName: Download linux-packages-arm64

          # Merge the folders
          - pwsh: |
              New-Item -ItemType Directory -Path linux-packages
              Get-ChildItem $(Pipeline.Workspace)/linux-packages-amd64 | ForEach-Object { Copy-Item $_ linux-packages }
              Get-ChildItem $(Pipeline.Workspace)/linux-packages-arm64 | ForEach-Object { Copy-Item $_ linux-packages }
            displayName: Merge linux packages

          - publish: linux-packages
            artifact: linux-packages
            displayName: Publish merged linux packages

      - job: ValidateCrossCompile
        dependsOn: CrossBuildCLI
        pool: 
          name: azsdk-pool-mms-ubuntu-2004-arm
          vmImage: MMSUbuntu20.04ARM64
        timeoutInMinutes: 5
        steps: 
          - checkout: none 

          - task: DownloadPipelineArtifact@2
            inputs:
              artifact: azd-linux-arm64
              targetPath: $(Build.SourcesDirectory)

          - bash: pwd && ls && chmod +x ./azd-linux-arm64 && ./azd-linux-arm64 version
            displayName: azd version

      - job: GenerateReleaseArtifacts
        pool:
          name: azsdk-pool-mms-ubuntu-2004-general
          vmImage: MMSUbuntu20.04

        steps:
          - checkout: self

          - template: /eng/pipelines/templates/steps/setup-go.yml

          # Install scripts
          - pwsh: |
              New-Item -ItemType Directory -Path installer
              Copy-Item cli/installer/*install-azd.ps1 installer/
            displayName: Copy installer scripts (*.ps1) for artifact upload

          - task: PublishPipelineArtifact@1
            displayName: Publish install scripts to artifacts for signing
            inputs:
              artifactName: install-pwsh
              targetPath: installer

          # CLI ref docs
          - pwsh: New-Item -ItemType Directory -Path docs
            workingDirectory: $(Pipeline.Workspace)
            displayName: Create docs artifact folder

          - pwsh: go run docgen.go
            workingDirectory: cli/azd/docs
            displayName: Generate CLI documentation

          - pwsh: Copy-Item $(Build.SourcesDirectory)/cli/azd/docs/md/* docs/ -Recurse
            workingDirectory: $(Pipeline.Workspace)
            displayName: Copy CLI docs for pipeline artifact staging

          # azure.yaml.json schema docs
          - task: UsePythonVersion@0
            inputs:
              versionSpec: 3.x

          - pwsh: pip install jsonschema2md
            displayName: Install jsonschema2md

          - pwsh: jsonschema2md schemas/v1.0/azure.yaml.json $(Pipeline.Workspace)/docs/azure.yaml.schema.md
            displayName: Generate azure.yaml schema

          # Upload docs for CLI ref and azure.yaml schema
          - pwsh: Get-ChildItem .
            workingDirectory: $(Pipeline.Workspace)/docs
            displayName: Show doc artifacts to publish

          - publish: $(Pipeline.Workspace)/docs/
            artifact: docs
            displayName: Upload generated documentation

  # - stage: CodeCoverage_Upload
  #   dependsOn: BuildAndTest
  #   jobs:
  #   - job: Upload
  #     pool:
  #       name: azsdk-pool-mms-ubuntu-2004-general
  #       vmImage: MMSUbuntu20.04
  #     steps:
  #       - template: /eng/pipelines/templates/steps/setup-go.yml
  #       - template: /eng/pipelines/templates/steps/download-artifacts.yml
  #         parameters:
  #           Artifacts:
  #           - cover-win
  #           - cover-lin
  #           - cover-mac
  #       - pwsh: |
  #           New-Item -ItemType Directory -Force -Path cover
  #           New-Item -ItemType Directory -Force -Path cover-int
  #           New-Item -ItemType Directory -Force -Path cover-unit

  #           $unitCoverage = (Get-ChildItem cover-*/unit).FullName -join ","
  #           $integrationCoverage = (Get-ChildItem cover-*/int).FullName -join ","

  #           # Merge unit test coverage across platforms
  #           go tool covdata merge -i="$unitCoverage" -o cover-unit
  #           if ($LASTEXITCODE -ne 0) { exit $LASTEXITCODE }

  #           # Merge integration test coverage across platforms
  #           go tool covdata merge -i="$integrationCoverage" -o cover-int
  #           if ($LASTEXITCODE -ne 0) { exit $LASTEXITCODE }

  #           # Merge unit and integration code coverage
  #           go tool covdata merge -i="cover-unit,cover-int" -o cover
  #           if ($LASTEXITCODE -ne 0) { exit $LASTEXITCODE }

  #           # Convert to text format
  #           go tool covdata textfmt -i=cover -o cover.out
  #           if ($LASTEXITCODE -ne 0) { exit $LASTEXITCODE }

  #           go install github.com/axw/gocov/gocov@latest
  #           if ($LASTEXITCODE -ne 0) { exit $LASTEXITCODE }
  #           go install github.com/AlekSi/gocov-xml@latest
  #           if ($LASTEXITCODE -ne 0) { exit $LASTEXITCODE }
            
  #           ~/go/bin/gocov convert cover.out | ~/go/bin/gocov-xml > coverage.xml
  #           if ($LASTEXITCODE -ne 0) { exit $LASTEXITCODE }
  #         displayName: Merge code coverage files

  #       - publish: cover-unit
  #         artifact: cover-unit
  #         displayName: Upload unit test code coverage

  #       - publish: cover-int
  #         artifact: cover-int
  #         displayName: Upload integration test code coverage

  #       - task: PublishCodeCoverageResults@1
  #         inputs:
  #           codeCoverageTool: Cobertura
  #           summaryFileLocation: '$(Build.SourcesDirectory)/**/coverage.xml'
  #         displayName: Publish Code Coverage to DevOps

  - stage: Sign
    dependsOn: BuildAndTest
    jobs:

    - job: SignMac
      pool:
        name: azsdk-pool-mms-win-2022-general
        vmImage: MMS2022

      steps:
        - task: DownloadPipelineArtifact@2
          inputs:
            artifact: azd-darwin-amd64
            path: mac-artifacts

        - task: DownloadPipelineArtifact@2
          inputs:
            artifact: azd-darwin-arm64
            path: mac-artifacts

        - pwsh: |
            New-Item -ItemType Directory -Path mac
            
            Compress-Archive `
            -Path mac-artifacts/azd-darwin-amd64 `
            -DestinationPath mac/azd-darwin-amd64.zip

            Compress-Archive `
            -Path mac-artifacts/azd-darwin-arm64 `
            -DestinationPath mac/azd-darwin-arm64.zip
          displayName: Package mac binary for signing

        - ${{ if and(in(variables['Build.Reason'], 'IndividualCI', 'BatchedCI', 'Manual'), eq(variables['Build.Repository.Name'], 'Azure/azure-dev')) }}:
          - template: pipelines/steps/azd-cli-mac-signing.yml@azure-sdk-build-tools
            parameters:
              MacPath: mac

        - ${{ else }}:
          - pwsh: Write-Host "Skipping signing. Build reason - $(Build.Reason)"
            displayName: Signing process skipped for non-release build

        - pwsh: |
            Expand-Archive -Path mac/azd-darwin-amd64.zip -DestinationPath mac/
            Expand-Archive -Path mac/azd-darwin-arm64.zip -DestinationPath mac/

            Remove-Item mac/azd-darwin-amd64.zip
            Remove-Item mac/azd-darwin-arm64.zip
          displayName: Extract azd-darwin-amd64 from zip and remove zip

        - pwsh: |
            New-Item -ItemType Directory -Path signed-mac
            Copy-Item mac/* signed-mac/ -Recurse
          displayName: Copy signing outputs
          condition: always()

        # TODO: Replace with https://github.com/Azure/azure-sdk-tools/blob/main/eng/common/pipelines/templates/steps/publish-artifact.yml
        # when the common engsys is imported.
        # https://github.com/Azure/azure-dev/issues/956
        - task: PublishPipelineArtifact@1
          condition: succeeded()
          displayName: Publish Signed Artifacts
          inputs:
            artifactName: signed-mac
            path: signed-mac/

        - task: PublishPipelineArtifact@1
          condition: failed()
          displayName: Publish failed Signed Artifacts
          inputs:
            artifactName: signed-mac-FailedAttempt$(System.JobAttempt)
            path: signed-mac/

    - job: SignWindows
      pool:
        name: azsdk-pool-mms-win-2022-general
        vmImage: MMS2022

      steps:
        # Checkout required to build MSI
        - checkout: self

        - task: DownloadPipelineArtifact@2
          inputs:
            artifact: azd-windows-amd64.exe
            path: win

        - task: DownloadPipelineArtifact@2
          inputs:
            artifact: install-pwsh
            path: installer

        - pwsh: Copy-Item installer/*.ps1 win
          displayName: Copy install scripts to win/

        - ${{ if and(in(variables['Build.Reason'], 'IndividualCI', 'BatchedCI', 'Manual'), eq(variables['Build.Repository.Name'], 'Azure/azure-dev')) }}:
          - template: pipelines/steps/azd-cli-win-signing.yml@azure-sdk-build-tools
            parameters:
              WinPath:  win
              WinPattern: '**'

        - ${{ else }}:
          - pwsh: Write-Host "Skipping signing. Build reason - $(Build.Reason)"
            displayName: Signing process skipped for non-release build

        - pwsh: |
            New-Item -ItemType Directory -Path signed-win
            Copy-Item win/* signed-win/ -Recurse
            Copy-Item win/azd-windows-amd64.exe cli/azd/azd.exe
          displayName: Copy signing outputs for publishing and MSI build
          condition: always()

        - task: PowerShell@2
          inputs:
            pwsh: true
            targetType: filePath
            filePath: eng/scripts/Set-CliVersionVariable.ps1
          displayName: Set CLI_VERSION for MSI build

        - template: /eng/pipelines/templates/steps/build-msi.yml
          parameters:
            Title: Build Release MSI

        - ${{ if and(in(variables['Build.Reason'], 'IndividualCI', 'BatchedCI', 'Manual'), eq(variables['Build.Repository.Name'], 'Azure/azure-dev')) }}:
          - template: pipelines/steps/azd-cli-win-signing.yml@azure-sdk-build-tools
            parameters:
              WinPath:  cli/installer/windows/bin/Release
              WinPattern: '*.msi'

        - ${{ else }}:
          - pwsh: Write-Host "Skipping signing. Build reason - $(Build.Reason)"
            displayName: Signing process skipped for non-release build

        - pwsh: Copy-Item cli/installer/windows/bin/Release/* signed-win/
          displayName: Copy MSI for publishing

        # TODO: Replace with https://github.com/Azure/azure-sdk-tools/blob/main/eng/common/pipelines/templates/steps/publish-artifact.yml
        # when the common engsys is imported.
        # https://github.com/Azure/azure-dev/issues/956
        - task: PublishPipelineArtifact@1
          condition: succeeded()
          displayName: Publish Signed Artifacts
          inputs:
            artifactName: signed-win
            path: signed-win/

        - task: PublishPipelineArtifact@1
          condition: failed()
          displayName: Publish failed Signed Artifacts
          inputs:
            artifactName: signed-win-FailedAttempt$(System.JobAttempt)
            path: signed-win/

    - job: SignLinux
      pool:
        name: azsdk-pool-mms-win-2022-general
        vmImage: MMS2022

      steps:
        - task: DownloadPipelineArtifact@2
          inputs:
            artifact: linux-packages
            path: linux

        - ${{ if and(in(variables['Build.Reason'], 'IndividualCI', 'BatchedCI', 'Manual'), eq(variables['Build.Repository.Name'], 'Azure/azure-dev')) }}:
          - template: pipelines/steps/azd-cli-linux-signing.yml@azure-sdk-build-tools
            parameters:
              LinuxPath: linux

        - ${{ else }}:
          - pwsh: Write-Host "Skipping signing. Build reason - $(Build.Reason)"
            displayName: Signing process skipped for non-release build

        - pwsh: |
            New-Item -ItemType Directory -Path signed-linux
            Copy-Item linux/* signed-linux/ -Recurse
          displayName: Copy signing outputs
          condition: always()

        - task: PublishPipelineArtifact@1
          condition: succeeded()
          displayName: Publish Signed Artifacts
          inputs:
            artifactName: signed-linux
            path: signed-linux/

        - task: PublishPipelineArtifact@1
          condition: failed()
          displayName: Publish failed Signed Artifacts
          inputs:
            artifactName: signed-linux-FailedAttempt$(System.JobAttempt)
            path: signed-linux/
      

  - stage: Verify_Installers
    condition: and(succeeded(), ne(variables['Skip.VerifyInstallers'], 'true'))
    dependsOn: BuildAndTest
    jobs:
      - job: Compress_For_Hosting
        pool:
          name: azsdk-pool-mms-ubuntu-2004-general
          vmImage: MMSUbuntu20.04

        steps:
          - checkout: self

          - task: DownloadPipelineArtifact@2
            inputs:
              artifact: azd-windows-amd64.exe
              path: azd-windows-amd64.exe

          - task: DownloadPipelineArtifact@2
            inputs:
              artifact: azd-linux-amd64
              path: azd-linux-amd64

          - task: DownloadPipelineArtifact@2
            inputs:
              artifact: azd-darwin-amd64
              path: azd-darwin-amd64

          - task: DownloadPipelineArtifact@2
            inputs:
              artifact: test-msi
              path: msi

          - pwsh: |
              Write-Host "Moving downloaded files to hosting folder"
              New-Item -ItemType Directory -Path hosting

              Write-Host "Compressing artifacts as if publishing"
              zip hosting/azd-windows-amd64.zip -j azd-windows-amd64.exe/azd-windows-amd64.exe

              chmod +x azd-darwin-amd64/azd-darwin-amd64
              zip hosting/azd-darwin-amd64.zip -j azd-darwin-amd64/azd-darwin-amd64

              chmod +x azd-linux-amd64/azd-linux-amd64
              tar -C azd-linux-amd64 -cvzf hosting/azd-linux-amd64.tar.gz azd-linux-amd64

              Copy-Item msi/azd-windows-amd64.msi hosting/

              Copy-Item cli/installer/*stall-azd.* hosting/

              Get-ChildItem hosting/ -Recurse | Select-Object -Property Name,Size
            displayName: Move folders to hosting location

          - publish: hosting
            artifact: test-hosting

      - job: Verify_MSI
        dependsOn: Compress_For_Hosting
        pool: azsdk-pool-mms-win-2022-general
        variables: 
          AZURE_DEV_COLLECT_TELEMETRY: no
        strategy:
          matrix:
            PerUser:
              PerMachine: $false
            AllUsers:
              PerMachine: $true
        steps:
          - checkout: self

          - task: DownloadPipelineArtifact@2
            inputs:
              artifact: test-msi
              path: msi

          - task: PowerShell@2
            inputs:
              pwsh: true
              targetType: filePath
              filePath: cli/installer/windows/test-win-msi.ps1
              arguments: >-
                -PerMachine:$(PerMachine)
                -MsiPath msi/azd-windows-amd64.msi
              # Do not exit on first Write-Error, write all messages and let the
              # script handle exiting with an error status.
              errorActionPreference: continue
            displayName: Test MSI

      - job: Verify_Mac_InstallOver
        dependsOn: Compress_For_Hosting
        pool:
          name: Azure Pipelines
          vmImage: macOS-12

        steps:
          - checkout: self

          - bash: ./install-azd.sh --version daily --verbose
            displayName: Install "daily" version
            workingDirectory: cli/installer/

          - pwsh: azd version
            displayName: Run azd version

          - bash: ./install-azd.sh --version latest --verbose
            displayName: Install "latest" version
            workingDirectory: cli/installer/

          - pwsh: azd version
            displayName: Run azd version (expect no failure)

      - job: Verify_Installers
        dependsOn: Compress_For_Hosting
        strategy:
          matrix:
            LinuxDockerSh:
              Pool: azsdk-pool-mms-ubuntu-2004-general
              OSVmImage:  MMSUbuntu20.04
              TestShell: pwsh
              TestInstallCommand: >
                ./test-installer-containers.ps1
                -BaseUrl "http://host.docker.internal:8080"
                -Version ''
                -ContainerPrefix '$(docker-mirror-tag-prefix)/'
                -AdditionalRunArgs '--add-host=host.docker.internal:host-gateway'
            LinuxSh:
              Pool: azsdk-pool-mms-ubuntu-2004-general
              OSVmImage:  MMSUbuntu20.04
              TestShell: bash
              TestInstallCommand: >
                ./test-sh-install.sh "bash" "$BASEURL" "" &&
                ./test-telemetry-functions.sh "telemetry/linux.sh.telemetry.csv" &&
                ./test-sh-install-errors.sh "bash" "$BASEURL" ""
            LinuxPwsh:
              Pool: azsdk-pool-mms-ubuntu-2004-general
              OSVmImage:  MMSUbuntu20.04
              TestShell: pwsh
              TestInstallCommand: >
                ./test-pwsh-xplat-install.ps1 
                -BaseUrl $env:BASEURL 
                -Version '' 
                -InstallShScriptUrl "$($env:BASEURL)/install-azd.sh"
                -UninstallShScriptUrl "$($env:BASEURL)/uninstall-azd.sh";
                ./test-telemetry-functions.ps1 -NonInteractive -Shell pwsh -ExpectedFieldMap telemetry/linux.telemetry.json

            Mac11Sh:
              Pool: Azure Pipelines
              OSVmImage: macOS-11
              TestShell: bash
              TestInstallCommand: >
                ./test-sh-install.sh "bash" "$BASEURL" "" &&
                ./test-telemetry-functions.sh "telemetry/macos11.sh.telemetry.csv" &&
                ./test-sh-install-errors.sh "bash" "$BASEURL" ""
            Mac12Sh:
              Pool: Azure Pipelines
              OSVmImage: macOS-12
              TestShell: bash
              TestInstallCommand: >
                ./test-sh-install.sh "bash" "$BASEURL" "" &&
                ./test-telemetry-functions.sh "telemetry/macos12.sh.telemetry.csv" &&
                ./test-sh-install-errors.sh "bash" "$BASEURL" ""
            Mac12Pwsh:
              Pool: Azure Pipelines
              OSVmImage: macOS-12
              TestShell: pwsh
              # Should also test telemetry functions but cannot because of macOS
              # host limitations in DevOps which do not reproduce on non-DevOps
              # macs. Disabled for now.
              #  ./test-telemetry-functions.ps1 -Shell pwsh -ExpectedFieldMap telemetry/macos.telemetry.json
              TestInstallCommand: >
                ./test-pwsh-xplat-install.ps1 
                -BaseUrl $env:BASEURL 
                -Version '' 
                -InstallShScriptUrl "$($env:BASEURL)/install-azd.sh"
                -UninstallShScriptUrl "$($env:BASEURL)/uninstall-azd.sh"
            Mac11Pwsh:
              Pool: Azure Pipelines
              OSVmImage: macOS-11
              TestShell: pwsh
              # Should also test telemetry functions but cannot because of macOS
              # host limitations in DevOps which do not reproduce on non-DevOps
              # macs. Disabled for now.
              #  ./test-telemetry-functions.ps1 -Shell pwsh -ExpectedFieldMap telemetry/macos.telemetry.json
              TestInstallCommand: >
                ./test-pwsh-xplat-install.ps1 
                -BaseUrl $env:BASEURL 
                -Version '' 
                -InstallShScriptUrl "$($env:BASEURL)/install-azd.sh"
                -UninstallShScriptUrl "$($env:BASEURL)/uninstall-azd.sh"
            WindowsCmd:
              Pool: azsdk-pool-mms-win-2022-general
              OSVmImage: MMS2022
              TestShell: cmd
              TestInstallCommand: cmd /c test-windows-install.cmd %BASEURL%
            WindowsPwsh:
              Pool: azsdk-pool-mms-win-2022-general
              OSVmImage: MMS2022
              TestShell: pwsh
              TestInstallCommand: >
                $ErrorActionPreference = 'Stop';
                ./test-win-install.ps1 -BaseUrl $env:BASEURL -Version '';
                ./test-telemetry-functions.ps1 -Shell pwsh -ExpectedFieldMap telemetry/windows.pwsh.telemetry.json
            WindowsPowerShell:
              Pool: azsdk-pool-mms-win-2022-general
              OSVmImage: MMS2022
              TestShell: powershell
              TestInstallCommand: >
                $ErrorActionPreference = 'Stop';
                ./test-win-install.ps1 -BaseUrl $env:BASEURL -Version '';
                ./test-telemetry-functions.ps1 -Shell powershell -ExpectedFieldMap telemetry/windows.powershell.telemetry.json

        pool:
          name: $(Pool)
          vmImage: $(OSVmImage)

        variables:
          BaseUrl: http://127.0.0.1:8080

        timeoutInMinutes: 10

        steps:
          - checkout: self

          - task: DownloadPipelineArtifact@2
            inputs:
              artifact: test-hosting
              path: hosting

          - bash: ls
            workingDirectory: hosting

          - bash: |
              unzip ./azd-darwin-amd64.zip -d ./tmp

              # Ad-hoc signing with "-" identity
              codesign -s - tmp/azd-darwin-amd64

              zip azd-darwin-amd64.zip -j tmp/azd-darwin-amd64
            displayName: Self-sign (Darwin)
            condition: and(succeeded(), contains(variables['Agent.OS'], 'Darwin'))
            workingDirectory: hosting

          - pwsh: |
              $ErrorActionPreference = 'Stop'

              # Generate self-sign cert
              $cert = New-SelfSignedCertificate -CertStoreLocation Cert:\LocalMachine\My -Type CodeSigningCert -Subject "azd installer tests code signing"
              
              # Add as temporary trusted root CA
              try {
                Export-Certificate -Cert $cert -FilePath code_signing.crt
                Import-Certificate -FilePath .\code_signing.crt -Cert Cert:\LocalMachine\Root
              }
              finally {
                Remove-Item -Force .\code_signing.crt -ErrorAction SilentlyContinue
              }

              # Sign the windows binary
              Set-AuthenticodeSignature .\azd-windows-amd64.msi -Certificate $cert
            displayName: Self-sign (Windows)
            condition: and(succeeded(), contains(variables['Agent.OS'], 'Windows'))
            workingDirectory: hosting

          - bash: nohup npx -y http-server &
            displayName: Start server in hosting/ (bash)
            condition: and(succeeded(), not(contains(variables['Agent.OS'], 'Windows')))
            workingDirectory: hosting

          - pwsh: |
              Start-Process npx.cmd `
                -ArgumentList @('-y', 'http-server') `
                -NoNewWindow `
                -PassThru `
                -RedirectStandardOutput ../server.log
              Write-Host "Server started, waiting for server to initialize"
              Start-Sleep -Seconds 15
            displayName: Start server in hosting/ (pwsh)
            condition: and(succeeded(), contains(variables['Agent.OS'], 'Windows'))
            workingDirectory: hosting

          - pwsh: |
              $tmpFile = New-TemporaryFile
              $timer = [Diagnostics.Stopwatch]::StartNew()
              $MAX_ELAPSED_SECONDS = 120
              $TIMEOUT_SECONDS = 12
              $SLEEP_SECONDS = 1

              while ($timer.Elapsed.TotalSeconds -lt $MAX_ELAPSED_SECONDS) {
                try {
                  Write-Host "Downloading file..."
                  Invoke-WebRequest `
                    $(BaseUrl)/azd-windows-amd64.zip `
                    -OutFile $tmpFile `
                    -TimeoutSec $TIMEOUT_SECONDS

                  if ($LASTEXITCODE) {
                    throw "Failed downloading file"
                  }
                } catch {
                  Write-Host "Error downloading file."
                  Write-Host $_
                  Start-Sleep -Seconds $SLEEP_SECONDS
                  continue
                }

                # Exit if the downloaded file size is less than a small threshold
                # this could mean an error in how the files are being served.
                if ((Get-Item $tmpFile).Length -le 100000) {
                  Get-Content $tmpFile
                  exit 1
                }

                break
              }

              Get-Item $tmpFile | Select-Object -Property Name,Length
            displayName: Verify installer hosting

          - pwsh: $(TestInstallCommand)
            condition: and(succeeded(), eq('pwsh', variables['TestShell']))
            workingDirectory: cli/installer/
            displayName: Test install script (pwsh)

          - powershell: $(TestInstallCommand)
            condition: and(succeeded(), eq('powershell', variables['TestShell']))
            workingDirectory: cli/installer/
            displayName: Test install script (PowerShell)

          - bash: $(TestInstallCommand)
            condition: and(succeeded(), eq('bash', variables['TestShell']))
            workingDirectory: cli/installer/
            displayName: Test install script (bash)

          - task: CmdLine@2
            condition: and(succeeded(), eq('cmd', variables['TestShell']))
            inputs:
              script: $(TestInstallCommand)
              workingDirectory: cli/installer/
            displayName: Test install script (cmd)

          - pwsh: |
              Get-ChildItem Cert:\LocalMachine\My | ForEach-Object {
                if ($_.Subject -match "azd installer tests code signing") {
                  Write-Host "Deleting $($_.PSPath) - $($_.Subject)"
                  Remove-Item -Force $_.PSPath
                }
              }

              Get-ChildItem Cert:\LocalMachine\Root | ForEach-Object {
                if ($_.Subject -match "azd installer tests code signing") {
                  Write-Host "Deleting $($_.PSPath) - $($_.Subject)"
                  Remove-Item -Force $_.PSPath
                }
              }
            displayName: Clean up self-signed certificates (Windows)
            condition: contains(variables['Agent.OS'], 'Windows')
            workingDirectory: hosting

      - job: Verify_LinuxPackages

        strategy:
          matrix:
            LinuxAMD64: 
              Pool: azsdk-pool-mms-ubuntu-2004-general
              OSVmImage:  MMSUbuntu20.04
              Architecture: amd64
            # TODO: When Docker can be installed and run properly on the ARM 
            # host this can be used to validate the ARM64 Linux packages.
            # https://github.com/Azure/azure-dev/issues/2617
            # LinuxARM64:
            #   Pool: azsdk-pool-mms-ubuntu-2004-arm
            #   OSVmImage: MMSUbuntu20.04ARM64
            #   Architecture: arm64
            
        pool:
          name: $(Pool)
          vmImage: $(OSVmImage)

        steps: 
          - checkout: self

          - task: DownloadPipelineArtifact@2
            inputs:
              artifact: linux-packages-$(Architecture)
              path: cli/installer/fpm

          - task: PowerShell@2
            displayName: Verify Linux Packages
            inputs: 
              pwsh: true
              workingDirectory: cli/installer/fpm
              filePath: eng/scripts/Test-LinuxPackages.ps1

  - ${{ if eq(variables['Build.Repository.Name'], 'Azure/azure-dev') }}:
    - stage: PublishCLI
      dependsOn: Sign
      condition: >-
        and(
          succeeded(),
          ne(variables['Skip.Release'], 'true'),
          or(
            eq('Manual', variables['BuildReasonOverride']),
            and(
              eq('', variables['BuildReasonOverride']),
              eq('Manual', variables['Build.Reason'])
            )
          )
        )
      jobs:
        - deployment: Publish_Release
          condition: >-
            and(
              succeeded(),
              ne('true', variables['Skip.Publish'])
            )
          environment: azure-dev

          pool:
            name: azsdk-pool-mms-ubuntu-2004-general
            OSVmImage: MMSUbuntu20.04

          strategy:
            runOnce:
              deploy:
                steps:
                  - checkout: self
                  - task: PowerShell@2
                    inputs:
                      pwsh: true
                      targetType: filePath
                      filePath: eng/scripts/Set-CliVersionVariable.ps1
                    displayName: Set CLI_VERSION

                  - pwsh: |
                      # Initial upload locations
                      $publishUploadLocations = 'release/$(CLI_VERSION);release/latest'

                      $isPublishingGa = eng/scripts/Test-ShouldReleasePackageVersion.ps1 `
                        -CliVersion '$(CLI_VERSION)'

                      if ($isPublishingGa) {
                        $publishUploadLocations += ";release/stable"
                      }

                      Write-Host "Setting StorageUploadLocations to $publishUploadLocations"
                      Write-Host "###vso[task.setvariable variable=StorageUploadLocations]$publishUploadLocations"
                    displayName: Set StorageUploadLocations

                  - pwsh: |
                      # Initial tag
                      $dockerTags = '$(CLI_VERSION)'

                      $isPublishingGa = eng/scripts/Test-ShouldReleasePackageVersion.ps1 `
                        -CliVersion '$(CLI_VERSION)'

                      if ($isPublishingGa) {
                        $dockerTags += ";latest"
                      }

                      Write-Host "Setting DockerImageTags to $dockerTags"
                      Write-Host "###vso[task.setvariable variable=DockerImageTags]$dockerTags"
                    displayName: Set DockerImageTags

                  - template: /eng/pipelines/templates/steps/publish-cli.yml
                    parameters:
                      CreateGitHubRelease: true
                      PublishUploadLocations: $(StorageUploadLocations)
                      PublishShield: true
                      DockerImageTags: $(DockerImageTags)
                      ReleaseSyndicatedDockerContainer: true
                      PublishUpdatedDocs: true
                      UploadMsi: true
                      PublishBrewFormula: true
                      PublishArm64Binaries: true

        - deployment: Publish_Choco
          dependsOn: Publish_Release
          condition: >-
            and(
              succeeded(),
              ne('true', variables['Skip.Publish'])
            )
          environment: azure-dev

          pool:
            name: azsdk-pool-mms-win-2022-general

          strategy:
            runOnce:
              deploy:
                steps:
                  - checkout: self
                  - task: PowerShell@2
                    inputs:
                      pwsh: true
                      targetType: filePath
                      filePath: eng/scripts/Set-CliVersionVariable.ps1
                    displayName: Set CLI_VERSION

                  - template: /eng/pipelines/templates/steps/publish-cli-choco.yml
                    parameters:
                      CliVersion: $(CLI_VERSION)

        - deployment: Publish_WinGet
          dependsOn: Publish_Release
          condition: >-
            and(
              succeeded(),
              ne('true', variables['Skip.Publish'])
            )
          environment: azure-dev

          pool:
            name: azsdk-pool-mms-win-2022-general

          strategy:
            runOnce:
              deploy:
                steps:
                  - checkout: self
                  - task: PowerShell@2
                    inputs:
                      pwsh: true
                      targetType: filePath
                      filePath: eng/scripts/Set-CliVersionVariable.ps1
                    displayName: Set CLI_VERSION

                  - template: /eng/pipelines/templates/steps/publish-cli-winget.yml
                    parameters:
                      CliVersion: $(CLI_VERSION)

        - deployment: Increment_Version
          condition: >-
            and(
              succeeded(),
              ne('true', variables['Skip.IncrementVersion'])
            )
          dependsOn: Publish_Release
          environment: azure-dev

          pool:
            name: azsdk-pool-mms-ubuntu-2004-general
            OSVmImage: MMSUbuntu20.04

          strategy:
            runOnce:
              deploy:
                steps:
                  - checkout: self

                  - task: PowerShell@2
                    inputs:
                      pwsh: true
                      targetType: filePath
                      filePath: eng/scripts/Update-CliVersion.ps1
                    displayName: Increment CLI version

                  - template: /eng/common/pipelines/templates/steps/create-pull-request.yml
                    parameters:
                      PRBranchName: cli-version-increment-$(Build.BuildId)
                      CommitMsg: Increment CLI version after release
                      PRTitle: Increment CLI version after release

    - stage: PublishVersionTxt
      dependsOn: PublishCLI

      condition: >-
        and(
          succeeded(),
          ne(variables['Skip.Release'], 'true'),
          or(
            eq('Manual', variables['BuildReasonOverride']),
            and(
              eq('', variables['BuildReasonOverride']),
              eq('Manual', variables['Build.Reason'])
            )
          )
        )

      jobs:
        - deployment: Upload_Version_Txt
          condition: >-
            and(
              succeeded(),
              ne('true', variables['Skip.Publish'])
            )
          environment: azure-dev

          pool:
            name: azsdk-pool-mms-win-2022-general

          strategy:
            runOnce:
              deploy:
                steps:
                  - checkout: self
                  - task: PowerShell@2
                    inputs:
                      pwsh: true
                      targetType: filePath
                      filePath: eng/scripts/Set-CliVersionVariable.ps1
                    displayName: Set CLI_VERSION

                  - task: PowerShell@2
                    displayName: Set MSI_VERSION
                    inputs:
                      pwsh: true
                      targetType: filePath
                      filePath: eng/scripts/Get-MsiVersion.ps1
                      arguments: >-
                        -CliVersion '$(CLI_VERSION)'
                        -DevOpsOutput

                  - task: PowerShell@2
                    displayName: Wait for WinGet package
                    inputs:
                      pwsh: true
                      targetType: filePath
                      filePath: eng/scripts/Wait-WinGetPackage.ps1
                      arguments: >-
                        -PackageName 'Microsoft.Azd'
                        -PackageVersion '$(MSI_VERSION)'

                  - task: PowerShell@2
                    displayName: Wait for Choco package
                    inputs:
                      pwsh: true
                      targetType: filePath
                      filePath: eng/scripts/Wait-ChocoPackage.ps1
                      arguments: >-
                        -PackageName 'azd'
                        -PackageVersion '$(MSI_VERSION)'

                  - pwsh: |
                      New-Item -ItemType Directory -Path release
                      Write-Output $(CLI_VERSION) | Out-File -Encoding utf8 -FilePath ./release/version.txt
                    displayName: Write version.txt file for release

                  - pwsh: |
                      $isPublishingGa = eng/scripts/Test-ShouldReleasePackageVersion.ps1 `
                        -CliVersion '$(CLI_VERSION)'

                      $publishUploadLocations = @('release/latest')
                      if ($isPublishingGa) {
                        $publishUploadLocations += @('release/stable')
                      }

                      Get-ChildItem release/

                      foreach ($folder in $publishUploadLocations) {
                        Write-Host "Upload to azd/standalone/$folder"
                        az storage blob upload-batch `
                          --account-name '$(azdev-storage-account-name)' `
                          --account-key '$(azdev-storage-account-key)' `
                          --auth-mode key `
                          -s release/ `
                          -d "azd/standalone/$folder" `
                          --overwrite

                        if ($LASTEXITCODE) {
                          Write-Error "Upload failed"
                          exit 1
                        }
                      }
                    displayName: Upload version.txt to storage account

  - stage: Publish_Integration
    dependsOn: Sign
    jobs:
      # Only publish Continuous Deployment if this is the public repo
      - ${{ if eq(variables['Build.Repository.Name'], 'Azure/azure-dev') }}:
        - job: Publish_Continuous_Deployment
          condition: >-
            and(
              succeeded(),
              ne(variables['Skip.Release'], 'true'),
              or(
                in(variables['BuildReasonOverride'], 'IndividualCI', 'BatchedCI'),
                and(
                  eq('', variables['BuildReasonOverride']),
                  in(variables['Build.Reason'], 'IndividualCI', 'BatchedCI')
                )
              )
            )
          pool:
            name: azsdk-pool-mms-ubuntu-2004-general
            OSVmImage: MMSUbuntu20.04

          steps:
            - checkout: self
            - template: /eng/pipelines/templates/steps/set-cli-version-cd.yml

            - task: PowerShell@2
              inputs:
                pwsh: true
                targetType: filePath
                filePath: eng/scripts/Set-CliVersionVariable.ps1
              displayName: Set CLI_VERSION

            - template: /eng/pipelines/templates/steps/publish-cli.yml
              parameters:
                CreateGitHubRelease: false
                PublishUploadLocations: release/daily;daily/archive/$(Build.BuildId)-$(Build.SourceVersion)
                PublishShield: false
                DockerImageTags: daily;$(CLI_VERSION)
                UploadMsi: true
                PublishArm64Binaries: true

      - job: Publish_For_PR
        condition: >-
          and(
            succeeded(),
            ne(variables['Skip.Release'], 'true'),
            or(
              eq('PullRequest', variables['BuildReasonOverride']),
              and(
                eq('', variables['BuildReasonOverride']),
                eq(variables['Build.Reason'], 'PullRequest')
              )
            )
          )
        pool:
          name: azsdk-pool-mms-ubuntu-2004-general
          OSVmImage: MMSUbuntu20.04

        variables:
          ${{ if eq(variables['Build.Repository.Name'], 'Azure/azure-dev') }}:
            storage-account-name: $(azdev-storage-account-name)
          ${{ else }}:
            storage-account-name: $(azdev-storage-account-name-pr)


        steps:
          - checkout: self
          - pwsh: |
              $PRNumber = '$(System.PullRequest.PullRequestNumber)'
              if ($env:PRNUMBEROVERRIDE) {
                Write-Host "PR Number override: $($env:PRNUMBEROVERRIDE)"
                $PRNumber = "$($env:PRNUMBEROVERRIDE)"
              }
              Write-Host "##vso[task.setvariable variable=PRNumber]$PRNumber"
            displayName: Set PR Number Variable

          - task: PowerShell@2
            inputs:
              pwsh: true
              targetType: filePath
              filePath: eng/scripts/Set-CliVersionVariable.ps1
            displayName: Set CLI_VERSION

          - template: /eng/pipelines/templates/steps/publish-cli.yml
            parameters:
              CreateGitHubRelease: false
              PublishUploadLocations: pr/$(PRNumber)
              UploadInstaller: true
              UploadMsi: true
              PublishArm64Binaries: true

              ${{ if eq(variables['Build.Repository.Name'], 'Azure/azure-dev') }}:
                PublishContainer: true
                DockerImageTags: pr-$(PRNumber)
                StorageAccountName: $(azdev-storage-account-name)
                StorageAccountKey: $(azdev-storage-account-key)
              ${{ else }}:
                PublishContainer: false
                StorageAccountName: $(azdev-storage-account-name-pr)
                StorageAccountKey: $(azdev-storage-account-key-pr)


          - pwsh: |
              $urlBase = "https://$(storage-account-name).blob.core.windows.net/azd/standalone/pr/$(PRNumber)"
              Write-Host "##vso[task.setvariable variable=UrlBase;isOutput=true]$urlBase"
            name: GenerateUrlBase
            displayName: Set UrlBase

          - task: DownloadPipelineArtifact@2
            inputs:
              artifact: docs
              path: docs

          - pwsh: |
              $urlBase = "$(GenerateUrlBase.UrlBase)"
              $linuxReleaseUrl = "$urlBase/azd-linux-amd64.tar.gz"
              $linuxReleaseUrlArm64 = "$urlBase/azd-linux-arm64.tar.gz"
              $macosReleaseUrl = "$urlBase/azd-darwin-amd64.zip"
              $macosReleaseUrlArm64 = "$urlBase/azd-darwin-arm64.zip"
              $windowsReleaseUrl = "$urlBase/azd-windows-amd64.zip"
              $msiReleaseUrl = "$urlBase/azd-windows-amd64.msi"

              $refDocContent = Get-Content docs/azd.md -Raw

              $content = @"
              <!-- #comment-cli-pr -->
              ## Azure Dev CLI Install Instructions

              ### Install scripts

              #### MacOS/Linux

              > May elevate using ``sudo`` on some platforms and configurations

              bash:
              ``````
              curl -fsSL $urlBase/uninstall-azd.sh | bash;
              curl -fsSL $urlBase/install-azd.sh | bash -s -- --base-url $urlBase --version '' --verbose --skip-verify
              ``````

              pwsh:
              ``````
              Invoke-RestMethod '$urlBase/uninstall-azd.ps1' -OutFile uninstall-azd.ps1; ./uninstall-azd.ps1
              Invoke-RestMethod '$urlBase/install-azd.ps1' -OutFile install-azd.ps1; ./install-azd.ps1 -BaseUrl '$urlBase' -Version '' -SkipVerify -Verbose
              ``````


              #### Windows

              PowerShell install

              ``````
              powershell -c "Set-ExecutionPolicy Bypass Process; irm '$urlBase/uninstall-azd.ps1' > uninstall-azd.ps1; ./uninstall-azd.ps1;"
              powershell -c "Set-ExecutionPolicy Bypass Process; irm '$urlBase/install-azd.ps1' > install-azd.ps1; ./install-azd.ps1 -BaseUrl '$urlBase' -Version '' -SkipVerify -Verbose;"
              ``````

              MSI install
              ``````
              powershell -c "irm '$msiReleaseUrl' -OutFile azd-windows-amd64.msi; msiexec /i azd-windows-amd64.msi /qn"
              ``````

              ### Standalone Binary

              * Linux - 
                  * x86_64 - $linuxReleaseUrl
                  * ARM64 - $linuxReleaseUrlArm64
              * MacOS - 
                  * x86_64 - $macosReleaseUrl
                  * ARM64 - $macosReleaseUrlArm64
              * Windows - $windowsReleaseUrl

              ### MSI

              * $msiReleaseUrl

              ### Container

              ``````
              docker run -it $(azdev-acr-host)/azure-dev:pr-$(PRNumber)
              ``````

              ## Documentation

              <details>
              <summary>learn.microsoft.com documentation</summary>

              $refDocContent

              </details>
              "@
              $file = New-TemporaryFile
              Set-Content -Path $file -Value $content
              Write-Host "##vso[task.setvariable variable=CommentBodyFile]$file"
            displayName: Write body content to temporary file

          - task: PowerShell@2
            displayName: Add PR comment
            inputs:
              pwsh: true
              targetType: filePath
              filePath: ./eng/scripts/Update-PRComment.ps1
              arguments: >-
                -Repo "$(Build.Repository.Name)"
                -PrNumber $(PRNumber)
                -Tag "<!-- #comment-cli-pr -->"
                -BodyFile $(CommentBodyFile)
            env:
              GH_TOKEN: $(azuresdk-github-pat)

  - ${{ if eq(variables['Build.Repository.Name'], 'Azure/azure-dev') }}:
    - stage: PublishInstallers
      dependsOn: Sign
      condition: >-
        and(
          succeeded(),
          ne(variables['Skip.Release'], 'true'),
          or(
            eq('Manual', variables['BuildReasonOverride']),
            and(
              eq('', variables['BuildReasonOverride']),
              eq('Manual', variables['Build.Reason'])
            )
          )
        )
      jobs:
        - deployment: PublishInstallers
          environment: azure-dev
          pool:
            name: azsdk-pool-mms-ubuntu-2004-general
            OSVmImage: MMSUbuntu20.04

          strategy:
            runOnce:
              deploy:
                steps:
                  - checkout: self

                  - task: DownloadPipelineArtifact@2
                    inputs:
                      artifact: signed-win
                      path: signed-win

                  - pwsh: |
                      New-Item -ItemType Directory -Path script-release
                      Copy-Item signed-win/*.ps1 script-release/
                      Copy-Item cli/installer/*.sh script-release/
                    displayName: Copy scripts for release upload

                  - pwsh: |
                      az storage blob upload-batch `
                        --account-name '$(azdev-storage-account-name)' `
                        --account-key '$(azdev-storage-account-key)' `
                        --auth-mode key `
                        -s script-release/ `
                        -d "azd/standalone/installer" `
                        --overwrite
                    displayName: Upload installer to storage location<|MERGE_RESOLUTION|>--- conflicted
+++ resolved
@@ -138,7 +138,6 @@
             parameters:
               AzdDirectory: cli/azd
 
-<<<<<<< HEAD
           # - task: PowerShell@2
           #   condition: and(succeeded(), ne(variables['Skip.LiveTest'], 'true'))
           #   inputs:
@@ -176,45 +175,6 @@
           #     publishRunAttachments: true
           #   displayName: Publish test results
           #   condition: succeededOrFailed()
-=======
-          - task: PowerShell@2
-            condition: and(succeeded(), ne(variables['Skip.LiveTest'], 'true'))
-            inputs:
-              pwsh: true
-              targetType: filePath
-              filePath: cli/azd/ci-test.ps1
-              arguments: >-
-                -UnitTestCoverageDir './cover-$(AZURE_DEV_CI_OS)/unit'
-                -IntegrationTestCoverageDir './cover-$(AZURE_DEV_CI_OS)/int'
-              workingDirectory: cli/azd
-            displayName: Test Go Binary
-            env:
-              # AZD live test setup variables
-              CI: true
-              AZD_TEST_CLI_VERSION: $(CLI_VERSION)
-              AZD_TEST_CLIENT_ID: $(arm-client-id)
-              AZD_TEST_CLIENT_SECRET: $(arm-client-secret)
-              AZD_TEST_TENANT_ID: $(arm-tenant-id)
-              AZD_TEST_AZURE_SUBSCRIPTION_ID: $(SubscriptionId)
-              AZD_TEST_AZURE_LOCATION: eastus2
-              AZURE_RECORD_MODE: $(AZURE_RECORD_MODE)
-              # AZD Live Test: Terraform service principal authentication
-              ARM_CLIENT_ID: $(arm-client-id)
-              ARM_CLIENT_SECRET: $(arm-client-secret)
-              ARM_TENANT_ID: $(arm-tenant-id)
-              # Code Coverage: Generate junit report to publish results
-              GOTESTSUM_JUNITFILE: junitTestReport.xml
-
-          - task: PublishTestResults@2
-            inputs:
-              testResultsFormat: JUnit
-              testResultsFiles: '**/junitTestReport.xml'
-              testRunTitle: $(Agent.JobName)
-              searchFolder: cli/azd
-              publishRunAttachments: true
-            displayName: Publish test results
-            condition: succeededOrFailed()
->>>>>>> 28ae48ce
 
           - task: PowerShell@2
             inputs:
