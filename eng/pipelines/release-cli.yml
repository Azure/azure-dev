resources:
  repositories:
    - repository: azure-sdk-build-tools
      type: git
      name: internal/azure-sdk-build-tools
      ref: refs/tags/azure-sdk-build-tools_20220920.1

# Continuous deployment trigger
trigger:
  branches:
    include:
      - main
  paths:
    include:
      - go.mod
      - cli/
      - eng/pipelines/release-cli.yml

pr:
  paths:
    include:
      - go.mod
      - cli/
      - eng/pipelines/release-cli.yml

variables:
  - template: /eng/pipelines/templates/variables/globals.yml

stages:
  - stage: BuildAndTest
    jobs:
      - job: BuildCLI
        strategy:
          matrix:
            Windows:
              Pool: azsdk-pool-mms-win-2019-general
              OSVmImage: MMS2019
              BuildTarget: azd-windows-amd64.exe
              BuildOutputName: azd.exe
<<<<<<< HEAD
              Demands: ImageVersionOverride -equals 61.0.0
=======
              AZURE_DEV_CI_OS: win
>>>>>>> 1bd44e18
            Linux:
              Pool: azsdk-pool-mms-ubuntu-2004-general
              OSVmImage:  MMSUbuntu20.04
              BuildTarget: azd-linux-amd64
              BuildOutputName: azd
              SetExecutableBit: true
              SetShieldInfo: true
              GenerateCoverage: true
              AZURE_DEV_CI_OS: lin
            Mac:
              Pool: Azure Pipelines
              OSVmImage: macOS-11
              BuildTarget: azd-darwin-amd64
              BuildOutputName: azd
              MacLocalSign: false
              SetExecutableBit: true
              AZURE_DEV_CI_OS: mac
        pool:
            name: $(Pool)
            vmImage: $(OSVmImage)
<<<<<<< HEAD
            demands: $(Demands)

=======
        timeoutInMinutes: 180
>>>>>>> 1bd44e18
        steps:
          - checkout: self
          - template: /eng/pipelines/templates/steps/setup-go.yml

          - template: /eng/pipelines/templates/steps/set-cli-version-cd.yml

          - template: /eng/pipelines/templates/steps/install-bicep.yml

          - template: /eng/pipelines/templates/steps/install-terraform.yml

          - task: DockerInstaller@0
            displayName: Docker Installer
            condition: and(succeeded(), contains(variables['OSVmImage'], 'macOS'))
            inputs:
              dockerVersion: 17.09.0-ce
              releaseType: stable
          - task: PowerShell@2
            inputs:
              pwsh: true
              targetType: filePath
              filePath: eng/scripts/Set-CliVersionVariable.ps1
            displayName: Set CLI_VERSION

          - task: PowerShell@2
            inputs:
              pwsh: true
              targetType: filePath
              filePath: cli/azd/ci-build.ps1
              arguments: >-
                -Version $(CLI_VERSION)
                -SourceVersion $(Build.SourceVersion)
              workingDirectory: cli/azd
            displayName: Build Go Binary

          # Live testing uses dotnet 6.0.x in the WebApp project deployment
          - task: UseDotNet@2
            condition: and(succeeded(), ne(variables['Skip.LiveTest'], 'true'))
            inputs:
              version: 6.0.x

          - template: /eng/pipelines/templates/steps/az-login.yml

          - task: PowerShell@2
            condition: and(succeeded(), ne(variables['Skip.LiveTest'], 'true'))
            inputs:
              pwsh: true
              targetType: filePath
              filePath: cli/azd/ci-test.ps1
              workingDirectory: cli/azd
            displayName: Test Go Binary
            env:
              # Set GITHUB_RUN_NUMBER because cli_test.go is coupled to that
              # environment variable.
              GITHUB_RUN_NUMBER: $(Build.BuildId)
              # Generate junit report to publish results
              GOTESTSUM_JUNITFILE: junitTestReport.xml
              # Required for Terraform service principal authentication
              ARM_CLIENT_ID: $(arm-client-id)
              ARM_CLIENT_SECRET: $(arm-client-secret)
              ARM_TENANT_ID: $(arm-tenant-id)

          - task: PublishTestResults@2
            inputs:
              testResultsFormat: JUnit
              testResultsFiles: '**/junitTestReport.xml'
              testRunTitle: $(Agent.JobName)
              searchFolder: cli/azd
              publishRunAttachments: true
            displayName: Publish test results
            condition: succeededOrFailed()

          - pwsh: |
              go install github.com/axw/gocov/gocov@latest
              if ($LASTEXITCODE -ne 0) { exit $LASTEXITCODE }
              go install github.com/AlekSi/gocov-xml@latest
              if ($LASTEXITCODE -ne 0) { exit $LASTEXITCODE }
              ~/go/bin/gocov convert cover.out | ~/go/bin/gocov-xml > coverage.xml
            workingDirectory: cli/azd
            condition: >-
              and(
                succeeded(),
                eq(variables['GenerateCoverage'], 'true'),
                ne(variables['Skip.LiveTest'], 'true')
              )
            displayName: Generate coverage

          - task: PublishCodeCoverageResults@1
            condition: >-
              and(
                succeeded(),
                eq(variables['GenerateCoverage'], 'true'),
                ne(variables['Skip.LiveTest'], 'true')
              )
            inputs:
              codeCoverageTool: Cobertura
              summaryFileLocation: '$(Build.SourcesDirectory)/**/coverage.xml'
            displayName: Publish Code Coverage to DevOps

          - pwsh: Move-Item $(BuildOutputName) $(BuildTarget)
            workingDirectory: cli/azd
            displayName: Rename binaries

          - bash: chmod +x $(BuildTarget)
            condition: and(succeeded(), eq(variables['SetExecutableBit'], 'true'))
            workingDirectory: cli/azd
            displayName: Set executable bit for non-Windows binaries

          - task: PowerShell@2
            condition: and(succeeded(), eq(variables['SetShieldInfo'], 'true'))
            inputs:
              pwsh: true
              targetType: filePath
              filePath: eng/scripts/Set-ShieldInfo.ps1
              arguments: >-
                -TemplatePath eng/shields/standalone.json
                -Version "$(CLI_VERSION)"
            displayName: Set shield info

          - publish: eng/shields/standalone.json
            condition: and(succeeded(), eq(variables['SetShieldInfo'], 'true'))
            artifact: shield-standalone
            displayName: Upload standalone shield json

          - publish: cli/azd/$(BuildTarget)
            artifact: $(BuildTarget)
            condition: always()
            displayName: Upload azd binary to artifact store

      - job: GenerateReleaseArtifacts
        pool:
          name: azsdk-pool-mms-ubuntu-2004-general
          vmImage: MMSUbuntu20.04

        steps:
          - checkout: self

          - template: /eng/pipelines/templates/steps/setup-go.yml

          # Install scripts
          - pwsh: |
              New-Item -ItemType Directory -Path installer
              Copy-Item cli/installer/*install-azd.ps1 installer/
            displayName: Copy installer scripts (*.ps1) for artifact upload

          - task: PublishPipelineArtifact@1
            displayName: Publish install scripts to artifacts for signing
            inputs:
              artifactName: install-pwsh
              targetPath: installer

          # CLI ref docs
          - pwsh: New-Item -ItemType Directory -Path docs
            displayName: Create docs artifact folder

          - pwsh: go run docgen.go
            workingDirectory: cli/azd/docs
            displayName: Generate CLI documentation

          - pwsh: Copy-Item cli/azd/docs/md/* docs/ -Recurse
            displayName: Copy CLI docs for pipeline artifact staging

          # azure.yaml.json schema docs
          - task: UsePythonVersion@0
            inputs:
              versionSpec: 3.x

          - pwsh: pip install jsonschema2md
            displayName: Install jsonschema2md

          - pwsh: jsonschema2md schemas/v1.0/azure.yaml.json docs/azure.yaml.schema.md
            displayName: Generate azure.yaml schema

          # Upload docs for CLI ref and azure.yaml schema
          - pwsh: Get-ChildItem docs
            displayName: Show doc artifacts to publish

          - publish: docs/
            artifact: docs
            displayName: Upload generated documentation

  - stage: Sign
    dependsOn: BuildAndTest
    jobs:
    - job: Sign
      pool:
        name: azsdk-pool-mms-win-2019-general
        vmImage: MMS2019

      steps:
        - task: DownloadPipelineArtifact@2
          inputs:
            artifact: azd-windows-amd64.exe
            path: win

        - task: DownloadPipelineArtifact@2
          inputs:
            artifact: install-pwsh
            path: installer

        - pwsh: Copy-Item installer/*.ps1 win
          displayName: Copy install scripts to win/

        - task: DownloadPipelineArtifact@2
          inputs:
            artifact: azd-darwin-amd64
            path: mac-artifacts

        - pwsh: |
            New-Item -ItemType Directory -Path mac
            Compress-Archive `
            -Path mac-artifacts/azd-darwin-amd64 `
            -DestinationPath mac/azd-darwin-amd64.zip
          displayName: Package mac binary for signing

        - ${{ if in(variables['Build.Reason'], 'IndividualCI', 'BatchedCI', 'Manual') }}:
          - template: pipelines/steps/azd-cli-signing.yml@azure-sdk-build-tools
            parameters:
              WinPath:  win
              WinPattern: '**'
              MacPath: mac

        - ${{ else }}:
          - pwsh: Write-Host "Skipping signing. Build reason - $(Build.Reason)"
            displayName: Signing process skipped for non-release build

        - pwsh: |
            Expand-Archive -Path mac/azd-darwin-amd64.zip -DestinationPath mac/
            Remove-Item mac/azd-darwin-amd64.zip
          displayName: Extract azd-darwin-amd64 from zip and remove zip

        - pwsh: |
            New-Item -ItemType Directory -Path signed
            Copy-Item win/ signed/ -Recurse
            Copy-Item mac/ signed/ -Recurse
          displayName: Copy signing outputs
          condition: always()

        - publish: signed/
          artifact: signed
          condition: succeeded()

        # TODO: Replace with https://github.com/Azure/azure-sdk-tools/blob/main/eng/common/pipelines/templates/steps/publish-artifact.yml
        # when the common engsys is imported.
        # https://github.com/Azure/azure-dev/issues/956
        - task: PublishPipelineArtifact@1
          condition: succeeded()
          displayName: Publish Signed Artifacts
          inputs:
            artifactName: signed
            path: signed/

        - task: PublishPipelineArtifact@1
          condition: failed()
          displayName: Publish failed Signed Artifacts
          inputs:
            artifactName: signed-FailedAttempt$(System.JobAttempt)
            path: signed/

  - stage: PublishCLI
    dependsOn: Sign
    condition: >-
      and(
        succeeded(),
        ne(variables['Skip.Release'], 'true'),
        or(
          eq('Manual', variables['BuildReasonOverride']),
          and(
            eq('', variables['BuildReasonOverride']),
            eq('Manual', variables['Build.Reason'])
          )
        )
      )
    jobs:
      - deployment: Publish_Release
        environment: azure-dev

        pool:
          name: azsdk-pool-mms-ubuntu-2004-general
          OSVmImage: MMSUbuntu20.04

        strategy:
          runOnce:
            deploy:
              steps:
                - checkout: self
                - task: PowerShell@2
                  inputs:
                    pwsh: true
                    targetType: filePath
                    filePath: eng/scripts/Set-CliVersionVariable.ps1
                  displayName: Set CLI_VERSION

                - template: /eng/pipelines/templates/steps/publish-cli.yml
                  parameters:
                    CreateGitHubRelease: true
                    PublishUploadLocations: release/$(CLI_VERSION);release/latest
                    PublishShield: true
                    DockerImageTags: $(CLI_VERSION);latest
                    ReleaseSyndicatedDockerContainer: true

  - stage: PublishIntegration
    dependsOn: Sign
    jobs:
      - job: Publish_Continuous_Deployment
        condition: >-
          and(
            succeeded(),
            ne(variables['Skip.Release'], 'true'),
            or(
              in(variables['BuildReasonOverride'], 'IndividualCI', 'BatchedCI'),
              and(
                eq('', variables['BuildReasonOverride']),
                in(variables['Build.Reason'], 'IndividualCI', 'BatchedCI')
              )
            )
          )
        pool:
          name: azsdk-pool-mms-ubuntu-2004-general
          OSVmImage: MMSUbuntu20.04

        steps:
          - checkout: self
          - template: /eng/pipelines/templates/steps/set-cli-version-cd.yml

          - task: PowerShell@2
            inputs:
              pwsh: true
              targetType: filePath
              filePath: eng/scripts/Set-CliVersionVariable.ps1
            displayName: Set CLI_VERSION

          - template: /eng/pipelines/templates/steps/publish-cli.yml
            parameters:
              CreateGitHubRelease: false
              PublishUploadLocations: release/daily;daily/archive/$(Build.BuildId)-$(Build.SourceVersion)
              PublishShield: false
              DockerImageTags: daily;$(CLI_VERSION)

      - job: Publish_For_PR
        condition: >-
          and(
            succeeded(),
            ne(variables['Skip.Release'], 'true'),
            or(
              eq('PullRequest', variables['BuildReasonOverride']),
              and(
                eq('', variables['BuildReasonOverride']),
                eq(variables['Build.Reason'], 'PullRequest')
              )
            )
          )
        pool:
          name: azsdk-pool-mms-ubuntu-2004-general
          OSVmImage: MMSUbuntu20.04

        steps:
          - checkout: self
          - pwsh: |
              $PRNumber = "$(System.PullRequest.PullRequestNumber)"
              if ($env:PRNUMBEROVERRIDE) {
                Write-Host "PR Number override: $($env:PRNUMBEROVERRIDE)"
                $PRNumber = "$($env:PRNUMBEROVERRIDE)"
              }
              Write-Host "##vso[task.setvariable variable=PRNumber]$PRNumber"
            displayName: Set PR Number Variable

          - task: PowerShell@2
            inputs:
              pwsh: true
              targetType: filePath
              filePath: eng/scripts/Set-CliVersionVariable.ps1
            displayName: Set CLI_VERSION

          - template: /eng/pipelines/templates/steps/publish-cli.yml
            parameters:
              CreateGitHubRelease: false
              PublishUploadLocations: pr/$(PRNumber)
              UploadInstaller: true
              DockerImageTags: pr-$(PRNumber)

          - pwsh: |
              $urlBase = "https://$(azdev-storage-account-name).blob.core.windows.net/azd/standalone/pr/$(PRNumber)"
              Write-Host "##vso[task.setvariable variable=UrlBase;isOutput=true]$urlBase"
            name: GenerateUrlBase
            displayName: Set UrlBase

          - pwsh: |
              $urlBase = "$(GenerateUrlBase.UrlBase)"
              $linuxReleaseUrl = "$urlBase/azd-linux-amd64.tar.gz"
              $macosReleaseUrl = "$urlBase/azd-darwin-amd64.zip"
              $windowsReleaseUrl = "$urlBase/azd-windows-amd64.zip"

              $content = @"
              <!-- #comment-cli-pr -->
              ## Azure Dev CLI Install Instructions

              ### Install scripts

              #### MacOS/Linux

              > May elevate using ``sudo`` on some platforms and configurations

              bash:
              ``````
              curl -fsSL $urlBase/uninstall-azd.sh | bash;
              curl -fsSL $urlBase/install-azd.sh | bash -s -- --base-url $urlBase --version '' --verbose
              ``````

              pwsh:
              ``````
              Invoke-RestMethod '$urlBase/uninstall-azd.ps1' -OutFile uninstall-azd.ps1; ./uninstall-azd.ps1
              Invoke-RestMethod '$urlBase/install-azd.ps1' -OutFile install-azd.ps1; ./install-azd.ps1 -BaseUrl '$urlBase' -Version '' -Verbose
              ``````


              #### Windows
              ``````
              powershell -c "Set-ExecutionPolicy Bypass Process; irm '$urlBase/uninstall-azd.ps1' > uninstall-azd.ps1; ./uninstall-azd.ps1;"
              powershell -c "Set-ExecutionPolicy Bypass Process; irm '$urlBase/install-azd.ps1' > install-azd.ps1; ./install-azd.ps1 -BaseUrl '$urlBase' -Version '' -Verbose;"
              ``````

              ### Standalone Binary

              * Linux - $linuxReleaseUrl
              * MacOS - $macosReleaseUrl
              * Windows - $windowsReleaseUrl

              ### Container
              ``````
              docker run -it $(azdev-acr-host)/azure-dev:pr-$(PRNumber)
              ``````
              "@
              $file = New-TemporaryFile
              Set-Content -Path $file -Value $content
              Write-Host "##vso[task.setvariable variable=CommentBodyFile]$file"
            displayName: Write body content to temporary file

          - task: PowerShell@2
            displayName: Add PR comment
            inputs:
              pwsh: true
              targetType: filePath
              filePath: ./eng/scripts/Update-PRComment.ps1
              arguments: >-
                -Repo "azure/azure-dev"
                -PrNumber $(PRNumber)
                -Tag "<!-- #comment-cli-pr -->"
                -BodyFile $(CommentBodyFile)
            env:
              GH_TOKEN: $(azuresdk-github-pat)

      - job: Verify_Mac_InstallOver
        pool: 
          name: Azure Pipelines
          vmImage: macOS-12
        
        steps: 
          - checkout: self

          - bash: ./install-azd.sh --version daily --verbose
            displayName: Install "daily" version
            workingDirectory: cli/installer/

          - pwsh: azd version
            displayName: Run azd version

          - bash: ./install-azd.sh --version latest --verbose
            displayName: Install "latest" version
            workingDirectory: cli/installer/

          - pwsh: azd version
            displayName: Run azd version (expect no failure)

      - job: Verify_Installers
        condition: >-
          and(
            succeeded(),
            ne(variables['Skip.Release'], 'true'),
            or(
              eq('PullRequest', variables['BuildReasonOverride']),
              and(
                eq('', variables['BuildReasonOverride']),
                eq(variables['Build.Reason'], 'PullRequest')
              )
            )
          )

        dependsOn: Publish_For_PR

        variables:
          BaseUrl: $[ dependencies.Publish_for_PR.outputs['GenerateUrlBase.UrlBase'] ]

        strategy:
          matrix:
            LinuxDockerSh:
              Pool: azsdk-pool-mms-ubuntu-2004-general
              OSVmImage:  MMSUbuntu20.04
              TestShell: pwsh
              TestInstallCommand: >
                ./test-installer-containers.ps1
                -BaseUrl "$env:BASEURL"
                -Version ''
                -ContainerPrefix '$(docker-mirror-tag-prefix)/'
            MacSh:
              Pool: Azure Pipelines
              OSVmImage: macOS-11
              TestShell: bash
              TestInstallCommand: ./test-sh-install.sh "bash" "$BASEURL" ""
            LinuxPwsh:
              Pool: azsdk-pool-mms-ubuntu-2004-general
              OSVmImage:  MMSUbuntu20.04
              TestShell: pwsh
              TestInstallCommand: >
                ./test-pwsh-xplat-install.ps1 -BaseUrl $env:BASEURL -Version ''
            MacPwsh:
              Pool: Azure Pipelines
              OSVmImage: macOS-11
              TestShell: pwsh
              TestInstallCommand: >
                ./test-pwsh-xplat-install.ps1 -BaseUrl $env:BASEURL -Version ''
            WindowsCmd:
              Pool: azsdk-pool-mms-win-2019-general
              OSVmImage: MMS2019
              TestShell: cmd
              TestInstallCommand: cmd /c test-windows-install.cmd %BASEURL%
            WindowsPwsh:
              Pool: azsdk-pool-mms-win-2019-general
              OSVmImage: MMS2019
              TestShell: pwsh
              TestInstallCommand: >
                ./test-pwsh-win-install.ps1 -BaseUrl $env:BASEURL -Version ''

        pool:
          name: $(Pool)
          vmImage: $(OSVmImage)

        steps:
          - pwsh: $(TestInstallCommand)
            condition: and(succeeded(), eq('pwsh', variables['TestShell']))
            workingDirectory: cli/installer/
            env:
              BASEURL: $(BaseUrl)

          - bash: $(TestInstallCommand)
            condition: and(succeeded(), eq('bash', variables['TestShell']))
            workingDirectory: cli/installer/
            env:
              BASEURL: $(BaseUrl)

          - task: CmdLine@2
            condition: and(succeeded(), eq('cmd', variables['TestShell']))
            inputs:
              script: $(TestInstallCommand)
              workingDirectory: cli/installer/
            env:
              BASEURL: $(BaseUrl)

  - stage: Publish_Installers
    dependsOn: Sign
    condition: >-
      and(
        succeeded(),
        ne(variables['Skip.Release'], 'true'),
        or(
          eq('Manual', variables['BuildReasonOverride']),
          and(
            eq('', variables['BuildReasonOverride']),
            eq('Manual', variables['Build.Reason'])
          )
        )
      )
    jobs:
      - deployment: Publish_Installers
        environment: azure-dev
        pool:
          name: azsdk-pool-mms-ubuntu-2004-general
          OSVmImage: MMSUbuntu20.04

        strategy:
          runOnce:
            deploy:
              steps:
                - checkout: self

                - task: DownloadPipelineArtifact@2
                  inputs:
                    artifact: signed
                    path: signed

                - pwsh: |
                    New-Item -ItemType Directory -Path script-release
                    Copy-Item signed/win/*.ps1 script-release/
                    Copy-Item cli/installer/*.sh script-release/
                  displayName: Copy scripts for release upload

                - pwsh: |
                    az storage blob upload-batch `
                      --account-name '$(azdev-storage-account-name)' `
                      --account-key '$(azdev-storage-account-key)' `
                      --auth-mode key `
                      -s script-release/ `
                      -d "azd/standalone/installer" `
                      --overwrite
                  displayName: Upload installer to storage location<|MERGE_RESOLUTION|>--- conflicted
+++ resolved
@@ -37,11 +37,8 @@
               OSVmImage: MMS2019
               BuildTarget: azd-windows-amd64.exe
               BuildOutputName: azd.exe
-<<<<<<< HEAD
+              AZURE_DEV_CI_OS: win
               Demands: ImageVersionOverride -equals 61.0.0
-=======
-              AZURE_DEV_CI_OS: win
->>>>>>> 1bd44e18
             Linux:
               Pool: azsdk-pool-mms-ubuntu-2004-general
               OSVmImage:  MMSUbuntu20.04
@@ -62,12 +59,9 @@
         pool:
             name: $(Pool)
             vmImage: $(OSVmImage)
-<<<<<<< HEAD
             demands: $(Demands)
 
-=======
         timeoutInMinutes: 180
->>>>>>> 1bd44e18
         steps:
           - checkout: self
           - template: /eng/pipelines/templates/steps/setup-go.yml
