--- conflicted
+++ resolved
@@ -1,17 +1,3 @@
-<<<<<<< HEAD
-trigger:
-  branches:
-    include:
-      - main
-  paths:
-    include:
-      - eng/pipelines/template-tests.yml
-
-pr:
-  paths:
-    include:
-      - eng/pipelines/template-tests.yml
-=======
 parameters:
 - name: AzdVersion
   displayName: |
@@ -47,7 +33,6 @@
   displayName: Delay of cleanup for Azure resources for debugging purposes
   type: number
   default: 0
->>>>>>> 488106bb
 
 variables:
   - template: /eng/pipelines/templates/variables/globals.yml
@@ -55,180 +40,6 @@
     value: 16
 
 jobs:
-<<<<<<< HEAD
-  - job: CreateMatrix
-    pool:
-      name: azsdk-pool-mms-ubuntu-2004-general
-      vmImage: MMSUbuntu20.04
-
-    steps:
-      - checkout: self
-
-      - template: /eng/pipelines/templates/steps/install-azd-live-sh.yml
-
-      - pwsh: |
-          $templateNames = (azd template list --output json | ConvertFrom-Json).name
-          $matrix = @{}
-          foreach ($template in $templateNames) {
-            $jobName = $template.Replace('/', '_')
-            $matrix[$jobName] = @{ TemplateName = $template }
-          }
-          # Adding extra test for capitals letters support. Using first template
-          $firstTemplate = $($templateNames)[0]
-          $capitalsTest = $firstTemplate.Replace('/', '_') + "-Upper-case-test"
-          $matrix[$capitalsTest] = @{ TemplateName = $firstTemplate; UseUpperCase = "true" }
-
-          Write-Host "Matrix:"
-          Write-Host ($matrix | Format-List | Out-String)
-
-          $matrixJson = ConvertTo-Json $matrix -Depth 100 -Compress
-          Write-Host "##vso[task.setvariable variable=Matrix;isOutput=true]$matrixJson"
-        name: Generate
-        displayName: Generate matrix
-
-  - job: TestTemplates
-    dependsOn: CreateMatrix
-
-    strategy:
-      matrix: $[ dependencies.CreateMatrix.outputs['Generate.Matrix'] ]
-      maxParallel: 10
-
-    pool:
-      name: azsdk-pool-mms-ubuntu-2004-general
-      vmImage: MMSUbuntu20.04
-
-    steps:
-      - checkout: self
-
-      - template: /eng/pipelines/templates/steps/install-bicep.yml
-
-      - template: /eng/pipelines/templates/steps/install-terraform.yml
-      
-      - template: /eng/pipelines/templates/steps/install-azd-live-sh.yml
-
-      - template: /eng/pipelines/templates/steps/install-ms-openjdk.yml
-
-      - template: /eng/pipelines/templates/steps/az-login.yml
-
-      # Required to clone repos that are not yet public
-      - template: /eng/pipelines/templates/steps/set-git-credentials.yml
-
-      - pwsh: |
-          if (!$env:TEMPLATEBRANCHNAME) {
-            Write-Host "TemplateBranchName variable not set. Using 'staging'"
-            Write-Host "##vso[task.setvariable variable=TemplateBranchName]staging"
-          } else {
-            Write-Host "Using specified azd version: $(TemplateBranchName)"
-          }
-        displayName: Ensure TemplateBranchName is set
-
-      - pwsh: |
-          if (!$env:DEPLOYLOCATION) {
-            Write-Host "DeployLocation variable not set. Using 'eastus2'"
-            Write-Host "##vso[task.setvariable variable=DeployLocation]eastus2"
-          } else {
-            Write-Host "Using specified azd version: $(DeployLocation)"
-          }
-        displayName: Ensure DeployLocation is set
-
-      - pwsh: |
-          $templateName = '$(TemplateName)'.Substring(14)
-          $useUpperCaseName = '$(UseUpperCase)'
-          $envPrefixName = "azd-template-test"
-          if($useUpperCaseName -eq "true") {
-            # Use upper case name for env prefix name
-            $envPrefixName = "AZD-TEMPLATE-UPPER-TEST"
-          } 
-          $resourceGroupName = "rg-$envPrefixName-$templateName-$(Build.BuildId)"
-          Write-Host "Resource group name: $resourceGroupName"
-          Write-Host "##vso[task.setvariable variable=ResourceGroupName]$resourceGroupName"
-          Write-Host "##vso[task.setvariable variable=EnvPrefixName]$envPrefixName"
-        displayName: Set Resource Group Name
-
-      - pwsh: |
-          npm install -g @devcontainers/cli
-        displayName: Install npm
-
-      - task: DevcontainersCI@0
-        displayName: Test templates with Devontainers
-        inputs:
-          env: |
-            ARM_CLIENT_ID=$(arm-client-id)
-            ARM_CLIENT_SECRET=$(arm-client-secret)
-            ARM_TENANT_ID=$(arm-tenant-id)
-            SUBSCRIPTION_ID=$(SubscriptionId)
-          runCmd: |
-            az login \
-              --service-principal \
-              -u "$(arm-client-id)" \
-              -p "$(arm-client-secret)" \
-              --tenant "$(arm-tenant-id)"
-            az account set \
-              --subscription "$(SubscriptionId)"
-            git config --global user.name "azure-sdk"
-            git config --global user.email "azuresdk@microsoft.com"
-            echo "https://azure-sdk:$(azuresdk-github-pat)@github.com" > ~/.git-credentials
-            git config --global credential.helper "store"
-            cd templates/tests/
-            curl -fsSL https://aka.ms/install-azd.sh | bash -s -- --version 'daily' --verbose
-            npm i && npx playwright install
-            sudo add-apt-repository ppa:gstreamer-developers/ppa
-            sudo apt-get update
-            sudo apt-get install gstreamer1.0*
-            sudo apt-get install -y gstreamer1.0-libav libnss3-tools libatk-bridge2.0-0 libcups2-dev libxkbcommon-x11-0 libxcomposite-dev libxrandr2 libgbm-dev libgtk-3-0
-            chmod +x ./test-templates.sh
-            ./test-templates.sh \
-              -e '$(EnvPrefixName)' \
-              -t '$(TemplateName)' \
-              -b '$(TemplateBranchName)' \
-              -s '$(SubscriptionId)' \
-              -u '$(Build.BuildId)' \
-              -l '$(DeployLocation)' \
-              -p 'list'
-
-      - task: Bash@3
-        displayName: Test templates
-        env:             
-          # Required for Terraform service principal authentication
-          ARM_CLIENT_ID: $(arm-client-id)
-          ARM_CLIENT_SECRET: $(arm-client-secret)
-          ARM_TENANT_ID: $(arm-tenant-id)
-        inputs:
-          targetType: filePath
-          filePath: templates/tests/test-templates.sh
-          arguments: >
-            -e '$(EnvPrefixName)'
-            -t '$(TemplateName)'
-            -b '$(TemplateBranchName)'
-            -s '$(SubscriptionId)'
-            -u '$(Build.BuildId)'
-            -l '$(DeployLocation)'
-            -p 'list'
-          workingDirectory: templates/tests
-
-      # First tag the resource group (if exists) so that it can get cleaned up
-      # by the cleanup pipeline. Then attempt to delete the resource group 
-      # directly. If the delete fails the cleanup pipeline will delete it.
-      - pwsh: |
-          $resourceGroupId = az group show `
-            --resource-group '$(ResourceGroupName)' `
-            --query id
-
-          if ($LASTEXITCODE) {
-            Write-Host "Could not get information for resource group: $(ResourceGroupName)"
-            exit 0
-          }
-
-          # Tag the resource group so it gets cleaned up later if delete fails
-          az tag create `
-            --resource-id $resourceGroupId `
-            --tags DeleteAfter="$((Get-Date -AsUTC).ToString('o'))"
-
-          # Attempt to delete the resource group
-          az group delete --resource-group $(ResourceGroupName) --yes --no-wait
-        condition: always()
-        displayName: Tag resource group for deletion
-=======
 - template: /eng/pipelines/templates/jobs/run-template-tests.yml
   parameters:
     AzdVersion: ${{ parameters.AzdVersion }}
@@ -239,5 +50,4 @@
     TemplateListFilter: ${{ parameters.TemplateListFilter }}
     TemplateBranchName: ${{ parameters.TemplateBranchName }}
     AzureLocation: ${{ parameters.AzureLocation }}
-    CleanupHoursDelay: ${{ parameters.CleanupHoursDelay }}
->>>>>>> 488106bb
+    CleanupHoursDelay: ${{ parameters.CleanupHoursDelay }}