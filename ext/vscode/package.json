{
    "name": "azure-dev",
    "displayName": "Azure Developer CLI",
    "description": "Makes it easy to run, provision, and deploy Azure applications using the Azure Developer CLI",
    "version": "0.4.0-alpha",
    "license": "MIT",
    "icon": "resources/icon.png",
    "preview": true,
    "publisher": "ms-azuretools",
    "aiKey": "0c6ae279ed8443289764825290e4f9e2-1a736e7c-1324-4338-be46-fc2a58ae4d14-7255",
    "engines": {
        "vscode": "^1.66.0"
    },
    "categories": [
        "Other"
    ],
    "bugs": {
        "url": "https://github.com/Azure/azure-dev/issues"
    },
    "repository": {
        "type": "git",
        "url": "https://github.com/azure/azure-dev"
    },
    "activationEvents": [
        "onCommand:azure-dev.commands.cli.init",
        "onCommand:azure-dev.commands.cli.provision",
        "onCommand:azure-dev.commands.cli.deploy",
        "onCommand:azure-dev.commands.cli.restore",
        "onCommand:azure-dev.commands.cli.infra-create",
        "onCommand:azure-dev.commands.cli.infra-delete",
        "onCommand:azure-dev.commands.cli.up",
        "onCommand:azure-dev.commands.cli.down",
        "onCommand:azure-dev.commands.cli.monitor",
        "onCommand:azure-dev.commands.cli.env-delete",
        "onCommand:azure-dev.commands.cli.env-edit",
        "onCommand:azure-dev.commands.cli.env-select",
        "onCommand:azure-dev.commands.cli.env-new",
        "onCommand:azure-dev.commands.cli.env-refresh",
        "onCommand:azure-dev.commands.cli.pipeline-config",
        "onCommand:azure-dev.commands.getDotEnvFilePath",
        "onTaskType:dotenv"
    ],
    "main": "./main.js",
    "contributes": {
<<<<<<< HEAD
        "commands": [
            {
                "category": "%azure-dev.commands_category%",
                "command": "azure-dev.commands.cli.init",
                "title": "%azure-dev.commands.cli.init.title%"
            },
            {
                "category": "%azure-dev.commands_category%",
                "command": "azure-dev.commands.cli.provision",
                "title": "%azure-dev.commands.cli.provision.title%"
            },
            {
                "category": "%azure-dev.commands_category%",
                "command": "azure-dev.commands.cli.deploy",
                "title": "%azure-dev.commands.cli.deploy.title%"
            },
            {
                "category": "%azure-dev.commands_category%",
                "command": "azure-dev.commands.cli.restore",
                "title": "%azure-dev.commands.cli.restore.title%"
            },
            {
                "category": "%azure-dev.commands_category%",
                "command": "azure-dev.commands.cli.infra-create",
                "title": "%azure-dev.commands.cli.infra-create.title%"
            },
            {
                "category": "%azure-dev.commands_category%",
                "command": "azure-dev.commands.cli.infra-delete",
                "title": "%azure-dev.commands.cli.infra-delete.title%"
            },
            {
                "category": "%azure-dev.commands_category%",
                "command": "azure-dev.commands.cli.up",
                "title": "%azure-dev.commands.cli.up.title%",
                "icon": "$(cloud-upload)"
            },
            {
                "category": "%azure-dev.commands_category%",
                "command": "azure-dev.commands.cli.down",
                "title": "%azure-dev.commands.cli.down.title%",
                "icon": "$(cloud-download)"
            },
            {
                "category": "%azure-dev.commands_category%",
                "command": "azure-dev.commands.cli.monitor",
                "title": "%azure-dev.commands.cli.monitor.title%",
                "icon": "$(dashboard)"
            },
            {
                "category": "%azure-dev.commands_category%",
                "command": "azure-dev.commands.cli.env-delete",
                "title": "%azure-dev.commands.cli.env-delete.title%"
            },
            {
                "category": "%azure-dev.commands_category%",
                "command": "azure-dev.commands.cli.env-edit",
                "title": "%azure-dev.commands.cli.env-edit.title%"
=======
        "x-azResources": {
          "commands": [
              {
                  "command": "azure-dev.commands.cli.provision",
                  "title": "Create application infrastructure using azd...",
                  "detail": "Use the Azure Developer CLI to set up application infrastructure resources (azd provision)."
              }
          ]
        },
        "commands": [
        {
          "category": "%azure-dev.commands_category%",
          "command": "azure-dev.commands.cli.init",
          "title": "%azure-dev.commands.cli.init.title%"
        },
        {
          "category": "%azure-dev.commands_category%",
          "command": "azure-dev.commands.cli.provision",
          "title": "%azure-dev.commands.cli.provision.title%"
        },
        {
          "category": "%azure-dev.commands_category%",
          "command": "azure-dev.commands.cli.deploy",
          "title": "%azure-dev.commands.cli.deploy.title%"
        },
        {
          "category": "%azure-dev.commands_category%",
          "command": "azure-dev.commands.cli.restore",
          "title": "%azure-dev.commands.cli.restore.title%"
        },
        {
          "category": "%azure-dev.commands_category%",
          "command": "azure-dev.commands.cli.infra-delete",
          "title": "%azure-dev.commands.cli.infra-delete.title%"
        },
        {
          "category": "%azure-dev.commands_category%",
          "command": "azure-dev.commands.cli.up",
          "title": "%azure-dev.commands.cli.up.title%"
        },
        {
          "category": "%azure-dev.commands_category%",
          "command": "azure-dev.commands.cli.monitor",
          "title": "%azure-dev.commands.cli.monitor.title%"
        },
        {
          "category": "%azure-dev.commands_category%",
          "command": "azure-dev.commands.cli.env-select",
          "title": "%azure-dev.commands.cli.env-select.title%"
        },
        {
          "category": "%azure-dev.commands_category%",
          "command": "azure-dev.commands.cli.env-new",
          "title": "%azure-dev.commands.cli.env-new.title%"
        },
        {
          "category": "%azure-dev.commands_category%",
          "command": "azure-dev.commands.cli.env-refresh",
          "title": "%azure-dev.commands.cli.env-refresh.title%"
        },
        {
          "category": "%azure-dev.commands_category%",
          "command": "azure-dev.commands.cli.pipeline-config",
          "title": "%azure-dev.commands.cli.pipeline-config.title%"
        },
        {
          "category": "%azure-dev.commands_category%",
          "command": "azure-dev.commands.getDotEnvFilePath",
          "title": "%azure-dev.commands.getDotEnvFilePath.title%"
        }
      ],
      "configuration": {
        "title": "azure-dev"
      },
      "menus": {
        "explorer/context": [
          {
            "when": "resourceFilename =~ /azure.yaml/i",
            "command": "azure-dev.commands.cli.provision",
            "group": "azure-dev"
          },
          {
            "when": "resourceFilename =~ /azure.yaml/i",
            "command": "azure-dev.commands.cli.deploy",
            "group": "azure-dev"
          },
          {
            "when": "resourceFilename =~ /azure.yaml/i",
            "command": "azure-dev.commands.cli.restore",
            "group": "azure-dev"
          },
          {
            "when": "resourceFilename =~ /azure.yaml/i",
            "command": "azure-dev.commands.cli.infra-delete",
            "group": "azure-dev"
          },
          {
            "when": "resourceFilename =~ /azure.yaml/i",
            "command": "azure-dev.commands.cli.up",
            "group": "azure-dev"
          },
          {
            "when": "resourceFilename =~ /azure.yaml/i",
            "command": "azure-dev.commands.cli.monitor",
            "group": "azure-dev"
          },
          {
            "when": "resourceFilename =~ /azure.yaml/i",
            "command": "azure-dev.commands.cli.env-select",
            "group": "azure-dev"
          },
          {
            "when": "resourceFilename =~ /azure.yaml/i",
            "command": "azure-dev.commands.cli.env-new",
            "group": "azure-dev"
          },
          {
            "when": "resourceFilename =~ /azure.yaml/i",
            "command": "azure-dev.commands.cli.env-refresh",
            "group": "azure-dev"
          },
          {
            "when": "resourceFilename =~ /azure.yaml/i",
            "command": "azure-dev.commands.cli.pipeline-config",
            "group": "azure-dev"
          }
        ],
        "commandPalette": [
          {
            "command": "azure-dev.commands.getDotEnvFilePath",
            "when": "false"
          }
        ]
      },
      "taskDefinitions": [
        {
          "type": "dotenv",
          "properties": {
            "file": {
              "type": "string",
              "description": "%azure-dev.tasks.dotenv.properties.file%"
>>>>>>> 06a4b33a
            },
            {
                "category": "%azure-dev.commands_category%",
                "command": "azure-dev.commands.cli.env-select",
                "title": "%azure-dev.commands.cli.env-select.title%"
            },
            {
                "category": "%azure-dev.commands_category%",
                "command": "azure-dev.commands.cli.env-new",
                "title": "%azure-dev.commands.cli.env-new.title%",
                "icon": "$(add)"
            },
            {
                "category": "%azure-dev.commands_category%",
                "command": "azure-dev.commands.cli.env-refresh",
                "title": "%azure-dev.commands.cli.env-refresh.title%"
            },
            {
                "category": "%azure-dev.commands_category%",
                "command": "azure-dev.commands.cli.pipeline-config",
                "title": "%azure-dev.commands.cli.pipeline-config.title%"
            },
            {
                "category": "%azure-dev.commands_category%",
                "command": "azure-dev.commands.getDotEnvFilePath",
                "title": "%azure-dev.commands.getDotEnvFilePath.title%"
            }
        ],
        "configuration": {
            "title": "azure-dev"
        },
        "menus": {
            "explorer/context": [
                {
                    "when": "resourceFilename =~ /azure.yaml/i",
                    "command": "azure-dev.commands.cli.provision",
                    "group": "azure-dev"
                },
                {
                    "when": "resourceFilename =~ /azure.yaml/i",
                    "command": "azure-dev.commands.cli.deploy",
                    "group": "azure-dev"
                },
                {
                    "when": "resourceFilename =~ /azure.yaml/i",
                    "command": "azure-dev.commands.cli.restore",
                    "group": "azure-dev"
                },
                {
                    "when": "resourceFilename =~ /azure.yaml/i",
                    "command": "azure-dev.commands.cli.infra-delete",
                    "group": "azure-dev"
                },
                {
                    "when": "resourceFilename =~ /azure.yaml/i",
                    "command": "azure-dev.commands.cli.up",
                    "group": "azure-dev"
                },
                {
                    "when": "resourceFilename =~ /azure.yaml/i",
                    "command": "azure-dev.commands.cli.monitor",
                    "group": "azure-dev"
                },
                {
                    "when": "resourceFilename =~ /azure.yaml/i",
                    "command": "azure-dev.commands.cli.env-select",
                    "group": "azure-dev"
                },
                {
                    "when": "resourceFilename =~ /azure.yaml/i",
                    "command": "azure-dev.commands.cli.env-new",
                    "group": "azure-dev"
                },
                {
                    "when": "resourceFilename =~ /azure.yaml/i",
                    "command": "azure-dev.commands.cli.env-refresh",
                    "group": "azure-dev"
                },
                {
                    "when": "resourceFilename =~ /azure.yaml/i",
                    "command": "azure-dev.commands.cli.pipeline-config",
                    "group": "azure-dev"
                }
            ],
            "commandPalette": [
                {
                    "command": "azure-dev.commands.getDotEnvFilePath",
                    "when": "false"
                },
                {
                    "command": "azure-dev.commands.cli.env-edit",
                    "when": "false"
                }
            ],
            "view/item/context": [
                {
                    "command": "azure-dev.commands.cli.up",
                    "when": "viewItem == ms-azuretools.azure-dev.views.workspace.application"
                },
                {
                    "command": "azure-dev.commands.cli.up",
                    "when": "viewItem == ms-azuretools.azure-dev.views.workspace.application",
                    "group": "inline@1"
                },
                {
                    "command": "azure-dev.commands.cli.down",
                    "when": "viewItem == ms-azuretools.azure-dev.views.workspace.application"
                },
                {
                    "command": "azure-dev.commands.cli.down",
                    "when": "viewItem == ms-azuretools.azure-dev.views.workspace.application",
                    "group": "inline@2"
                },
                {
                    "command": "azure-dev.commands.cli.deploy",
                    "when": "viewItem == ms-azuretools.azure-dev.views.workspace.application"
                },
                {
                    "command": "azure-dev.commands.cli.infra-create",
                    "when": "viewItem == ms-azuretools.azure-dev.views.workspace.application"
                },
                {
                    "command": "azure-dev.commands.cli.infra-delete",
                    "when": "viewItem == ms-azuretools.azure-dev.views.workspace.application"
                },
                {
                    "command": "azure-dev.commands.cli.monitor",
                    "when": "viewItem == ms-azuretools.azure-dev.views.workspace.application"
                },
                {
                    "command": "azure-dev.commands.cli.monitor",
                    "when": "viewItem == ms-azuretools.azure-dev.views.workspace.application",
                    "group": "inline@3"
                },
                {
                    "command": "azure-dev.commands.cli.pipeline-config",
                    "when": "viewItem == ms-azuretools.azure-dev.views.workspace.application"
                },
                {
                    "command": "azure-dev.commands.cli.env-new",
                    "when": "viewItem == ms-azuretools.azure-dev.views.workspace.environments"
                },
                {
                    "command": "azure-dev.commands.cli.env-new",
                    "when": "viewItem == ms-azuretools.azure-dev.views.workspace.environments",
                    "group": "inline@1"
                },
                {
                    "command": "azure-dev.commands.cli.env-select",
                    "when": "viewItem == ms-azuretools.azure-dev.views.workspace.environment"
                },
                {
                    "command": "azure-dev.commands.cli.env-refresh",
                    "when": "viewItem == ms-azuretools.azure-dev.views.workspace.environment"
                },
                {
                    "command": "azure-dev.commands.cli.env-edit",
                    "when": "viewItem == ms-azuretools.azure-dev.views.workspace.environment"
                },
                {
                    "command": "azure-dev.commands.cli.env-delete",
                    "when": "viewItem == ms-azuretools.azure-dev.views.workspace.environment"
                },
                {
                    "command": "azure-dev.commands.cli.restore",
                    "when": "viewItem == ms-azuretools.azure-dev.views.workspace.services"
                },
                {
                    "command": "azure-dev.commands.cli.restore",
                    "when": "viewItem == ms-azuretools.azure-dev.views.workspace.service"
                }
            ]
        },
        "taskDefinitions": [
            {
                "type": "dotenv",
                "properties": {
                    "file": {
                        "type": "string",
                        "description": "%azure-dev.tasks.dotenv.properties.file%"
                    },
                    "targetTasks": {
                        "oneOf": [
                            {
                                "type": "string"
                            },
                            {
                                "type": "array",
                                "items": {
                                    "type": "string"
                                }
                            }
                        ],
                        "description": "%azure-dev.tasks.dotenv.properties.targetTasks%"
                    }
                },
                "required": [
                    "file",
                    "targetTasks"
                ]
            }
        ],
        "x-azResourcesV2": {
            "workspace": {
                "resources": true,
                "branches": [
                    {
                        "type": "ms-azuretools.azure-dev.application"
                    }
                ]
            }
        }
    },
    "scripts": {
        "vscode:prepublish": "npm run build",
        "compile": "tsc -p ./",
        "build": "webpack --mode production --devtool hidden-source-map",
        "watch": "webpack --mode development --watch",
        "dev-build": "webpack --mode development",
        "ci-build": "npm run lint && npm run build",
        "lint": "eslint src --ext ts",
        "test": "npm run compile && node ./out/test/runAllTests.js",
        "unit-test": "npm run compile && node ./out/test/runUnitTests.js",
        "package": "vsce package",
        "ci-package": "npm run ci-build && vsce package"
    },
    "devDependencies": {
        "@types/chai": "~4.3",
        "@types/fs-extra": "~9",
        "@types/glob": "~7",
        "@types/mocha": "~9",
        "@types/node": "~16",
        "@types/temp": "~0.9",
        "@types/vscode": "~1.64",
        "@typescript-eslint/eslint-plugin": "~5",
        "@typescript-eslint/parser": "~5",
        "@vscode/test-electron": "~2.1",
        "chai": "~4.3",
        "copy-webpack-plugin": "~11.0",
        "eslint": "~8.23",
        "mocha": "~9.2",
        "node-loader": "~2.0",
        "temp": "~0.9",
        "ts-loader": "~9.3",
        "typescript": "~4.8",
        "vsce": "~2.11",
        "webpack": "~5.74",
        "webpack-bundle-analyzer": "~4.6",
        "webpack-cli": "~4.10"
    },
    "dependencies": {
<<<<<<< HEAD
        "@microsoft/vscode-azext-utils": "~0.3.15",
        "dayjs": "~1.11",
        "dotenv": "~16.0",
        "fs-extra": "~10.1",
        "glob": "~8.0",
        "rxjs": "^7.5.7",
        "vscode-tas-client": "~0.1",
        "yaml": "^2.1.1"
=======
      "@microsoft/vscode-azext-utils": "~0.3.15",
      "glob": "~8.0",
      "dotenv": "~16.0",
      "dayjs": "~1.11",
      "vscode-tas-client": "~0.1"
>>>>>>> 06a4b33a
    },
    "extensionDependencies": [
        "ms-vscode.azure-account"
    ]
}<|MERGE_RESOLUTION|>--- conflicted
+++ resolved
@@ -42,7 +42,6 @@
     ],
     "main": "./main.js",
     "contributes": {
-<<<<<<< HEAD
         "commands": [
             {
                 "category": "%azure-dev.commands_category%",
@@ -101,149 +100,6 @@
                 "category": "%azure-dev.commands_category%",
                 "command": "azure-dev.commands.cli.env-edit",
                 "title": "%azure-dev.commands.cli.env-edit.title%"
-=======
-        "x-azResources": {
-          "commands": [
-              {
-                  "command": "azure-dev.commands.cli.provision",
-                  "title": "Create application infrastructure using azd...",
-                  "detail": "Use the Azure Developer CLI to set up application infrastructure resources (azd provision)."
-              }
-          ]
-        },
-        "commands": [
-        {
-          "category": "%azure-dev.commands_category%",
-          "command": "azure-dev.commands.cli.init",
-          "title": "%azure-dev.commands.cli.init.title%"
-        },
-        {
-          "category": "%azure-dev.commands_category%",
-          "command": "azure-dev.commands.cli.provision",
-          "title": "%azure-dev.commands.cli.provision.title%"
-        },
-        {
-          "category": "%azure-dev.commands_category%",
-          "command": "azure-dev.commands.cli.deploy",
-          "title": "%azure-dev.commands.cli.deploy.title%"
-        },
-        {
-          "category": "%azure-dev.commands_category%",
-          "command": "azure-dev.commands.cli.restore",
-          "title": "%azure-dev.commands.cli.restore.title%"
-        },
-        {
-          "category": "%azure-dev.commands_category%",
-          "command": "azure-dev.commands.cli.infra-delete",
-          "title": "%azure-dev.commands.cli.infra-delete.title%"
-        },
-        {
-          "category": "%azure-dev.commands_category%",
-          "command": "azure-dev.commands.cli.up",
-          "title": "%azure-dev.commands.cli.up.title%"
-        },
-        {
-          "category": "%azure-dev.commands_category%",
-          "command": "azure-dev.commands.cli.monitor",
-          "title": "%azure-dev.commands.cli.monitor.title%"
-        },
-        {
-          "category": "%azure-dev.commands_category%",
-          "command": "azure-dev.commands.cli.env-select",
-          "title": "%azure-dev.commands.cli.env-select.title%"
-        },
-        {
-          "category": "%azure-dev.commands_category%",
-          "command": "azure-dev.commands.cli.env-new",
-          "title": "%azure-dev.commands.cli.env-new.title%"
-        },
-        {
-          "category": "%azure-dev.commands_category%",
-          "command": "azure-dev.commands.cli.env-refresh",
-          "title": "%azure-dev.commands.cli.env-refresh.title%"
-        },
-        {
-          "category": "%azure-dev.commands_category%",
-          "command": "azure-dev.commands.cli.pipeline-config",
-          "title": "%azure-dev.commands.cli.pipeline-config.title%"
-        },
-        {
-          "category": "%azure-dev.commands_category%",
-          "command": "azure-dev.commands.getDotEnvFilePath",
-          "title": "%azure-dev.commands.getDotEnvFilePath.title%"
-        }
-      ],
-      "configuration": {
-        "title": "azure-dev"
-      },
-      "menus": {
-        "explorer/context": [
-          {
-            "when": "resourceFilename =~ /azure.yaml/i",
-            "command": "azure-dev.commands.cli.provision",
-            "group": "azure-dev"
-          },
-          {
-            "when": "resourceFilename =~ /azure.yaml/i",
-            "command": "azure-dev.commands.cli.deploy",
-            "group": "azure-dev"
-          },
-          {
-            "when": "resourceFilename =~ /azure.yaml/i",
-            "command": "azure-dev.commands.cli.restore",
-            "group": "azure-dev"
-          },
-          {
-            "when": "resourceFilename =~ /azure.yaml/i",
-            "command": "azure-dev.commands.cli.infra-delete",
-            "group": "azure-dev"
-          },
-          {
-            "when": "resourceFilename =~ /azure.yaml/i",
-            "command": "azure-dev.commands.cli.up",
-            "group": "azure-dev"
-          },
-          {
-            "when": "resourceFilename =~ /azure.yaml/i",
-            "command": "azure-dev.commands.cli.monitor",
-            "group": "azure-dev"
-          },
-          {
-            "when": "resourceFilename =~ /azure.yaml/i",
-            "command": "azure-dev.commands.cli.env-select",
-            "group": "azure-dev"
-          },
-          {
-            "when": "resourceFilename =~ /azure.yaml/i",
-            "command": "azure-dev.commands.cli.env-new",
-            "group": "azure-dev"
-          },
-          {
-            "when": "resourceFilename =~ /azure.yaml/i",
-            "command": "azure-dev.commands.cli.env-refresh",
-            "group": "azure-dev"
-          },
-          {
-            "when": "resourceFilename =~ /azure.yaml/i",
-            "command": "azure-dev.commands.cli.pipeline-config",
-            "group": "azure-dev"
-          }
-        ],
-        "commandPalette": [
-          {
-            "command": "azure-dev.commands.getDotEnvFilePath",
-            "when": "false"
-          }
-        ]
-      },
-      "taskDefinitions": [
-        {
-          "type": "dotenv",
-          "properties": {
-            "file": {
-              "type": "string",
-              "description": "%azure-dev.tasks.dotenv.properties.file%"
->>>>>>> 06a4b33a
             },
             {
                 "category": "%azure-dev.commands_category%",
@@ -446,6 +302,15 @@
                 ]
             }
         ],
+        "x-azResources": {
+          "commands": [
+              {
+                  "command": "azure-dev.commands.cli.provision",
+                  "title": "Create application infrastructure using azd...",
+                  "detail": "Use the Azure Developer CLI to set up application infrastructure resources (azd provision)."
+              }
+          ]
+        },
         "x-azResourcesV2": {
             "workspace": {
                 "resources": true,
@@ -495,22 +360,13 @@
         "webpack-cli": "~4.10"
     },
     "dependencies": {
-<<<<<<< HEAD
         "@microsoft/vscode-azext-utils": "~0.3.15",
         "dayjs": "~1.11",
         "dotenv": "~16.0",
-        "fs-extra": "~10.1",
         "glob": "~8.0",
         "rxjs": "^7.5.7",
         "vscode-tas-client": "~0.1",
         "yaml": "^2.1.1"
-=======
-      "@microsoft/vscode-azext-utils": "~0.3.15",
-      "glob": "~8.0",
-      "dotenv": "~16.0",
-      "dayjs": "~1.11",
-      "vscode-tas-client": "~0.1"
->>>>>>> 06a4b33a
     },
     "extensionDependencies": [
         "ms-vscode.azure-account"
