--- conflicted
+++ resolved
@@ -22,27 +22,6 @@
         "url": "https://github.com/azure/azure-dev"
     },
     "activationEvents": [
-<<<<<<< HEAD
-        "onCommand:azure-dev.commands.cli.init",
-        "onCommand:azure-dev.commands.cli.provision",
-        "onCommand:azure-dev.commands.cli.deploy",
-        "onCommand:azure-dev.commands.cli.restore",
-        "onCommand:azure-dev.commands.cli.infra-create",
-        "onCommand:azure-dev.commands.cli.infra-delete",
-        "onCommand:azure-dev.commands.cli.up",
-        "onCommand:azure-dev.commands.cli.down",
-        "onCommand:azure-dev.commands.cli.monitor",
-        "onCommand:azure-dev.commands.cli.env-delete",
-        "onCommand:azure-dev.commands.cli.env-edit",
-        "onCommand:azure-dev.commands.cli.env-select",
-        "onCommand:azure-dev.commands.cli.env-new",
-        "onCommand:azure-dev.commands.cli.env-refresh",
-        "onCommand:azure-dev.commands.cli.pipeline-config",
-        "onCommand:azure-dev.commands.getDotEnvFilePath",
-        "onCommand:azure-dev.commands.azureWorkspace.revealAzureResource",
-        "onCommand:azure-dev.commands.azureWorkspace.revealAzureResourceGroup",
-=======
->>>>>>> 8d28686a
         "onTaskType:dotenv"
     ],
     "main": "./main.js",
