// Copyright (c) Microsoft Corporation. All rights reserved.
// Licensed under the MIT License.

import * as vscode from 'vscode';
import { IActionContext } from "@microsoft/vscode-azext-utils";
<<<<<<< HEAD
import { quickPickWorkspaceFolder } from '../utils/quickPickWorkspaceFolder';
import { getAzDevTerminalTitle, pickAzureYamlFile, selectApplicationTemplate, showReadmeFile } from './cmdUtil';
=======
import { getAzDevTerminalTitle, getWorkingFolder, } from './cmdUtil';
>>>>>>> 17114215
import { createAzureDevCli } from '../utils/azureDevCli';
import { executeAsTask } from '../utils/executeAsTask';
import { TelemetryId } from '../telemetry/telemetryId';
import { AzureDevCliApplication } from '../views/workspace/AzureDevCliApplication';
import { isTreeViewModel, TreeViewModel } from '../utils/isTreeViewModel';
import { localize } from '../localize';
import { MessageItem } from 'vscode';
import { DialogResponses } from '@microsoft/vscode-azext-utils';

export async function down(context: IActionContext, selectedItem?: vscode.Uri | TreeViewModel): Promise<void> {
    const selectedFile = isTreeViewModel(selectedItem) ? selectedItem.unwrap<AzureDevCliApplication>().context.configurationFile : selectedItem;
    const workingFolder = await getWorkingFolder(context, selectedFile);

<<<<<<< HEAD
    let folder: vscode.WorkspaceFolder | undefined = (selectedFile ? vscode.workspace.getWorkspaceFolder(selectedFile) : undefined);
    if (!folder) {
        folder = await quickPickWorkspaceFolder(context, vscode.l10n.t("To run '{0}' command you must first open a folder or workspace in VS Code", 'down'));
    }
=======
    const confirmPrompt = localize('azure-dev.commands.cli.down.confirm-prompt', "Are you sure you want to delete all this application's Azure resources? You can soft-delete certain resources like Azure KeyVaults to preserve their data, or permanently delete and purge them.");

    const softDelete: MessageItem = { title: localize("azure-dev.commands.cli.down.soft-delete", "Soft Delete") };
    const purgeDelete: MessageItem = { title: localize("azure-dev.commands.cli.down.purge-delete", "Delete and Purge") };

    // If cancel is chosen or the modal is closed, a `UserCancelledError` will automatically be thrown, so we don't need to check for it
    const choice = await context.ui.showWarningMessage(confirmPrompt, { modal: true }, softDelete, purgeDelete, DialogResponses.cancel);

    context.telemetry.properties.purge = choice === purgeDelete ? 'true' : 'false';
>>>>>>> 17114215

    const azureCli = await createAzureDevCli(context);
    const command = azureCli.commandBuilder.withArg('down').withArg('--force');
    if (choice === purgeDelete) {
        command.withArg('--purge');
    }

    // Don't wait
    void executeAsTask(command.build(), getAzDevTerminalTitle(), {
        alwaysRunNew: true,
        cwd: workingFolder,
        env: azureCli.env
    }, TelemetryId.DownCli);
}<|MERGE_RESOLUTION|>--- conflicted
+++ resolved
@@ -3,18 +3,12 @@
 
 import * as vscode from 'vscode';
 import { IActionContext } from "@microsoft/vscode-azext-utils";
-<<<<<<< HEAD
-import { quickPickWorkspaceFolder } from '../utils/quickPickWorkspaceFolder';
-import { getAzDevTerminalTitle, pickAzureYamlFile, selectApplicationTemplate, showReadmeFile } from './cmdUtil';
-=======
 import { getAzDevTerminalTitle, getWorkingFolder, } from './cmdUtil';
->>>>>>> 17114215
 import { createAzureDevCli } from '../utils/azureDevCli';
 import { executeAsTask } from '../utils/executeAsTask';
 import { TelemetryId } from '../telemetry/telemetryId';
 import { AzureDevCliApplication } from '../views/workspace/AzureDevCliApplication';
 import { isTreeViewModel, TreeViewModel } from '../utils/isTreeViewModel';
-import { localize } from '../localize';
 import { MessageItem } from 'vscode';
 import { DialogResponses } from '@microsoft/vscode-azext-utils';
 
@@ -22,22 +16,15 @@
     const selectedFile = isTreeViewModel(selectedItem) ? selectedItem.unwrap<AzureDevCliApplication>().context.configurationFile : selectedItem;
     const workingFolder = await getWorkingFolder(context, selectedFile);
 
-<<<<<<< HEAD
-    let folder: vscode.WorkspaceFolder | undefined = (selectedFile ? vscode.workspace.getWorkspaceFolder(selectedFile) : undefined);
-    if (!folder) {
-        folder = await quickPickWorkspaceFolder(context, vscode.l10n.t("To run '{0}' command you must first open a folder or workspace in VS Code", 'down'));
-    }
-=======
-    const confirmPrompt = localize('azure-dev.commands.cli.down.confirm-prompt', "Are you sure you want to delete all this application's Azure resources? You can soft-delete certain resources like Azure KeyVaults to preserve their data, or permanently delete and purge them.");
+    const confirmPrompt = vscode.l10n.t("Are you sure you want to delete all this application's Azure resources? You can soft-delete certain resources like Azure KeyVaults to preserve their data, or permanently delete and purge them.");
 
-    const softDelete: MessageItem = { title: localize("azure-dev.commands.cli.down.soft-delete", "Soft Delete") };
-    const purgeDelete: MessageItem = { title: localize("azure-dev.commands.cli.down.purge-delete", "Delete and Purge") };
+    const softDelete: MessageItem = { title: vscode.l10n.t("Soft Delete") };
+    const purgeDelete: MessageItem = { title: vscode.l10n.t("Delete and Purge") };
 
     // If cancel is chosen or the modal is closed, a `UserCancelledError` will automatically be thrown, so we don't need to check for it
     const choice = await context.ui.showWarningMessage(confirmPrompt, { modal: true }, softDelete, purgeDelete, DialogResponses.cancel);
 
     context.telemetry.properties.purge = choice === purgeDelete ? 'true' : 'false';
->>>>>>> 17114215
 
     const azureCli = await createAzureDevCli(context);
     const command = azureCli.commandBuilder.withArg('down').withArg('--force');
