// Copyright (c) Microsoft Corporation. All rights reserved.
// Licensed under the MIT License.

import * as vscode from 'vscode';
<<<<<<< HEAD
import { AzureWizard, IActionContext } from '@microsoft/vscode-azext-utils';
// import { createAzureDevCli } from '../utils/azureDevCli';
// import { quickPickWorkspaceFolder } from '../utils/quickPickWorkspaceFolder';
// import { executeAsTask } from '../utils/executeAsTask';
// import { getAzDevTerminalTitle, selectApplicationTemplate, showReadmeFile } from './cmdUtil';
// import { TelemetryId } from '../telemetry/telemetryId';
import { InitWizardContext } from './agent/wizard/InitWizardContext';
import { ChooseWorkspaceFolderStep } from './agent/wizard/ChooseWorkspaceFolderStep';
import { ChooseSourceStep } from './agent/wizard/ChooseSourceStep';
import { ChooseTemplateStep } from './agent/wizard/ChooseTemplateStep';
import { EnvironmentNameStep } from './agent/wizard/EnvironmentNameStep';
import { AzdInitStep } from './agent/wizard/AzdInitStep';

export async function init(context: IActionContext & { skipExecute?: boolean }, selectedFile?: vscode.Uri, allSelectedFiles?: vscode.Uri, options?: Partial<InitWizardContext>): Promise<void> {
    const wizardContext = context as InitWizardContext;
    wizardContext.workspaceFolder = options?.workspaceFolder;
    wizardContext.templateUrl = options?.templateUrl;
    wizardContext.fromSource = options?.fromSource;
    wizardContext.environmentName = options?.environmentName;

    const promptSteps = [
        new ChooseWorkspaceFolderStep(),
        new ChooseSourceStep(),
        new ChooseTemplateStep(),
        new EnvironmentNameStep(),
    ];

    const executeSteps = [
        new AzdInitStep(),
    ];

    const wizard = new AzureWizard(
        wizardContext,
        {
            promptSteps,
            executeSteps,
            skipExecute: !!context.skipExecute,
            title: vscode.l10n.t('Initializing with Azure Developer CLI'),
        }
    );

    await wizard.prompt();
    await wizard.execute();

    // let folder: vscode.WorkspaceFolder | undefined = (selectedFile ? vscode.workspace.getWorkspaceFolder(selectedFile) : undefined);
    // if (!folder) {
    //     folder = await quickPickWorkspaceFolder(context, vscode.l10n.t("To run '{0}' command you must first open a folder or workspace in VS Code", 'init'));
    // }

    // const templateUrl = options?.templateUrl ?? await selectApplicationTemplate(context);

    // const azureCli = await createAzureDevCli(context);
    // const command = azureCli.commandBuilder
    //     .withArg('init')
    //     .withNamedArg('-t', {value: templateUrl, quoting: vscode.ShellQuoting.Strong});
    // const workspacePath = folder?.uri;

    // if (options?.environmentName) {
    //     command.withNamedArg('-e', {value: options.environmentName, quoting: vscode.ShellQuoting.Strong});
    // }

    // // Wait
    // await executeAsTask(command.build(), getAzDevTerminalTitle(), {
    //     alwaysRunNew: true,
    //     cwd: workspacePath.fsPath,
    //     env: azureCli.env
    // }, TelemetryId.InitCli).then(() => {
    //     void showReadmeFile(workspacePath);
    // });
=======
import { IActionContext } from '@microsoft/vscode-azext-utils';
import { createAzureDevCli } from '../utils/azureDevCli';
import { quickPickWorkspaceFolder } from '../utils/quickPickWorkspaceFolder';
import { executeAsTask } from '../utils/executeAsTask';
import { getAzDevTerminalTitle, selectApplicationTemplate, showReadmeFile } from './cmdUtil';
import { TelemetryId } from '../telemetry/telemetryId';

interface InitCommandOptions {
    templateUrl?: string;
    environmentName?: string;
}

export async function init(context: IActionContext, selectedFile?: vscode.Uri, allSelectedFiles?: vscode.Uri, options?: InitCommandOptions): Promise<void> {
    let folder: vscode.WorkspaceFolder | undefined = (selectedFile ? vscode.workspace.getWorkspaceFolder(selectedFile) : undefined);
    if (!folder) {
        folder = await quickPickWorkspaceFolder(context, vscode.l10n.t("To run '{0}' command you must first open a folder or workspace in VS Code", 'init'));
    }

    let templateUrl: string | undefined = options?.templateUrl;
    let useExistingSource: boolean = false;
    if (!templateUrl) {
        const selection = await selectApplicationTemplate(context);
        templateUrl = selection.templateUrl;
        useExistingSource = selection.useExistingSource;
    }

    const azureCli = await createAzureDevCli(context);
    const command = azureCli.commandBuilder
        .withArg('init');

    if (useExistingSource) {
        command.withArg('--from-code');
    } else {
        command.withNamedArg('-t', {value: templateUrl!, quoting: vscode.ShellQuoting.Strong});
    }

    const workspacePath = folder?.uri;

    if (options?.environmentName) {
        command.withNamedArg('-e', {value: options.environmentName, quoting: vscode.ShellQuoting.Strong});
    }

    // Don't wait
    void executeAsTask(command.build(), getAzDevTerminalTitle(), {
        alwaysRunNew: true,
        cwd: workspacePath.fsPath,
        env: azureCli.env
    }, TelemetryId.InitCli).then(() => {
        void showReadmeFile(workspacePath);
    });
>>>>>>> 1a088b53
}<|MERGE_RESOLUTION|>--- conflicted
+++ resolved
@@ -2,7 +2,6 @@
 // Licensed under the MIT License.
 
 import * as vscode from 'vscode';
-<<<<<<< HEAD
 import { AzureWizard, IActionContext } from '@microsoft/vscode-azext-utils';
 // import { createAzureDevCli } from '../utils/azureDevCli';
 // import { quickPickWorkspaceFolder } from '../utils/quickPickWorkspaceFolder';
@@ -11,7 +10,6 @@
 // import { TelemetryId } from '../telemetry/telemetryId';
 import { InitWizardContext } from './agent/wizard/InitWizardContext';
 import { ChooseWorkspaceFolderStep } from './agent/wizard/ChooseWorkspaceFolderStep';
-import { ChooseSourceStep } from './agent/wizard/ChooseSourceStep';
 import { ChooseTemplateStep } from './agent/wizard/ChooseTemplateStep';
 import { EnvironmentNameStep } from './agent/wizard/EnvironmentNameStep';
 import { AzdInitStep } from './agent/wizard/AzdInitStep';
@@ -25,7 +23,6 @@
 
     const promptSteps = [
         new ChooseWorkspaceFolderStep(),
-        new ChooseSourceStep(),
         new ChooseTemplateStep(),
         new EnvironmentNameStep(),
     ];
@@ -46,82 +43,4 @@
 
     await wizard.prompt();
     await wizard.execute();
-
-    // let folder: vscode.WorkspaceFolder | undefined = (selectedFile ? vscode.workspace.getWorkspaceFolder(selectedFile) : undefined);
-    // if (!folder) {
-    //     folder = await quickPickWorkspaceFolder(context, vscode.l10n.t("To run '{0}' command you must first open a folder or workspace in VS Code", 'init'));
-    // }
-
-    // const templateUrl = options?.templateUrl ?? await selectApplicationTemplate(context);
-
-    // const azureCli = await createAzureDevCli(context);
-    // const command = azureCli.commandBuilder
-    //     .withArg('init')
-    //     .withNamedArg('-t', {value: templateUrl, quoting: vscode.ShellQuoting.Strong});
-    // const workspacePath = folder?.uri;
-
-    // if (options?.environmentName) {
-    //     command.withNamedArg('-e', {value: options.environmentName, quoting: vscode.ShellQuoting.Strong});
-    // }
-
-    // // Wait
-    // await executeAsTask(command.build(), getAzDevTerminalTitle(), {
-    //     alwaysRunNew: true,
-    //     cwd: workspacePath.fsPath,
-    //     env: azureCli.env
-    // }, TelemetryId.InitCli).then(() => {
-    //     void showReadmeFile(workspacePath);
-    // });
-=======
-import { IActionContext } from '@microsoft/vscode-azext-utils';
-import { createAzureDevCli } from '../utils/azureDevCli';
-import { quickPickWorkspaceFolder } from '../utils/quickPickWorkspaceFolder';
-import { executeAsTask } from '../utils/executeAsTask';
-import { getAzDevTerminalTitle, selectApplicationTemplate, showReadmeFile } from './cmdUtil';
-import { TelemetryId } from '../telemetry/telemetryId';
-
-interface InitCommandOptions {
-    templateUrl?: string;
-    environmentName?: string;
-}
-
-export async function init(context: IActionContext, selectedFile?: vscode.Uri, allSelectedFiles?: vscode.Uri, options?: InitCommandOptions): Promise<void> {
-    let folder: vscode.WorkspaceFolder | undefined = (selectedFile ? vscode.workspace.getWorkspaceFolder(selectedFile) : undefined);
-    if (!folder) {
-        folder = await quickPickWorkspaceFolder(context, vscode.l10n.t("To run '{0}' command you must first open a folder or workspace in VS Code", 'init'));
-    }
-
-    let templateUrl: string | undefined = options?.templateUrl;
-    let useExistingSource: boolean = false;
-    if (!templateUrl) {
-        const selection = await selectApplicationTemplate(context);
-        templateUrl = selection.templateUrl;
-        useExistingSource = selection.useExistingSource;
-    }
-
-    const azureCli = await createAzureDevCli(context);
-    const command = azureCli.commandBuilder
-        .withArg('init');
-
-    if (useExistingSource) {
-        command.withArg('--from-code');
-    } else {
-        command.withNamedArg('-t', {value: templateUrl!, quoting: vscode.ShellQuoting.Strong});
-    }
-
-    const workspacePath = folder?.uri;
-
-    if (options?.environmentName) {
-        command.withNamedArg('-e', {value: options.environmentName, quoting: vscode.ShellQuoting.Strong});
-    }
-
-    // Don't wait
-    void executeAsTask(command.build(), getAzDevTerminalTitle(), {
-        alwaysRunNew: true,
-        cwd: workspacePath.fsPath,
-        env: azureCli.env
-    }, TelemetryId.InitCli).then(() => {
-        void showReadmeFile(workspacePath);
-    });
->>>>>>> 1a088b53
 }