--- conflicted
+++ resolved
@@ -27,15 +27,7 @@
 
 export async function monitor(context: IActionContext, selectedItem?: vscode.Uri | TreeViewModel): Promise<void> {
     const selectedFile = isTreeViewModel(selectedItem) ? selectedItem.unwrap<AzureDevCliApplication>().context.configurationFile : selectedItem;
-<<<<<<< HEAD
-    let folder: vscode.WorkspaceFolder | undefined = (selectedFile ? vscode.workspace.getWorkspaceFolder(selectedFile) : undefined);
-    if (!folder) {
-        folder = await quickPickWorkspaceFolder(context, vscode.l10n.t("To run '{0}' command you must first open a folder or workspace in VS Code", 'monitor'));
-    }
-    const cwd = folder.uri.fsPath;
-=======
     const workingFolder = await getWorkingFolder(context, selectedFile);
->>>>>>> 17114215
 
     const monitorChoices  = await context.ui.showQuickPick(MonitorChoices, {
         canPickMany: true,
