--- conflicted
+++ resolved
@@ -3,12 +3,7 @@
 
 import * as vscode from 'vscode';
 import { IActionContext } from "@microsoft/vscode-azext-utils";
-<<<<<<< HEAD
-import { quickPickWorkspaceFolder } from '../utils/quickPickWorkspaceFolder';
-import { getAzDevTerminalTitle, pickAzureYamlFile, selectApplicationTemplate, showReadmeFile } from './cmdUtil';
-=======
 import { getAzDevTerminalTitle, getWorkingFolder } from './cmdUtil';
->>>>>>> 17114215
 import { createAzureDevCli } from '../utils/azureDevCli';
 import { executeAsTask } from '../utils/executeAsTask';
 import { TelemetryId } from '../telemetry/telemetryId';
@@ -17,15 +12,7 @@
 
 export async function up(context: IActionContext, selectedItem?: vscode.Uri | TreeViewModel): Promise<void> {
     const selectedFile = isTreeViewModel(selectedItem) ? selectedItem.unwrap<AzureDevCliApplication>().context.configurationFile : selectedItem;
-<<<<<<< HEAD
-
-    let folder: vscode.WorkspaceFolder | undefined = (selectedFile ? vscode.workspace.getWorkspaceFolder(selectedFile) : undefined);
-    if (!folder) {
-        folder = await quickPickWorkspaceFolder(context, vscode.l10n.t("To run '{0}' command you must first open a folder or workspace in VS Code", 'up'));
-    }
-=======
     const workingFolder = await getWorkingFolder(context, selectedFile);
->>>>>>> 17114215
 
     const azureCli = await createAzureDevCli(context);
     const command = azureCli.commandBuilder
