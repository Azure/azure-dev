import yaml from "yamljs";
import { IOptions } from "glob";
import path from "path";
import os from "os";
import fs from "fs/promises";
import ansiEscapes from "ansi-escapes";
import chalk from "chalk";
<<<<<<< HEAD
import { cleanDirectoryPath, copyFile, createRepoUrlFromRemote, ensureDirectoryPath, getGlobFiles, getRepoPropsFromRemote, isStringNullOrEmpty, RepoProps, writeHeader,isFilePath } from "../common/util";
import { AssetRule, RewriteRule, GitRemote, RepomanCommand, RepomanCommandOptions, RepoManifest } from "../models";
=======
import { cleanDirectoryPath, ensureRelativeBasePath, copyFile, createRepoUrlFromRemote, ensureDirectoryPath, getGlobFiles, getRepoPropsFromRemote, isStringNullOrEmpty, RepoProps, writeHeader,isFilePath } from "../common/util";
import { AssetRule, GitRemote, RepomanCommand, RepomanCommandOptions, RepoManifest } from "../models";
>>>>>>> 6ac302e4
import { GitRepo } from "../tools/git";

export interface GenerateCommandOptions extends RepomanCommandOptions {
    source: string
    output: string
    templateFile: string
    update: boolean
    https?: boolean
    failOnUpdateError?: boolean
    remote?: string
    branch?: string
    message?: string
    resultsFile?: string
}

export interface RemotePushResult extends RepoProps {
    pushed: boolean
    hasChanges: boolean
    hasChangesFromBase: boolean
    remote: string
    branch: string
    branchUrl?: string
    compareUrl?: string
}

export class GenerateCommand implements RepomanCommand {
    private sourcePath: string;
    private templateFile: string;
    private manifest: RepoManifest;
    private outputPath: string;
    private generatePath: string;
    private assetRules: AssetRule[];
    private rewriteRules: RewriteRule[];

    constructor(private options: GenerateCommandOptions) {
        this.sourcePath = path.resolve(path.normalize(options.source));
        const rootOutputPath = path.resolve(path.normalize(options.output));
        this.templateFile = path.join(this.sourcePath, options.templateFile);

        try {
            this.manifest = yaml.load(this.templateFile);
            this.outputPath = path.join(rootOutputPath, this.manifest.metadata.name);
            this.generatePath = path.join(rootOutputPath, "generated");

            this.assetRules = [...this.manifest.repo.assets];

            if (this.manifest.repo.includeProjectAssets) {
                this.assetRules.unshift({
                    from: ".",
                    to: ".",
                    ignore: ["repo.y[a]ml"]
                });
            }

            this.rewriteRules =(this.manifest.repo.rewrite) ? [...this.manifest.repo.rewrite?.rules] : [];
        }
        catch (err) {
            console.error(chalk.red(`Repo template manifest not found at '${this.templateFile}'`));
            throw err;
        }
    }

    public execute = async () => {
        writeHeader(`Project: ${this.manifest.metadata.name}`, { color: chalk.cyanBright, char: "=" });

        console.info(chalk.white(`Template: ${chalk.green(this.templateFile)}`));
        console.info(chalk.white(`Source: ${chalk.green(this.sourcePath)}`));
        console.info(chalk.white(`Destination: ${chalk.green(this.outputPath)}`));
        console.info();

        await ensureDirectoryPath(this.generatePath);
        await cleanDirectoryPath(this.generatePath);
        console.info(chalk.cyan('Repo generation started...'));

        for (const rule of this.assetRules) {
            await this.processAssetRule(rule);
        }

        console.info();

        for (const rule of this.rewriteRules) {
            await this.processRewriteRule(rule);
        }
        console.info(chalk.cyan('Repo generation completed.'));
        console.info();

        const repo = await this.validateRepo();
        if (this.options.update && repo) {
            await this.updateRemotes(repo);
        }
    }

    private validateRepo = async (): Promise<GitRepo | undefined> => {
        const repo = new GitRepo(this.outputPath);

        if (!this.manifest.repo.remotes || this.manifest.repo.remotes.length === 0) {
            console.warn(chalk.yellowBright("Remotes manifest is missing 'remotes' configuration and is unable to push changes"));
            return;
        }

        return repo;
    }

    private updateRemotes = async (repo: GitRepo): Promise<void> => {
        const results: RemotePushResult[] = [];

        for (const remote of this.manifest.repo.remotes) {
            try {
                const remotePushResult = await this.updateRemote(repo, remote);
                results.push(remotePushResult);
            }
            catch (err) {
                console.error(chalk.red(`Error updating remote '${remote.name}', Message: ${err}`))
                if (this.options.failOnUpdateError) {
                    throw err;
                }
            }

            console.info();
        }

        await this.writeResultsFile(results);
    }

    private updateRemote = async (repo: GitRepo, remote: GitRemote): Promise<RemotePushResult> => {
        const defaultBranch = remote.branch || "main";
        const targetBranch = this.options.branch || defaultBranch;
        const repoProps = getRepoPropsFromRemote(remote.url);

        let targetRemote = remote;
        const remoteHttpUrl = createRepoUrlFromRemote(targetRemote.url);

        const branchUrl = `${remoteHttpUrl}/tree/${targetBranch}`;
        const compareUrl = `${remoteHttpUrl}/compare/${defaultBranch}...${targetBranch}`

        let updateResult: RemotePushResult = {
            hasChanges: false,
            hasChangesFromBase: false,
            pushed: false,
            remote: remote.name,
            branch: targetBranch,
            branchUrl,
            compareUrl,
            ...repoProps
        };

        if (this.options.https && repoProps.host == 'github.com') {
            console.info(chalk.white(`Using HTTPS URL for GitHub repo`))
            targetRemote = {
                name: remote.name,
                url: `${remoteHttpUrl}.git`,
                branch: remote.branch,
            } as GitRemote;
        }

        writeHeader(`Remote: ${targetRemote.name || "???"}`, { color: chalk.cyanBright });
        console.info(chalk.white(`Remote: ${chalk.cyan(targetRemote.url)}`));
        console.info(chalk.white(`Host: ${chalk.cyan(updateResult.host)}`));
        console.info(chalk.white(`Org: ${chalk.cyan(updateResult.org)}`));
        console.info(chalk.white(`Repo: ${chalk.cyan(updateResult.repo)}`));
        console.info();

        if (isStringNullOrEmpty(targetRemote.name)) {
            console.error(chalk.red(`Missing remote name in repo template: ${chalk.magentaBright(this.templateFile)}`));
            return updateResult;
        }

        if (isStringNullOrEmpty(targetRemote.url)) {
            console.error(chalk.red(`Remote url is required in repo template: ${chalk.magentaBright(this.templateFile)}`));
            return updateResult;
        }

        if (this.options.remote && this.options.remote !== targetRemote.name) {
            console.warn(chalk.yellowBright(`Skipping remote ${targetRemote.name} (${targetRemote.url})`));
            return updateResult;
        }

        await this.initRemote(repo, targetRemote, defaultBranch, targetBranch);
        const hasChanges = await this.commitChanges(repo, defaultBranch, targetBranch);
        const hasChangesFromBase = await repo.hasChangesFromBase(defaultBranch)

        if (!hasChanges) {
            return { ...updateResult, hasChanges, hasChangesFromBase };
        }

        console.info(chalk.cyan(`Pushing changes to ${chalk.cyanBright(targetBranch)}...`));
        await repo.push(targetRemote.name, targetBranch);

        updateResult = {
            ...updateResult,
            hasChanges,
            hasChangesFromBase,
            pushed: true
        };

        console.info();
        console.info(chalk.white(`Changes are available @ ${chalk.greenBright(branchUrl)}`));
        console.info(chalk.white(`Compare @ ${chalk.greenBright(compareUrl)}`));

        return updateResult;
    }

    private initRemote = async (repo: GitRepo, remote: GitRemote, defaultBranch: string, targetBranch: string) => {
        await ensureDirectoryPath(this.outputPath);
        await cleanDirectoryPath(this.outputPath);

        console.info(chalk.white(`Cloning repo for remote...`));
        await repo.clone(remote.name, remote.url);

        const defaultBranchExists = await repo.remoteBranchExists(remote.name, defaultBranch);

        if (!defaultBranchExists) {
            console.warn(chalk.yellowBright(`Remote does not have branch ${chalk.cyan(defaultBranch)}`));
            console.info(`Creating default branch ${chalk.cyan(defaultBranch)}...`);
            await repo.createBranch(defaultBranch);
            await repo.commit("Initial Commit", { empty: true });
            await repo.push(remote.name, defaultBranch);
        } else {
            await repo.checkoutBranch(defaultBranch);
            const pullBranchExists = await repo.remoteBranchExists(remote.name, defaultBranch);
            if (pullBranchExists) {
                console.info(chalk.cyan(`Pulling changes from branch ${chalk.cyanBright(defaultBranch)}...`));
                await repo.pull(remote.name, defaultBranch);
            }
        }

        const branchExists = await repo.remoteBranchExists(remote.name, targetBranch);
        if (!branchExists) {
            console.warn(chalk.yellowBright(`Branch '${targetBranch}' doesn't exist on remote`))
            console.info(chalk.white(`Creating new branch: ${chalk.cyan(targetBranch)}`));
            await repo.createBranch(targetBranch);
        }

        const currentBranch = await repo.getCurrentBranch();
        if (currentBranch !== targetBranch) {
            console.info(chalk.white(`Checking out branch: ${chalk.cyan(targetBranch)}`));
            await repo.checkoutBranch(targetBranch);
        }
    }

    private stageFiles = async (repo: GitRepo) => {
        console.info(chalk.white(`Staging files from generated output`));
        const globOptions: IOptions = {
            cwd: this.generatePath,
            nodir: true,
            dot: true,
            matchBase: true,
        }
        const files = await getGlobFiles("**/*", globOptions);

        // Clean the folder except for the .git folder then overlay changes
        // This correctly detects for file deletes/renames/moves
        await cleanDirectoryPath(this.outputPath, false);
        await this.copyFiles(files, this.generatePath, this.outputPath);
        await repo.addAll();
    }

    private commitChanges = async (repo: GitRepo, defaultBranch: string, targetBranch: string): Promise<boolean> => {
        await this.stageFiles(repo);

        const hasChanges = await repo.hasChanges();
        if (!hasChanges) {
            console.warn(chalk.yellowBright(`No new changes found to commit when comparing between ${chalk.cyan(defaultBranch)} and ${chalk.cyan(targetBranch)}.`));
            return false;
        }

        const changes = await repo.status();
        console.info();
        console.info(chalk.white(`Found the following ${chalk.cyan(changes.length)} change(s)...`));
        changes.map(line => console.info(chalk.white(`- ${line}`)));

        const commitMessage = this.options.message || "Synchronize repo from Repoman"
        console.info(chalk.white(`Committing ${chalk.cyan(changes.length)} change(s) to remote with message: ${chalk.green(commitMessage)}`));
        console.info();

        await repo.commit(commitMessage);
        return true;
    }

    private writeResultsFile = async (results: RemotePushResult[]) => {
        return new Promise<void>(async (resolve, reject) => {
            const pushedResults = results.filter(r => r.hasChangesFromBase);

            if (pushedResults.length === 0 || !this.options.resultsFile) {
                return resolve();
            }

            const resultsFilePath = path.resolve(path.normalize(this.options.resultsFile));
            const resultsFile = await fs.open(resultsFilePath, "a+");
            const resultsStream = resultsFile.createWriteStream();

            try {

                const output: string[] = [];
                output.push(`### Project: **${this.manifest.metadata.name}**`);

                for (const result of pushedResults) {
                    output.push(`#### Remote: **${result.remote}**`);
                    output.push(`##### Branch: **${result.branch}**`);
                    output.push('');
                    output.push('You can initialize this project with:');
                    output.push('```bash');
                    output.push(`azd init -t ${result.org}/${result.repo} -b ${result.branch}`);
                    output.push('```');
                    output.push('');
                    output.push(`[View Changes](${result.branchUrl}) | [Compare Changes](${result.compareUrl})`);
                    output.push('');
                    output.push('---');
                    output.push('');
                }

                if (this.options.debug) {
                    console.debug(chalk.grey("RESULTS OUTPUT"))
                    console.debug(chalk.grey(output.join(os.EOL)));
                }

                resultsStream.write(output.join(os.EOL), (error) => {
                    if (error) {
                        return reject(error);
                    }

                    resolve();
                })
            }
            finally {
                resultsStream.close();
                resultsFile.close();
                console.info(chalk.cyan(`Push results written to '${resultsFilePath}'`));
            }
        });
    }

    private processAssetRule = async (rule: AssetRule) => {
        const absoluteSourcePath = path.resolve(this.sourcePath, rule.from);
        const absoluteDestPath = path.join(this.generatePath, rule.to);
        console.info(chalk.white(`Copying asset(s) from ${chalk.cyan(rule.from)} to ${chalk.cyan(rule.to)}...`));
        // check if this is filepath
        if (await isFilePath(absoluteSourcePath)) {
            await copyFile(absoluteSourcePath, absoluteDestPath);
            return;
        }
        
        // Default to all files if no patterns defined
        const patterns = rule.patterns ?? ["**/*"];
        const globOptions: IOptions = {
            cwd: absoluteSourcePath,
            ignore: rule.ignore,
            nodir: true,
            dot: true,
            matchBase: true,
        };

        for (const pattern of patterns) {
            const files = await getGlobFiles(pattern, globOptions);
            if (files.length === 0) {
                console.warn(chalk.yellowBright(`- No files found matching pattern '${pattern}' in '${globOptions.cwd}'`))
                continue;
            }
            console.info(chalk.white(ansiEscapes.cursorPrevLine + `Copying assets from ${chalk.cyan(rule.from)} to ${chalk.cyan(rule.to)}... (${files.length} files)`));
            await this.copyFiles(files, absoluteSourcePath, absoluteDestPath);
        }
    }

    private copyFiles = async (files: string[], sourceDirectoryPath: string, destDirectoryPath: string) => {
        for (const filePath of files) {
            const sourcePath = path.join(sourceDirectoryPath, filePath);
            const destPath = path.join(destDirectoryPath, filePath);
            await copyFile(sourcePath, destPath);
        }
    }

    private processRewriteRule = async(rule: RewriteRule) => {
        const globOptions: IOptions = { 
            cwd: this.generatePath, 
            ignore: rule.ignore,
            matchBase: true,
            nodir: true
        };
        const patterns = rule.patterns ?? ["**/**"];
        for (const pattern of patterns) {
            const files = await getGlobFiles(pattern, globOptions);
            for (const filePath of files) {
                await this.rewritePath(rule, filePath);
            }
        }
    }

    private rewritePath = async(rule: RewriteRule, filePath: string) => {
        const destFilePath = path.join(this.generatePath, filePath);
        const destFolderPath = path.dirname(destFilePath);
        const buffer = await fs.readFile(destFilePath);
        let contents = buffer.toString('utf8');
        if(contents.indexOf(rule.from) == -1) return;

        console.info(chalk.cyan(` -> Rewriting relative paths ${rule.from} => ${rule.to} for file "${filePath}"`));
        contents = contents.replaceAll(rule.from, rule.to);

        // Normalize transformed paths
        const pathRegex = new RegExp(/((?:\.{1,2}[\/\\]{1,2})+[^'"\s]*)/gm);
        const matches = contents.match(pathRegex);
        if (matches && matches.length > 0) {
            for (const match of matches) {
                if(match.indexOf(rule.to) > -1){
                    // Generate the absolute path to the referenced match
                    let refPath = path.resolve(destFolderPath, path.normalize(match))
                    // Generate the relative path between the current processed file dir path & the referenced match path
                    let relativePath = path.relative(destFolderPath, refPath)
                    relativePath = ensureRelativeBasePath(relativePath);
                    // Finally convert the path back to a POSIX compatible path
                    relativePath = relativePath.split(path.sep).join(path.posix.sep)

                    contents = contents.replaceAll(match, relativePath);

                    if (this.options.debug) {
                        console.log(chalk.grey(` -> Rewriting relative path ${match} => ${relativePath} in ${destFilePath}`));
                    }
                }
            }
        }
        await fs.writeFile(destFilePath, contents);
        
    }
}<|MERGE_RESOLUTION|>--- conflicted
+++ resolved
@@ -5,13 +5,8 @@
 import fs from "fs/promises";
 import ansiEscapes from "ansi-escapes";
 import chalk from "chalk";
-<<<<<<< HEAD
-import { cleanDirectoryPath, copyFile, createRepoUrlFromRemote, ensureDirectoryPath, getGlobFiles, getRepoPropsFromRemote, isStringNullOrEmpty, RepoProps, writeHeader,isFilePath } from "../common/util";
+import { cleanDirectoryPath, ensureRelativeBasePath, copyFile, createRepoUrlFromRemote, ensureDirectoryPath, getGlobFiles, getRepoPropsFromRemote, isStringNullOrEmpty, RepoProps, writeHeader,isFilePath } from "../common/util";
 import { AssetRule, RewriteRule, GitRemote, RepomanCommand, RepomanCommandOptions, RepoManifest } from "../models";
-=======
-import { cleanDirectoryPath, ensureRelativeBasePath, copyFile, createRepoUrlFromRemote, ensureDirectoryPath, getGlobFiles, getRepoPropsFromRemote, isStringNullOrEmpty, RepoProps, writeHeader,isFilePath } from "../common/util";
-import { AssetRule, GitRemote, RepomanCommand, RepomanCommandOptions, RepoManifest } from "../models";
->>>>>>> 6ac302e4
 import { GitRepo } from "../tools/git";
 
 export interface GenerateCommandOptions extends RepomanCommandOptions {
@@ -390,7 +385,10 @@
             matchBase: true,
             nodir: true
         };
-        const patterns = rule.patterns ?? ["**/**"];
+        const patterns = rule.patterns ?? [];
+        if(patterns.length == 0){
+            console.warn(chalk.yellowBright(`Skipping Rewrite Rule ${rule.from} => ${rule.to}. No pattern found. Add a pattern of '**/*' to apply this rule to all files.`));
+        }
         for (const pattern of patterns) {
             const files = await getGlobFiles(pattern, globOptions);
             for (const filePath of files) {
