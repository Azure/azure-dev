--- conflicted
+++ resolved
@@ -46,27 +46,10 @@
 
 require (
 	github.com/MakeNowJust/heredoc/v2 v2.0.1
-<<<<<<< HEAD
-	github.com/gkampitakis/go-snaps v0.4.2
-)
-
-require (
-	github.com/gkampitakis/ciinfo v0.1.1 // indirect
-	github.com/gkampitakis/go-diff v1.3.0 // indirect
-	github.com/kr/pretty v0.3.0 // indirect
-	github.com/kr/text v0.2.0 // indirect
-	github.com/rogpeppe/go-internal v1.9.0 // indirect
-	github.com/tidwall/gjson v1.14.3 // indirect
-	github.com/tidwall/match v1.1.1 // indirect
-	github.com/tidwall/pretty v1.2.0 // indirect
-	github.com/tidwall/sjson v1.2.5 // indirect
-)
-=======
 	github.com/bradleyjkemp/cupaloy/v2 v2.8.0
 )
 
 require github.com/kr/text v0.2.0 // indirect
->>>>>>> ddad6509
 
 require (
 	github.com/Azure/azure-sdk-for-go/sdk/internal v1.0.1 // indirect
