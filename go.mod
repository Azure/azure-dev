--- conflicted
+++ resolved
@@ -1,12 +1,6 @@
 module github.com/azure/azure-dev
 
-<<<<<<< HEAD
-go 1.24
-=======
-go 1.23.0
-
-toolchain go1.23.7
->>>>>>> c1884903
+go 1.24.0
 
 require (
 	dario.cat/mergo v1.0.1
