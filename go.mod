--- conflicted
+++ resolved
@@ -81,15 +81,9 @@
 	go.opentelemetry.io/proto/otlp v0.18.0 // indirect
 	golang.org/x/crypto v0.1.0 // indirect
 	golang.org/x/mod v0.6.0-dev.0.20220419223038-86c51ed26bb4 // indirect
-<<<<<<< HEAD
-	golang.org/x/net v0.2.0 // indirect
-	golang.org/x/term v0.2.0 // indirect
-	golang.org/x/text v0.4.0
-=======
 	golang.org/x/net v0.7.0 // indirect
 	golang.org/x/term v0.5.0 // indirect
 	golang.org/x/text v0.7.0 // indirect
->>>>>>> af1e3b13
 	golang.org/x/tools v0.1.12 // indirect
 	google.golang.org/genproto v0.0.0-20211208223120-3a66f561d7aa // indirect
 	google.golang.org/grpc v1.46.2 // indirect
