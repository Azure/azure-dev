module github.com/azure/azure-dev

go 1.20

require (
	github.com/AlecAivazis/survey/v2 v2.3.2
	github.com/Azure/azure-sdk-for-go/sdk/azcore v1.2.0
	github.com/Azure/azure-sdk-for-go/sdk/azidentity v1.2.1
	github.com/Azure/azure-sdk-for-go/sdk/keyvault/azsecrets v0.10.1
	github.com/Azure/azure-sdk-for-go/sdk/resourcemanager/appcontainers/armappcontainers v1.0.0
	github.com/Azure/azure-sdk-for-go/sdk/resourcemanager/appplatform/armappplatform v1.0.0
	github.com/Azure/azure-sdk-for-go/sdk/resourcemanager/appservice/armappservice v1.0.0
	github.com/Azure/azure-sdk-for-go/sdk/resourcemanager/authorization/armauthorization v1.0.0
	github.com/Azure/azure-sdk-for-go/sdk/resourcemanager/containerregistry/armcontainerregistry v0.6.0
	github.com/Azure/azure-sdk-for-go/sdk/resourcemanager/containerservice/armcontainerservice/v2 v2.2.0
	github.com/Azure/azure-sdk-for-go/sdk/resourcemanager/keyvault/armkeyvault v1.0.0
	github.com/Azure/azure-sdk-for-go/sdk/resourcemanager/resources/armresources v1.0.0
	github.com/Azure/azure-sdk-for-go/sdk/resourcemanager/resources/armsubscriptions v1.0.0
	github.com/Azure/azure-storage-file-go v0.8.0
	github.com/AzureAD/microsoft-authentication-library-for-go v0.8.1
	github.com/MakeNowJust/heredoc/v2 v2.0.1
	github.com/benbjohnson/clock v1.3.0
	github.com/blang/semver/v4 v4.0.0
	github.com/bradleyjkemp/cupaloy/v2 v2.8.0
	github.com/drone/envsubst v1.0.3
	github.com/fatih/color v1.13.0
	github.com/gofrs/flock v0.8.1
	github.com/golobby/container/v3 v3.3.1
	github.com/google/uuid v1.3.0
	github.com/google/wire v0.5.0
	github.com/joho/godotenv v1.4.0
	github.com/magefile/mage v1.12.1
	github.com/mattn/go-colorable v0.1.12
	github.com/mattn/go-isatty v0.0.14
	github.com/microsoft/ApplicationInsights-Go v0.4.4
	github.com/microsoft/azure-devops-go-api/azuredevops v1.0.0-b5
	github.com/otiai10/copy v1.9.0
	github.com/sethvargo/go-retry v0.2.3
	github.com/spf13/cobra v1.3.0
	github.com/spf13/pflag v1.0.5
	github.com/stretchr/testify v1.7.1
	github.com/theckman/yacspin v0.13.12
	go.opentelemetry.io/otel v1.8.0
	go.opentelemetry.io/otel/exporters/otlp/otlptrace/otlptracehttp v1.8.0
	go.opentelemetry.io/otel/exporters/stdout/stdouttrace v1.8.0
	go.opentelemetry.io/otel/sdk v1.8.0
	go.opentelemetry.io/otel/trace v1.8.0
	go.uber.org/atomic v1.9.0
	go.uber.org/multierr v1.8.0
	golang.org/x/exp v0.0.0-20220428152302-39d4317da171
	golang.org/x/sys v0.5.0
	gopkg.in/yaml.v3 v3.0.0

)

<<<<<<< HEAD
require (
	github.com/Azure/azure-pipeline-go v0.2.1 // indirect
	github.com/mattn/go-ieproxy v0.0.0-20190610004146-91bb50d98149 // indirect
	golang.org/x/text v0.7.0 // indirect
)

=======
>>>>>>> c84bb219
require (
	github.com/Azure/azure-sdk-for-go/sdk/internal v1.0.1 // indirect
	github.com/Azure/azure-sdk-for-go/sdk/keyvault/internal v0.7.0 // indirect
	github.com/Azure/azure-sdk-for-go/sdk/resourcemanager/apimanagement/armapimanagement v1.0.0
	github.com/Azure/azure-sdk-for-go/sdk/resourcemanager/appconfiguration/armappconfiguration v1.0.0
	github.com/cenkalti/backoff/v4 v4.1.3 // indirect
	github.com/cli/browser v1.1.0
	github.com/davecgh/go-spew v1.1.1 // indirect
	github.com/go-logr/logr v1.2.3 // indirect
	github.com/go-logr/stdr v1.2.2 // indirect
	github.com/golang-jwt/jwt/v4 v4.4.2 // indirect
	github.com/golang/protobuf v1.5.2 // indirect
	github.com/google/subcommands v1.0.1 // indirect
	github.com/grpc-ecosystem/grpc-gateway/v2 v2.7.0 // indirect
	github.com/inconshreveable/mousetrap v1.0.0 // indirect
	github.com/kballard/go-shellquote v0.0.0-20180428030007-95032a82bc51 // indirect
	github.com/kylelemons/godebug v1.1.0 // indirect
	github.com/mattn/go-runewidth v0.0.13 // indirect
	github.com/mgutz/ansi v0.0.0-20170206155736-9520e82c474b // indirect
	github.com/niemeyer/pretty v0.0.0-20200227124842-a10e7caefd8e // indirect
	github.com/pkg/browser v0.0.0-20210911075715-681adbf594b8 // indirect
	github.com/pmezard/go-difflib v1.0.0 // indirect
	github.com/rivo/uniseg v0.2.0 // indirect
	go.opentelemetry.io/otel/exporters/otlp/internal/retry v1.8.0 // indirect
	go.opentelemetry.io/otel/exporters/otlp/otlptrace v1.8.0 // indirect
	go.opentelemetry.io/proto/otlp v0.18.0 // indirect
	golang.org/x/crypto v0.1.0 // indirect
	golang.org/x/mod v0.6.0-dev.0.20220419223038-86c51ed26bb4 // indirect
	golang.org/x/net v0.7.0 // indirect
	golang.org/x/term v0.5.0 // indirect
	golang.org/x/text v0.7.0 // indirect
	golang.org/x/tools v0.1.12 // indirect
	google.golang.org/genproto v0.0.0-20211208223120-3a66f561d7aa // indirect
	google.golang.org/grpc v1.46.2 // indirect
	google.golang.org/protobuf v1.28.0 // indirect
	gopkg.in/check.v1 v1.0.0-20200902074654-038fdea0a05b // indirect
)<|MERGE_RESOLUTION|>--- conflicted
+++ resolved
@@ -53,15 +53,6 @@
 
 )
 
-<<<<<<< HEAD
-require (
-	github.com/Azure/azure-pipeline-go v0.2.1 // indirect
-	github.com/mattn/go-ieproxy v0.0.0-20190610004146-91bb50d98149 // indirect
-	golang.org/x/text v0.7.0 // indirect
-)
-
-=======
->>>>>>> c84bb219
 require (
 	github.com/Azure/azure-sdk-for-go/sdk/internal v1.0.1 // indirect
 	github.com/Azure/azure-sdk-for-go/sdk/keyvault/internal v0.7.0 // indirect
