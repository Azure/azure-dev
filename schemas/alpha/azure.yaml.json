{
    "$schema": "https://json-schema.org/draft/2019-09/schema",
    "$id": "https://raw.githubusercontent.com/Azure/azure-dev/main/schemas/alpha/azure.yaml.json",
    "type": "object",
    "required": [
        "name"
    ],
    "additionalProperties": false,
    "properties": {
        "name": {
            "type": "string",
            "minLength": 2,
            "title": "Name of the application"
        },
        "resourceGroup": {
            "type": "string",
            "minLength": 3,
            "maxLength": 64,
            "title": "Name of the Azure resource group",
            "description": "When specified will override the resource group name used for infrastructure provisioning. Supports environment variable substitution."
        },
        "metadata": {
            "type": "object",
            "properties": {
                "template": {
                    "type": "string",
                    "title": "Identifier of the template from which the application was created. Optional.",
                    "examples": [
                        "todo-nodejs-mongo@0.0.1-beta"
                    ]
                }
            }
        },
        "infra": {
            "type": "object",
            "title": "The infrastructure configuration used for the application",
            "description": "Optional. Provides additional configuration for Azure infrastructure provisioning.",
            "additionalProperties": false,
            "required": [
                "provider"
            ],
            "properties": {
                "provider": {
                    "type": "string",
                    "title": "Type of infrastructure provisioning provider",
                    "description": "Optional. The infrastructure provisioning provider used to provision the Azure resources for the application. (Default: bicep)",
                    "enum": [
                        "bicep",
                        "terraform"
                    ]
                },
                "path": {
                    "type": "string",
                    "title": "Path to the location that contains Azure provisioning templates",
                    "description": "Optional. The relative folder path to the Azure provisioning templates for the specified provider. (Default: infra)"
                },
                "module": {
                    "type": "string",
                    "title": "Name of the default module within the Azure provisioning templates",
                    "description": "Optional. The name of the Azure provisioning module used when provisioning resources. (Default: main)"
                },
                "deploymentStacks": {
                    "$ref": "#/definitions/deploymentStacksConfig"
                }
            },
            "allOf": [
                {
                    "if": {
                        "not": {
                            "properties": {
                                "provider": {
                                    "const": "bicep"
                                }
                            }
                        }
                    },
                    "then": {
                        "properties": {
                            "deploymentStacks": false
                        }
                    }
                }
            ]
        },
        "services": {
            "type": "object",
            "title": "Definition of services that comprise the application",
            "minProperties": 1,
            "additionalProperties": {
                "type": "object",
                "additionalProperties": false,
                "required": [
                    "host"
                ],
                "properties": {
                    "resourceGroup": {
                        "type": "string",
                        "title": "Name of the Azure resource group that contains the resource",
                        "description": "By default, the CLI will discover the Azure resource within the default resource group. When specified, the CLI will instead find the Azure resource within the specified resource group. Supports environment variable substitution."
                    },
                    "resourceName": {
                        "type": "string",
                        "title": "Name of the Azure resource that implements the service",
                        "description": "By default, the CLI will discover the Azure resource with tag 'azd-service-name' set to the current service's name. When specified, the CLI will instead find the Azure resource with the matching resource name. Supports environment variable substitution."
                    },
                    "project": {
                        "type": "string",
                        "title": "Path to the service source code directory"
                    },
                    "image": {
                        "type": "string",
                        "title": "Optional. The source image to be used for the container image instead of building from source. Supports environment variable substitution.",
                        "description": "If omitted, container image will be built from source specified in the 'project' property. Setting both 'project' and 'image' is invalid."
                    },
                    "host": {
                        "type": "string",
                        "title": "Required. The type of Azure resource used for service implementation",
                        "description": "The Azure service that will be used as the target for deployment operations for the service.",
                        "enum": [
                            "appservice",
                            "containerapp",
                            "function",
                            "springapp",
                            "staticwebapp",
                            "aks",
                            "ai.endpoint"
                        ]
                    },
                    "language": {
                        "type": "string",
                        "title": "Service implementation language",
                        "enum": [
                            "dotnet",
                            "csharp",
                            "fsharp",
                            "py",
                            "python",
                            "js",
                            "ts",
                            "java"
                        ]
                    },
                    "module": {
                        "type": "string",
                        "title": "(DEPRECATED) Path of the infrastructure module used to deploy the service relative to the root infra folder",
                        "description": "If omitted, the CLI will assume the module name is the same as the service name. This property will be deprecated in a future release."
                    },
                    "dist": {
                        "type": "string",
                        "title": "Relative path to service deployment artifacts"
                    },
                    "docker": {
                        "$ref": "#/definitions/docker"
                    },
                    "k8s": {
                        "$ref": "#/definitions/aksOptions"
                    },
                    "config": {
                        "type": "object",
                        "additionalProperties": true
                    },
                    "hooks": {
                        "type": "object",
                        "title": "Service level hooks",
                        "description": "Hooks should match `service` event names prefixed with `pre` or `post` depending on when the script should execute. When specifying paths they should be relative to the service path.",
                        "additionalProperties": false,
                        "properties": {
                            "predeploy": {
                                "title": "pre deploy hook",
                                "description": "Runs before the service is deployed to Azure",
                                "$ref": "#/definitions/hooks"
                            },
                            "postdeploy": {
                                "title": "post deploy hook",
                                "description": "Runs after the service is deployed to Azure",
                                "$ref": "#/definitions/hooks"
                            },
                            "prerestore": {
                                "title": "pre restore hook",
                                "description": "Runs before the service dependencies are restored",
                                "$ref": "#/definitions/hooks"
                            },
                            "postrestore": {
                                "title": "post restore hook",
                                "description": "Runs after the service dependencies are restored",
                                "$ref": "#/definitions/hooks"
                            },
                            "prebuild": {
                                "title": "pre build hook",
                                "description": "Runs before the service is built",
                                "$ref": "#/definitions/hooks"
                            },
                            "postbuild": {
                                "title": "post build hook",
                                "description": "Runs after the service is built",
                                "$ref": "#/definitions/hooks"
                            },
                            "prepackage": {
                                "title": "pre package hook",
                                "description": "Runs before the service is deployment package is created",
                                "$ref": "#/definitions/hooks"
                            },
                            "postpackage": {
                                "title": "post package hook",
                                "description": "Runs after the service is deployment package is created",
                                "$ref": "#/definitions/hooks"
                            }
                        }
                    }
                },
                "allOf": [
                    {
                        "if": {
                            "properties": {
                                "host": {
                                    "const": "containerapp"
                                }
                            }
                        },
                        "then": {
                            "anyOf": [
                                {
                                    "required": [
                                        "image"
                                    ],
                                    "properties": {
                                        "language": false
                                    },
                                    "not": {
                                        "required": [
                                            "project"
                                        ]
                                    }
                                },
                                {
                                    "required": [
                                        "project"
                                    ],
                                    "not": {
                                        "required": [
                                            "image"
                                        ]
                                    }
                                }
                            ]
                        }
                    },
                    {
                        "if": {
                            "not": {
                                "properties": {
                                    "host": {
                                        "const": "containerapp"
                                    }
                                }
                            }
                        },
                        "then": {
                            "properties": {
                                "image": false
                            }
                        }
                    },
                    {
                        "if": {
                            "not": {
                                "properties": {
                                    "host": {
                                        "enum": [
                                            "containerapp",
                                            "aks",
                                            "ai.endpoint"
                                        ]
                                    }
                                }
                            }
                        },
                        "then": {
                            "required": [
                                "project",
                                "language"
                            ],
                            "properties": {
                                "docker": false
                            }
                        }
                    },
                    {
                        "if": {
                            "properties": {
                                "host": {
                                    "const": "ai.endpoint"
                                }
                            }
                        },
                        "then": {
                            "required": [
                                "config"
                            ],
                            "properties": {
                                "config": {
                                    "$ref": "#/definitions/aiEndpointConfig",
                                    "title": "The Azure AI endpoint configuration.",
                                    "description": "Required. Provides additional configuration for Azure AI online endpoint deployment."
                                }
                            }
                        }
                    },
                    {
                        "if": {
                            "not": {
                                "properties": {
                                    "host": {
                                        "enum": [
                                            "aks"
                                        ]
                                    }
                                }
                            }
                        },
                        "then": {
                            "properties": {
                                "k8s": false
                            }
                        }
                    },
                    {
                        "if": {
                            "properties": {
                                "language": {
                                    "const": "java"
                                }
                            }
                        },
                        "then": {
                            "properties": {
                                "dist": {
                                    "type": "string",
                                    "description": "Optional. The path to the directory containing a single Java archive file (.jar/.ear/.war), or the path to the specific Java archive file to be included in the deployment artifact. If omitted, the CLI will detect the output directory based on the build system in-use. For maven, the default output directory 'target' is assumed."
                                }
                            }
                        }
                    },
                    {
                        "properties": {
                            "dist": {
                                "type": "string",
                                "description": "Optional. The CLI will use files under this path to create the deployment artifact (ZIP file). If omitted, all files under service project directory will be included."
                            }
                        }
                    }
                ]
            }
        },
        "resources": {
            "type": "object",
            "additionalProperties": {
                "type": "object",
                "required": [
                    "type"
                ],
                "properties": {
                    "type": {
                        "type": "string",
                        "title": "Type of resource",
                        "description": "The type of resource to be created. (Example: db.postgres)",
                        "enum": [
                            "db.postgres",
                            "db.redis",
                            "db.mongo",
                            "db.cosmos",
                            "ai.openai.model",
                            "host.containerapp",
                            "messaging.eventhubs",
                            "messaging.servicebus",
                            "storage"
                        ]
                    },
                    "uses": {
                        "type": "array",
                        "title": "Other resources that this resource uses",
                        "items": {
                            "type": "string"
                        },
                        "uniqueItems": true
                    }
                },
                "allOf": [
                    { "if": { "properties": { "type": { "const": "host.containerapp" }}}, "then": { "$ref": "#/definitions/containerAppResource" } },
                    { "if": { "properties": { "type": { "const": "ai.openai.model" }}}, "then": { "$ref": "#/definitions/aiModelResource" } },
                    { "if": { "properties": { "type": { "const": "db.postgres"  }}}, "then": { "$ref": "#/definitions/resource"} },
                    { "if": { "properties": { "type": { "const": "db.redis"  }}}, "then": { "$ref": "#/definitions/resource"} },
                    { "if": { "properties": { "type": { "const": "db.mongo"  }}}, "then": { "$ref": "#/definitions/resource"} },
<<<<<<< HEAD
                    { "if": { "properties": { "type": { "const": "db.cosmos" }}}, "then": { "$ref": "#/definitions/cosmosDbResource"} }
=======
                    { "if": { "properties": { "type": { "const": "messaging.eventhubs" }}}, "then": { "$ref": "#/definitions/eventHubsResource" } },
                    { "if": { "properties": { "type": { "const": "messaging.servicebus" }}}, "then": { "$ref": "#/definitions/serviceBusResource" } },
                    { "if": { "properties": { "type": { "const": "storage"  }}}, "then": { "$ref": "#/definitions/storageAccountResource"} }
>>>>>>> 908d8881
                ]
            }
        },
        "pipeline": {
            "type": "object",
            "title": "Definition of continuous integration pipeline",
            "properties": {
                "provider": {
                    "type": "string",
                    "title": "Type of pipeline provider",
                    "description": "Optional. The pipeline provider to be used for continuous integration. (Default: github)",
                    "enum": [
                        "github",
                        "azdo"
                    ]
                }
            }
        },
        "hooks": {
            "type": "object",
            "title": "Command level hooks",
            "description": "Hooks should match `azd` command names prefixed with `pre` or `post` depending on when the script should execute. When specifying paths they should be relative to the project path.",
            "additionalProperties": false,
            "properties": {
                "preprovision": {
                    "title": "pre provision hook",
                    "description": "Runs before the `provision` command",
                    "$ref": "#/definitions/hooks"
                },
                "postprovision": {
                    "title": "post provision hook",
                    "description": "Runs after the `provision` command",
                    "$ref": "#/definitions/hooks"
                },
                "preinfracreate": {
                    "title": "pre infra create hook",
                    "description": "Runs before the `infra create` or `provision` commands",
                    "$ref": "#/definitions/hooks"
                },
                "postinfracreate": {
                    "title": "post infra create hook",
                    "description": "Runs after the `infra create` or `provision` commands",
                    "$ref": "#/definitions/hooks"
                },
                "preinfradelete": {
                    "title": "pre infra delete hook",
                    "description": "Runs before the `infra delete` or `down` commands",
                    "$ref": "#/definitions/hooks"
                },
                "postinfradelete": {
                    "title": "post infra delete hook",
                    "description": "Runs after the `infra delete` or `down` commands",
                    "$ref": "#/definitions/hooks"
                },
                "predown": {
                    "title": "pre down hook",
                    "description": "Runs before the `infra delete` or `down` commands",
                    "$ref": "#/definitions/hooks"
                },
                "postdown": {
                    "title": "post down hook",
                    "description": "Runs after the `infra delete` or `down` commands",
                    "$ref": "#/definitions/hooks"
                },
                "preup": {
                    "title": "pre up hook",
                    "description": "Runs before the `up` command",
                    "$ref": "#/definitions/hooks"
                },
                "postup": {
                    "title": "post up hook",
                    "description": "Runs after the `up` command",
                    "$ref": "#/definitions/hooks"
                },
                "prepackage": {
                    "title": "pre package hook",
                    "description": "Runs before the `package` command",
                    "$ref": "#/definitions/hooks"
                },
                "postpackage": {
                    "title": "post package hook",
                    "description": "Runs after the `package` command",
                    "$ref": "#/definitions/hooks"
                },
                "predeploy": {
                    "title": "pre deploy hook",
                    "description": "Runs before the `deploy` command",
                    "$ref": "#/definitions/hooks"
                },
                "postdeploy": {
                    "title": "post deploy hook",
                    "description": "Runs after the `deploy` command",
                    "$ref": "#/definitions/hooks"
                },
                "prerestore": {
                    "title": "pre restore hook",
                    "description": "Runs before the `restore` command",
                    "$ref": "#/definitions/hooks"
                },
                "postrestore": {
                    "title": "post restore hook",
                    "description": "Runs after the `restore` command",
                    "$ref": "#/definitions/hooks"
                }
            }
        },
        "requiredVersions": {
            "type": "object",
            "additionalProperties": false,
            "description": "Optional. Provides additional configuration for required versions of `azd` and extensions.",
            "properties": {
                "azd": {
                    "type": "string",
                    "title": "A range of supported versions of `azd` for this project",
                    "description": "A range of supported versions of `azd` for this project. If the version of `azd` is outside this range, the project will fail to load. Optional (allows all versions if absent).",
                    "examples": [
                        ">= 0.6.0-beta.3"
                    ]
                },
                "extensions": {
                    "type": "object",
                    "title": "A map of required extensions and version constraints for this project.",
                    "description": "A map of required extensions and version constraints for this project. Supports semver constraints. If version is omitted the latest version will be installed.",
                    "additionalProperties": {
                        "type": "string",
                        "examples": [
                            "latest",
                            ">=1.0.0",
                            "~2.0.0",
                            "=3.1.2",
                            ">= 1.0.0 < 2.0.0"
                        ]
                    }
                }
            }
        },
        "state": {
            "type": "object",
            "title": "The state configuration used for the project.",
            "description": "Optional. Provides additional configuration for state management.",
            "additionalProperties": false,
            "properties": {
                "remote": {
                    "type": "object",
                    "additionalProperties": false,
                    "title": "The remote state configuration.",
                    "description": "Optional. Provides additional configuration for remote state management such as Azure Blob Storage.",
                    "required": [
                        "backend"
                    ],
                    "properties": {
                        "backend": {
                            "type": "string",
                            "title": "The remote state backend type.",
                            "description": "Optional. The remote state backend type. (Default: AzureBlobStorage)",
                            "default": "AzureBlobStorage",
                            "enum": [
                                "AzureBlobStorage"
                            ]
                        },
                        "config": {
                            "type": "object",
                            "additionalProperties": true
                        }
                    },
                    "allOf": [
                        {
                            "if": {
                                "properties": {
                                    "backend": {
                                        "const": "AzureBlobStorage"
                                    }
                                }
                            },
                            "then": {
                                "required": [
                                    "config"
                                ],
                                "properties": {
                                    "config": {
                                        "$ref": "#/definitions/azureBlobStorageConfig"
                                    }
                                }
                            }
                        }
                    ]
                }
            }
        },
        "platform": {
            "type": "object",
            "title": "The platform configuration used for the project.",
            "description": "Optional. Provides additional configuration for platform specific features such as Azure Dev Center.",
            "additionalProperties": false,
            "required": [
                "type"
            ],
            "properties": {
                "type": {
                    "type": "string",
                    "title": "The platform type.",
                    "description": "Required. The platform type. (Example: devcenter)",
                    "enum": [
                        "devcenter"
                    ]
                },
                "config": {
                    "type": "object",
                    "additionalProperties": true
                }
            },
            "allOf": [
                {
                    "if": {
                        "properties": {
                            "type": {
                                "const": "devcenter"
                            }
                        }
                    },
                    "then": {
                        "properties": {
                            "config": {
                                "$ref": "#/definitions/azureDevCenterConfig"
                            }
                        }
                    }
                }
            ]
        },
        "workflows": {
            "type": "object",
            "title": "The workflows configuration used for the project.",
            "description": "Optional. Provides additional configuration for workflows such as override azd up behavior.",
            "additionalProperties": false,
            "properties": {
                "up": {
                    "title": "The up workflow configuration",
                    "description": "When specified will override the default behavior for the azd up workflow. Common use cases include changing the order of the provision, package and deploy commands.",
                    "$ref": "#/definitions/workflow"
                }
            }
        }
    },
    "definitions": {
        "hooks": {
            "anyOf": [
                {
                    "$ref": "#/definitions/hook"
                },
                {
                    "type": "array",
                    "items": {
                        "type": "object",
                        "$ref": "#/definitions/hook"
                    }
                }
            ]
        },
        "hook": {
            "type": "object",
            "additionalProperties": false,
            "properties": {
                "shell": {
                    "type": "string",
                    "title": "Type of shell to execute scripts",
                    "description": "Optional. The type of shell to use for the hook. (Default: sh)",
                    "enum": [
                        "sh",
                        "pwsh"
                    ],
                    "default": "sh"
                },
                "run": {
                    "type": "string",
                    "title": "Required. The inline script or relative path of your scripts from the project or service path",
                    "description": "When specifying an inline script you also must specify the `shell` to use. This is automatically inferred when using paths."
                },
                "continueOnError": {
                    "type": "boolean",
                    "default": false,
                    "title": "Whether or not a script error will halt the azd command",
                    "description": "Optional. When set to true will continue to run the command even after a script error has occurred. (Default: false)"
                },
                "interactive": {
                    "type": "boolean",
                    "default": false,
                    "title": "Whether the script will run in interactive mode",
                    "description": "Optional. When set to true will bind the script to stdin, stdout & stderr of the running console. (Default: false)"
                },
                "windows": {
                    "title": "The hook configuration used for Windows environments",
                    "description": "When specified overrides the hook configuration when executed in Windows environments",
                    "default": null,
                    "$ref": "#/definitions/hook"
                },
                "posix": {
                    "title": "The hook configuration used for POSIX (Linux & MacOS) environments",
                    "description": "When specified overrides the hook configuration when executed in POSIX environments",
                    "default": null,
                    "$ref": "#/definitions/hook"
                }
            },
            "if": {
                "not": {
                    "anyOf": [
                        {
                            "required": [
                                "windows"
                            ]
                        },
                        {
                            "required": [
                                "posix"
                            ]
                        }
                    ]
                }
            },
            "then": {
                "required": [
                    "run"
                ]
            }
        },
        "docker": {
            "type": "object",
            "description": "This is only applicable when `host` is `containerapp` or `aks`",
            "additionalProperties": false,
            "properties": {
                "path": {
                    "type": "string",
                    "title": "The path to the Dockerfile",
                    "description": "Path to the Dockerfile is relative to your service",
                    "default": "./Dockerfile"
                },
                "context": {
                    "type": "string",
                    "title": "The docker build context",
                    "description": "When specified overrides the default context",
                    "default": "."
                },
                "platform": {
                    "type": "string",
                    "title": "The platform target",
                    "default": "amd64"
                },
                "registry": {
                    "type": "string",
                    "title": "Optional. The container registry to push the image to.",
                    "description": "If omitted, will default to value of AZURE_CONTAINER_REGISTRY_ENDPOINT environment variable. Supports environment variable substitution."
                },
                "image": {
                    "type": "string",
                    "title": "Optional. The name that will be applied to the built container image.",
                    "description": "If omitted, will default to the '{appName}/{serviceName}-{environmentName}'. Supports environment variable substitution."
                },
                "tag": {
                    "type": "string",
                    "title": "The tag that will be applied to the built container image.",
                    "description": "If omitted, will default to 'azd-deploy-{unix time (seconds)}'. Supports environment variable substitution. For example, to generate unique tags for a given release: myapp/myimage:${DOCKER_IMAGE_TAG}"
                },
                "buildArgs": {
                    "type": "array",
                    "title": "Optional. Build arguments to pass to the docker build command",
                    "description": "Build arguments to pass to the docker build command.",
                    "items": {
                        "type": "string"
                    }
                },
                "remoteBuild": {
                    "type": "boolean",
                    "title": "Optional. Whether to build the image remotely",
                    "description": "If set to true, the image will be built remotely using the Azure Container Registry remote build feature. If set to false, the image will be built locally using Docker."
                }
            }
        },
        "aksOptions": {
            "type": "object",
            "title": "Optional. The Azure Kubernetes Service (AKS) configuration options",
            "additionalProperties": false,
            "properties": {
                "deploymentPath": {
                    "type": "string",
                    "title": "Optional. The relative path from the service path to the k8s deployment manifests. (Default: manifests)",
                    "description": "When set it will override the default deployment path location for k8s deployment manifests.",
                    "default": "manifests"
                },
                "namespace": {
                    "type": "string",
                    "title": "Optional. The k8s namespace of the deployed resources. (Default: Project name)",
                    "description": "When specified a new k8s namespace will be created if it does not already exist"
                },
                "deployment": {
                    "type": "object",
                    "title": "Optional. The k8s deployment configuration",
                    "additionalProperties": false,
                    "properties": {
                        "name": {
                            "type": "string",
                            "title": "Optional. The name of the k8s deployment resource to use during deployment. (Default: Service name)",
                            "description": "Used during deployment to ensure if the k8s deployment rollout has been completed. If not set will search for a deployment resource in the same namespace that contains the service name."
                        }
                    }
                },
                "service": {
                    "type": "object",
                    "title": "Optional. The k8s service configuration",
                    "additionalProperties": false,
                    "properties": {
                        "name": {
                            "type": "string",
                            "title": "Optional. The name of the k8s service resource to use as the default service endpoint. (Default: Service name)",
                            "description": "Used when determining endpoints for the default service resource. If not set will search for a deployment resource in the same namespace that contains the service name."
                        }
                    }
                },
                "ingress": {
                    "type": "object",
                    "title": "Optional. The k8s ingress configuration",
                    "additionalProperties": false,
                    "properties": {
                        "name": {
                            "type": "string",
                            "title": "Optional. The name of the k8s ingress resource to use as the default service endpoint. (Default: Service name)",
                            "description": "Used when determining endpoints for the default ingress resource. If not set will search for a deployment resource in the same namespace that contains the service name."
                        },
                        "relativePath": {
                            "type": "string",
                            "title": "Optional. The relative path to the service from the root of your ingress controller.",
                            "description": "When set will be appended to the root of your ingress resource path."
                        }
                    }
                },
                "helm": {
                    "type": "object",
                    "title": "Optional. The helm configuration",
                    "additionalProperties": false,
                    "properties": {
                        "repositories": {
                            "type": "array",
                            "title": "Optional. The helm repositories to add",
                            "description": "When set will add the helm repositories to the helm client.",
                            "minItems": 1,
                            "items": {
                                "type": "object",
                                "additionalProperties": false,
                                "required": [
                                    "name",
                                    "url"
                                ],
                                "properties": {
                                    "name": {
                                        "type": "string",
                                        "title": "The name of the helm repository",
                                        "description": "The name of the helm repository to add."
                                    },
                                    "url": {
                                        "type": "string",
                                        "title": "The url of the helm repository",
                                        "description": "The url of the helm repository to add."
                                    }
                                }
                            }
                        },
                        "releases": {
                            "type": "array",
                            "title": "Optional. The helm releases to install",
                            "description": "When set will install the helm releases to the k8s cluster.",
                            "minItems": 1,
                            "items": {
                                "type": "object",
                                "additionalProperties": false,
                                "required": [
                                    "name",
                                    "chart"
                                ],
                                "properties": {
                                    "name": {
                                        "type": "string",
                                        "title": "The name of the helm release",
                                        "description": "The name of the helm release to install."
                                    },
                                    "chart": {
                                        "type": "string",
                                        "title": "The name of the helm chart",
                                        "description": "The name of the helm chart to install."
                                    },
                                    "version": {
                                        "type": "string",
                                        "title": "The version of the helm chart",
                                        "description": "The version of the helm chart to install."
                                    },
                                    "namespace": {
                                        "type": "string",
                                        "title": "Optional. The k8s namespace to install the helm chart",
                                        "description": "When set will install the helm chart to the specified namespace. Defaults to the service namespace."
                                    },
                                    "values": {
                                        "type": "string",
                                        "title": "Optional. Relative path from service to a values.yaml to pass to the helm chart",
                                        "description": "When set will pass the values to the helm chart."
                                    }
                                }
                            }
                        }
                    }
                },
                "kustomize": {
                    "type": "object",
                    "title": "Optional. The kustomize configuration",
                    "additionalProperties": false,
                    "properties": {
                        "dir": {
                            "type": "string",
                            "title": "Optional. The relative path to the kustomize directory.",
                            "description": "When set will use the kustomize directory to deploy to the k8s cluster. Supports environment variable substitution."
                        },
                        "edits": {
                            "type": "array",
                            "title": "Optional. The kustomize edits to apply before deployment.",
                            "description": "When set will apply the edits to the kustomize directory before deployment. Supports environment variable substitution.",
                            "items": {
                                "type": "string"
                            }
                        },
                        "env": {
                            "type": "object",
                            "title": "Optional. The environment key/value pairs used to generate a .env file.",
                            "description": "When set will generate a .env file in the kustomize directory. Values support environment variable substitution.",
                            "additionalProperties": {
                                "type": [
                                    "string",
                                    "boolean",
                                    "number"
                                ]
                            }
                        }
                    }
                }
            }
        },
        "azureBlobStorageConfig": {
            "type": "object",
            "title": "The Azure Blob Storage remote state backend configuration.",
            "description": "Optional. Provides additional configuration for remote state management such as Azure Blob Storage.",
            "additionalProperties": false,
            "required": [
                "accountName"
            ],
            "properties": {
                "accountName": {
                    "type": "string",
                    "title": "The Azure Storage account name.",
                    "description": "Required. The Azure Storage account name."
                },
                "containerName": {
                    "type": "string",
                    "title": "The Azure Storage container name.",
                    "description": "Optional. The Azure Storage container name. Defaults to project name if not specified."
                },
                "endpoint": {
                    "type": "string",
                    "title": "The Azure Storage endpoint.",
                    "description": "Optional. The Azure Storage endpoint. (Default: blob.core.windows.net)"
                }
            }
        },
        "azureDevCenterConfig": {
            "type": "object",
            "title": "The dev center configuration used for the project.",
            "description": "Optional. Provides additional project configuration for Azure Dev Center integration.",
            "additionalProperties": false,
            "properties": {
                "name": {
                    "type": "string",
                    "title": "The name of the Azure Dev Center",
                    "description": "Optional. Used as the default dev center for this project."
                },
                "project": {
                    "type": "string",
                    "title": "The name of the Azure Dev Center project.",
                    "description": "Optional. Used as the default dev center project for this project."
                },
                "catalog": {
                    "type": "string",
                    "title": "The name of the Azure Dev Center catalog.",
                    "description": "Optional. Used as the default dev center catalog for this project."
                },
                "environmentDefinition": {
                    "type": "string",
                    "title": "The name of the Dev Center catalog environment definition.",
                    "description": "Optional. Used as the default dev center environment definition for this project."
                },
                "environmentType": {
                    "type": "string",
                    "title": "The Dev Center project environment type used for the deployment environment.",
                    "description": "Optional. Used as the default environment type for this project."
                }
            }
        },
        "workflow": {
            "anyOf": [
                {
                    "type": "object",
                    "additionalProperties": false,
                    "required": [
                        "steps"
                    ],
                    "properties": {
                        "steps": {
                            "type": "array",
                            "title": "The steps to execute in the workflow",
                            "description": "The steps to execute in the workflow. (Example: provision, package, deploy)",
                            "minItems": 1,
                            "items": {
                                "type": "object",
                                "$ref": "#/definitions/workflowStep"
                            }
                        }
                    }
                },
                {
                    "type": "array",
                    "items": {
                        "type": "object",
                        "$ref": "#/definitions/workflowStep"
                    }
                }
            ]
        },
        "workflowStep": {
            "properties": {
                "azd": {
                    "title": "The azd command command configuration",
                    "description": "The azd command configuration to execute. (Example: up)",
                    "$ref": "#/definitions/azdCommand"
                }
            }
        },
        "azdCommand": {
            "anyOf": [
                {
                    "type": "string",
                    "title": "The azd command to execute",
                    "description": "The name and args of the azd command to execute. (Example: deploy --all)"
                },
                {
                    "type": "object",
                    "additionalProperties": false,
                    "required": [
                        "args"
                    ],
                    "properties": {
                        "args": {
                            "type": "array",
                            "title": "The arguments or flags to pass to the azd command",
                            "description": "The arguments to pass to the azd command. (Example: --all)",
                            "minItems": 1
                        }
                    }
                }
            ]
        },
        "aiComponentConfig": {
            "type": "object",
            "properties": {
                "name": {
                    "type": "string",
                    "title": "Name of the AI component.",
                    "description": "Optional. When omitted AZD will generate a name based on the component type and the service name. Supports environment variable substitution."
                },
                "path": {
                    "type": "string",
                    "title": "Path to the AI component configuration file or path.",
                    "description": "Required. The path to the AI component configuration file or path to the AI component source code."
                },
                "overrides": {
                    "type": "object",
                    "title": "A map of key value pairs used to override the AI component configuration.",
                    "description": "Optional. Supports environment variable substitution.",
                    "additionalProperties": {
                        "type": "string"
                    }
                }
            },
            "required": [
                "path"
            ]
        },
        "aiDeploymentConfig": {
            "allOf": [
                {
                    "$ref": "#/definitions/aiComponentConfig"
                },
                {
                    "type": "object",
                    "properties": {
                        "environment": {
                            "type": "object",
                            "title": "A map of key/value pairs to set as environment variables for the deployment.",
                            "description": "Optional. Values support OS & AZD environment variable substitution.",
                            "additionalProperties": {
                                "type": "string"
                            }
                        }
                    }
                }
            ]
        },
        "aiEndpointConfig": {
            "type": "object",
            "additionalProperties": false,
            "properties": {
                "workspace": {
                    "type": "string",
                    "title": "The name of the AI Studio project workspace.",
                    "description": "Optional. When omitted AZD will use the value specified in the 'AZUREAI_PROJECT_NAME' environment variable. Supports environment variable substitution."
                },
                "flow": {
                    "$ref": "#/definitions/aiComponentConfig",
                    "title": "The Azure AI Studio Prompt Flow configuration.",
                    "description": "Optional. When omitted a prompt flow will be not created."
                },
                "environment": {
                    "$ref": "#/definitions/aiComponentConfig",
                    "title": "The Azure AI Studio custom environment configuration.",
                    "description": "Optional. When omitted a custom environment will not be created."
                },
                "model": {
                    "$ref": "#/definitions/aiComponentConfig",
                    "title": "The Azure AI Studio model configuration.",
                    "description": "Optional. When omitted a model will not be created."
                },
                "deployment": {
                    "$ref": "#/definitions/aiDeploymentConfig",
                    "title": "The Azure AI Studio online endpoint deployment configuration.",
                    "description": "Required. A new online endpoint deployment will be created and traffic will automatically to shifted to the new deployment upon successful completion."
                }
            },
            "required": [
                "deployment"
            ]
        },
        "deploymentStacksConfig": {
            "type": "object",
            "title": "The deployment stack configuration used for the project.",
            "additionalProperties": false,
            "oneOf": [
                {
                    "required": [
                        "actionOnUnmanage"
                    ]
                },
                {
                    "required": [
                        "denySettings"
                    ]
                }
            ],
            "properties": {
                "actionOnUnmanage": {
                    "type": "object",
                    "title": "The action to take when when resources become unmanaged",
                    "description": "Defines the behavior of resources that are no longer managed after the Deployment stack is updated or deleted. Defaults to 'delete' for all resource scopes.",
                    "required": [
                        "resourceGroups",
                        "resources"
                    ],
                    "properties": {
                        "resourceGroups": {
                            "type": "string",
                            "title": "Required. The action on unmanage setting for resource groups",
                            "description": "Specifies an action for a newly unmanaged resource. Delete will attempt to delete the resource from Azure. Detach will leave the resource in it's current state.",
                            "default": "delete",
                            "enum": [
                                "delete",
                                "detach"
                            ]
                        },
                        "resources": {
                            "type": "string",
                            "title": "Required. The action on unmanage setting for resources",
                            "description": "Specifies an action for a newly unmanaged resource. Delete will attempt to delete the resource from Azure. Detach will leave the resource in it's current state.",
                            "default": "delete",
                            "enum": [
                                "delete",
                                "detach"
                            ]
                        }
                    }
                },
                "denySettings": {
                    "type": "object",
                    "title": "The deny settings for the deployment stack",
                    "description": "Defines how resources deployed by the stack are locked. Defaults to 'none'.",
                    "required": [
                        "mode"
                    ],
                    "properties": {
                        "mode": {
                            "type": "string",
                            "title": "Required. Mode that defines denied actions.",
                            "default": "none",
                            "enum": [
                                "none",
                                "denyDelete",
                                "denyWriteAndDelete"
                            ]
                        },
                        "applyToChildScopes": {
                            "type": "boolean",
                            "title": "Whether the deny settings apply to child scopes.",
                            "description": "DenySettings will be applied to child resource scopes of every managed resource with a deny assignment."
                        },
                        "excludedActions": {
                            "type": "array",
                            "title": "List of role-based management operations that are excluded from the denySettings."
                        },
                        "excludedPrincipals": {
                            "type": "array",
                            "title": "List of Entra ID principal IDs excluded from the lock. Up to 5 principals are permitted."
                        }
                    }
                }
            }
        },
        "resource": {
            "type": "object",
            "additionalProperties": false,
            "properties": {
                "type": {
                    "type": "string",
                    "title": "Type of resource",
                    "description": "The type of resource to be created. (Example: db.postgres)",
                    "enum": [
                        "db.postgres",
                        "db.redis",
                        "db.mongo",
                        "host.containerapp",
                        "ai.openai.model"
                    ]
                },
                "uses": {
                    "type": "array",
                    "title": "Other resources that this resource uses",
                    "items": {
                        "type": "string"
                    },
                    "uniqueItems": true
                }
            }
        },
        "containerAppResource": {
            "type": "object",
            "description": "A Docker-based container app.",
            "additionalProperties": false,
            "required": [
                "port"
            ],
            "properties": {
                "type": true,
                "uses": true,
                "port": {
                    "type": "integer",
                    "title": "Port that the container app listens on",
                    "description": "Optional. The port that the container app listens on. (Default: 80)"
                },
                "env": {
                    "type": "array",
                    "title": "Environment variables to set for the container app",
                    "items": {
                        "type": "object",
                        "required": [
                            "name"
                        ],
                        "additionalProperties": false,
                        "properties": {
                            "name": {
                                "type": "string",
                                "title": "Name of the environment variable"
                            },
                            "value": {
                                "type": "string",
                                "title": "Value of the environment variable. Supports environment variable substitution."
                            },
                            "secret": {
                                "type": "string",
                                "title": "Secret value of the environment variable. Supports environment variable substitution."
                            }
                        }
                    }
                }
            }
        },
        "aiModelResource": {
            "type": "object",
            "description": "A deployed, ready-to-use AI model.",
            "additionalProperties": false,
            "required": [
                "model"
            ],
            "properties": {
                "type": true,
                "uses": true,
                "model": {
                    "type": "object",
                    "description": "The underlying AI model.",
                    "additionalProperties": false,
                    "required": [
                        "name",
                        "version"
                    ],
                    "properties": {
                        "name": {
                            "type": "string",
                            "title": "The name of the AI model.",
                            "description": "Required. The name of the AI model."
                        },
                        "version": {
                            "type": "string",
                            "title": "The version of the AI model.",
                            "description": "Required. The version of the AI model."
                        }
                    }
                }
            }
        },
<<<<<<< HEAD
        "cosmosDbResource": {
            "type": "object",
            "description": "A deployed, ready-to-use Azure Cosmos DB for NoSQL.",
=======
        "eventHubsResource": {
            "type": "object",
            "description": "An Azure Event Hubs namespace.",
>>>>>>> 908d8881
            "additionalProperties": false,
            "properties": {
                "type": true,
                "uses": true,
<<<<<<< HEAD
                "databaseName": {
                    "type": "string",
                    "title": "The Azure Cosmos DB Name",
                    "description": "The name of Azure Cosmos DB."
                },
                "containers": {
                    "type": "array",
                    "title": "Azure Cosmos DB Containers",
                    "description": "A list of containers in the Azure CosmosDB.",
                    "items": {
                        "type": "object",
                        "additionalProperties": false,
                        "properties": {
                            "containerName": {
                                "type": "string",
                                "title": "Container Name",
                                "description": "The name of the container."
                            },
                            "partitionKeyPaths": {
                                "type": "array",
                                "title": "Partition Key Paths",
                                "description": "A list of partition key paths for the container.",
                                "items": {
                                    "type": "string"
                                }
                            }
                        }
=======
                "hubs": {
                    "type": "array",
                    "title": "Hubs to create in the Event Hubs namespace",
                    "additionalProperties": false,
                    "items": {
                        "type": "string"
                    },
                    "uniqueItems": true
                }
            }
        },
        "serviceBusResource": {
            "type": "object",
            "description": "An Azure Service Bus namespace.",
            "additionalProperties": false,
            "properties": {
                "type": true,
                "uses": true,
                "queues": {
                    "type": "array",
                    "title": "Queues to create in the Service Bus namespace",
                    "additionalProperties": false,
                    "items": {
                        "type": "string"
                    },
                    "uniqueItems": true
                },
                "topics": {
                    "type": "array",
                    "title": "Topics to create in the Service Bus namespace",
                    "additionalProperties": false,
                    "items": {
                        "type": "string"
                    },
                    "uniqueItems": true
                }
            }
        },
        "storageAccountResource": {
            "type": "object",
            "description": "A deployed, ready-to-use Azure Storage Account.",
            "additionalProperties": false,
            "properties": {
                "type": true,
                "uses": true,
                "containers": {
                    "type": "array",
                    "title": "Azure Storage Account container names.",
                    "description": "The container names of Azure Storage Account.",
                    "items": {
                        "type": "string",
                        "title": "Azure Storage Account container name",
                        "description": "The container name of Azure Storage Account."
>>>>>>> 908d8881
                    }
                }
            }
        }
    }
}<|MERGE_RESOLUTION|>--- conflicted
+++ resolved
@@ -391,13 +391,10 @@
                     { "if": { "properties": { "type": { "const": "db.postgres"  }}}, "then": { "$ref": "#/definitions/resource"} },
                     { "if": { "properties": { "type": { "const": "db.redis"  }}}, "then": { "$ref": "#/definitions/resource"} },
                     { "if": { "properties": { "type": { "const": "db.mongo"  }}}, "then": { "$ref": "#/definitions/resource"} },
-<<<<<<< HEAD
                     { "if": { "properties": { "type": { "const": "db.cosmos" }}}, "then": { "$ref": "#/definitions/cosmosDbResource"} }
-=======
                     { "if": { "properties": { "type": { "const": "messaging.eventhubs" }}}, "then": { "$ref": "#/definitions/eventHubsResource" } },
                     { "if": { "properties": { "type": { "const": "messaging.servicebus" }}}, "then": { "$ref": "#/definitions/serviceBusResource" } },
                     { "if": { "properties": { "type": { "const": "storage"  }}}, "then": { "$ref": "#/definitions/storageAccountResource"} }
->>>>>>> 908d8881
                 ]
             }
         },
@@ -1326,48 +1323,46 @@
                 }
             }
         },
-<<<<<<< HEAD
         "cosmosDbResource": {
             "type": "object",
             "description": "A deployed, ready-to-use Azure Cosmos DB for NoSQL.",
-=======
+            "databaseName": {
+                "type": "string",
+                "title": "The Azure Cosmos DB Name",
+                "description": "The name of Azure Cosmos DB."
+            },
+            "containers": {
+                "type": "array",
+                "title": "Azure Cosmos DB Containers",
+                "description": "A list of containers in the Azure CosmosDB.",
+                "items": {
+                    "type": "object",
+                    "additionalProperties": false,
+                    "properties": {
+                        "containerName": {
+                            "type": "string",
+                            "title": "Container Name",
+                            "description": "The name of the container."
+                        },
+                        "partitionKeyPaths": {
+                            "type": "array",
+                            "title": "Partition Key Paths",
+                            "description": "A list of partition key paths for the container.",
+                            "items": {
+                                "type": "string"
+                            }
+                        }
+                    }
+                }
+            }
+        },
         "eventHubsResource": {
             "type": "object",
             "description": "An Azure Event Hubs namespace.",
->>>>>>> 908d8881
             "additionalProperties": false,
             "properties": {
                 "type": true,
                 "uses": true,
-<<<<<<< HEAD
-                "databaseName": {
-                    "type": "string",
-                    "title": "The Azure Cosmos DB Name",
-                    "description": "The name of Azure Cosmos DB."
-                },
-                "containers": {
-                    "type": "array",
-                    "title": "Azure Cosmos DB Containers",
-                    "description": "A list of containers in the Azure CosmosDB.",
-                    "items": {
-                        "type": "object",
-                        "additionalProperties": false,
-                        "properties": {
-                            "containerName": {
-                                "type": "string",
-                                "title": "Container Name",
-                                "description": "The name of the container."
-                            },
-                            "partitionKeyPaths": {
-                                "type": "array",
-                                "title": "Partition Key Paths",
-                                "description": "A list of partition key paths for the container.",
-                                "items": {
-                                    "type": "string"
-                                }
-                            }
-                        }
-=======
                 "hubs": {
                     "type": "array",
                     "title": "Hubs to create in the Event Hubs namespace",
@@ -1421,7 +1416,6 @@
                         "type": "string",
                         "title": "Azure Storage Account container name",
                         "description": "The container name of Azure Storage Account."
->>>>>>> 908d8881
                     }
                 }
             }
