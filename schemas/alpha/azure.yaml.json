--- conflicted
+++ resolved
@@ -1442,71 +1442,6 @@
                     }
                 }
             }
-<<<<<<< HEAD
-        },
-        "aiProjectResource": {
-            "type": "object",
-            "description": "An Azure AI Foundry project with models.",
-            "additionalProperties": false,
-            "properties": {
-                "type": true,
-                "uses": true,
-                "existing": true,
-                "models": {
-                    "type": "array",
-                    "title": "AI models to deploy",
-                    "description": "Optional. The AI models to be deployed as part of the AI project.",
-                    "minItems": 1,
-                    "items": {
-                        "type": "object",
-                        "additionalProperties": false,
-                        "required": ["name", "version", "format", "sku"],
-                        "properties": {
-                            "name": {
-                                "type": "string",
-                                "title": "The name of the AI model.",
-                                "description": "Required. The name of the AI model."
-                            },
-                            "version": {
-                                "type": "string",
-                                "title": "The version of the AI model.",
-                                "description": "Required. The version of the AI model."
-                            },
-                            "format": {
-                                "type": "string",
-                                "title": "The format of the AI model.",
-                                "description": "Required. The format of the AI model. (Example: Microsoft, OpenAI)"
-                            },
-                            "sku": {
-                                "type": "object",
-                                "title": "The SKU configuration for the AI model.",
-                                "description": "Required. The SKU details for the AI model.",
-                                "additionalProperties": false,
-                                "required": ["name", "usageName", "capacity"],
-                                "properties": {
-                                    "name": {
-                                        "type": "string",
-                                        "title": "The name of the SKU.",
-                                        "description": "Required. The name of the SKU. (Example: GlobalStandard)"
-                                    },
-                                    "usageName": {
-                                        "type": "string",
-                                        "title": "The usage name of the SKU.",
-                                        "description": "Required. The usage name of the SKU for billing purposes. (Example: AIServices.GlobalStandard.MaaS, OpenAI.GlobalStandard.gpt-4o-mini)"
-                                    },
-                                    "capacity": {
-                                        "type": "integer",
-                                        "title": "The capacity of the SKU.",
-                                        "description": "Required. The capacity of the SKU."
-                                    }
-                                }
-                            }
-                        }
-                    }
-                }
-            }
-=======
->>>>>>> 982588cd
         }
     }
 }