{
    "name": "Azure Developer CLI",
    "build": {
        "dockerfile": "Dockerfile",
        "args": {
            "IMAGE": "javascript-node:16"
        }
    },
    "features": {
        "ghcr.io/devcontainers/features/docker-from-docker:1": {
            "version": "20.10"
        },
<<<<<<< HEAD
        "ghcr.io/devcontainers/features/github-cli:1": {
            "version": "2"
=======
        "ghcr.io/devcontainers/features/node:1": {
            "version": "16",
            "nodeGypDependencies": false
>>>>>>> cdaa75b0
        }
    },
    "customizations": {
        "vscode": {
            "extensions": [
                "ms-azuretools.azure-dev",
                "ms-azuretools.vscode-bicep",
                "ms-azuretools.vscode-docker",
                "ms-vscode.vscode-node-azure-pack",
                "ms-vscode.js-debug",
                "esbenp.prettier-vscode",
                "eg2.vscode-npm-script",
                "dbaeumer.vscode-eslint",
                "ms-azuretools.vscode-azurefunctions"
            ]
        }
    },
    "forwardPorts": [
        3000,
        3100
    ],
    "postCreateCommand": "",
    "remoteUser": "node",
    "hostRequirements": {
        "memory": "8gb"
    }
}<|MERGE_RESOLUTION|>--- conflicted
+++ resolved
@@ -9,15 +9,6 @@
     "features": {
         "ghcr.io/devcontainers/features/docker-from-docker:1": {
             "version": "20.10"
-        },
-<<<<<<< HEAD
-        "ghcr.io/devcontainers/features/github-cli:1": {
-            "version": "2"
-=======
-        "ghcr.io/devcontainers/features/node:1": {
-            "version": "16",
-            "nodeGypDependencies": false
->>>>>>> cdaa75b0
         }
     },
     "customizations": {
