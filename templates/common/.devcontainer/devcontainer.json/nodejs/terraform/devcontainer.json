--- conflicted
+++ resolved
@@ -12,15 +12,6 @@
         },
         "ghcr.io/devcontainers/features/docker-from-docker:1": {
             "version": "20.10"
-        },
-<<<<<<< HEAD
-        "ghcr.io/devcontainers/features/github-cli:1": {
-            "version": "2"
-=======
-        "ghcr.io/devcontainers/features/node:1": {
-            "version": "16",
-            "nodeGypDependencies": false
->>>>>>> cdaa75b0
         },
         "ghcr.io/devcontainers/features/terraform:1": {
             "version": "latest"
