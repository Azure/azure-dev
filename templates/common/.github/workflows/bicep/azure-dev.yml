on:
  workflow_dispatch:
  push:
    branches:
      - main
      - master
  pull_request:
    branches:
      - main
      - master

# https://learn.microsoft.com/en-us/azure/developer/github/connect-from-azure?tabs=azure-portal%2Clinux#set-up-azure-login-with-openid-connect-authentication
permissions:
  id-token: write
  contents: read

jobs:
  build:
    runs-on: ubuntu-latest
    container:
      image: mcr.microsoft.com/azure-dev-cli-apps:latest
    env:
      AZURE_CLIENT_ID: ${{ secrets.AZURE_CLIENT_ID }}
      AZURE_TENANT_ID: ${{ secrets.AZURE_TENANT_ID }}
      AZURE_SUBSCRIPTION_ID: ${{ secrets.AZURE_SUBSCRIPTION_ID }}
      AZURE_CREDENTIALS: ${{ secrets.AZURE_CREDENTIALS }}
    steps:
      - name: Checkout
        uses: actions/checkout@v2

<<<<<<< HEAD
      - name: Log in with Azure
        run: |
          $info = $Env:AZURE_CREDENTIALS | ConvertFrom-Json -AsHashtable;

          azd login `
            --client-id "$($info.clientId)" `
            --client-secret "$($info.clientSecret)" `
            --tenant-id "$($info.tenantId)"
        shell: pwsh
        env:
          AZURE_CREDENTIALS: ${{ secrets.AZURE_CREDENTIALS }}
=======
      - name: Log in with Azure (Federated Credentials)
        if: ${{ env.AZURE_CLIENT_ID != '' }}
        uses: azure/login@v1
        with:
          client-id: ${{ secrets.AZURE_CLIENT_ID }}
          tenant-id: ${{ secrets.AZURE_TENANT_ID }}
          subscription-id: ${{ secrets.AZURE_SUBSCRIPTION_ID }}

      - name: Log in with Azure (Client Credentials)
        if: ${{ env.AZURE_CREDENTIALS != '' }}
        uses: azure/login@v1
        with:
          creds: ${{ secrets.AZURE_CREDENTIALS }}
>>>>>>> 14316933

      - name: Azure Dev Provision
        run: azd provision --no-prompt
        env:
          AZURE_ENV_NAME: ${{ secrets.AZURE_ENV_NAME }}
          AZURE_LOCATION: ${{ secrets.AZURE_LOCATION }}
          AZURE_SUBSCRIPTION_ID: ${{ secrets.AZURE_SUBSCRIPTION_ID }}

      - name: Azure Dev Deploy
        run: azd deploy --no-prompt
        env:
          AZURE_ENV_NAME: ${{ secrets.AZURE_ENV_NAME }}
          AZURE_LOCATION: ${{ secrets.AZURE_LOCATION }}
          AZURE_SUBSCRIPTION_ID: ${{ secrets.AZURE_SUBSCRIPTION_ID }}<|MERGE_RESOLUTION|>--- conflicted
+++ resolved
@@ -28,8 +28,16 @@
       - name: Checkout
         uses: actions/checkout@v2
 
-<<<<<<< HEAD
-      - name: Log in with Azure
+      - name: Log in with Azure (Federated Credentials)
+        if: ${{ env.AZURE_CLIENT_ID != '' }}
+        uses: azure/login@v1
+        with:
+          client-id: ${{ secrets.AZURE_CLIENT_ID }}
+          tenant-id: ${{ secrets.AZURE_TENANT_ID }}
+          subscription-id: ${{ secrets.AZURE_SUBSCRIPTION_ID }}
+
+      - name: Log in with Azure (Client Credentials)
+        if: ${{ env.AZURE_CREDENTIALS != '' }}
         run: |
           $info = $Env:AZURE_CREDENTIALS | ConvertFrom-Json -AsHashtable;
 
@@ -40,21 +48,6 @@
         shell: pwsh
         env:
           AZURE_CREDENTIALS: ${{ secrets.AZURE_CREDENTIALS }}
-=======
-      - name: Log in with Azure (Federated Credentials)
-        if: ${{ env.AZURE_CLIENT_ID != '' }}
-        uses: azure/login@v1
-        with:
-          client-id: ${{ secrets.AZURE_CLIENT_ID }}
-          tenant-id: ${{ secrets.AZURE_TENANT_ID }}
-          subscription-id: ${{ secrets.AZURE_SUBSCRIPTION_ID }}
-
-      - name: Log in with Azure (Client Credentials)
-        if: ${{ env.AZURE_CREDENTIALS != '' }}
-        uses: azure/login@v1
-        with:
-          creds: ${{ secrets.AZURE_CREDENTIALS }}
->>>>>>> 14316933
 
       - name: Azure Dev Provision
         run: azd provision --no-prompt
