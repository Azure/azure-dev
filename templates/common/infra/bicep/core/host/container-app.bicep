param name string
param location string = resourceGroup().location
param tags object = {}

param containerAppsEnvironmentName string
param containerName string = 'main'
param containerRegistryName string

@description('Minimum number of replicas to run')
param containerMinReplicas int = 1
@description('Maximum number of replicas to run')
param containerMaxReplicas int = 1

param env array = []
param external bool = true
param imageName string
param keyVaultName string = ''
@description('Param to denote whether to use a managed identity or not. If not, the identityPrincipalId output will be empty. DEPRECATED: Use managedIdentityEnabled instead.')
param managedIdentity bool = !empty(keyVaultName)
@description('Param to denote whether to use a managed identity or not. If false, the identityPrincipalId output will be empty.')
param managedIdentityEnabled bool = !empty(keyVaultName)
@description('Name of the managed identity to use.')
param managedIdentityName string = ''

param targetPort int = 80

@description('Enable Dapr')
param daprEnabled bool = false
@description('Dapr app ID')
param daprApp string = containerName
@allowed(['http', 'grpc'])
@description('Protocol used by Dapr to connect to the app, e.g. http or grpc')
param daprAppProtocol string = 'http'

@description('CPU cores allocated to a single container instance, e.g. 0.5')
param containerCpuCoreCount string = '0.5'

@description('Memory allocated to a single container instance, e.g. 1Gi')
param containerMemory string = '1.0Gi'

resource app 'Microsoft.App/containerApps@2022-03-01' = {
  name: name
  location: location
  tags: tags
  identity: managedIdentityEnabled || managedIdentity ? {
    type: 'SystemAssigned,UserAssigned'
    userAssignedIdentities: !empty(managedIdentityName) ? {
      '${managedIdentityRes.id}' : {}
    } : {}
  } : { type: 'None'}
  dependsOn: [managedIdentityRes]
  properties: {
    managedEnvironmentId: containerAppsEnvironment.id
    configuration: {
      activeRevisionsMode: 'single'
      ingress: {
        external: external
        targetPort: targetPort
        transport: 'auto'
      }
      secrets: [
        {
          name: 'registry-password'
          value: containerRegistry.listCredentials().passwords[0].value
        }
      ]
      dapr: daprEnabled ? {
        enabled: true
        appId: daprApp
        appProtocol: daprAppProtocol
        appPort: targetPort
      } : {enabled: false}
      registries: [
        {
          server: '${containerRegistry.name}.azurecr.io'
          username: containerRegistry.name
          passwordSecretRef: 'registry-password'
        }
      ]
    }
    template: {
      containers: [
        {
          image: imageName
          name: containerName
          env: env
          resources: {
            cpu: json(containerCpuCoreCount)
            memory: containerMemory
          }
        }
      ]
      scale: {
        minReplicas: containerMaxReplicas > 0 ? containerMaxReplicas : 0
        maxReplicas: containerMinReplicas > 1 ? containerMinReplicas : 1
      }
    }
  }
}

resource containerAppsEnvironment 'Microsoft.App/managedEnvironments@2022-03-01' existing = {
  name: containerAppsEnvironmentName
}

// 2022-02-01-preview needed for anonymousPullEnabled
resource containerRegistry 'Microsoft.ContainerRegistry/registries@2022-02-01-preview' existing = {
  name: containerRegistryName
}

<<<<<<< HEAD
// user assigned managed identity to use throughout
resource managedIdentityRes 'Microsoft.ManagedIdentity/userAssignedIdentities@2023-01-31' existing = {
  name: managedIdentityName
}


=======
output defaultDomain string = containerAppsEnvironment.properties.defaultDomain
>>>>>>> ba07b9a5
output identityPrincipalId string = managedIdentity ? app.identity.principalId : ''
output userManagedIdentityId string = managedIdentityEnabled ? managedIdentityRes.id : ''
output imageName string = imageName
output name string = app.name
output uri string = 'https://${app.properties.configuration.ingress.fqdn}'<|MERGE_RESOLUTION|>--- conflicted
+++ resolved
@@ -107,16 +107,13 @@
   name: containerRegistryName
 }
 
-<<<<<<< HEAD
 // user assigned managed identity to use throughout
 resource managedIdentityRes 'Microsoft.ManagedIdentity/userAssignedIdentities@2023-01-31' existing = {
   name: managedIdentityName
 }
 
 
-=======
 output defaultDomain string = containerAppsEnvironment.properties.defaultDomain
->>>>>>> ba07b9a5
 output identityPrincipalId string = managedIdentity ? app.identity.principalId : ''
 output userManagedIdentityId string = managedIdentityEnabled ? managedIdentityRes.id : ''
 output imageName string = imageName
