metadata description = 'Creates an Azure storage account.'
param name string
param location string = resourceGroup().location
param tags object = {}

@allowed([
  'Cool'
  'Hot'
  'Premium' ])
param accessTier string = 'Hot'
param allowBlobPublicAccess bool = true
param allowCrossTenantReplication bool = true
param allowSharedKeyAccess bool = true
param containers array = []
param corsRules array = []
param defaultToOAuthAuthentication bool = false
param deleteRetentionPolicy object = {}
@allowed([ 'AzureDnsZone', 'Standard' ])
param dnsEndpointType string = 'Standard'
<<<<<<< HEAD
param isHnsEnabled bool = false
=======
param files array = []
>>>>>>> d15bf63f
param kind string = 'StorageV2'
param minimumTlsVersion string = 'TLS1_2'
param queues array = []
param shareDeleteRetentionPolicy object = {}
param supportsHttpsTrafficOnly bool = true
param tables array = []
param networkAcls object = {
  bypass: 'AzureServices'
  defaultAction: 'Allow'
}
@allowed([ 'Enabled', 'Disabled' ])
param publicNetworkAccess string = 'Enabled'
param sku object = { name: 'Standard_LRS' }

resource storage 'Microsoft.Storage/storageAccounts@2023-01-01' = {
  name: name
  location: location
  tags: tags
  kind: kind
  sku: sku
  properties: {
    accessTier: accessTier
    allowBlobPublicAccess: allowBlobPublicAccess
    allowCrossTenantReplication: allowCrossTenantReplication
    allowSharedKeyAccess: allowSharedKeyAccess
    defaultToOAuthAuthentication: defaultToOAuthAuthentication
    dnsEndpointType: dnsEndpointType
    isHnsEnabled: isHnsEnabled
    minimumTlsVersion: minimumTlsVersion
    networkAcls: networkAcls
    publicNetworkAccess: publicNetworkAccess
    supportsHttpsTrafficOnly: supportsHttpsTrafficOnly
  }

  resource blobServices 'blobServices' = if (!empty(containers)) {
    name: 'default'
    properties: {
      cors: {
        corsRules: corsRules
      }
      deleteRetentionPolicy: deleteRetentionPolicy
    }
    resource container 'containers' = [for container in containers: {
      name: container.name
      properties: {
        publicAccess: contains(container, 'publicAccess') ? container.publicAccess : 'None'
      }
    }]
  }

  resource fileServices 'fileServices' = if (!empty(files)) {
    name: 'default'
    properties: {
      cors: {
        corsRules: corsRules
      }
      shareDeleteRetentionPolicy: shareDeleteRetentionPolicy
    }
  }

  resource queueServices 'queueServices' = if (!empty(queues)) {
    name: 'default'
    properties: {

    }
    resource queue 'queues' = [for queue in queues: {
      name: queue.name
      properties: {
        metadata: {}
      }
    }]
  }

  resource tableServices 'tableServices' = if (!empty(tables)) {
    name: 'default'
    properties: {}
  }
}

output id string = storage.id
output name string = storage.name
output primaryEndpoints object = storage.properties.primaryEndpoints<|MERGE_RESOLUTION|>--- conflicted
+++ resolved
@@ -17,11 +17,8 @@
 param deleteRetentionPolicy object = {}
 @allowed([ 'AzureDnsZone', 'Standard' ])
 param dnsEndpointType string = 'Standard'
-<<<<<<< HEAD
+param files array = []
 param isHnsEnabled bool = false
-=======
-param files array = []
->>>>>>> d15bf63f
 param kind string = 'StorageV2'
 param minimumTlsVersion string = 'TLS1_2'
 param queues array = []
