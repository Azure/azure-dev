--- conflicted
+++ resolved
@@ -1,400 +1,199 @@
-<<<<<<< HEAD
-using System.Net;
-using Microsoft.Azure.Functions.Worker;
-using Microsoft.Azure.Functions.Worker.Http;
-using Microsoft.Extensions.Logging;
-using System.Text.Json;
-
-namespace SimpleTodo.Api;
-public class ListsFunctions
-{
-    private readonly ILogger logger;
-    private readonly ListsRepository repository;
-
-    public ListsFunctions(ILoggerFactory _loggerFactory, ListsRepository _repository)
-    {
-        logger = _loggerFactory.CreateLogger<ListsFunctions>();
-        repository = _repository;
-    }
-
-    [Function("GetLists")]
-    public async Task<HttpResponseData> GetLists(
-        [HttpTrigger(AuthorizationLevel.Anonymous, "get", Route = "lists")]
-        HttpRequestData req, int? skip, int? batchSize)
-    {
-        var response = req.CreateResponse(HttpStatusCode.OK);
-        var lists = await repository.GetListsAsync(skip, batchSize);
-        response.WriteString(JsonSerializer.Serialize(lists));
-        return response;
-    }
-
-    [Function("CreateList")]
-    public async Task<HttpResponseData> CreateList(
-       [HttpTrigger(AuthorizationLevel.Anonymous, "post", Route = "lists")] HttpRequestData req, string listId, string name, string? description = null)
-    {
-        var response = req.CreateResponse(HttpStatusCode.Created);
-        var todoList = new TodoList(name)
-        {
-            Description = description
-        };
-        await repository.AddListAsync(todoList);
-        response.WriteString(JsonSerializer.Serialize(todoList));
-        return response;
-    }
-
-    [Function("GetList")]
-    public async Task<HttpResponseData> GetList(
-        [HttpTrigger(AuthorizationLevel.Anonymous, "get", Route = "lists/{listId}")] HttpRequestData req, Guid listId)
-    {
-        var response = req.CreateResponse(HttpStatusCode.OK);
-        var list = await repository.GetListAsync(listId);
-        if (list == null)
-        {
-            return req.CreateResponse(HttpStatusCode.NotFound);
-        }
-        response.WriteString(JsonSerializer.Serialize(list));
-        return response;
-    }
-
-    [Function("UpdateList")]
-    public async Task<HttpResponseData> UpdateList(
-       [HttpTrigger(AuthorizationLevel.Anonymous, "put", Route = "lists/{listId}")] HttpRequestData req, Guid listId, string name, string? description)
-    {
-        var response = req.CreateResponse(HttpStatusCode.OK);
-        var existingList = await repository.GetListAsync(listId);
-        if (existingList == null)
-        {
-            return req.CreateResponse(HttpStatusCode.NotFound);
-        }
-        existingList.Name = name;
-        existingList.Description = description;
-        existingList.UpdatedDate = DateTimeOffset.UtcNow;
-        await repository.SaveChangesAsync();
-        response.WriteString(JsonSerializer.Serialize(existingList));
-        return response;
-    }
-
-    [Function("DeleteList")]
-    public async Task<HttpResponseData> DeleteList(
-            [HttpTrigger(AuthorizationLevel.Anonymous, "delete", Route = "lists/{listId}")]
-        HttpRequestData req, Guid listId)
-    {
-        var response = req.CreateResponse(HttpStatusCode.NoContent);
-        if (await repository.GetListAsync(listId) == null)
-        {
-            return req.CreateResponse(HttpStatusCode.NotFound);
-        }
-        await repository.DeleteListAsync(listId);
-        return response;
-    }
-
-    [Function("GetListItems")]
-    public async Task<HttpResponseData> GetListItems(
-        [HttpTrigger(AuthorizationLevel.Anonymous, "get", Route = "lists/{listId}/items")]
-        HttpRequestData req, Guid listId, int? skip, int? batchSize)
-    {
-        var response = req.CreateResponse(HttpStatusCode.OK);
-        if (await repository.GetListAsync(listId) == null)
-        {
-            return req.CreateResponse(HttpStatusCode.NotFound);
-        }
-        var items = await repository.GetListItemsAsync(listId, skip, batchSize);
-        response.WriteString(JsonSerializer.Serialize(items));
-        return response;
-    }
-
-    [Function("CreateListItem")]
-    public async Task<HttpResponseData> CreateListItem(
-           [HttpTrigger(AuthorizationLevel.Anonymous, "post", Route = "lists/{listId}/items")] HttpRequestData req,
-           Guid listId, string name, string? state, string? description)
-    {
-        var response = req.CreateResponse(HttpStatusCode.Created);
-        if (await repository.GetListAsync(listId) == null)
-        {
-            return req.CreateResponse(HttpStatusCode.NotFound);
-        }
-        var newItem = new TodoItem(listId, name)
-        {
-            Name = name,
-            Description = description,
-            State = (state == null ? "todo" : state),
-            CreatedDate = DateTimeOffset.UtcNow
-        };
-        await repository.AddListItemAsync(newItem);
-        response.WriteString(JsonSerializer.Serialize(newItem));
-        return response;
-    }
-
-    [Function("GetListItem")]
-    public async Task<HttpResponseData> GetListItem(
-        [HttpTrigger(AuthorizationLevel.Anonymous, "get", Route = "lists/{listId}/items/{itemId}")] HttpRequestData req,
-        Guid itemId, Guid listId)
-    {
-        var response = req.CreateResponse(HttpStatusCode.OK);
-        if (await repository.GetListAsync(listId) == null)
-        {
-            return req.CreateResponse(HttpStatusCode.NotFound);
-        }
-        var item = await repository.GetListItemAsync(listId, itemId);
-        response.WriteString(JsonSerializer.Serialize(item));
-        return response;
-    }
-
-    [Function("UpdateListItem")]
-    public async Task<HttpResponseData> UpdateListItem(
-       [HttpTrigger(AuthorizationLevel.Anonymous, "put", Route = "lists/{listId}/items/{itemId}")]
-       HttpRequestData req, Guid listId, Guid itemId, string name, string? description,
-       string state, string? completedDate, string? dueDate)
-    {
-        var response = req.CreateResponse(HttpStatusCode.OK);
-        var existingItem = await repository.GetListItemAsync(listId, itemId);
-        if (existingItem == null)
-        {
-            return req.CreateResponse(HttpStatusCode.NotFound);
-        }
-        existingItem.Name = name;
-        existingItem.Description = description;
-        if (completedDate is not null)
-        {
-            existingItem.CompletedDate = DateTimeOffset.Parse(completedDate);
-        }
-        if (dueDate is not null)
-        {
-            existingItem.DueDate = DateTimeOffset.Parse(dueDate); ;
-        }
-        existingItem.State = state;
-        existingItem.UpdatedDate = DateTimeOffset.UtcNow;
-        await repository.SaveChangesAsync();
-        response.WriteString(JsonSerializer.Serialize(existingItem));
-        return response;
-    }
-
-    [Function("DeleteListItem")]
-    public async Task<HttpResponseData> DeleteListItem(
-            [HttpTrigger(AuthorizationLevel.Anonymous, "delete", Route = "lists/{listId}/items/{itemId}")]
-        HttpRequestData req, Guid itemId, Guid listId)
-    {
-        var response = req.CreateResponse(HttpStatusCode.NoContent);
-        if (await repository.GetListItemAsync(listId, itemId) == null)
-        {
-            return req.CreateResponse(HttpStatusCode.NotFound); ;
-        }
-        await repository.DeleteListItemAsync(listId, itemId);
-        return response;
-    }
-
-    [Function("GetListItemsByState")]
-    public async Task<HttpResponseData> GetListItemsByState(
-        [HttpTrigger(AuthorizationLevel.Anonymous, "get", Route = "lists/{listId}/state/{state}")]
-        HttpRequestData req, Guid listId, string state, int? skip = null, int? batchSize = null)
-    {
-        var response = req.CreateResponse(HttpStatusCode.OK);
-        if (await repository.GetListAsync(listId) == null)
-        {
-            return req.CreateResponse(HttpStatusCode.NotFound);
-        }
-        var items = await repository.GetListItemsByStateAsync(listId, state, skip, batchSize);
-        response.WriteString(JsonSerializer.Serialize(items));
-        return response;
-    }
-=======
-using System.Net;
-using Microsoft.Azure.Functions.Worker;
-using Microsoft.Azure.Functions.Worker.Http;
-using Microsoft.Extensions.Logging;
-using System.Text.Json;
-
-namespace SimpleTodo.Api;
-public class ListsFunctions
-{
-    private readonly ILogger logger;
-    private readonly ListsRepository repository;
-
-    public ListsFunctions(ILoggerFactory _loggerFactory, ListsRepository _repository)
-    {
-        logger = _loggerFactory.CreateLogger<ListsFunctions>();
-        repository = _repository;
-    }
-
-    [Function("GetLists")]
-    public async Task<HttpResponseData> GetLists(
-        [HttpTrigger(AuthorizationLevel.Anonymous, "get", Route = "lists")]
-        HttpRequestData req, int? skip = null, int? batchSize = null)
-    {
-        var response = req.CreateResponse(HttpStatusCode.OK);
-        var lists = await repository.GetListsAsync(skip, batchSize);
-        response.WriteString(JsonSerializer.Serialize(lists));
-        return response;
-    }
-
-    [Function("CreateList")]
-    public async Task<HttpResponseData> CreateList(
-       [HttpTrigger(AuthorizationLevel.Anonymous, "post", Route = "lists")] HttpRequestData req, string name, string? description = "")
-    {
-        var response = req.CreateResponse(HttpStatusCode.Created);
-        var todoList = new TodoList(name)
-        {
-            Description = description
-        };
-        await repository.AddListAsync(todoList);
-        response.WriteString(JsonSerializer.Serialize(todoList));
-        return response;
-    }
-
-    [Function("GetList")]
-    public async Task<HttpResponseData> GetList(
-        [HttpTrigger(AuthorizationLevel.Anonymous, "get", Route = "lists/{listId}")] HttpRequestData req, Guid listId)
-    {
-        var response = req.CreateResponse(HttpStatusCode.OK);
-        var list = await repository.GetListAsync(listId);
-        if (list == null)
-        {
-            return req.CreateResponse(HttpStatusCode.NotFound);
-        }
-        response.WriteString(JsonSerializer.Serialize(list));
-        return response;
-    }
-
-    [Function("UpdateList")]
-    public async Task<HttpResponseData> UpdateList(
-       [HttpTrigger(AuthorizationLevel.Anonymous, "put", Route = "lists/{listId}")] HttpRequestData req, Guid listId, string name, string? description = "")
-    {
-        var response = req.CreateResponse(HttpStatusCode.OK);
-        var existingList = await repository.GetListAsync(listId);
-        if (existingList == null)
-        {
-            return req.CreateResponse(HttpStatusCode.NotFound);
-        }
-        existingList.Name = name;
-        existingList.Description = description;
-        existingList.UpdatedDate = DateTimeOffset.UtcNow;
-        await repository.SaveChangesAsync();
-        response.WriteString(JsonSerializer.Serialize(existingList));
-        return response;
-    }
-
-    [Function("DeleteList")]
-    public async Task<HttpResponseData> DeleteList(
-            [HttpTrigger(AuthorizationLevel.Anonymous, "delete", Route = "lists/{listId}")]
-        HttpRequestData req, Guid listId)
-    {
-        var response = req.CreateResponse(HttpStatusCode.NoContent);
-        if (await repository.GetListAsync(listId) == null)
-        {
-            return req.CreateResponse(HttpStatusCode.NotFound);
-        }
-        await repository.DeleteListAsync(listId);
-        return response;
-    }
-
-    [Function("GetListItems")]
-    public async Task<HttpResponseData> GetListItems(
-        [HttpTrigger(AuthorizationLevel.Anonymous, "get", Route = "lists/{listId}/items")]
-        HttpRequestData req, Guid listId, int? skip = null, int? batchSize = null)
-    {
-        var response = req.CreateResponse(HttpStatusCode.OK);
-        if (await repository.GetListAsync(listId) == null)
-        {
-            return req.CreateResponse(HttpStatusCode.NotFound);
-        }
-        var items = await repository.GetListItemsAsync(listId, skip, batchSize);
-        response.WriteString(JsonSerializer.Serialize(items));
-        return response;
-    }
-
-    [Function("CreateListItem")]
-    public async Task<HttpResponseData> CreateListItem(
-           [HttpTrigger(AuthorizationLevel.Anonymous, "post", Route = "lists/{listId}/items")] HttpRequestData req,
-           Guid listId, string name, string? state = "", string? description = "")
-    {
-        var response = req.CreateResponse(HttpStatusCode.Created);
-        if (await repository.GetListAsync(listId) == null)
-        {
-            return req.CreateResponse(HttpStatusCode.NotFound);
-        }
-        var newItem = new TodoItem(listId, name)
-        {
-            Name = name,
-            Description = description,
-            State = (state == null ? "todo" : state),
-            CreatedDate = DateTimeOffset.UtcNow
-        };
-        await repository.AddListItemAsync(newItem);
-        response.WriteString(JsonSerializer.Serialize(newItem));
-        return response;
-    }
-
-    [Function("GetListItem")]
-    public async Task<HttpResponseData> GetListItem(
-        [HttpTrigger(AuthorizationLevel.Anonymous, "get", Route = "lists/{listId}/items/{itemId}")] HttpRequestData req,
-        Guid itemId, Guid listId)
-    {
-        var response = req.CreateResponse(HttpStatusCode.OK);
-        if (await repository.GetListAsync(listId) == null)
-        {
-            return req.CreateResponse(HttpStatusCode.NotFound);
-        }
-        var item = await repository.GetListItemAsync(listId, itemId);
-        response.WriteString(JsonSerializer.Serialize(item));
-        return response;
-    }
-
-    [Function("UpdateListItem")]
-    public async Task<HttpResponseData> UpdateListItem(
-       [HttpTrigger(AuthorizationLevel.Anonymous, "put", Route = "lists/{listId}/items/{itemId}")]
-       HttpRequestData req, Guid listId, Guid itemId, string name, string? description = "",
-       string? state = "", string? completedDate = null, string? dueDate = null)
-    {
-        var response = req.CreateResponse(HttpStatusCode.OK);
-        var existingItem = await repository.GetListItemAsync(listId, itemId);
-        if (existingItem == null)
-        {
-            return req.CreateResponse(HttpStatusCode.NotFound);
-        }
-        existingItem.Name = name;
-        existingItem.Description = description;
-        if (completedDate is not null)
-        {
-            existingItem.CompletedDate = DateTimeOffset.Parse(completedDate);
-        }
-        if (dueDate is not null)
-        {
-            existingItem.DueDate = DateTimeOffset.Parse(dueDate); ;
-        }
-        existingItem.State = state;
-        existingItem.UpdatedDate = DateTimeOffset.UtcNow;
-        await repository.SaveChangesAsync();
-        response.WriteString(JsonSerializer.Serialize(existingItem));
-        return response;
-    }
-
-    [Function("DeleteListItem")]
-    public async Task<HttpResponseData> DeleteListItem(
-            [HttpTrigger(AuthorizationLevel.Anonymous, "delete", Route = "lists/{listId}/items/{itemId}")]
-        HttpRequestData req, Guid itemId, Guid listId)
-    {
-        var response = req.CreateResponse(HttpStatusCode.NoContent);
-        if (await repository.GetListItemAsync(listId, itemId) == null)
-        {
-            return req.CreateResponse(HttpStatusCode.NotFound); ;
-        }
-        await repository.DeleteListItemAsync(listId, itemId);
-        return response;
-    }
-
-    [Function("GetListItemsByState")]
-    public async Task<HttpResponseData> GetListItemsByState(
-        [HttpTrigger(AuthorizationLevel.Anonymous, "get", Route = "lists/{listId}/state/{state}")]
-        HttpRequestData req, Guid listId, string state, int? skip = null, int? batchSize = null)
-    {
-        var response = req.CreateResponse(HttpStatusCode.OK);
-        if (await repository.GetListAsync(listId) == null)
-        {
-            return req.CreateResponse(HttpStatusCode.NotFound);
-        }
-        var items = await repository.GetListItemsByStateAsync(listId, state, skip, batchSize);
-        response.WriteString(JsonSerializer.Serialize(items));
-        return response;
-    }
->>>>>>> a6d44720
+using System.Net;
+using Microsoft.Azure.Functions.Worker;
+using Microsoft.Azure.Functions.Worker.Http;
+using Microsoft.Extensions.Logging;
+using System.Text.Json;
+
+namespace SimpleTodo.Api;
+public class ListsFunctions
+{
+    private readonly ILogger logger;
+    private readonly ListsRepository repository;
+
+    public ListsFunctions(ILoggerFactory _loggerFactory, ListsRepository _repository)
+    {
+        logger = _loggerFactory.CreateLogger<ListsFunctions>();
+        repository = _repository;
+    }
+
+    [Function("GetLists")]
+    public async Task<HttpResponseData> GetLists(
+        [HttpTrigger(AuthorizationLevel.Anonymous, "get", Route = "lists")]
+        HttpRequestData req, int? skip = null, int? batchSize = null)
+    {
+        var response = req.CreateResponse(HttpStatusCode.OK);
+        var lists = await repository.GetListsAsync(skip, batchSize);
+        response.WriteString(JsonSerializer.Serialize(lists));
+        return response;
+    }
+
+    [Function("CreateList")]
+    public async Task<HttpResponseData> CreateList(
+       [HttpTrigger(AuthorizationLevel.Anonymous, "post", Route = "lists")] HttpRequestData req, string name, string? description = "")
+    {
+        var response = req.CreateResponse(HttpStatusCode.Created);
+        var todoList = new TodoList(name)
+        {
+            Description = description
+        };
+        await repository.AddListAsync(todoList);
+        response.WriteString(JsonSerializer.Serialize(todoList));
+        return response;
+    }
+
+    [Function("GetList")]
+    public async Task<HttpResponseData> GetList(
+        [HttpTrigger(AuthorizationLevel.Anonymous, "get", Route = "lists/{listId}")] HttpRequestData req, Guid listId)
+    {
+        var response = req.CreateResponse(HttpStatusCode.OK);
+        var list = await repository.GetListAsync(listId);
+        if (list == null)
+        {
+            return req.CreateResponse(HttpStatusCode.NotFound);
+        }
+        response.WriteString(JsonSerializer.Serialize(list));
+        return response;
+    }
+
+    [Function("UpdateList")]
+    public async Task<HttpResponseData> UpdateList(
+       [HttpTrigger(AuthorizationLevel.Anonymous, "put", Route = "lists/{listId}")] HttpRequestData req, Guid listId, string name, string? description = "")
+    {
+        var response = req.CreateResponse(HttpStatusCode.OK);
+        var existingList = await repository.GetListAsync(listId);
+        if (existingList == null)
+        {
+            return req.CreateResponse(HttpStatusCode.NotFound);
+        }
+        existingList.Name = name;
+        existingList.Description = description;
+        existingList.UpdatedDate = DateTimeOffset.UtcNow;
+        await repository.SaveChangesAsync();
+        response.WriteString(JsonSerializer.Serialize(existingList));
+        return response;
+    }
+
+    [Function("DeleteList")]
+    public async Task<HttpResponseData> DeleteList(
+            [HttpTrigger(AuthorizationLevel.Anonymous, "delete", Route = "lists/{listId}")]
+        HttpRequestData req, Guid listId)
+    {
+        var response = req.CreateResponse(HttpStatusCode.NoContent);
+        if (await repository.GetListAsync(listId) == null)
+        {
+            return req.CreateResponse(HttpStatusCode.NotFound);
+        }
+        await repository.DeleteListAsync(listId);
+        return response;
+    }
+
+    [Function("GetListItems")]
+    public async Task<HttpResponseData> GetListItems(
+        [HttpTrigger(AuthorizationLevel.Anonymous, "get", Route = "lists/{listId}/items")]
+        HttpRequestData req, Guid listId, int? skip = null, int? batchSize = null)
+    {
+        var response = req.CreateResponse(HttpStatusCode.OK);
+        if (await repository.GetListAsync(listId) == null)
+        {
+            return req.CreateResponse(HttpStatusCode.NotFound);
+        }
+        var items = await repository.GetListItemsAsync(listId, skip, batchSize);
+        response.WriteString(JsonSerializer.Serialize(items));
+        return response;
+    }
+
+    [Function("CreateListItem")]
+    public async Task<HttpResponseData> CreateListItem(
+           [HttpTrigger(AuthorizationLevel.Anonymous, "post", Route = "lists/{listId}/items")] HttpRequestData req,
+           Guid listId, string name, string? state = "", string? description = "")
+    {
+        var response = req.CreateResponse(HttpStatusCode.Created);
+        if (await repository.GetListAsync(listId) == null)
+        {
+            return req.CreateResponse(HttpStatusCode.NotFound);
+        }
+        var newItem = new TodoItem(listId, name)
+        {
+            Name = name,
+            Description = description,
+            State = (state == null ? "todo" : state),
+            CreatedDate = DateTimeOffset.UtcNow
+        };
+        await repository.AddListItemAsync(newItem);
+        response.WriteString(JsonSerializer.Serialize(newItem));
+        return response;
+    }
+
+    [Function("GetListItem")]
+    public async Task<HttpResponseData> GetListItem(
+        [HttpTrigger(AuthorizationLevel.Anonymous, "get", Route = "lists/{listId}/items/{itemId}")] HttpRequestData req,
+        Guid itemId, Guid listId)
+    {
+        var response = req.CreateResponse(HttpStatusCode.OK);
+        if (await repository.GetListAsync(listId) == null)
+        {
+            return req.CreateResponse(HttpStatusCode.NotFound);
+        }
+        var item = await repository.GetListItemAsync(listId, itemId);
+        response.WriteString(JsonSerializer.Serialize(item));
+        return response;
+    }
+
+    [Function("UpdateListItem")]
+    public async Task<HttpResponseData> UpdateListItem(
+       [HttpTrigger(AuthorizationLevel.Anonymous, "put", Route = "lists/{listId}/items/{itemId}")]
+       HttpRequestData req, Guid listId, Guid itemId, string name, string? description = "",
+       string? state = "", string? completedDate = null, string? dueDate = null)
+    {
+        var response = req.CreateResponse(HttpStatusCode.OK);
+        var existingItem = await repository.GetListItemAsync(listId, itemId);
+        if (existingItem == null)
+        {
+            return req.CreateResponse(HttpStatusCode.NotFound);
+        }
+        existingItem.Name = name;
+        existingItem.Description = description;
+        if (completedDate is not null)
+        {
+            existingItem.CompletedDate = DateTimeOffset.Parse(completedDate);
+        }
+        if (dueDate is not null)
+        {
+            existingItem.DueDate = DateTimeOffset.Parse(dueDate); ;
+        }
+        existingItem.State = state;
+        existingItem.UpdatedDate = DateTimeOffset.UtcNow;
+        await repository.SaveChangesAsync();
+        response.WriteString(JsonSerializer.Serialize(existingItem));
+        return response;
+    }
+
+    [Function("DeleteListItem")]
+    public async Task<HttpResponseData> DeleteListItem(
+            [HttpTrigger(AuthorizationLevel.Anonymous, "delete", Route = "lists/{listId}/items/{itemId}")]
+        HttpRequestData req, Guid itemId, Guid listId)
+    {
+        var response = req.CreateResponse(HttpStatusCode.NoContent);
+        if (await repository.GetListItemAsync(listId, itemId) == null)
+        {
+            return req.CreateResponse(HttpStatusCode.NotFound); ;
+        }
+        await repository.DeleteListItemAsync(listId, itemId);
+        return response;
+    }
+
+    [Function("GetListItemsByState")]
+    public async Task<HttpResponseData> GetListItemsByState(
+        [HttpTrigger(AuthorizationLevel.Anonymous, "get", Route = "lists/{listId}/state/{state}")]
+        HttpRequestData req, Guid listId, string state, int? skip = null, int? batchSize = null)
+    {
+        var response = req.CreateResponse(HttpStatusCode.OK);
+        if (await repository.GetListAsync(listId) == null)
+        {
+            return req.CreateResponse(HttpStatusCode.NotFound);
+        }
+        var items = await repository.GetListItemsByStateAsync(listId, state, skip, batchSize);
+        response.WriteString(JsonSerializer.Serialize(items));
+        return response;
+    }
 }