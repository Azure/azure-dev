--- conflicted
+++ resolved
@@ -29,14 +29,6 @@
 @description('Flag to use Azure API Management to mediate the calls between the Web frontend and the backend API')
 param useAPIM bool = false
 
-<<<<<<< HEAD
-// @description('API Management SKU to use if APIM is enabled')
-// param apimSku string = 'Consumption'
-=======
-@description('API Management SKU to use if APIM is enabled')
-param apimSku string = 'Consumption'
->>>>>>> 85f86be6
-
 @description('Id of the user or app to assign application roles')
 param principalId string = ''
 
@@ -81,7 +73,6 @@
   }
 }
 
-<<<<<<< HEAD
 // Set environment variables for the frontend
 module webAppSettings 'br/public:avm/res/web/site:0.2.0' = {
   name: 'web-appsettings'
@@ -98,8 +89,6 @@
   }
 }
 
-=======
->>>>>>> 85f86be6
 // The application backend
 module api 'br/public:avm/res/web/site:0.2.0' = {
   name: 'api'
@@ -324,12 +313,8 @@
   scope: rg
   params: {
     name: !empty(apimServiceName) ? apimServiceName : '${abbrs.apiManagementService}${resourceToken}'
-<<<<<<< HEAD
     publisherEmail: 'noreply@microsoft.com'
     publisherName: 'n/a'
-=======
-    sku: apimSku
->>>>>>> 85f86be6
     location: location
     tags: tags
     apis: [
@@ -374,13 +359,8 @@
 output AZURE_KEY_VAULT_NAME string = keyVault.outputs.name
 output AZURE_LOCATION string = location
 output AZURE_TENANT_ID string = tenant().tenantId
-<<<<<<< HEAD
 output REACT_APP_API_BASE_URL string = useAPIM ? 'https://${apim.outputs.name}.azure-api.net/todo' : 'https://${api.outputs.defaultHostname}'
 output REACT_APP_APPLICATIONINSIGHTS_CONNECTION_STRING string = applicationInsights.outputs.connectionString
 output REACT_APP_WEB_BASE_URL string = 'https://${web.outputs.defaultHostname}'
-=======
-output API_BASE_URL string = useAPIM ? apimApi.outputs.SERVICE_API_URI : api.outputs.SERVICE_API_URI
-output REACT_APP_WEB_BASE_URL string = web.outputs.SERVICE_WEB_URI
->>>>>>> 85f86be6
 output USE_APIM bool = useAPIM
 output SERVICE_API_ENDPOINTS array = useAPIM ? [ 'https://${apim.outputs.name}.azure-api.net/todo', 'https://${api.outputs.defaultHostname}' ]: []